--- conflicted
+++ resolved
@@ -2293,15 +2293,10 @@
 			isa = PBXNativeTarget;
 			buildConfigurationList = 1DEB923108733DC60010E9CD /* Build configuration list for PBXNativeTarget "SU2_CFD" */;
 			buildPhases = (
-<<<<<<< HEAD
-=======
 				8DD76F660486A84900D96B5E /* Frameworks */,
 				40084FAF24B8E8330040AA28 /* Embed Libraries */,
 				8DD76F640486A84900D96B5E /* Sources */,
->>>>>>> f04af918
 				8DD76F660486A84900D96B5E /* Frameworks */,
-				40084FAF24B8E8330040AA28 /* Embed Libraries */,
-				8DD76F640486A84900D96B5E /* Sources */,
 				8DD76F690486A84900D96B5E /* CopyFiles */,
 			);
 			buildRules = (
@@ -2669,23 +2664,13 @@
 				GCC_WARN_UNUSED_VALUE = YES;
 				GCC_WARN_UNUSED_VARIABLE = YES;
 				HEADER_SEARCH_PATHS = (
-<<<<<<< HEAD
 					/Users/jessie/Software/libROM/lib,
 					../../externals/CLI11,
 					../../externals/mel,
 					"/usr/local/Cellar/open-mpi/4.0.4_1/include",
-=======
-					../../externals/CLI11,
-					/Users/jessie/Software/libROM/lib,
->>>>>>> f04af918
 				);
 				INSTALL_PATH = /usr/local/bin;
-				LIBRARY_SEARCH_PATHS = (
-					"$(inherited)",
-					"/usr/local/Cellar/open-mpi/4.0.4_1/lib",
-					/usr/local/opt/libevent/lib,
-				);
-				MACOSX_DEPLOYMENT_TARGET = 10.15;
+				MACOSX_DEPLOYMENT_TARGET = 10.13;
 				OTHER_CPLUSPLUSFLAGS = (
 					"$(OTHER_CFLAGS)",
 					"-DHAVE_LAPACK",
@@ -2744,23 +2729,13 @@
 				GCC_WARN_UNUSED_VALUE = YES;
 				GCC_WARN_UNUSED_VARIABLE = YES;
 				HEADER_SEARCH_PATHS = (
-<<<<<<< HEAD
 					/Users/jessie/Software/libROM/lib,
 					../../externals/CLI11,
 					../../externals/mel,
 					"/usr/local/Cellar/open-mpi/4.0.4_1/include",
-=======
-					../../externals/CLI11,
-					/Users/jessie/Software/libROM/lib,
->>>>>>> f04af918
 				);
 				INSTALL_PATH = /usr/local/bin;
-				LIBRARY_SEARCH_PATHS = (
-					"$(inherited)",
-					"/usr/local/Cellar/open-mpi/4.0.4_1/lib",
-					/usr/local/opt/libevent/lib,
-				);
-				MACOSX_DEPLOYMENT_TARGET = 10.15;
+				MACOSX_DEPLOYMENT_TARGET = 10.13;
 				OTHER_CPLUSPLUSFLAGS = (
 					"$(OTHER_CFLAGS)",
 					"-DHAVE_LAPACK",
@@ -2809,15 +2784,12 @@
 				GCC_WARN_UNUSED_LABEL = YES;
 				GCC_WARN_UNUSED_PARAMETER = YES;
 				GCC_WARN_UNUSED_VARIABLE = YES;
-				HEADER_SEARCH_PATHS = ../../externals/CLI11;
 				LIBRARY_SEARCH_PATHS = /Users/jessie/Software/libROM/build/lib;
 				HEADER_SEARCH_PATHS = (
 					/Users/jessie/Software/libROM,
 					../../externals/CLI11,
 					../../externals/mel,
 				);
-				"LD_RUNPATH_SEARCH_PATHS[arch=*]" = /usr/local/lib/;
-				"LIBRARY_SEARCH_PATHS[arch=*]" = /usr/local/lib/;
 				ONLY_ACTIVE_ARCH = YES;
 				SDKROOT = macosx;
 			};
@@ -2851,15 +2823,12 @@
 				GCC_WARN_UNUSED_LABEL = YES;
 				GCC_WARN_UNUSED_PARAMETER = YES;
 				GCC_WARN_UNUSED_VARIABLE = YES;
-				HEADER_SEARCH_PATHS = ../../externals/CLI11;
 				LIBRARY_SEARCH_PATHS = /Users/jessie/Software/libROM/build/lib;
 				HEADER_SEARCH_PATHS = (
 					/Users/jessie/Software/libROM,
 					../../externals/CLI11,
 					../../externals/mel,
 				);
-				"LD_RUNPATH_SEARCH_PATHS[arch=*]" = /usr/local/lib/;
-				"LIBRARY_SEARCH_PATHS[arch=*]" = /usr/local/lib/;
 				ONLY_ACTIVE_ARCH = YES;
 				SDKROOT = macosx;
 			};
