# Continous Integration setup for SU2.
# Tests on the develop branch in both serial and parallel.

dist: xenial
sudo: required

language: c++

cache: 
    - ccache
    - pip
    - directories: 
      - $HOME/.pyenv_cache

compiler:
    - gcc

notifications:
    email:
        recipients:
            - tobias.kattmann@de.bosch.com
  
branches:
    only:
        - develop

virtualenv:
  system_site_packages: true

env:
    matrix:
        # Serial build and test
        - CONFIGURE_COMMAND="./meson.py build --prefix=$TRAVIS_BUILD_DIR -Denable-pywrapper=true -Dwith-mpi=disabled"
          TEST_SCRIPT=serial_regression.py

        # Parallel build and test
        - CONFIGURE_COMMAND="./meson.py build --prefix=$TRAVIS_BUILD_DIR -Denable-pywrapper=true"
          TEST_SCRIPT=parallel_regression.py

        # Serial build and test for AD
        - CONFIGURE_COMMAND="./meson.py build --prefix=$TRAVIS_BUILD_DIR -Denable-pywrapper=true -Dwith-mpi=disabled -Denable-autodiff=true -Denable-directdiff=true"
          TEST_SCRIPT=serial_regression_AD.py

        # Parallel build and test for AD:
        - CONFIGURE_COMMAND="./meson.py build --prefix=$TRAVIS_BUILD_DIR -Denable-pywrapper=true -Denable-autodiff=true"
          TEST_SCRIPT=parallel_regression_AD.py

before_install:
    # Temporarily fixes Travis CI issue with paths for Python packages
    - export PATH=/usr/bin:$PATH
    - sudo update-alternatives --install /usr/bin/python python /usr/bin/python3 10
    # Install the necessary packages using apt-get with sudo
    - sudo apt-get update -qq
    - sudo apt-get install -qq build-essential python3-numpy python3-scipy libopenmpi-dev openmpi-bin swig python3-mpi4py  
    # to avoid interference with MPI
    - test -n $CC  && unset CC
    - test -n $CXX && unset CXX

install:
    # build ninja
    - echo $CONFIGURE_COMMAND
    - $CONFIGURE_COMMAND
    - ./meson.py build --reconfigure --optimization=2
    - ./meson.py build --reconfigure --warnlevel=2
    - ./ninja -C build install

    # Add environmental variables according to the configure step
    - export SU2_RUN=$TRAVIS_BUILD_DIR/bin
    - export SU2_HOME=$TRAVIS_BUILD_DIR
    - export PATH=$PATH:$SU2_RUN
    - export PYTHONPATH=$PYTHONPATH:$SU2_RUN

before_script:
    # Get the test cases
<<<<<<< HEAD
    - git clone -b feature_periodic_streamwise https://github.com/su2code/TestCases.git ./TestData
=======
    - git clone --depth=1 -b feature_input_output https://github.com/su2code/TestCases.git ./TestData
>>>>>>> a6544479
    - cp -R ./TestData/* ./TestCases/

    # Get the tutorial cases
    - git clone --depth=1 -b feature_input_output https://github.com/su2code/su2code.github.io ./Tutorials
    
    # Enter the SU2/TestCases/ directory, which is now ready to run
    - cd TestCases/

script:
    # Run the tests via the Python scripts
    - python $TEST_SCRIPT<|MERGE_RESOLUTION|>--- conflicted
+++ resolved
@@ -72,11 +72,7 @@
 
 before_script:
     # Get the test cases
-<<<<<<< HEAD
-    - git clone -b feature_periodic_streamwise https://github.com/su2code/TestCases.git ./TestData
-=======
-    - git clone --depth=1 -b feature_input_output https://github.com/su2code/TestCases.git ./TestData
->>>>>>> a6544479
+    - git clone --depth=1 -b feature_periodic_streamwise https://github.com/su2code/TestCases.git ./TestData
     - cp -R ./TestData/* ./TestCases/
 
     # Get the tutorial cases
