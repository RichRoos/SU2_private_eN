%%%%%%%%%%%%%%%%%%%%%%%%%%%%%%%%%%%%%%%%%%%%%%%%%%%%%%%%%%%%%%%%%%%%%%%%%%%%%%%%
%                                                                              %
% SU2 configuration file                                                       %
% Case description: Transonic simulation RAE2822 (RANS)                        %
% Author: Francisco Palacios                                                   %
% Institution: Stanford University                                             %
% Date: 5/15/2013                                                              %
% File Version 6.2.0 "Falcon"                                                %
%                                                                              %
%%%%%%%%%%%%%%%%%%%%%%%%%%%%%%%%%%%%%%%%%%%%%%%%%%%%%%%%%%%%%%%%%%%%%%%%%%%%%%%%

% ------------- DIRECT, ADJOINT, AND LINEARIZED PROBLEM DEFINITION ------------%
%
% Physical governing equations (EULER, NAVIER_STOKES,
%                               WAVE_EQUATION, HEAT_EQUATION, FEM_ELASTICITY,
%                               POISSON_EQUATION)                          
PHYSICAL_PROBLEM= NAVIER_STOKES
%
% Specify turbulent model (NONE, SA, SA_NEG, SST)
KIND_TURB_MODEL= SST
%
% Mathematical problem (DIRECT, CONTINUOUS_ADJOINT)
MATH_PROBLEM= DIRECT
%
% Restart solution (NO, YES)
RESTART_SOL= NO
%
% New singlezone driver
SINGLEZONE_DRIVER=YES

% -------------------- COMPRESSIBLE FREE-STREAM DEFINITION --------------------%
%
% Mach number (non-dimensional, based on the free-stream values)
MACH_NUMBER= 0.729
%
% Angle of attack (degrees, only for compressible flows)
AOA= 2.31
%
% Free-stream temperature (288.15 K by default)
FREESTREAM_TEMPERATURE= 288.15
%
% Reynolds number (non-dimensional, based on the free-stream values)
REYNOLDS_NUMBER= 6.5E6
%
% Reynolds length (1 m by default)
REYNOLDS_LENGTH= 1.0

% Free-stream Turbulence Intensity
FREESTREAM_TURBULENCEINTENSITY = 0.001

% Free-stream Turbulent to Laminar viscosity ratio
FREESTREAM_TURB2LAMVISCRATIO = 100.0

% ---------------------- REFERENCE VALUE DEFINITION ---------------------------%
%
% Reference origin for moment computation
REF_ORIGIN_MOMENT_X = 0.25
REF_ORIGIN_MOMENT_Y = 0.00
REF_ORIGIN_MOMENT_Z = 0.00
%
% Reference length for pitching, rolling, and yawing non-dimensional moment
REF_LENGTH= 1.0
%
% Reference area for force coefficients (0 implies automatic calculation)
REF_AREA= 1.0

% -------------------- BOUNDARY CONDITION DEFINITION --------------------------%
%
% Navier-Stokes wall boundary marker(s) (NONE = no marker)
MARKER_HEATFLUX= ( AIRFOIL, 0.0 )
%
% Farfield boundary marker(s) (NONE = no marker)
MARKER_FAR= ( FARFIELD )
%
% Marker(s) of the surface to be plotted or designed
MARKER_PLOTTING= ( AIRFOIL )
%
% Marker(s) of the surface where the functional (Cd, Cl, etc.) will be evaluated
MARKER_MONITORING= ( AIRFOIL )

% ------------- COMMON PARAMETERS DEFINING THE NUMERICAL METHOD ---------------%
%
% Numerical method for spatial gradients (GREEN_GAUSS, WEIGHTED_LEAST_SQUARES)
NUM_METHOD_GRAD= WEIGHTED_LEAST_SQUARES
%
% Courant-Friedrichs-Lewy condition of the finest grid
CFL_NUMBER= 2.5
%
% Adaptive CFL number (NO, YES)
CFL_ADAPT= NO
%
% Parameters of the adaptive CFL number (factor down, factor up, CFL min value,
%                                        CFL max value )
CFL_ADAPT_PARAM= ( 1.5, 0.5, 1.0, 100.0 )
%
% Number of total iterations
ITER= 99999
%
% Linear solver for the implicit formulation (BCGSTAB, FGMRES)
LINEAR_SOLVER= FGMRES
%
% Preconditioner of the Krylov linear solver (ILU, LU_SGS, LINELET, JACOBI)
LINEAR_SOLVER_PREC= LU_SGS
%
% Min error of the linear solver for the implicit formulation
LINEAR_SOLVER_ERROR= 1E-6
%
% Max number of iterations of the linear solver for the implicit formulation
LINEAR_SOLVER_ITER= 2

% -------------------------- MULTIGRID PARAMETERS -----------------------------%
%
% Multi-Grid Levels (0 = no multi-grid)
MGLEVEL= 3
%
% Multi-grid cycle (V_CYCLE, W_CYCLE, FULLMG_CYCLE)
MGCYCLE= W_CYCLE
%
% Multi-grid pre-smoothing level
MG_PRE_SMOOTH= ( 1, 2, 3, 3 )
%
% Multi-grid post-smoothing level
MG_POST_SMOOTH= ( 0, 0, 0, 0 )
%
% Jacobi implicit smoothing of the correction
MG_CORRECTION_SMOOTH= ( 0, 0, 0, 0 )
%
% Damping factor for the residual restriction
MG_DAMP_RESTRICTION= 0.95
%
% Damping factor for the correction prolongation
MG_DAMP_PROLONGATION= 0.95

% -------------------- FLOW NUMERICAL METHOD DEFINITION -----------------------%
%
% Convective numerical method (JST, LAX-FRIEDRICH, CUSP, ROE, AUSM, HLLC,
%                              TURKEL_PREC, MSW)
CONV_NUM_METHOD_FLOW= JST
%
% Monotonic Upwind Scheme for Conservation Laws (TVD) in the flow equations.
%           Required for 2nd order upwind schemes (NO, YES)
MUSCL_FLOW= YES
%
% Slope limiter (NONE, VENKATAKRISHNAN, VENKATAKRISHNAN_WANG,
%                BARTH_JESPERSEN, VAN_ALBADA_EDGE)
SLOPE_LIMITER_FLOW= NONE
%
% Coefficient for the limiter (smooth regions)
VENKAT_LIMITER_COEFF= 0.03
%
% 2nd and 4th order artificial dissipation coefficients
JST_SENSOR_COEFF= ( 0.5, 0.02 )
%
% Time discretization (RUNGE-KUTTA_EXPLICIT, EULER_IMPLICIT, EULER_EXPLICIT)
TIME_DISCRE_FLOW= EULER_IMPLICIT

% -------------------- TURBULENT NUMERICAL METHOD DEFINITION ------------------%
%
% Convective numerical method (SCALAR_UPWIND)
CONV_NUM_METHOD_TURB= SCALAR_UPWIND
%
% Monotonic Upwind Scheme for Conservation Laws (TVD) in the turbulence equations.
%           Required for 2nd order upwind schemes (NO, YES)
MUSCL_TURB= NO
%
% Slope limiter (VENKATAKRISHNAN, BARTH)
SLOPE_LIMITER_TURB= VENKATAKRISHNAN
%
% Time discretization (EULER_IMPLICIT)
TIME_DISCRE_TURB= EULER_IMPLICIT

% --------------------------- CONVERGENCE PARAMETERS --------------------------%
%
% Convergence criteria (CAUCHY, RESIDUAL)
%
CONV_CRITERIA= RESIDUAL
%
% Residual reduction (order of magnitude with respect to the initial value)
RESIDUAL_REDUCTION= 6
%
% Min value of the residual (log10 of the residual)
RESIDUAL_MINVAL= -8
%
% Start convergence criteria at iteration number
STARTCONV_ITER= 10
%
% Number of elements to apply the criteria
CAUCHY_ELEMS= 100
%
% Epsilon to control the series convergence
CAUCHY_EPS= 1E-6
%
% Function to apply the criteria (LIFT, DRAG, NEARFIELD_PRESS, SENS_GEOMETRY, 
% 	      	    		 SENS_MACH, DELTA_LIFT, DELTA_DRAG)
CAUCHY_FUNC_FLOW= DRAG

% ------------------------- INPUT/OUTPUT INFORMATION --------------------------%
%
% Mesh input file
MESH_FILENAME= mesh_RAE2822_turb.su2
%
% Mesh input file format (SU2, CGNS, NETCDF_ASCII)
MESH_FORMAT= SU2
%
% Mesh output file
MESH_OUT_FILENAME= mesh_out.su2
%
% Restart flow input file
SOLUTION_FILENAME= solution_flow.dat
%
% Restart adjoint input file
SOLUTION_ADJ_FILENAME= solution_adj.dat
%
% Output file format (PARAVIEW, TECPLOT, STL)
OUTPUT_FORMAT= TECPLOT
%
% Output file convergence history (w/o extension) 
CONV_FILENAME= history
%
% Output file restart flow
RESTART_FILENAME= restart_flow.dat
%
% Output file restart adjoint
RESTART_ADJ_FILENAME= restart_adj.dat
%
% Output file flow (w/o extension) variables
VOLUME_FILENAME= flow
%
% Output file adjoint (w/o extension) variables
VOLUME_ADJ_FILENAME= adjoint
%
% Output objective function gradient (using continuous adjoint)
GRAD_OBJFUNC_FILENAME= of_grad.dat
%
% Output file surface flow coefficient (w/o extension)
SURFACE_FILENAME= surface_flow
%
% Output file surface adjoint coefficient (w/o extension)
SURFACE_ADJ_FILENAME= surface_adjoint
%
% Writing solution file frequency
WRT_SOL_FREQ= 250
%
% Writing convergence history frequency
WRT_CON_FREQ= 1
% Screen output fields
<<<<<<< HEAD
SCREEN_OUTPUT = (INNER_ITER, RMS_DENSITY, RMS_KINETIC_ENERGY, RMS_DISSIPATION, LIFT, DRAG)
=======
SCREEN_OUTPUT = (INNER_ITER, RMS_DENSITY, RMS_TKE, RMS_DISSIPATION, LIFT, DRAG)
>>>>>>> 0515509c
<|MERGE_RESOLUTION|>--- conflicted
+++ resolved
@@ -244,8 +244,4 @@
 % Writing convergence history frequency
 WRT_CON_FREQ= 1
 % Screen output fields
-<<<<<<< HEAD
-SCREEN_OUTPUT = (INNER_ITER, RMS_DENSITY, RMS_KINETIC_ENERGY, RMS_DISSIPATION, LIFT, DRAG)
-=======
 SCREEN_OUTPUT = (INNER_ITER, RMS_DENSITY, RMS_TKE, RMS_DISSIPATION, LIFT, DRAG)
->>>>>>> 0515509c
