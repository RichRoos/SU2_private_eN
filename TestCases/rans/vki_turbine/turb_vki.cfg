--- conflicted
+++ resolved
@@ -2,14 +2,10 @@
 %                                                                              %
 % SU2 configuration file                                                       %
 % Case description: VKI turbine                                                %
-% Author: Francisco Palacios, Thomas D. Economon	                           %
+% Author: Francisco Palacios, Thomas D. Economon	                             %
 % Institution: Stanford University                                             %
 % Date: Feb 18th, 2013                                                         %
-<<<<<<< HEAD
-% File version 7.1.1 "Blackbird"                                                %
-=======
-% File Version 7.1.1 "Blackbird"                                                %
->>>>>>> 14d77240
+% File Version 7.1.1 "Blackbird"                                               %
 %                                                                              %
 %%%%%%%%%%%%%%%%%%%%%%%%%%%%%%%%%%%%%%%%%%%%%%%%%%%%%%%%%%%%%%%%%%%%%%%%%%%%%%%%
 
