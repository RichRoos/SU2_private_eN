--- conflicted
+++ resolved
@@ -32,11 +32,6 @@
 % Read binary restart files (YES, NO)
 READ_BINARY_RESTART= NO
 %
-<<<<<<< HEAD
-=======
-% New singlezone driver
-SINGLEZONE_DRIVER= YES
->>>>>>> a0241851
 
 % -------------------- COMPRESSIBLE FREE-STREAM DEFINITION --------------------%
 %
