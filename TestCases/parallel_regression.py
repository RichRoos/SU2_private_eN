#!/usr/bin/env python

## \file parallel_regression.py
#  \brief Python script for automated regression testing of SU2 examples
#  \author A. Aranake, A. Campos, T. Economon, T. Lukaczyk, S. Padron
#  \version 7.0.3 "Blackbird"
#
# SU2 Project Website: https://su2code.github.io
# 
# The SU2 Project is maintained by the SU2 Foundation 
# (http://su2foundation.org)
#
# Copyright 2012-2020, SU2 Contributors (cf. AUTHORS.md)
#
# SU2 is free software; you can redistribute it and/or
# modify it under the terms of the GNU Lesser General Public
# License as published by the Free Software Foundation; either
# version 2.1 of the License, or (at your option) any later version.
# 
# SU2 is distributed in the hope that it will be useful,
# but WITHOUT ANY WARRANTY; without even the implied warranty of
# MERCHANTABILITY or FITNESS FOR A PARTICULAR PURPOSE. See the GNU
# Lesser General Public License for more details.
#
# You should have received a copy of the GNU Lesser General Public
# License along with SU2. If not, see <http://www.gnu.org/licenses/>.

# make print(*args) function available in PY2.6+, does'nt work on PY < 2.6
from __future__ import print_function

import sys
from TestCase import TestCase    

def main():
    '''This program runs SU2 and ensures that the output matches specified values. 
       This will be used to do checks when code is pushed to github 
       to make sure nothing is broken. '''

    test_list = []

    ##########################
    ### Compressible Euler ###
    ##########################

    # Channel
    channel           = TestCase('channel')
    channel.cfg_dir   = "euler/channel"
    channel.cfg_file  = "inv_channel_RK.cfg"
    channel.test_iter = 20
    channel.test_vals = [-2.651955, 2.814536, 0.031770, 0.002870] #last 4 columns
    channel.su2_exec  = "parallel_computation.py -f"
    channel.timeout   = 1600
    channel.tol       = 0.00001
    test_list.append(channel)

    # NACA0012 
    naca0012           = TestCase('naca0012')
    naca0012.cfg_dir   = "euler/naca0012"
    naca0012.cfg_file  = "inv_NACA0012_Roe.cfg"
    naca0012.test_iter = 20
    naca0012.test_vals = [-4.055696, -3.564675, 0.336752, 0.021541] #last 4 columns
    naca0012.su2_exec  = "parallel_computation.py -f"
    naca0012.timeout   = 1600
    naca0012.tol       = 0.00001
    test_list.append(naca0012)

    # Supersonic wedge 
    wedge           = TestCase('wedge')
    wedge.cfg_dir   = "euler/wedge"
    wedge.cfg_file  = "inv_wedge_HLLC.cfg"
    wedge.test_iter = 20
    wedge.test_vals = [-0.941371, 4.787744, -0.208777, 0.036781] #last 4 columns
    wedge.su2_exec  = "parallel_computation.py -f"
    wedge.timeout   = 1600
    wedge.tol       = 0.00001
    test_list.append(wedge)

    # ONERA M6 Wing
    oneram6           = TestCase('oneram6')
    oneram6.cfg_dir   = "euler/oneram6"
    oneram6.cfg_file  = "inv_ONERAM6.cfg"
    oneram6.test_iter = 10
    oneram6.test_vals = [-10.208444, -9.625586, 0.281704, 0.011821] #last 4 columns
    oneram6.su2_exec  = "parallel_computation.py -f"
    oneram6.timeout   = 3200
    oneram6.tol       = 0.00001
    test_list.append(oneram6)

    # Fixed CL NACA0012
    fixedCL_naca0012           = TestCase('fixedcl_naca0012')
    fixedCL_naca0012.cfg_dir   = "fixed_cl/naca0012"
    fixedCL_naca0012.cfg_file  = "inv_NACA0012.cfg"
    fixedCL_naca0012.test_iter = 10
    fixedCL_naca0012.test_vals = [-12.137437, -6.705109, 0.300000, 0.019470] #last 4 columns
    fixedCL_naca0012.su2_exec  = "parallel_computation.py -f"
    fixedCL_naca0012.timeout   = 1600
    fixedCL_naca0012.tol       = 0.00001
    test_list.append(fixedCL_naca0012)
    
    # Polar sweep of the inviscid NACA0012
    polar_naca0012           = TestCase('polar_naca0012')
    polar_naca0012.cfg_dir   = "polar/naca0012"
    polar_naca0012.cfg_file  = "inv_NACA0012.cfg"
    polar_naca0012.polar     = True
    polar_naca0012.test_iter = 10
    polar_naca0012.test_vals = [-1.216242, 4.253547, 0.001423, 0.015977] #last 4 columns
    polar_naca0012.su2_exec  = "compute_polar.py -i 11"
    polar_naca0012.timeout   = 1600
    polar_naca0012.tol       = 0.00001
    test_list.append(polar_naca0012)

    # HYPERSONIC FLOW PAST BLUNT BODY          
    bluntbody           = TestCase('bluntbody')
    bluntbody.cfg_dir   = "euler/bluntbody"
    bluntbody.cfg_file  = "blunt.cfg"
    bluntbody.test_iter = 20
    bluntbody.test_vals = [0.540009, 6.916653, 0.000000, 1.868976] #last 4 columns
    bluntbody.su2_exec  = "parallel_computation.py -f"
    bluntbody.timeout   = 1600
    bluntbody.tol       = 0.00001
    test_list.append(bluntbody)

    ##########################
    ###  Compressible N-S  ###
    ##########################

    # Laminar flat plate
    flatplate           = TestCase('flatplate')
    flatplate.cfg_dir   = "navierstokes/flatplate"
    flatplate.cfg_file  = "lam_flatplate.cfg"
    flatplate.test_iter = 20
    flatplate.test_vals = [-4.648252, 0.813253, -0.130643, 0.024357] #last 4 columns
    flatplate.su2_exec  = "parallel_computation.py -f"
    flatplate.timeout   = 1600
    flatplate.tol       = 0.00001
    test_list.append(flatplate)

    # Laminar cylinder (steady)
    cylinder           = TestCase('cylinder')
    cylinder.cfg_dir   = "navierstokes/cylinder"
    cylinder.cfg_file  = "lam_cylinder.cfg"
    cylinder.test_iter = 25
    cylinder.test_vals = [-6.759136, -1.291221, 0.107150, 0.853257] #last 4 columns
    cylinder.su2_exec  = "parallel_computation.py -f"
    cylinder.timeout   = 1600
    cylinder.tol       = 0.00001
    test_list.append(cylinder)

    # Laminar cylinder (low Mach correction)
    cylinder_lowmach           = TestCase('cylinder_lowmach')
    cylinder_lowmach.cfg_dir   = "navierstokes/cylinder"
    cylinder_lowmach.cfg_file  = "cylinder_lowmach.cfg"
    cylinder_lowmach.test_iter = 25
    cylinder_lowmach.test_vals = [-6.870761, -1.408778, -0.228736, 112.418622] #last 4 columns
    cylinder_lowmach.su2_exec  = "parallel_computation.py -f"
    cylinder_lowmach.timeout   = 1600
    cylinder_lowmach.tol       = 0.00001
    test_list.append(cylinder_lowmach)

    # 2D Poiseuille flow (body force driven with periodic inlet / outlet)
    poiseuille           = TestCase('poiseuille')
    poiseuille.cfg_dir   = "navierstokes/poiseuille"
    poiseuille.cfg_file  = "lam_poiseuille.cfg"
    poiseuille.test_iter = 10
    poiseuille.test_vals = [-5.050864, 0.648220, 0.000349, 13.639525] #last 4 columns
    poiseuille.su2_exec  = "parallel_computation.py -f"
    poiseuille.timeout   = 1600
    poiseuille.tol       = 0.001
    test_list.append(poiseuille)

    # 2D Poiseuille flow (inlet profile file)
    poiseuille_profile           = TestCase('poiseuille_profile')
    poiseuille_profile.cfg_dir   = "navierstokes/poiseuille"
    poiseuille_profile.cfg_file  = "profile_poiseuille.cfg"
    poiseuille_profile.test_iter = 10
    poiseuille_profile.test_vals = [-12.493492, -7.671588, -0.000000, 2.085796] #last 4 columns
    poiseuille_profile.su2_exec  = "parallel_computation.py -f"
    poiseuille_profile.timeout   = 1600
    poiseuille_profile.tol       = 0.00001
    test_list.append(poiseuille_profile)

    ##########################
    ### Compressible RANS  ###
    ##########################

    # RAE2822 SA
    rae2822_sa           = TestCase('rae2822_sa')
    rae2822_sa.cfg_dir   = "rans/rae2822"
    rae2822_sa.cfg_file  = "turb_SA_RAE2822.cfg"
    rae2822_sa.test_iter = 20
    rae2822_sa.test_vals = [-2.013881, -5.271311, 0.814981, 0.061858] #last 4 columns
    rae2822_sa.su2_exec  = "parallel_computation.py -f"
    rae2822_sa.timeout   = 1600
    rae2822_sa.tol       = 0.00001
    test_list.append(rae2822_sa)
    
    # RAE2822 SST
    rae2822_sst           = TestCase('rae2822_sst')
    rae2822_sst.cfg_dir   = "rans/rae2822"
    rae2822_sst.cfg_file  = "turb_SST_RAE2822.cfg"
    rae2822_sst.test_iter = 20
    rae2822_sst.test_vals = [-0.510623, 4.877370, 0.817050, 0.062058] #last 4 columns
    rae2822_sst.su2_exec  = "parallel_computation.py -f"
    rae2822_sst.timeout   = 1600
    rae2822_sst.tol       = 0.00001
    test_list.append(rae2822_sst)

    # RAE2822 SST_SUST
    rae2822_sst_sust           = TestCase('rae2822_sst_sust')
    rae2822_sst_sust.cfg_dir   = "rans/rae2822"
    rae2822_sst_sust.cfg_file  = "turb_SST_SUST_RAE2822.cfg"
    rae2822_sst_sust.test_iter = 20
    rae2822_sst_sust.test_vals = [-2.430819, 4.877370, 0.817050, 0.062058] #last 4 columns
    rae2822_sst_sust.su2_exec  = "parallel_computation.py -f"
    rae2822_sst_sust.timeout   = 1600
    rae2822_sst_sust.tol       = 0.00001
    test_list.append(rae2822_sst_sust)

    # Flat plate
    turb_flatplate           = TestCase('turb_flatplate')
    turb_flatplate.cfg_dir   = "rans/flatplate"
    turb_flatplate.cfg_file  = "turb_SA_flatplate.cfg"
    turb_flatplate.test_iter = 20
    turb_flatplate.test_vals = [-4.145487, -6.734014, -0.176490, 0.057451] #last 4 columns
    turb_flatplate.su2_exec  = "parallel_computation.py -f"
    turb_flatplate.timeout   = 1600
    turb_flatplate.tol       = 0.00001
    test_list.append(turb_flatplate)

    # ONERA M6 Wing
    turb_oneram6           = TestCase('turb_oneram6')
    turb_oneram6.cfg_dir   = "rans/oneram6"
    turb_oneram6.cfg_file  = "turb_ONERAM6.cfg"
    turb_oneram6.test_iter = 10
    turb_oneram6.test_vals = [-2.372346, -6.579371, 0.229867, 0.147637] #last 4 columns
    turb_oneram6.su2_exec  = "parallel_computation.py -f"
    turb_oneram6.timeout   = 3200
    turb_oneram6.tol       = 0.00001
    test_list.append(turb_oneram6)

    # NACA0012 (SA, FUN3D finest grid results: CL=1.0983, CD=0.01242)
    turb_naca0012_sa           = TestCase('turb_naca0012_sa')
    turb_naca0012_sa.cfg_dir   = "rans/naca0012"
    turb_naca0012_sa.cfg_file  = "turb_NACA0012_sa.cfg"
    turb_naca0012_sa.test_iter = 10
    turb_naca0012_sa.test_vals = [-12.078401, -16.147829, 1.064326, 0.019770] #last 4 columns
    turb_naca0012_sa.su2_exec  = "parallel_computation.py -f"
    turb_naca0012_sa.timeout   = 3200
    turb_naca0012_sa.tol       = 0.00001
    test_list.append(turb_naca0012_sa)
    
    # NACA0012 (SST, FUN3D finest grid results: CL=1.0840, CD=0.01253)
    turb_naca0012_sst           = TestCase('turb_naca0012_sst')
    turb_naca0012_sst.cfg_dir   = "rans/naca0012"
    turb_naca0012_sst.cfg_file  = "turb_NACA0012_sst.cfg"
    turb_naca0012_sst.test_iter = 10
    turb_naca0012_sst.test_vals = [-15.273461, -6.243802, 1.049988, 0.019165] #last 4 columns
    turb_naca0012_sst.su2_exec  = "parallel_computation.py -f"
    turb_naca0012_sst.timeout   = 3200
    turb_naca0012_sst.tol       = 0.00001
    test_list.append(turb_naca0012_sst)

    # NACA0012 (SST_SUST, FUN3D finest grid results: CL=1.0840, CD=0.01253)
    turb_naca0012_sst_sust           = TestCase('turb_naca0012_sst_sust')
    turb_naca0012_sst_sust.cfg_dir   = "rans/naca0012"
    turb_naca0012_sst_sust.cfg_file  = "turb_NACA0012_sst_sust.cfg"
    turb_naca0012_sst_sust.test_iter = 10
    turb_naca0012_sst_sust.test_vals = [-14.851212, -6.062226, 1.005233, 0.019014] #last 4 columns
    turb_naca0012_sst_sust.su2_exec  = "parallel_computation.py -f"
    turb_naca0012_sst_sust.timeout   = 3200
    turb_naca0012_sst_sust.tol       = 0.00001
    test_list.append(turb_naca0012_sst_sust)

    # PROPELLER
    propeller           = TestCase('propeller')
    propeller.cfg_dir   = "rans/propeller"
    propeller.cfg_file  = "propeller.cfg"
    propeller.test_iter = 10
    propeller.test_vals = [-3.389575, -8.409529, 0.000048, 0.056329] #last 4 columns
    propeller.su2_exec  = "parallel_computation.py -f"
    propeller.timeout   = 3200
    propeller.tol       = 0.00001
    test_list.append(propeller)
    
    #################################
    ## Compressible RANS Restart  ###
    #################################
    
    # NACA0012 SST Multigrid restart
    turb_naca0012_sst_restart_mg           = TestCase('turb_naca0012_sst_restart_mg')
    turb_naca0012_sst_restart_mg.cfg_dir   = "rans/naca0012"
    turb_naca0012_sst_restart_mg.cfg_file  = "turb_NACA0012_sst_multigrid_restart.cfg"
    turb_naca0012_sst_restart_mg.test_iter = 20
    turb_naca0012_sst_restart_mg.ntest_vals = 5
    turb_naca0012_sst_restart_mg.test_vals = [-7.627853, -7.729525, -1.981053, -0.000016, 0.079062] #last 5 columns
    turb_naca0012_sst_restart_mg.su2_exec  = "parallel_computation.py -f"
    turb_naca0012_sst_restart_mg.timeout   = 3200
    turb_naca0012_sst_restart_mg.tol       = 0.000001
    test_list.append(turb_naca0012_sst_restart_mg)

    #############################
    ### Incompressible Euler  ###
    #############################

    # NACA0012 Hydrofoil
    inc_euler_naca0012           = TestCase('inc_euler_naca0012')
    inc_euler_naca0012.cfg_dir   = "incomp_euler/naca0012"
    inc_euler_naca0012.cfg_file  = "incomp_NACA0012.cfg"
    inc_euler_naca0012.test_iter = 20
    inc_euler_naca0012.test_vals = [-4.802192, -3.799720, 0.497093, 0.007515] #last 4 columns
    inc_euler_naca0012.su2_exec  = "parallel_computation.py -f"
    inc_euler_naca0012.timeout   = 1600
    inc_euler_naca0012.tol       = 0.00001
    test_list.append(inc_euler_naca0012)

    # C-D nozzle with pressure inlet and mass flow outlet
    inc_nozzle           = TestCase('inc_nozzle')
    inc_nozzle.cfg_dir   = "incomp_euler/nozzle"
    inc_nozzle.cfg_file  = "inv_nozzle.cfg"
    inc_nozzle.test_iter = 20
    inc_nozzle.test_vals = [-5.959953, -4.932037, -0.000109, 0.121192] #last 4 columns
    inc_nozzle.su2_exec  = "parallel_computation.py -f"
    inc_nozzle.timeout   = 1600
    inc_nozzle.tol       = 0.00001
    test_list.append(inc_nozzle)

    #############################
    ### Incompressible N-S    ###
    #############################

    # Laminar cylinder
    inc_lam_cylinder          = TestCase('inc_lam_cylinder')
    inc_lam_cylinder.cfg_dir   = "incomp_navierstokes/cylinder"
    inc_lam_cylinder.cfg_file  = "incomp_cylinder.cfg"
    inc_lam_cylinder.test_iter = 10
    inc_lam_cylinder.test_vals = [-3.987107, -3.176477, -0.057813, 7.691336] #last 4 columns
    inc_lam_cylinder.su2_exec  = "parallel_computation.py -f"
    inc_lam_cylinder.timeout   = 1600
    inc_lam_cylinder.tol       = 0.00001
    test_list.append(inc_lam_cylinder)

    # Buoyancy-driven cavity
    inc_buoyancy          = TestCase('inc_buoyancy')
    inc_buoyancy.cfg_dir   = "incomp_navierstokes/buoyancy_cavity"
    inc_buoyancy.cfg_file  = "lam_buoyancy_cavity.cfg"
    inc_buoyancy.test_iter = 20
    inc_buoyancy.test_vals = [-4.436564, 0.508012, 0.000000, 0.000000] #last 4 columns
    inc_buoyancy.su2_exec  = "parallel_computation.py -f"
    inc_buoyancy.timeout   = 1600
    inc_buoyancy.tol       = 0.00001
    test_list.append(inc_buoyancy)

    # Laminar heated cylinder with polynomial fluid model
    inc_poly_cylinder          = TestCase('inc_poly_cylinder')
    inc_poly_cylinder.cfg_dir   = "incomp_navierstokes/cylinder"
    inc_poly_cylinder.cfg_file  = "poly_cylinder.cfg"
    inc_poly_cylinder.test_iter = 20
    inc_poly_cylinder.test_vals = [-7.812686, -2.080649, 0.016033, 1.912088] #last 4 columns
    inc_poly_cylinder.su2_exec  = "parallel_computation.py -f"
    inc_poly_cylinder.timeout   = 1600
    inc_poly_cylinder.tol       = 0.00001
    test_list.append(inc_poly_cylinder)
    
    # X-coarse laminar bend as a mixed element CGNS test
    inc_lam_bend          = TestCase('inc_lam_bend')
    inc_lam_bend.cfg_dir   = "incomp_navierstokes/bend"
    inc_lam_bend.cfg_file  = "lam_bend.cfg"
    inc_lam_bend.test_iter = 10
    inc_lam_bend.test_vals = [-3.437567, -3.088005, -0.022291, -0.172738] #last 4 columns
    inc_lam_bend.su2_exec  = "mpirun -n 2 SU2_CFD"
    inc_lam_bend.timeout   = 1600
    inc_lam_bend.tol       = 0.00001
    test_list.append(inc_lam_bend)

    ############################
    ### Incompressible RANS  ###
    ############################

    # NACA0012
    inc_turb_naca0012           = TestCase('inc_turb_naca0012')
    inc_turb_naca0012.cfg_dir   = "incomp_rans/naca0012"
    inc_turb_naca0012.cfg_file  = "naca0012.cfg"
    inc_turb_naca0012.test_iter = 20
    inc_turb_naca0012.test_vals = [-4.788584, -11.040550, -0.000000, 0.309515] #last 4 columns
    inc_turb_naca0012.su2_exec  = "parallel_computation.py -f"
    inc_turb_naca0012.timeout   = 1600
    inc_turb_naca0012.tol       = 0.00001
    test_list.append(inc_turb_naca0012)

    # NACA0012, SST_SUST
    inc_turb_naca0012_sst_sust           = TestCase('inc_turb_naca0012_sst_sust')
    inc_turb_naca0012_sst_sust.cfg_dir   = "incomp_rans/naca0012"
    inc_turb_naca0012_sst_sust.cfg_file  = "naca0012_SST_SUST.cfg"
    inc_turb_naca0012_sst_sust.test_iter = 20
    inc_turb_naca0012_sst_sust.test_vals = [-7.276480, 0.146181, -0.000000, 0.312017] #last 4 columns
    inc_turb_naca0012_sst_sust.su2_exec  = "parallel_computation.py -f"
    inc_turb_naca0012_sst_sust.timeout   = 1600
    inc_turb_naca0012_sst_sust.tol       = 0.00001
    test_list.append(inc_turb_naca0012_sst_sust)
    
    ####################
    ### DG-FEM Euler ###
    ####################
    
    # NACA0012
    fem_euler_naca0012           = TestCase('fem_euler_naca0012')
    fem_euler_naca0012.cfg_dir   = "hom_euler/NACA0012_5thOrder"
    fem_euler_naca0012.cfg_file  = "fem_NACA0012_reg.cfg"
    fem_euler_naca0012.test_iter = 10
    fem_euler_naca0012.test_vals = [-6.519946,-5.976944,0.255551,0.000028] #last 4 columns
    fem_euler_naca0012.su2_exec  = "mpirun -n 2 SU2_CFD"
    fem_euler_naca0012.timeout   = 1600
    fem_euler_naca0012.tol       = 0.00001
    test_list.append(fem_euler_naca0012)
    
    ############################
    ### DG-FEM Navier-Stokes ###
    ############################
    
    # Flat plate
    fem_ns_flatplate           = TestCase('fem_ns_flatplate')
    fem_ns_flatplate.cfg_dir   = "hom_navierstokes/FlatPlate/nPoly4"
    fem_ns_flatplate.cfg_file  = "lam_flatplate_reg.cfg"
    fem_ns_flatplate.test_iter = 25
    fem_ns_flatplate.test_vals = [1.383727,3.175247,0.058387,0.257951] #last 4 columns
    fem_ns_flatplate.su2_exec  = "mpirun -n 2 SU2_CFD"
    fem_ns_flatplate.timeout   = 1600
    fem_ns_flatplate.tol       = 0.00001
    test_list.append(fem_ns_flatplate)
    
    # Steady cylinder
    fem_ns_cylinder           = TestCase('fem_ns_cylinder')
    fem_ns_cylinder.cfg_dir   = "hom_navierstokes/CylinderViscous/nPoly3"
    fem_ns_cylinder.cfg_file  = "fem_Cylinder_reg.cfg"
    fem_ns_cylinder.test_iter = 10
    fem_ns_cylinder.test_vals = [0.454960,0.979123,-0.000028,79.984799] #last 4 columns
    fem_ns_cylinder.su2_exec  = "mpirun -n 2 SU2_CFD"
    fem_ns_cylinder.timeout   = 1600
    fem_ns_cylinder.tol       = 0.00001
    test_list.append(fem_ns_cylinder)

    # Steady sphere
    fem_ns_sphere           = TestCase('fem_ns_sphere')
    fem_ns_sphere.cfg_dir   = "hom_navierstokes/SphereViscous/nPoly3_QuadDominant"
    fem_ns_sphere.cfg_file  = "fem_Sphere_reg.cfg"
    fem_ns_sphere.test_iter = 10
    fem_ns_sphere.test_vals = [-0.288121,0.240324,0.000258,21.797363] #last 4 columns
    fem_ns_sphere.su2_exec  = "SU2_CFD"
    fem_ns_sphere.timeout   = 1600
    fem_ns_sphere.tol       = 0.00001
    test_list.append(fem_ns_sphere)

    # Unsteady sphere ADER
    fem_ns_sphere_ader           = TestCase('fem_ns_sphere_ader')
    fem_ns_sphere_ader.cfg_dir   = "hom_navierstokes/SphereViscous/nPoly3_QuadDominant"
    fem_ns_sphere_ader.cfg_file  = "fem_Sphere_reg_ADER.cfg"
    fem_ns_sphere_ader.test_iter = 10
    fem_ns_sphere_ader.test_vals = [-35.000000,-35.000000,0.000047,31.110911] #last 4 columns
    fem_ns_sphere_ader.su2_exec  = "SU2_CFD"
    fem_ns_sphere_ader.timeout   = 1600
    fem_ns_sphere_ader.tol       = 0.00001
    test_list.append(fem_ns_sphere_ader)

    # Unsteady cylinder
    fem_ns_unsteady_cylinder           = TestCase('fem_ns_unsteady_cylinder')
    fem_ns_unsteady_cylinder.cfg_dir   = "hom_navierstokes/UnsteadyCylinder/nPoly4"
    fem_ns_unsteady_cylinder.cfg_file  = "fem_unst_cylinder.cfg"
    fem_ns_unsteady_cylinder.test_iter = 11
    fem_ns_unsteady_cylinder.test_vals = [-3.558582,-3.014464,-0.038927,1.383983] #last 4 columns
    fem_ns_unsteady_cylinder.su2_exec  = "SU2_CFD"
    fem_ns_unsteady_cylinder.timeout   = 1600
    fem_ns_unsteady_cylinder.unsteady  = True
    fem_ns_unsteady_cylinder.tol       = 0.00001
    test_list.append(fem_ns_unsteady_cylinder)

    # Unsteady cylinder ADER
    fem_ns_unsteady_cylinder_ader           = TestCase('fem_ns_unsteady_cylinder_ader')
    fem_ns_unsteady_cylinder_ader.cfg_dir   = "hom_navierstokes/UnsteadyCylinder/nPoly4"
    fem_ns_unsteady_cylinder_ader.cfg_file  = "fem_unst_cylinder_ADER.cfg"
    fem_ns_unsteady_cylinder_ader.test_iter = 11
    fem_ns_unsteady_cylinder_ader.test_vals = [-35.000000,-35.000000,-0.041003,1.391339] #last 4 columns
    fem_ns_unsteady_cylinder_ader.su2_exec  = "SU2_CFD"
    fem_ns_unsteady_cylinder_ader.timeout   = 1600
    fem_ns_unsteady_cylinder_ader.unsteady  = True
    fem_ns_unsteady_cylinder_ader.tol       = 0.00001
    test_list.append(fem_ns_unsteady_cylinder_ader)

    ############################
    ###      Transition      ###
    ############################

    # Schubauer-Klebanoff Natural Transition Case
    schubauer_klebanoff_transition              = TestCase('Schubauer_Klebanoff')
    schubauer_klebanoff_transition.cfg_dir      = "transition/Schubauer_Klebanoff"
    schubauer_klebanoff_transition.cfg_file     = "transitional_BC_model_ConfigFile.cfg"
    schubauer_klebanoff_transition.test_iter    = 10
    schubauer_klebanoff_transition.test_vals    = [-7.994738, -14.268367, 0.000046, 0.007987] #last 4 columns
    schubauer_klebanoff_transition.su2_exec     = "parallel_computation.py -f"
    schubauer_klebanoff_transition.timeout      = 1600
    schubauer_klebanoff_transition.tol          = 0.00001
    test_list.append(schubauer_klebanoff_transition)

    #####################################
    ### Cont. adj. compressible Euler ###
    #####################################

    # Inviscid NACA0012
    contadj_naca0012           = TestCase('contadj_naca0012')
    contadj_naca0012.cfg_dir   = "cont_adj_euler/naca0012"
    contadj_naca0012.cfg_file  = "inv_NACA0012.cfg"
    contadj_naca0012.test_iter = 5
    contadj_naca0012.test_vals = [-9.300829, -14.583240, 0.300920, 0.019552] #last 4 columns
    contadj_naca0012.su2_exec  = "parallel_computation.py -f"
    contadj_naca0012.timeout   = 1600
    contadj_naca0012.tol       = 0.00001
    test_list.append(contadj_naca0012)

    # Inviscid ONERA M6
    contadj_oneram6           = TestCase('contadj_oneram6')
    contadj_oneram6.cfg_dir   = "cont_adj_euler/oneram6"
    contadj_oneram6.cfg_file  = "inv_ONERAM6.cfg"
    contadj_oneram6.test_iter = 10
    contadj_oneram6.test_vals = [-12.132202, -12.702416, 0.685900, 0.007594] #last 4 columns
    contadj_oneram6.su2_exec  = "parallel_computation.py -f"
    contadj_oneram6.timeout   = 1600
    contadj_oneram6.tol       = 0.00001
    test_list.append(contadj_oneram6)

    # Inviscid WEDGE: tests averaged outflow total pressure adjoint
    contadj_wedge             = TestCase('contadj_wedge')
    contadj_wedge.cfg_dir   = "cont_adj_euler/wedge"
    contadj_wedge.cfg_file  = "inv_wedge_ROE.cfg"
    contadj_wedge.test_iter = 10  
    contadj_wedge.test_vals = [2.872691, -2.755572, 853010.000000, 0.000000] #last 4 columns
    contadj_wedge.su2_exec  = "parallel_computation.py -f"
    contadj_wedge.timeout   = 1600
    contadj_wedge.tol       = 0.00001
    test_list.append(contadj_wedge)

    # Inviscid fixed CL NACA0012
    contadj_fixed_CL_naca0012           = TestCase('contadj_fixedcl_naca0012')
    contadj_fixed_CL_naca0012.cfg_dir   = "fixed_cl/naca0012"
    contadj_fixed_CL_naca0012.cfg_file  = "inv_NACA0012_ContAdj.cfg"
    contadj_fixed_CL_naca0012.test_iter = 100
    contadj_fixed_CL_naca0012.test_vals = [0.317289, -5.193066, 0.360470, 0.000069] #last 4 columns
    contadj_fixed_CL_naca0012.su2_exec  = "parallel_computation.py -f"
    contadj_fixed_CL_naca0012.timeout   = 1600
    contadj_fixed_CL_naca0012.tol       = 0.00001
    test_list.append(contadj_fixed_CL_naca0012)

    ###################################
    ### Cont. adj. compressible N-S ###
    ###################################

    # Adjoint laminar cylinder
    contadj_ns_cylinder           = TestCase('contadj_ns_cylinder')
    contadj_ns_cylinder.cfg_dir   = "cont_adj_navierstokes/cylinder"
    contadj_ns_cylinder.cfg_file  = "lam_cylinder.cfg"
    contadj_ns_cylinder.test_iter = 20
    contadj_ns_cylinder.test_vals = [-3.644966, -9.102024, 2.056700, -0.000000] #last 4 columns
    contadj_ns_cylinder.su2_exec  = "parallel_computation.py -f"
    contadj_ns_cylinder.timeout   = 1600
    contadj_ns_cylinder.tol       = 0.00001
    test_list.append(contadj_ns_cylinder)

    # Adjoint laminar naca0012 subsonic
    contadj_ns_naca0012_sub           = TestCase('contadj_ns_naca0012_sub')
    contadj_ns_naca0012_sub.cfg_dir   = "cont_adj_navierstokes/naca0012_sub"
    contadj_ns_naca0012_sub.cfg_file  = "lam_NACA0012.cfg"
    contadj_ns_naca0012_sub.test_iter = 20
    contadj_ns_naca0012_sub.test_vals = [-2.743268, -8.215193, 0.518810, 0.001210] #last 4 columns
    contadj_ns_naca0012_sub.su2_exec  = "parallel_computation.py -f"
    contadj_ns_naca0012_sub.timeout   = 1600
    contadj_ns_naca0012_sub.tol       = 0.00001
    test_list.append(contadj_ns_naca0012_sub)
    
    # Adjoint laminar naca0012 transonic
    contadj_ns_naca0012_trans           = TestCase('contadj_ns_naca0012_trans')
    contadj_ns_naca0012_trans.cfg_dir   = "cont_adj_navierstokes/naca0012_trans"
    contadj_ns_naca0012_trans.cfg_file  = "lam_NACA0012.cfg"
    contadj_ns_naca0012_trans.test_iter = 20
    contadj_ns_naca0012_trans.test_vals = [ -1.039664, -6.575019, 1.772300, 0.012495] #last 4 columns
    contadj_ns_naca0012_trans.su2_exec  = "parallel_computation.py -f"
    contadj_ns_naca0012_trans.timeout   = 1600
    contadj_ns_naca0012_trans.tol       = 0.00001
    test_list.append(contadj_ns_naca0012_trans)
    
    #######################################################
    ### Cont. adj. compressible RANS (frozen viscosity) ###
    #######################################################

    # Adjoint turbulent NACA0012
    contadj_rans_naca0012           = TestCase('contadj_rans_naca0012')
    contadj_rans_naca0012.cfg_dir   = "cont_adj_rans/naca0012"
    contadj_rans_naca0012.cfg_file  = "turb_nasa.cfg"
    contadj_rans_naca0012.test_iter = 20
    contadj_rans_naca0012.test_vals = [-0.794162, -5.761722, 19.214000, -0.000000] #last 4 columns
    contadj_rans_naca0012.su2_exec  = "parallel_computation.py -f"
    contadj_rans_naca0012.timeout   = 1600
    contadj_rans_naca0012.tol       = 0.00001
    test_list.append(contadj_rans_naca0012)
   
    # Adjoint turbulent NACA0012 with binary restarts
    contadj_rans_naca0012_bin           = TestCase('contadj_rans_naca0012_bin')
    contadj_rans_naca0012_bin.cfg_dir   = "cont_adj_rans/naca0012"
    contadj_rans_naca0012_bin.cfg_file  = "turb_nasa_binary.cfg"
    contadj_rans_naca0012_bin.test_iter = 18
    contadj_rans_naca0012_bin.test_vals = [-0.794169, -5.761671, 19.214000, -0.000000] #last 4 columns
    contadj_rans_naca0012_bin.su2_exec  = "parallel_computation.py -f"
    contadj_rans_naca0012_bin.timeout   = 1600
    contadj_rans_naca0012_bin.tol       = 0.00001
    test_list.append(contadj_rans_naca0012_bin)
 
    # Adjoint turbulent RAE2822
    contadj_rans_rae2822           = TestCase('contadj_rans_rae822')
    contadj_rans_rae2822.cfg_dir   = "cont_adj_rans/rae2822"
    contadj_rans_rae2822.cfg_file  = "turb_SA_RAE2822.cfg"
    contadj_rans_rae2822.test_iter = 20
    contadj_rans_rae2822.test_vals = [-5.381383, -10.883812, -0.212470, 0.005448] #last 4 columns
    contadj_rans_rae2822.su2_exec  = "parallel_computation.py -f"
    contadj_rans_rae2822.timeout   = 1600
    contadj_rans_rae2822.tol       = 0.00001
    test_list.append(contadj_rans_rae2822)

    #############################
    ### Compressibele RANS UQ ###
    #############################

    # NACA0012 1c
    turb_naca0012_1c           = TestCase('turb_naca0012_1c')
    turb_naca0012_1c.cfg_dir   = "rans_uq/naca0012"
    turb_naca0012_1c.cfg_file  = "turb_NACA0012_uq_1c.cfg"
    turb_naca0012_1c.test_iter = 10
    turb_naca0012_1c.test_vals = [-4.907887, 1.337602, 6.052973, 2.396141] #last 4 columns
    turb_naca0012_1c.su2_exec  = "parallel_computation.py -f"
    turb_naca0012_1c.timeout   = 1600
    turb_naca0012_1c.tol       = 0.00001
    test_list.append(turb_naca0012_1c)

    # NACA0012 2c
    turb_naca0012_2c           = TestCase('turb_naca0012_2c')
    turb_naca0012_2c.cfg_dir   = "rans_uq/naca0012"
    turb_naca0012_2c.cfg_file  = "turb_NACA0012_uq_2c.cfg"
    turb_naca0012_2c.test_iter = 10
    turb_naca0012_2c.test_vals = [-5.230200, 1.262237, 6.052195, 2.395673] #last 4 columns
    turb_naca0012_2c.su2_exec  = "parallel_computation.py -f"
    turb_naca0012_2c.timeout   = 1600
    turb_naca0012_2c.tol       = 0.00001
    test_list.append(turb_naca0012_2c)

    # NACA0012 3c
    turb_naca0012_3c           = TestCase('turb_naca0012_3c')
    turb_naca0012_3c.cfg_dir   = "rans_uq/naca0012"
    turb_naca0012_3c.cfg_file  = "turb_NACA0012_uq_3c.cfg"
    turb_naca0012_3c.test_iter = 10
    turb_naca0012_3c.test_vals = [-5.277132, 1.246270, 6.052487, 2.396003] #last 4 columns
    turb_naca0012_3c.su2_exec  = "parallel_computation.py -f"
    turb_naca0012_3c.timeout   = 1600
    turb_naca0012_3c.tol       = 0.00001
    test_list.append(turb_naca0012_3c)

    # NACA0012 p1c1
    turb_naca0012_p1c1           = TestCase('turb_naca0012_p1c1')
    turb_naca0012_p1c1.cfg_dir   = "rans_uq/naca0012"
    turb_naca0012_p1c1.cfg_file  = "turb_NACA0012_uq_p1c1.cfg"
    turb_naca0012_p1c1.test_iter = 10
    turb_naca0012_p1c1.test_vals = [-5.008135, 1.310806, 6.054703, 2.397351] #last 4 columns
    turb_naca0012_p1c1.su2_exec  = "parallel_computation.py -f"
    turb_naca0012_p1c1.timeout   = 1600
    turb_naca0012_p1c1.tol       = 0.00001
    test_list.append(turb_naca0012_p1c1)

    # NACA0012 p1c2
    turb_naca0012_p1c2           = TestCase('turb_naca0012_p1c2')
    turb_naca0012_p1c2.cfg_dir   = "rans_uq/naca0012"
    turb_naca0012_p1c2.cfg_file  = "turb_NACA0012_uq_p1c2.cfg"
    turb_naca0012_p1c2.test_iter = 10
    turb_naca0012_p1c2.test_vals = [-5.264104, 1.251278, 6.054839, 2.397401] #last 4 columns
    turb_naca0012_p1c2.su2_exec  = "parallel_computation.py -f"
    turb_naca0012_p1c2.timeout   = 1600
    turb_naca0012_p1c2.tol       = 0.00001
    test_list.append(turb_naca0012_p1c2)

    ######################################                                                                                  
    ### Harmonic Balance               ###                                                                                  
    ######################################                                                                                    

    # Description of the regression test 
    harmonic_balance           = TestCase('harmonic_balance')
    harmonic_balance.cfg_dir   = "harmonic_balance"
    harmonic_balance.cfg_file  = "HB.cfg"
    harmonic_balance.test_iter = 25
    harmonic_balance.test_vals = [-1.589862, 3.922099, -0.001443, 0.099456] #last 4 columns
    harmonic_balance.su2_exec  = "parallel_computation.py -f"
    harmonic_balance.timeout   = 1600
    harmonic_balance.tol       = 0.00001
    harmonic_balance.new_output = False
    test_list.append(harmonic_balance)

    # Turbulent pitching NACA 64a010 airfoil
    hb_rans_preconditioning           = TestCase('hb_rans_preconditioning')
    hb_rans_preconditioning.cfg_dir   = "harmonic_balance/hb_rans_preconditioning"
    hb_rans_preconditioning.cfg_file  = "davis.cfg"
    hb_rans_preconditioning.test_iter = 25
    hb_rans_preconditioning.test_vals = [-1.909596, -5.954720, 0.007773, 0.131219] #last 4 columns
    hb_rans_preconditioning.su2_exec  = "parallel_computation.py -f"
    hb_rans_preconditioning.timeout   = 1600
    hb_rans_preconditioning.tol       = 0.00001
    hb_rans_preconditioning.new_output = False
    test_list.append(hb_rans_preconditioning)

    ######################################
    ### Moving Wall                    ###
    ######################################

    # Lid-driven cavity
    cavity           = TestCase('cavity')
    cavity.cfg_dir   = "moving_wall/cavity"
    cavity.cfg_file  = "lam_cavity.cfg"
    cavity.test_iter = 25
    cavity.test_vals = [-5.588455, -0.124966, 0.308126, 0.940895] #last 4 columns
    cavity.su2_exec  = "parallel_computation.py -f"
    cavity.timeout   = 1600
    cavity.tol       = 0.00001
    test_list.append(cavity)

    # Spinning cylinder
    spinning_cylinder           = TestCase('spinning_cylinder')
    spinning_cylinder.cfg_dir   = "moving_wall/spinning_cylinder"
    spinning_cylinder.cfg_file  = "spinning_cylinder.cfg"
    spinning_cylinder.test_iter = 25
    spinning_cylinder.test_vals = [-7.857785, -2.425289, 1.554359, 1.531183] #last 4 columns
    spinning_cylinder.su2_exec  = "parallel_computation.py -f"
    spinning_cylinder.timeout   = 1600
    spinning_cylinder.tol       = 0.00001
    test_list.append(spinning_cylinder)

    ######################################
    ### Unsteady                       ###
    ######################################

    # Square cylinder
    square_cylinder           = TestCase('square_cylinder')
    square_cylinder.cfg_dir   = "unsteady/square_cylinder"
    square_cylinder.cfg_file  = "turb_square.cfg"
    square_cylinder.test_iter = 3
    square_cylinder.test_vals = [-1.162660, 0.066413, 1.399789, 2.220408] #last 4 columns
    square_cylinder.su2_exec  = "parallel_computation.py -f"
    square_cylinder.timeout   = 1600
    square_cylinder.tol       = 0.00001
    square_cylinder.unsteady  = True
    test_list.append(square_cylinder)

    # Gust
    sine_gust           = TestCase('sine_gust')
    sine_gust.cfg_dir   = "gust"
    sine_gust.cfg_file  = "inv_gust_NACA0012.cfg"
    sine_gust.test_iter = 5
    sine_gust.test_vals = [-1.977545, 3.481778, -0.001525, -0.007375] #last 4 columns
    sine_gust.su2_exec  = "parallel_computation.py -f"
    sine_gust.timeout   = 1600
    sine_gust.tol       = 0.00001
    sine_gust.unsteady  = True
    test_list.append(sine_gust)

    # Aeroelastic
    aeroelastic           = TestCase('aeroelastic')
    aeroelastic.cfg_dir   = "aeroelastic"
    aeroelastic.cfg_file  = "aeroelastic_NACA64A010.cfg"
    aeroelastic.test_iter = 2
    aeroelastic.test_vals = [0.081326, 0.033214, -0.001666, -0.000155] #last 4 columns
    aeroelastic.su2_exec  = "parallel_computation.py -f"
    aeroelastic.timeout   = 1600
    aeroelastic.tol       = 0.00001
    aeroelastic.unsteady  = True
    test_list.append(aeroelastic)

    # Delayed Detached Eddy Simulation
    ddes_flatplate        = TestCase('ddes_flatplate')
    ddes_flatplate.cfg_dir   = "ddes/flatplate"
    ddes_flatplate.cfg_file  = "ddes_flatplate.cfg"
    ddes_flatplate.test_iter = 10
    ddes_flatplate.test_vals = [-2.714758, -5.883004, -0.215005, 0.023783] #last 4 columns
    ddes_flatplate.su2_exec  = "parallel_computation.py -f"
    ddes_flatplate.timeout   = 1600
    ddes_flatplate.tol       = 0.00001
    ddes_flatplate.unsteady  = True
    test_list.append(ddes_flatplate)    

    # unsteady pitching NACA0015, SA
    unst_inc_turb_naca0015_sa           = TestCase('unst_inc_turb_naca0015_sa')
    unst_inc_turb_naca0015_sa.cfg_dir   = "unsteady/pitching_naca0015_rans_inc"
    unst_inc_turb_naca0015_sa.cfg_file  = "config_incomp_turb_sa.cfg"
    unst_inc_turb_naca0015_sa.test_iter = 1
    unst_inc_turb_naca0015_sa.test_vals = [-2.990703, -6.865923, 1.475736, 0.419770] #last 4 columns
    unst_inc_turb_naca0015_sa.su2_exec  = "parallel_computation.py -f"
    unst_inc_turb_naca0015_sa.timeout   = 1600
    unst_inc_turb_naca0015_sa.tol       = 0.00001
    unst_inc_turb_naca0015_sa.unsteady  = True
    test_list.append(unst_inc_turb_naca0015_sa)

    ######################################
    ### NICFD                          ###
    ######################################	

    # Rarefaction shock wave edge_VW
    edge_VW           = TestCase('edge_VW')
    edge_VW.cfg_dir   = "nicf/edge"
    edge_VW.cfg_file  = "edge_VW.cfg"
    edge_VW.test_iter = 100
    edge_VW.test_vals = [-5.203154, 0.933157, -0.000009, 0.000000] #last 4 columns
    edge_VW.su2_exec  = "parallel_computation.py -f"
    edge_VW.timeout   = 1600
    edge_VW.tol       = 0.00001
    test_list.append(edge_VW)

    # Rarefaction shock wave edge_PPR
    edge_PPR           = TestCase('edge_PPR')
    edge_PPR.cfg_dir   = "nicf/edge"
    edge_PPR.cfg_file  = "edge_PPR.cfg"
    edge_PPR.test_iter = 100
    edge_PPR.test_vals = [-5.385223, 0.755862, -0.000035, 0.000000] #last 4 columns
    edge_PPR.su2_exec  = "parallel_computation.py -f"
    edge_PPR.timeout   = 1600
    edge_PPR.tol       = 0.00001
    test_list.append(edge_PPR)
    
    ######################################
    ### Turbomachinery                 ###
    ######################################	

    # Jones APU Turbocharger
    Jones_tc           = TestCase('jones_turbocharger')
    Jones_tc.cfg_dir   = "turbomachinery/APU_turbocharger"
    Jones_tc.cfg_file  = "Jones.cfg"
    Jones_tc.test_iter = 5
    Jones_tc.test_vals = [-5.280323, 0.379654, 44.725390, 2.271597] #last 4 columns
    Jones_tc.su2_exec  = "parallel_computation.py -f"
    Jones_tc.timeout   = 1600
    Jones_tc.new_output = False
    Jones_tc.tol       = 0.00001
    test_list.append(Jones_tc)

	# Jones APU Turbocharger restart
    Jones_tc_rst           = TestCase('jones_turbocharger_restart')
    Jones_tc_rst.cfg_dir   = "turbomachinery/APU_turbocharger"
    Jones_tc_rst.cfg_file  = "Jones_rst.cfg"
    Jones_tc_rst.test_iter = 5
    Jones_tc_rst.test_vals = [-4.625216, -1.569511, 34.013520, 10.187670] #last 4 columns
    Jones_tc_rst.su2_exec  = "parallel_computation.py -f"
    Jones_tc_rst.timeout   = 1600
    Jones_tc_rst.new_output = False
    Jones_tc_rst.tol       = 0.00001
    test_list.append(Jones_tc_rst)

    # 2D axial stage
    axial_stage2D           = TestCase('axial_stage2D')
    axial_stage2D.cfg_dir   = "turbomachinery/axial_stage_2D"
    axial_stage2D.cfg_file  = "Axial_stage2D.cfg"
    axial_stage2D.test_iter = 20
    axial_stage2D.test_vals = [-1.933205, 5.381311, 73.357930, 1.780467] #last 4 columns
    axial_stage2D.su2_exec  = "parallel_computation.py -f"
    axial_stage2D.timeout   = 1600
    axial_stage2D.new_output = False
    axial_stage2D.tol       = 0.00001
    test_list.append(axial_stage2D)
    
    # 2D transonic stator
    transonic_stator           = TestCase('transonic_stator')
    transonic_stator.cfg_dir   = "turbomachinery/transonic_stator_2D"
    transonic_stator.cfg_file  = "transonic_stator.cfg"
    transonic_stator.test_iter = 20
    transonic_stator.test_vals = [-0.576128, 5.820136, 96.994800, 0.062868] #last 4 columns
    transonic_stator.su2_exec  = "parallel_computation.py -f"
    transonic_stator.timeout   = 1600
    transonic_stator.new_output = False
    transonic_stator.tol       = 0.00001
    test_list.append(transonic_stator)
    
    # 2D transonic stator restart
    transonic_stator_rst           = TestCase('transonic_stator_restart')
    transonic_stator_rst.cfg_dir   = "turbomachinery/transonic_stator_2D"
    transonic_stator_rst.cfg_file  = "transonic_stator_rst.cfg"
    transonic_stator_rst.test_iter = 20
    transonic_stator_rst.test_vals = [-6.618297, -0.617100, 5.002986, 0.002951] #last 4 columns
    transonic_stator_rst.su2_exec  = "parallel_computation.py -f"
    transonic_stator_rst.timeout   = 1600
    transonic_stator_rst.new_output = False
    transonic_stator_rst.tol       = 0.00001
    test_list.append(transonic_stator_rst)

    ######################################
    ### Sliding Mesh                   ###
    ######################################

    # Uniform flow
    uniform_flow         = TestCase('uniform_flow')
    uniform_flow.cfg_dir   = "sliding_interface/uniform_flow"
    uniform_flow.cfg_file  = "uniform_NN.cfg"
    uniform_flow.test_iter = 5
    uniform_flow.test_vals = [5.000000, 0.000000, -0.188747, -10.631534] #last 4 columns
    uniform_flow.su2_exec  = "parallel_computation.py -f"
    uniform_flow.timeout   = 1600
    uniform_flow.tol       = 0.000001
    uniform_flow.unsteady  = True
    uniform_flow.multizone = True
    test_list.append(uniform_flow) 

    # Channel_2D
    channel_2D           = TestCase('channel_2D')
    channel_2D.cfg_dir   = "sliding_interface/channel_2D"
    channel_2D.cfg_file  = "channel_2D_WA.cfg"
    channel_2D.test_iter = 2
    channel_2D.test_vals = [2.000000, 0.000000, 0.397891, 0.352785, 0.405448] #last 4 columns
    channel_2D.su2_exec  = "parallel_computation.py -f"
    channel_2D.timeout   = 100
    channel_2D.tol       = 0.00001
    channel_2D.unsteady  = True
    channel_2D.multizone = True
    test_list.append(channel_2D)

    # Channel_3D
    channel_3D           = TestCase('channel_3D')
    channel_3D.cfg_dir   = "sliding_interface/channel_3D"
    channel_3D.cfg_file  = "channel_3D_WA.cfg"
    channel_3D.test_iter = 2
    channel_3D.test_vals = [2.000000, 0.000000, 0.620166, 0.505156, 0.415129] #last 4 columns
    channel_3D.su2_exec  = "parallel_computation.py -f"
    channel_3D.timeout   = 1600
    channel_3D.tol       = 0.00001
    channel_3D.unsteady  = True
    channel_3D.multizone = True
    test_list.append(channel_3D)

    # Pipe
    pipe           = TestCase('pipe')
    pipe.cfg_dir   = "sliding_interface/pipe"
    pipe.cfg_file  = "pipe_NN.cfg"
    pipe.test_iter = 2
    pipe.test_vals = [0.150025, 0.491954, 0.677756, 0.963980, 1.006936] #last 4 columns
    pipe.su2_exec  = "parallel_computation.py -f"
    pipe.timeout   = 1600
    pipe.tol       = 0.00001
    pipe.unsteady  = True
    pipe.multizone = True
    test_list.append(pipe)

    # Rotating cylinders
    rotating_cylinders           = TestCase('rotating_cylinders')
    rotating_cylinders.cfg_dir   = "sliding_interface/rotating_cylinders"
    rotating_cylinders.cfg_file  = "rot_cylinders_WA.cfg"
    rotating_cylinders.test_iter = 3
    rotating_cylinders.test_vals = [3.000000, 0.000000, 0.777274, 1.134742, 1.224125] #last 4 columns
    rotating_cylinders.su2_exec  = "parallel_computation.py -f"
    rotating_cylinders.timeout   = 1600
    rotating_cylinders.tol       = 0.00001
    rotating_cylinders.unsteady  = True
    rotating_cylinders.multizone  = True
    test_list.append(rotating_cylinders)

    # Supersonic vortex shedding
    supersonic_vortex_shedding           = TestCase('supersonic_vortex_shedding')
    supersonic_vortex_shedding.cfg_dir   = "sliding_interface/supersonic_vortex_shedding"
    supersonic_vortex_shedding.cfg_file  = "sup_vor_shed_WA.cfg"
    supersonic_vortex_shedding.test_iter = 5
    supersonic_vortex_shedding.test_vals = [5.000000, 0.000000, 1.227386, 1.638722] #last 4 columns
    supersonic_vortex_shedding.su2_exec  = "parallel_computation.py -f"
    supersonic_vortex_shedding.timeout   = 1600
    supersonic_vortex_shedding.tol       = 0.00001
    supersonic_vortex_shedding.unsteady  = True
    supersonic_vortex_shedding.multizone  = True
    test_list.append(supersonic_vortex_shedding)

    # Bars_SST_2D
    bars_SST_2D           = TestCase('bars_SST_2D')
    bars_SST_2D.cfg_dir   = "sliding_interface/bars_SST_2D"
    bars_SST_2D.cfg_file  = "bars.cfg"
    bars_SST_2D.test_iter = 13
    bars_SST_2D.test_vals = [13.000000, -0.619179, -1.564701] #last 4 columns
    bars_SST_2D.su2_exec  = "SU2_CFD"
    bars_SST_2D.timeout   = 1600
    bars_SST_2D.tol       = 0.00001
    bars_SST_2D.multizone = True
    test_list.append(bars_SST_2D)
    
    # Sliding mesh with incompressible flows (steady)
    slinc_steady           = TestCase('slinc_steady')
    slinc_steady.cfg_dir   = "sliding_interface/incompressible_steady"
    slinc_steady.cfg_file  = "config.cfg"
    slinc_steady.test_iter = 19
    slinc_steady.test_vals = [19.000000,  -1.766116, -2.206522] #last 4 columns
    slinc_steady.su2_exec  = "SU2_CFD"
    slinc_steady.timeout   = 100
    slinc_steady.tol       = 0.00002
    slinc_steady.multizone = True
    test_list.append(slinc_steady)
    
    # Sliding mesh with incompressible flows (unsteady)
    # slinc_unsteady           = TestCase('slinc_unsteady')
    # slinc_unsteady.cfg_dir   = "sliding_interface/incompressible_unsteady"
    # slinc_unsteady.cfg_file  = "config.cfg"
    # slinc_unsteady.test_iter = 19
    # slinc_unsteady.test_vals = [-3.513701,1.931626,0.000000,0.000000] #last 4 columns
    # slinc_unsteady.su2_exec  = "SU2_CFD"
    # slinc_unsteady.timeout   = 100
    # slinc_unsteady.tol       = 0.00001
    # slinc_unsteady.unsteady  = True
    # test_list.append(slinc_unsteady)    

    ##########################
    ### FEA - FSI          ###
    ##########################   

    # Static beam, 3d
    statbeam3d           = TestCase('statbeam3d')
    statbeam3d.cfg_dir   = "fea_fsi/StatBeam_3d"
    statbeam3d.cfg_file  = "configBeam_3d.cfg"
    statbeam3d.test_iter = 0
    statbeam3d.test_vals = [-8.396797, -8.162206, -8.156102, 64095.0] #last 4 columns
    statbeam3d.su2_exec  = "parallel_computation_fsi.py -f"
    statbeam3d.timeout   = 1600
    statbeam3d.tol       = 0.00001
    test_list.append(statbeam3d)

    # Dynamic beam, 2d
    dynbeam2d           = TestCase('dynbeam2d')
    dynbeam2d.cfg_dir   = "fea_fsi/DynBeam_2d"
    dynbeam2d.cfg_file  = "configBeam_2d.cfg"
    dynbeam2d.test_iter = 6
    dynbeam2d.test_vals = [-3.240015, 2.895057, -0.353146, 6.6127e+04] #last 4 columns
    dynbeam2d.su2_exec  = "parallel_computation.py -f"
    dynbeam2d.timeout   = 1600
    dynbeam2d.unsteady  = True
    dynbeam2d.tol       = 0.00001
    test_list.append(dynbeam2d)

    # FSI, 2d
    fsi2d           = TestCase('fsi2d')
    fsi2d.cfg_dir   = "fea_fsi/WallChannel_2d"
    fsi2d.cfg_file  = "configFSI.cfg"
    fsi2d.test_iter = 4
    fsi2d.test_vals = [4, 0, -3.764076, -4.081142] #last 4 columns
    fsi2d.su2_exec  = "parallel_computation_fsi.py -f"
    fsi2d.timeout   = 1600
    fsi2d.multizone= True
    fsi2d.unsteady = True
    fsi2d.tol       = 0.00001
    test_list.append(fsi2d)
    
    # FSI, Static, 2D, new mesh solver
    stat_fsi           = TestCase('stat_fsi')
    stat_fsi.cfg_dir   = "fea_fsi/stat_fsi"
    stat_fsi.cfg_file  = "config.cfg"
    stat_fsi.test_iter = 7
<<<<<<< HEAD
    stat_fsi.test_vals = [-3.313322, 0.000000, 46.000000, -4.963786] #last 5 columns
=======
    stat_fsi.test_vals = [-3.313612, -4.957573, 0.000000, 7.000000] #last 4 columns
>>>>>>> 58bc0dc8
    stat_fsi.su2_exec  = "mpirun -n 2 SU2_CFD"
    stat_fsi.multizone = True
    stat_fsi.timeout   = 1600
    stat_fsi.tol       = 0.00001
    test_list.append(stat_fsi)

    # FSI, Dynamic, 2D, new mesh solver
    dyn_fsi           = TestCase('dyn_fsi')
    dyn_fsi.cfg_dir   = "fea_fsi/dyn_fsi"
    dyn_fsi.cfg_file  = "config.cfg"
    dyn_fsi.test_iter = 4
<<<<<<< HEAD
    dyn_fsi.test_vals = [-4.389734, 0.000000, 64.000000, -4.060117] #last 5 columns
=======
    dyn_fsi.test_vals = [-4.379832, -4.005999, 0.000000, 0.000000] #last 4 columns
>>>>>>> 58bc0dc8
    dyn_fsi.multizone = True
    dyn_fsi.unsteady  = True
    dyn_fsi.su2_exec  = "mpirun -n 2 SU2_CFD"
    dyn_fsi.timeout   = 1600
    dyn_fsi.tol       = 0.00001
    test_list.append(dyn_fsi)

    # FSI, Static, 2D, new mesh solver, restart
    stat_fsi_restart           = TestCase('stat_fsi_restart')
    stat_fsi_restart.cfg_dir   = "fea_fsi/stat_fsi"
    stat_fsi_restart.cfg_file  = "config_restart.cfg"
    stat_fsi_restart.test_iter = 1
<<<<<<< HEAD
    stat_fsi_restart.test_vals = [-3.422307, 0.000000, 46.000000, -4.212725] #last 5 columns
=======
    stat_fsi_restart.test_vals = [-3.422425, -4.289201, 0.000000, 27.000000] #last 4 columns
>>>>>>> 58bc0dc8
    stat_fsi_restart.su2_exec  = "mpirun -n 2 SU2_CFD"
    stat_fsi_restart.multizone = True
    stat_fsi_restart.timeout   = 1600
    stat_fsi_restart.tol       = 0.00001
    test_list.append(stat_fsi_restart)

    # ###############################
    # ### Radiative Heat Transfer ###
    # ###############################

    # Radiative heat transfer
    p1rad           = TestCase('p1rad')
    p1rad.cfg_dir   = "radiation/p1model"
    p1rad.cfg_file  = "configp1.cfg"
    p1rad.new_output= True
    p1rad.test_iter = 100
    p1rad.test_vals = [-7.743540, -7.919958, -2.112177, 0.096091] #last 4 columns
    p1rad.su2_exec  = "mpirun -n 2 SU2_CFD"
    p1rad.timeout   = 1600
    p1rad.tol       = 0.00001
    test_list.append(p1rad)

    # ###############################
    # ### Conjugate heat transfer ###
    # ###############################

    # CHT incompressible
    cht_incompressible           = TestCase('cht_incompressible')
    cht_incompressible.cfg_dir   = "coupled_cht/incomp_2d"
    cht_incompressible.cfg_file  = "cht_2d_3cylinders.cfg"
    cht_incompressible.test_iter = 10
    cht_incompressible.test_vals = [-2.132187, -0.579649, -0.579649, -0.579649] #last 4 columns
    cht_incompressible.su2_exec  = "SU2_CFD"
    cht_incompressible.timeout   = 1600
    cht_incompressible.multizone = True
    cht_incompressible.tol       = 0.00001
    test_list.append(cht_incompressible)

    # CHT incompressible unsteady
    cht_incompressible_unsteady           = TestCase('cht_incompressible_unsteady')
    cht_incompressible_unsteady.cfg_dir   = "coupled_cht/incomp_2d_unsteady"
    cht_incompressible_unsteady.cfg_file  = "cht_2d_3cylinders.cfg"
    cht_incompressible_unsteady.test_iter = 2
    cht_incompressible_unsteady.test_vals = [-1.356091, -0.080383, -0.080387, -0.080384] #last 4 columns
    cht_incompressible_unsteady.su2_exec  = "SU2_CFD"
    cht_incompressible_unsteady.timeout   = 1600
    cht_incompressible_unsteady.multizone = True
    cht_incompressible_unsteady.unsteady  = True
    cht_incompressible_unsteady.tol       = 0.00001
    test_list.append(cht_incompressible_unsteady)

    # CHT compressible
    cht_compressible           = TestCase('cht_compressible')
    cht_compressible.cfg_dir   = "coupled_cht/comp_2d"
    cht_compressible.cfg_file  = "cht_2d_3cylinders.cfg"
    cht_compressible.test_iter = 10
    cht_compressible.test_vals = [-4.257607, -0.526125, -0.526125, -0.526125] #last 4 columns
    cht_compressible.su2_exec  = "SU2_CFD"
    cht_compressible.timeout   = 1600
    cht_compressible.multizone = True
    cht_compressible.tol       = 0.00001
    test_list.append(cht_compressible)

    ##########################
    ###   Python wrapper   ###
    ##########################
    
    # NACA0012 
    pywrapper_naca0012           = TestCase('pywrapper_naca0012')
    pywrapper_naca0012.cfg_dir   = "euler/naca0012"
    pywrapper_naca0012.cfg_file  = "inv_NACA0012_Roe.cfg"
    pywrapper_naca0012.test_iter = 100
    pywrapper_naca0012.test_vals = [-7.298733, -6.733533, 0.333456, 0.021233] #last 4 columns
    pywrapper_naca0012.su2_exec  = "mpirun -np 2 SU2_CFD.py --parallel -f"
    pywrapper_naca0012.timeout   = 1600
    pywrapper_naca0012.tol       = 0.00001
    test_list.append(pywrapper_naca0012)

    # NACA0012 (SST, FUN3D results for finest grid: CL=1.0840, CD=0.01253)
    pywrapper_turb_naca0012_sst           = TestCase('pywrapper_turb_naca0012_sst')
    pywrapper_turb_naca0012_sst.cfg_dir   = "rans/naca0012"
    pywrapper_turb_naca0012_sst.cfg_file  = "turb_NACA0012_sst.cfg"
    pywrapper_turb_naca0012_sst.test_iter = 10
    pywrapper_turb_naca0012_sst.test_vals = [-15.273461, -6.243802, 1.049988, 0.019165] #last 4 columns
    pywrapper_turb_naca0012_sst.su2_exec  = "mpirun -np 2 SU2_CFD.py --parallel -f"
    pywrapper_turb_naca0012_sst.timeout   = 3200
    pywrapper_turb_naca0012_sst.tol       = 0.00001
    test_list.append(pywrapper_turb_naca0012_sst)

    # Square cylinder
    pywrapper_square_cylinder           = TestCase('pywrapper_square_cylinder')
    pywrapper_square_cylinder.cfg_dir   = "unsteady/square_cylinder"
    pywrapper_square_cylinder.cfg_file  = "turb_square.cfg"
    pywrapper_square_cylinder.test_iter = 3
    pywrapper_square_cylinder.test_vals = [-1.162660, 0.066413, 1.399789, 2.220408] #last 4 columns
    pywrapper_square_cylinder.su2_exec  = "mpirun -np 2 SU2_CFD.py --parallel -f"
    pywrapper_square_cylinder.timeout   = 1600
    pywrapper_square_cylinder.tol       = 0.00001
    pywrapper_square_cylinder.unsteady  = True
    test_list.append(pywrapper_square_cylinder)

    # Aeroelastic
    pywrapper_aeroelastic         = TestCase('pywrapper_aeroelastic')
    pywrapper_aeroelastic.cfg_dir   = "aeroelastic"
    pywrapper_aeroelastic.cfg_file  = "aeroelastic_NACA64A010.cfg"
    pywrapper_aeroelastic.test_iter = 2
    pywrapper_aeroelastic.test_vals = [0.081326, 0.033214, -0.001666, -0.000155] #last 4 columns
    pywrapper_aeroelastic.su2_exec  = "mpirun -np 2 SU2_CFD.py --parallel -f"
    pywrapper_aeroelastic.timeout   = 1600
    pywrapper_aeroelastic.tol       = 0.00001
    pywrapper_aeroelastic.unsteady  = True
    test_list.append(pywrapper_aeroelastic)

    # FSI, 2d
    pywrapper_fsi2d           = TestCase('pywrapper_fsi2d')
    pywrapper_fsi2d.cfg_dir   = "fea_fsi/WallChannel_2d"
    pywrapper_fsi2d.cfg_file  = "configFSI.cfg"
    pywrapper_fsi2d.test_iter = 4
    pywrapper_fsi2d.test_vals = [4, 0, -3.764076, -4.081142] #last 4 columns
    pywrapper_fsi2d.su2_exec  = "mpirun -np 2 SU2_CFD.py --nZone 2 --fsi True --parallel -f"
    pywrapper_fsi2d.timeout   = 1600
    pywrapper_fsi2d.unsteady  = True
    pywrapper_fsi2d.multizone = True
    pywrapper_fsi2d.tol       = 0.00001
    test_list.append(pywrapper_fsi2d)

    # Unsteady CHT
    pywrapper_unsteadyCHT               = TestCase('pywrapper_unsteadyCHT')
    pywrapper_unsteadyCHT.cfg_dir       = "py_wrapper/flatPlate_unsteady_CHT"
    pywrapper_unsteadyCHT.cfg_file      = "unsteady_CHT_FlatPlate_Conf.cfg"
    pywrapper_unsteadyCHT.test_iter     = 5
    pywrapper_unsteadyCHT.test_vals     = [-1.614167, 2.245730, -0.000767, 0.175598] #last 4 columns
    pywrapper_unsteadyCHT.su2_exec      = "mpirun -np 2 python launch_unsteady_CHT_FlatPlate.py --parallel -f"
    pywrapper_unsteadyCHT.timeout       = 1600
    pywrapper_unsteadyCHT.tol           = 0.00001
    pywrapper_unsteadyCHT.unsteady      = True
    pywrapper_unsteadyCHT.new_output    = True
    test_list.append(pywrapper_unsteadyCHT)

    # Rigid motion
    pywrapper_rigidMotion               = TestCase('pywrapper_rigidMotion')
    pywrapper_rigidMotion.cfg_dir       = "py_wrapper/flatPlate_rigidMotion"
    pywrapper_rigidMotion.cfg_file      = "flatPlate_rigidMotion_Conf.cfg"
    pywrapper_rigidMotion.test_iter     = 5
    pywrapper_rigidMotion.test_vals     = [-1.614165, 2.242648, -0.037218, 0.173751] #last 4 columns
    pywrapper_rigidMotion.su2_exec      = "mpirun -np 2 python launch_flatPlate_rigidMotion.py --parallel -f"
    pywrapper_rigidMotion.timeout       = 1600
    pywrapper_rigidMotion.tol           = 0.00001
    pywrapper_rigidMotion.unsteady      = True
    test_list.append(pywrapper_rigidMotion)

    ##############################################
    ### Method of Manufactured Solutions (MMS) ###
    ##############################################

    # FVM, compressible, laminar N-S
    mms_fvm_ns           = TestCase('mms_fvm_ns')
    mms_fvm_ns.cfg_dir   = "mms/fvm_navierstokes"
    mms_fvm_ns.cfg_file  = "lam_mms_roe.cfg"
    mms_fvm_ns.test_iter = 20
    mms_fvm_ns.test_vals = [-2.851428, 2.192348, 0.000000, 0.000000] #last 4 columns
    mms_fvm_ns.su2_exec  = "mpirun -n 2 SU2_CFD"
    mms_fvm_ns.timeout   = 1600
    mms_fvm_ns.tol       = 0.0001
    test_list.append(mms_fvm_ns)
    
    # FVM, incompressible, euler
    mms_fvm_inc_euler           = TestCase('mms_fvm_inc_euler')
    mms_fvm_inc_euler.cfg_dir   = "mms/fvm_incomp_euler"
    mms_fvm_inc_euler.cfg_file  = "inv_mms_jst.cfg"
    mms_fvm_inc_euler.test_iter = 20
    mms_fvm_inc_euler.test_vals = [-9.128515, -9.441740, 0.000000, 0.000000] #last 4 columns
    mms_fvm_inc_euler.su2_exec  = "mpirun -np 2 SU2_CFD"
    mms_fvm_inc_euler.timeout   = 1600
    mms_fvm_inc_euler.tol       = 0.0001
    test_list.append(mms_fvm_inc_euler)
    
    # FVM, incompressible, laminar N-S
    mms_fvm_inc_ns           = TestCase('mms_fvm_inc_ns')
    mms_fvm_inc_ns.cfg_dir   = "mms/fvm_incomp_navierstokes"
    mms_fvm_inc_ns.cfg_file  = "lam_mms_fds.cfg"
    mms_fvm_inc_ns.test_iter = 20
    mms_fvm_inc_ns.test_vals = [-7.414944, -7.631546, 0.000000, 0.000000] #last 4 columns
    mms_fvm_inc_ns.su2_exec  = "mpirun -np 2 SU2_CFD"
    mms_fvm_inc_ns.timeout   = 1600
    mms_fvm_inc_ns.tol       = 0.0001
    test_list.append(mms_fvm_inc_ns)

    # DG, compressible, euler
    ringleb_dg_euler           = TestCase('ringleb_dg_euler')
    ringleb_dg_euler.cfg_dir   = "mms/dg_ringleb"
    ringleb_dg_euler.cfg_file  = "ringleb_dg.cfg"
    ringleb_dg_euler.test_iter = 100
    ringleb_dg_euler.test_vals = [-5.136652, -4.724941, 0.000000, 0.000000] #last 4 columns
    ringleb_dg_euler.su2_exec  = "SU2_CFD"
    ringleb_dg_euler.timeout   = 1600
    ringleb_dg_euler.tol       = 0.0001
    test_list.append(ringleb_dg_euler)

    # DG, compressible, laminar N-S
    mms_dg_ns           = TestCase('mms_dg_ns')
    mms_dg_ns.cfg_dir   = "mms/dg_navierstokes"
    mms_dg_ns.cfg_file  = "lam_mms_dg.cfg"
    mms_dg_ns.test_iter = 100
    mms_dg_ns.test_vals = [-1.845393, 3.520699, 0.000000, 0.000000] #last 4 columns
    mms_dg_ns.su2_exec  = "SU2_CFD"
    mms_dg_ns.timeout   = 1600
    mms_dg_ns.tol       = 0.0001
    test_list.append(mms_dg_ns)

    # DG, compressible, laminar N-S 3D
    mms_dg_ns_3d           = TestCase('mms_dg_ns_3d')
    mms_dg_ns_3d.cfg_dir   = "mms/dg_navierstokes_3d"
    mms_dg_ns_3d.cfg_file  = "lam_mms_dg_3d.cfg"
    mms_dg_ns_3d.test_iter = 100
    mms_dg_ns_3d.test_vals = [-0.146826, 5.356413, 0.000000, 0.000000] #last 4 columns
    mms_dg_ns_3d.su2_exec  = "SU2_CFD"
    mms_dg_ns_3d.timeout   = 1600
    mms_dg_ns_3d.tol       = 0.0001
    test_list.append(mms_dg_ns_3d)
    
    ######################################
    ### RUN TESTS                      ###
    ######################################
    
    pass_list = [ test.run_test() for test in test_list ]

    ######################################
    ### RUN SU2_SOL TESTS              ###
    ######################################

    # parallel STL output using 
    stl_writer_test                = TestCase('stl_writer_test')
    stl_writer_test.cfg_dir        = "rans/oneram6"
    stl_writer_test.cfg_file       = "turb_ONERAM6.cfg"
    stl_writer_test.test_iter      = 1
    stl_writer_test.su2_exec       = "mpirun -n 2 SU2_SOL"
    stl_writer_test.timeout        = 1600
    stl_writer_test.reference_file = "surface_flow.stl.ref"
    stl_writer_test.test_file      = "surface_flow.stl"
    pass_list.append(stl_writer_test.run_filediff())
    test_list.append(stl_writer_test)

    ######################################
    ### RUN SU2_DEF TESTS              ###
    ######################################
    
    # Inviscid NACA0012 (triangles)
    naca0012_def            = TestCase('naca0012_def')
    naca0012_def.cfg_dir   = "deformation/naca0012"
    naca0012_def.cfg_file  = "def_NACA0012.cfg"
    naca0012_def.test_iter = 10
    naca0012_def.test_vals = [0.00354532] #residual
    naca0012_def.su2_exec  = "mpirun -n 2 SU2_DEF"
    naca0012_def.timeout   = 1600
    naca0012_def.tol       = 1e-8
    
    pass_list.append(naca0012_def.run_def())
    test_list.append(naca0012_def)
    
    # Inviscid NACA0012 based on SURFACE_FILE input (surface_bump.dat)
    naca0012_def_file            = TestCase('naca0012_def_file')
    naca0012_def_file.cfg_dir   = "deformation/naca0012"
    naca0012_def_file.cfg_file  = "surface_file_NACA0012.cfg"
    naca0012_def_file.test_iter = 10
    naca0012_def_file.test_vals = [0.00354532] #residual
    naca0012_def_file.su2_exec  = "mpirun -n 2 SU2_DEF"
    naca0012_def_file.timeout   = 1600
    naca0012_def_file.tol       = 1e-8
    
    pass_list.append(naca0012_def_file.run_def())
    test_list.append(naca0012_def_file)

    # RAE2822 (mixed tris + quads)
    rae2822_def            = TestCase('rae2822_def')
    rae2822_def.cfg_dir   = "deformation/rae2822"
    rae2822_def.cfg_file  = "def_RAE2822.cfg"
    rae2822_def.test_iter = 10
    rae2822_def.test_vals = [8.2438e-09] #residual
    rae2822_def.su2_exec  = "mpirun -n 2 SU2_DEF"
    rae2822_def.timeout   = 1600
    rae2822_def.tol       = 1e-13
    
    pass_list.append(rae2822_def.run_def())
    test_list.append(rae2822_def)
    
    # Turb NACA4412 (quads, wall distance)
    naca4412_def            = TestCase('naca4412_def')
    naca4412_def.cfg_dir   = "deformation/naca4412"
    naca4412_def.cfg_file  = "def_NACA4412.cfg"
    naca4412_def.test_iter = 10
    naca4412_def.test_vals = [2.210380e-12] #residual
    naca4412_def.su2_exec  = "mpirun -n 2 SU2_DEF"
    naca4412_def.timeout   = 1600
    naca4412_def.tol       = 1e-12
    
    pass_list.append(naca4412_def.run_def())
    test_list.append(naca4412_def)
    
    # Brick of tets (inverse volume)
    brick_tets_def            = TestCase('brick_tets_def')
    brick_tets_def.cfg_dir   = "deformation/brick_tets"
    brick_tets_def.cfg_file  = "def_brick_tets.cfg"
    brick_tets_def.test_iter = 10
    brick_tets_def.test_vals = [0.000954604] #residual
    brick_tets_def.su2_exec  = "mpirun -n 2 SU2_DEF"
    brick_tets_def.timeout   = 1600
    brick_tets_def.tol       = 1e-9
    
    pass_list.append(brick_tets_def.run_def())
    test_list.append(brick_tets_def)
    
    # Brick of isotropic hexas (inverse volume)
    brick_hex_def           = TestCase('brick_hex_def')
    brick_hex_def.cfg_dir   = "deformation/brick_hex"
    brick_hex_def.cfg_file  = "def_brick_hex.cfg"
    brick_hex_def.test_iter = 10
    brick_hex_def.test_vals = [0.000199532] #residual
    brick_hex_def.su2_exec  = "mpirun -n 2 SU2_DEF"
    brick_hex_def.timeout   = 1600
    brick_hex_def.tol       = 1e-9
    
    pass_list.append(brick_hex_def.run_def())
    test_list.append(brick_hex_def)
    
    # Brick with a pyramid layer (inverse volume)
    brick_pyra_def           = TestCase('brick_pyra_def')
    brick_pyra_def.cfg_dir   = "deformation/brick_pyra"
    brick_pyra_def.cfg_file  = "def_brick_pyra.cfg"
    brick_pyra_def.test_iter = 10
    brick_pyra_def.test_vals = [0.00160022] #residual
    brick_pyra_def.su2_exec  = "mpirun -n 2 SU2_DEF"
    brick_pyra_def.timeout   = 1600
    brick_pyra_def.tol       = 1e-8
    
    pass_list.append(brick_pyra_def.run_def())
    test_list.append(brick_pyra_def)
    
    # Brick of isotropic prisms (inverse volume)
    brick_prism_def           = TestCase('brick_prism_def')
    brick_prism_def.cfg_dir   = "deformation/brick_prism"
    brick_prism_def.cfg_file  = "def_brick_prism.cfg"
    brick_prism_def.test_iter = 10
    brick_prism_def.test_vals = [0.00260853] #residual
    brick_prism_def.su2_exec  = "mpirun -n 2 SU2_DEF"
    brick_prism_def.timeout   = 1600
    brick_prism_def.tol       = 1e-8
    
    pass_list.append(brick_prism_def.run_def())
    test_list.append(brick_prism_def)
    
    # Brick of prisms with high aspect ratio cells near the wall (wall distance)
    brick_prism_rans_def           = TestCase('brick_prism_rans_def')
    brick_prism_rans_def.cfg_dir   = "deformation/brick_prism_rans"
    brick_prism_rans_def.cfg_file  = "def_brick_prism_rans.cfg"
    brick_prism_rans_def.test_iter = 10
    brick_prism_rans_def.test_vals = [3.10348e-07] #residual
    brick_prism_rans_def.su2_exec  = "mpirun -n 2 SU2_DEF"
    brick_prism_rans_def.timeout   = 1600
    brick_prism_rans_def.tol       = 1e-12
    
    pass_list.append(brick_prism_rans_def.run_def())
    test_list.append(brick_prism_rans_def)
    
    # Brick of hexas with high aspect ratio cells near the wall (inverse volume)
    brick_hex_rans_def           = TestCase('brick_hex_rans_def')
    brick_hex_rans_def.cfg_dir   = "deformation/brick_hex_rans"
    brick_hex_rans_def.cfg_file  = "def_brick_hex_rans.cfg"
    brick_hex_rans_def.test_iter = 10
    brick_hex_rans_def.test_vals = [3.55635e-06] #residual
    brick_hex_rans_def.su2_exec  = "mpirun -n 2 SU2_DEF"
    brick_hex_rans_def.timeout   = 1600
    brick_hex_rans_def.tol       = 1e-11
    
    pass_list.append(brick_hex_rans_def.run_def())
    test_list.append(brick_hex_rans_def)

    # Cylindrical FFD test
    cylinder_ffd_def           = TestCase('cylinder_ffd_def')
    cylinder_ffd_def.cfg_dir   = "deformation/cylindrical_ffd"
    cylinder_ffd_def.cfg_file  = "def_cylindrical.cfg"
    cylinder_ffd_def.test_iter = 10
    cylinder_ffd_def.test_vals = [0.00054847] #residual
    cylinder_ffd_def.su2_exec  = "mpirun -n 2 SU2_DEF"
    cylinder_ffd_def.timeout   = 1600
    cylinder_ffd_def.tol       = 1e-9

    pass_list.append(cylinder_ffd_def.run_def())
    test_list.append(cylinder_ffd_def)

    # Spherical FFD test
    sphere_ffd_def           = TestCase('sphere_ffd_def')
    sphere_ffd_def.cfg_dir   = "deformation/spherical_ffd"
    sphere_ffd_def.cfg_file  = "def_spherical.cfg"
    sphere_ffd_def.test_iter = 10
    sphere_ffd_def.test_vals = [0.00359947] #residual
    sphere_ffd_def.su2_exec  = "mpirun -n 2 SU2_DEF"
    sphere_ffd_def.timeout   = 1600
    sphere_ffd_def.tol       = 1e-8

    pass_list.append(sphere_ffd_def.run_def())
    test_list.append(sphere_ffd_def)

    # Spherical FFD test using BSplines
    sphere_ffd_def_bspline           = TestCase('sphere_ffd_def_bspline')
    sphere_ffd_def_bspline.cfg_dir   = "deformation/spherical_ffd"
    sphere_ffd_def_bspline.cfg_file  = "def_spherical_bspline.cfg"
    sphere_ffd_def_bspline.test_iter = 10
    sphere_ffd_def_bspline.test_vals = [0.00208206] #residual
    sphere_ffd_def_bspline.su2_exec  = "mpirun -n 2 SU2_DEF"
    sphere_ffd_def_bspline.timeout   = 1600
    sphere_ffd_def_bspline.tol       = 1e-8

    pass_list.append(sphere_ffd_def_bspline.run_def())
    test_list.append(sphere_ffd_def_bspline)


    # Tests summary
    print('==================================================================')
    print('Summary of the parallel tests')
    print('python version:', sys.version)
    for i, test in enumerate(test_list):
        if (pass_list[i]):
            print('  passed - %s'%test.tag)
        else:
            print('* FAILED - %s'%test.tag)

    if all(pass_list):
        sys.exit(0)
    else:
        sys.exit(1)
    # done

if __name__ == '__main__':
    main()<|MERGE_RESOLUTION|>--- conflicted
+++ resolved
@@ -1052,11 +1052,7 @@
     stat_fsi.cfg_dir   = "fea_fsi/stat_fsi"
     stat_fsi.cfg_file  = "config.cfg"
     stat_fsi.test_iter = 7
-<<<<<<< HEAD
-    stat_fsi.test_vals = [-3.313322, 0.000000, 46.000000, -4.963786] #last 5 columns
-=======
     stat_fsi.test_vals = [-3.313612, -4.957573, 0.000000, 7.000000] #last 4 columns
->>>>>>> 58bc0dc8
     stat_fsi.su2_exec  = "mpirun -n 2 SU2_CFD"
     stat_fsi.multizone = True
     stat_fsi.timeout   = 1600
@@ -1068,11 +1064,7 @@
     dyn_fsi.cfg_dir   = "fea_fsi/dyn_fsi"
     dyn_fsi.cfg_file  = "config.cfg"
     dyn_fsi.test_iter = 4
-<<<<<<< HEAD
-    dyn_fsi.test_vals = [-4.389734, 0.000000, 64.000000, -4.060117] #last 5 columns
-=======
     dyn_fsi.test_vals = [-4.379832, -4.005999, 0.000000, 0.000000] #last 4 columns
->>>>>>> 58bc0dc8
     dyn_fsi.multizone = True
     dyn_fsi.unsteady  = True
     dyn_fsi.su2_exec  = "mpirun -n 2 SU2_CFD"
@@ -1085,11 +1077,7 @@
     stat_fsi_restart.cfg_dir   = "fea_fsi/stat_fsi"
     stat_fsi_restart.cfg_file  = "config_restart.cfg"
     stat_fsi_restart.test_iter = 1
-<<<<<<< HEAD
-    stat_fsi_restart.test_vals = [-3.422307, 0.000000, 46.000000, -4.212725] #last 5 columns
-=======
     stat_fsi_restart.test_vals = [-3.422425, -4.289201, 0.000000, 27.000000] #last 4 columns
->>>>>>> 58bc0dc8
     stat_fsi_restart.su2_exec  = "mpirun -n 2 SU2_CFD"
     stat_fsi_restart.multizone = True
     stat_fsi_restart.timeout   = 1600
