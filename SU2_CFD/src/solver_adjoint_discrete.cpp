﻿/*!
 * \file solver_adjoint_discrete.cpp
 * \brief Main subroutines for solving the discrete adjoint problem.
 * \author T. Albring
 * \version 6.2.0 "Falcon"
 *
 * The current SU2 release has been coordinated by the
 * SU2 International Developers Society <www.su2devsociety.org>
 * with selected contributions from the open-source community.
 *
 * The main research teams contributing to the current release are:
 *  - Prof. Juan J. Alonso's group at Stanford University.
 *  - Prof. Piero Colonna's group at Delft University of Technology.
 *  - Prof. Nicolas R. Gauger's group at Kaiserslautern University of Technology.
 *  - Prof. Alberto Guardone's group at Polytechnic University of Milan.
 *  - Prof. Rafael Palacios' group at Imperial College London.
 *  - Prof. Vincent Terrapon's group at the University of Liege.
 *  - Prof. Edwin van der Weide's group at the University of Twente.
 *  - Lab. of New Concepts in Aeronautics at Tech. Institute of Aeronautics.
 *
 * Copyright 2012-2019, Francisco D. Palacios, Thomas D. Economon,
 *                      Tim Albring, and the SU2 contributors.
 *
 * SU2 is free software; you can redistribute it and/or
 * modify it under the terms of the GNU Lesser General Public
 * License as published by the Free Software Foundation; either
 * version 2.1 of the License, or (at your option) any later version.
 *
 * SU2 is distributed in the hope that it will be useful,
 * but WITHOUT ANY WARRANTY; without even the implied warranty of
 * MERCHANTABILITY or FITNESS FOR A PARTICULAR PURPOSE. See the GNU
 * Lesser General Public License for more details.
 *
 * You should have received a copy of the GNU Lesser General Public
 * License along with SU2. If not, see <http://www.gnu.org/licenses/>.
 */

#include "../include/solver_structure.hpp"

CDiscAdjSolver::CDiscAdjSolver(void) : CSolver () {

}

CDiscAdjSolver::CDiscAdjSolver(CGeometry *geometry, CConfig *config)  : CSolver() {}

CDiscAdjSolver::CDiscAdjSolver(CGeometry *geometry, CConfig *config, CSolver *direct_solver, unsigned short Kind_Solver, unsigned short iMesh)  : CSolver() {

  unsigned short iVar, iMarker, iDim;
  unsigned long iVertex, iPoint;
  string text_line, mesh_filename;
  ifstream restart_file;
  string filename, AdjExt;

  nVar = direct_solver->GetnVar();
  nDim = geometry->GetnDim();

  /*--- Initialize arrays to NULL ---*/

  CSensitivity = NULL;

  /*-- Store some information about direct solver ---*/
  this->KindDirect_Solver = Kind_Solver;
  this->direct_solver = direct_solver;


  nMarker      = config->GetnMarker_All();
  nPoint       = geometry->GetnPoint();
  nPointDomain = geometry->GetnPointDomain();

  /*--- Allocate the node variables ---*/

  node = new CVariable*[nPoint];

  /*--- Define some auxiliary vectors related to the residual ---*/

  Residual      = new su2double[nVar];         for (iVar = 0; iVar < nVar; iVar++) Residual[iVar]      = 1.0;
  Residual_RMS  = new su2double[nVar];         for (iVar = 0; iVar < nVar; iVar++) Residual_RMS[iVar]  = 1.0;
  Residual_Max  = new su2double[nVar];         for (iVar = 0; iVar < nVar; iVar++) Residual_Max[iVar]  = 1.0;

  /*--- Define some auxiliary vectors related to the geometry adjoint (nDim) ---*/
  Solution_Geometry = new su2double[nDim];     for (iDim = 0; iDim < nDim; iDim++) Solution_Geometry[iDim] = 1.0;

  /*--- Define some auxiliary vectors related to the residual for problems with a BGS strategy---*/

  if (config->GetMultizone_Residual()){

    Residual_BGS      = new su2double[nVar];     for (iVar = 0; iVar < nVar; iVar++) Residual_BGS[iVar]      = 1.0;
    Residual_Max_BGS  = new su2double[nVar];     for (iVar = 0; iVar < nVar; iVar++) Residual_Max_BGS[iVar]  = 1.0;

    /*--- Define some structures for locating max residuals ---*/

    Point_Max_BGS       = new unsigned long[nVar];  for (iVar = 0; iVar < nVar; iVar++) Point_Max_BGS[iVar] = 0;
    Point_Max_Coord_BGS = new su2double*[nVar];
    for (iVar = 0; iVar < nVar; iVar++) {
      Point_Max_Coord_BGS[iVar] = new su2double[nDim];
      for (iDim = 0; iDim < nDim; iDim++) Point_Max_Coord_BGS[iVar][iDim] = 0.0;
    }

  }

  /*--- Define some structures for locating max residuals ---*/

  Point_Max     = new unsigned long[nVar];  for (iVar = 0; iVar < nVar; iVar++) Point_Max[iVar]     = 0;
  Point_Max_Coord = new su2double*[nVar];
  for (iVar = 0; iVar < nVar; iVar++) {
    Point_Max_Coord[iVar] = new su2double[nDim];
    for (iDim = 0; iDim < nDim; iDim++) Point_Max_Coord[iVar][iDim] = 0.0;
  }

  /*--- Define some auxiliary vectors related to the solution ---*/

  Solution   = new su2double[nVar];

  for (iVar = 0; iVar < nVar; iVar++) Solution[iVar]   = 1e-16;

  /*--- Sensitivity definition and coefficient in all the markers ---*/

  CSensitivity = new su2double* [nMarker];

  for (iMarker = 0; iMarker < nMarker; iMarker++) {
    CSensitivity[iMarker]        = new su2double [geometry->nVertex[iMarker]];
  }

  for (iMarker = 0; iMarker < nMarker; iMarker++) {
    for (iVertex = 0; iVertex < geometry->nVertex[iMarker]; iVertex++) {
      CSensitivity[iMarker][iVertex] = 0.0;
    }
  }

  /*--- Initialize the discrete adjoint solution to zero everywhere. ---*/

  for (iPoint = 0; iPoint < nPoint; iPoint++)
    node[iPoint] = new CDiscAdjVariable(Solution, nDim, nVar, config);

}

CDiscAdjSolver::~CDiscAdjSolver(void) { 

  unsigned short iMarker;

  if (CSensitivity != NULL) {
    for (iMarker = 0; iMarker < nMarker; iMarker++) {
      delete [] CSensitivity[iMarker];
    }
    delete [] CSensitivity;
  }

}

void CDiscAdjSolver::SetRecording(CGeometry* geometry, CConfig *config){


  bool time_n_needed  = ((config->GetUnsteady_Simulation() == DT_STEPPING_1ST) ||
                         (config->GetUnsteady_Simulation() == DT_STEPPING_2ND)),
       time_n1_needed = config->GetUnsteady_Simulation() == DT_STEPPING_2ND;

  unsigned long iPoint;
  unsigned short iVar;

  /*--- Reset the solution to the initial (converged) solution ---*/

  for (iPoint = 0; iPoint < nPoint; iPoint++) {
    direct_solver->node[iPoint]->SetSolution(node[iPoint]->GetSolution_Direct());
  }

  if (time_n_needed) {
    for (iPoint = 0; iPoint < nPoint; iPoint++) {
      for (iVar = 0; iVar < nVar; iVar++) {
        AD::ResetInput(direct_solver->node[iPoint]->GetSolution_time_n()[iVar]);
      }
    }
  }
  if (time_n1_needed) {
    for (iPoint = 0; iPoint < nPoint; iPoint++) {
      for (iVar = 0; iVar < nVar; iVar++) {
        AD::ResetInput(direct_solver->node[iPoint]->GetSolution_time_n1()[iVar]);
      }
    }
  }

  /*--- Set the Jacobian to zero since this is not done inside the fluid iteration
   * when running the discrete adjoint solver. ---*/

  direct_solver->Jacobian.SetValZero();

  /*--- Set indices to zero ---*/

  RegisterVariables(geometry, config, true);

}

void CDiscAdjSolver::SetMesh_Recording(CGeometry** geometry, CVolumetricMovement *grid_movement, CConfig *config) {


  //  bool time_n_needed  = ((config->GetUnsteady_Simulation() == DT_STEPPING_1ST) ||
  //      (config->GetUnsteady_Simulation() == DT_STEPPING_2ND)),
  //  time_n1_needed = config->GetUnsteady_Simulation() == DT_STEPPING_2ND;

  //  unsigned long ExtIter = config->GetExtIter();

  unsigned long iPoint;
  unsigned short iDim;

  /*--- Reset the solution to the initial (converged) position ---*/

  for (iPoint = 0; iPoint < nPoint; iPoint++){
    for (iDim = 0; iDim < nDim; iDim++){
      geometry[MESH_0]->node[iPoint]->SetCoord(iDim,node[iPoint]->GetGeometry_Direct(iDim));
    }
  }

  /*--- After moving all nodes, update the dual mesh. Recompute the edges and
   dual mesh control volumes in the domain and on the boundaries. ---*/

  grid_movement->UpdateDualGrid(geometry[MESH_0], config);

  /*--- After updating the dual mesh, compute the grid velocities (only dynamic problems). ---*/
  //  if (time_n_needed){
  //    geometry[MESH_0]->SetGridVelocity(config, ExtIter);
  //  }

  /*--- Update the multigrid structure after moving the finest grid,
   including computing the grid velocities on the coarser levels. ---*/

  grid_movement->UpdateMultiGrid(geometry, config);

  //  if (time_n_needed){
  //    for (iPoint = 0; iPoint < nPoint; iPoint++){
  //      for (iVar = 0; iVar < nVar; iVar++){
  //        AD::ResetInput(direct_solver->node[iPoint]->GetSolution_time_n()[iVar]);
  //      }
  //    }
  //  }
  //  if (time_n1_needed){
  //    for (iPoint = 0; iPoint < nPoint; iPoint++){
  //      for (iVar = 0; iVar < nVar; iVar++){
  //        AD::ResetInput(direct_solver->node[iPoint]->GetSolution_time_n1()[iVar]);
  //      }
  //    }
  //  }

}

void CDiscAdjSolver::RegisterSolution(CGeometry *geometry, CConfig *config) {
  unsigned long iPoint, nPoint = geometry->GetnPoint();

  bool time_n_needed  = ((config->GetUnsteady_Simulation() == DT_STEPPING_1ST) ||
                         (config->GetUnsteady_Simulation() == DT_STEPPING_2ND)),
      time_n1_needed = config->GetUnsteady_Simulation() == DT_STEPPING_2ND,
      input = true;

  /*--- Register solution at all necessary time instances and other variables on the tape ---*/

  for (iPoint = 0; iPoint < nPoint; iPoint++) {
    direct_solver->node[iPoint]->RegisterSolution(input);
  }
  if (time_n_needed) {
    for (iPoint = 0; iPoint < nPoint; iPoint++) {
      direct_solver->node[iPoint]->RegisterSolution_time_n();
    }
  }
  if (time_n1_needed) {
    for (iPoint = 0; iPoint < nPoint; iPoint++) {
      direct_solver->node[iPoint]->RegisterSolution_time_n1();
    }
  }
}

void CDiscAdjSolver::RegisterVariables(CGeometry *geometry, CConfig *config, bool reset) {

  /*--- Register farfield values as input ---*/

  if((config->GetKind_Regime() == COMPRESSIBLE) && ((KindDirect_Solver == RUNTIME_FLOW_SYS || KindDirect_Solver == RUNTIME_TNE2_SYS) && !config->GetBoolTurbomachinery())) {

    su2double Velocity_Ref = config->GetVelocity_Ref();
    Alpha                  = config->GetAoA()*PI_NUMBER/180.0;
    Beta                   = config->GetAoS()*PI_NUMBER/180.0;
    Mach                   = config->GetMach();
    Pressure               = config->GetPressure_FreeStreamND();
    Temperature            = config->GetTemperature_FreeStreamND();

    su2double SoundSpeed = 0.0;
    if (nDim == 2) { SoundSpeed = config->GetVelocity_FreeStreamND()[0]*Velocity_Ref/(cos(Alpha)*Mach); }
    if (nDim == 3) { SoundSpeed = config->GetVelocity_FreeStreamND()[0]*Velocity_Ref/(cos(Alpha)*cos(Beta)*Mach); }

    if (!reset) {
      AD::RegisterInput(Mach);
      AD::RegisterInput(Alpha);
      AD::RegisterInput(Temperature);
      AD::RegisterInput(Pressure);
    }

    /*--- Recompute the free stream velocity ---*/

    if (nDim == 2) {
      config->GetVelocity_FreeStreamND()[0] = cos(Alpha)*Mach*SoundSpeed/Velocity_Ref;
      config->GetVelocity_FreeStreamND()[1] = sin(Alpha)*Mach*SoundSpeed/Velocity_Ref;
    }
    if (nDim == 3) {
      config->GetVelocity_FreeStreamND()[0] = cos(Alpha)*cos(Beta)*Mach*SoundSpeed/Velocity_Ref;
      config->GetVelocity_FreeStreamND()[1] = sin(Beta)*Mach*SoundSpeed/Velocity_Ref;
      config->GetVelocity_FreeStreamND()[2] = sin(Alpha)*cos(Beta)*Mach*SoundSpeed/Velocity_Ref;
    }

    config->SetTemperature_FreeStreamND(Temperature);
    direct_solver->SetTemperature_Inf(Temperature);
    config->SetPressure_FreeStreamND(Pressure);
    direct_solver->SetPressure_Inf(Pressure);

  }

  if ((config->GetKind_Regime() == COMPRESSIBLE) && (KindDirect_Solver == RUNTIME_FLOW_SYS) && config->GetBoolTurbomachinery()){

    BPressure = config->GetPressureOut_BC();
    Temperature = config->GetTotalTemperatureIn_BC();

    if (!reset){
      AD::RegisterInput(BPressure);
      AD::RegisterInput(Temperature);
    }

    config->SetPressureOut_BC(BPressure);
    config->SetTotalTemperatureIn_BC(Temperature);
  }

  /*--- Register incompressible initialization values as input ---*/

  if ((config->GetKind_Regime() == INCOMPRESSIBLE) &&
      ((KindDirect_Solver == RUNTIME_FLOW_SYS &&
        (!config->GetBoolTurbomachinery())))) {

    /*--- Access the velocity (or pressure) and temperature at the
     inlet BC and the back pressure at the outlet. Note that we are
     assuming that have internal flow, which will be true for the
     majority of cases. External flows with far-field BCs will report
     zero for these sensitivities. ---*/

    ModVel    = config->GetIncInlet_BC();
    BPressure = config->GetIncPressureOut_BC();
    Temperature = config->GetIncTemperature_BC();

    /*--- Register the variables for AD. ---*/

    if (!reset) {
      AD::RegisterInput(ModVel);
      AD::RegisterInput(BPressure);
      AD::RegisterInput(Temperature);
    }

    /*--- Set the BC values in the config class. ---*/

    config->SetIncInlet_BC(ModVel);
    config->SetIncPressureOut_BC(BPressure);
    config->SetIncTemperature_BC(Temperature);

  }

  /*--- Here it is possible to register other variables as input that influence the flow solution
   * and thereby also the objective function. The adjoint values (i.e. the derivatives) can be
   * extracted in the ExtractAdjointVariables routine. ---*/
}

void CDiscAdjSolver::RegisterOutput(CGeometry *geometry, CConfig *config) {

  unsigned long iPoint, nPoint = geometry->GetnPoint();

  /*--- Register variables as output of the solver iteration ---*/

  bool input = false;

  /*--- Register output variables on the tape ---*/

  for (iPoint = 0; iPoint < nPoint; iPoint++) {
    direct_solver->node[iPoint]->RegisterSolution(input);
  }
}

void CDiscAdjSolver::RegisterObj_Func(CConfig *config) {

  /*--- Here we can add new (scalar) objective functions ---*/

  if (config->GetnObj()==1) {
    switch (config->GetKind_ObjFunc()) {
    case DRAG_COEFFICIENT:
      ObjFunc_Value = direct_solver->GetTotal_CD();
      if (config->GetFixed_CL_Mode()) ObjFunc_Value -= config->GetdCD_dCL() * direct_solver->GetTotal_CL();
      if (config->GetFixed_CM_Mode()) ObjFunc_Value -= config->GetdCD_dCMy() * direct_solver->GetTotal_CMy();
      break;
    case LIFT_COEFFICIENT:
      ObjFunc_Value = direct_solver->GetTotal_CL();
      break;
    case SIDEFORCE_COEFFICIENT:
      ObjFunc_Value = direct_solver->GetTotal_CSF();
      break;
    case EFFICIENCY:
      ObjFunc_Value = direct_solver->GetTotal_CEff();
      break;
    case MOMENT_X_COEFFICIENT:
      ObjFunc_Value = direct_solver->GetTotal_CMx();
      break;
    case MOMENT_Y_COEFFICIENT:
      ObjFunc_Value = direct_solver->GetTotal_CMy();
      break;
    case MOMENT_Z_COEFFICIENT:
      ObjFunc_Value = direct_solver->GetTotal_CMz();
      break;
    case EQUIVALENT_AREA:
      ObjFunc_Value = direct_solver->GetTotal_CEquivArea();
      break;
    case BUFFET_SENSOR:
      ObjFunc_Value = direct_solver->GetTotal_Buffet_Metric();
      break;
    }

    /*--- Template for new objective functions where TemplateObjFunction()
     *  is the routine that returns the obj. function value. The computation
     * must be done while the tape is active, i.e. between AD::StartRecording() and
     * AD::StopRecording() in DiscAdjMeanFlowIteration::Iterate(). The best place is somewhere
     * inside MeanFlowIteration::Iterate().
     *
     * case TEMPLATE_OBJECTIVE:
     *    ObjFunc_Value = TemplateObjFunction();
     *    break;
     * ---*/
  }
  else{
    ObjFunc_Value = direct_solver->GetTotal_ComboObj();
  }
  if (rank == MASTER_NODE) {
    AD::RegisterOutput(ObjFunc_Value);
  }
}

void CDiscAdjSolver::SetAdj_ObjFunc(CGeometry *geometry, CConfig *config) {

  bool time_stepping = config->GetUnsteady_Simulation() != STEADY;
  unsigned long IterAvg_Obj = config->GetIter_Avg_Objective();
  unsigned long ExtIter = config->GetExtIter();
  su2double seeding = 1.0;

  if (time_stepping) {
    if (ExtIter < IterAvg_Obj) {
      seeding = 1.0/((su2double)IterAvg_Obj);
    }
    else {
      seeding = 0.0;
    }
  }

  if (rank == MASTER_NODE) {
    SU2_TYPE::SetDerivative(ObjFunc_Value, SU2_TYPE::GetValue(seeding));
  } else {
    SU2_TYPE::SetDerivative(ObjFunc_Value, 0.0);
  }
}

void CDiscAdjSolver::ExtractAdjoint_Solution(CGeometry *geometry, CConfig *config){

  bool time_n_needed  = ((config->GetUnsteady_Simulation() == DT_STEPPING_1ST) ||
                         (config->GetUnsteady_Simulation() == DT_STEPPING_2ND));

  bool time_n1_needed = config->GetUnsteady_Simulation() == DT_STEPPING_2ND;

  unsigned short iVar;
  unsigned long iPoint;
  su2double residual;

  /*--- Set Residuals to zero ---*/

  for (iVar = 0; iVar < nVar; iVar++) {
    SetRes_RMS(iVar,0.0);
    SetRes_Max(iVar,0.0,0);
  }

  for (iPoint = 0; iPoint < nPoint; iPoint++) {

    /*--- Set the old solution ---*/

    node[iPoint]->Set_OldSolution();

    /*--- Extract the adjoint solution ---*/

    direct_solver->node[iPoint]->GetAdjointSolution(Solution);

    /*--- Store the adjoint solution ---*/

    node[iPoint]->SetSolution(Solution);
  }

  if (time_n_needed) {
    for (iPoint = 0; iPoint < nPoint; iPoint++) {

      /*--- Extract the adjoint solution at time n ---*/

      direct_solver->node[iPoint]->GetAdjointSolution_time_n(Solution);

      /*--- Store the adjoint solution at time n ---*/

      node[iPoint]->Set_Solution_time_n(Solution);
    }
  }
  if (time_n1_needed) {
    for (iPoint = 0; iPoint < nPoint; iPoint++) {

      /*--- Extract the adjoint solution at time n-1 ---*/

      direct_solver->node[iPoint]->GetAdjointSolution_time_n1(Solution);

      /*--- Store the adjoint solution at time n-1 ---*/

      node[iPoint]->Set_Solution_time_n1(Solution);
    }
  }

  /*--- Set the residuals ---*/

  for (iPoint = 0; iPoint < nPointDomain; iPoint++) {
    for (iVar = 0; iVar < nVar; iVar++) {

      residual = node[iPoint]->GetSolution(iVar) - node[iPoint]->GetSolution_Old(iVar);

      AddRes_RMS(iVar,residual*residual);
      AddRes_Max(iVar,fabs(residual),geometry->node[iPoint]->GetGlobalIndex(),geometry->node[iPoint]->GetCoord());
    }
  }

  SetResidual_RMS(geometry, config);
}

void CDiscAdjSolver::ExtractAdjoint_Variables(CGeometry *geometry, CConfig *config) {

  /*--- Extract the adjoint values of the farfield values ---*/

  if ((config->GetKind_Regime() == COMPRESSIBLE) && ((KindDirect_Solver == RUNTIME_FLOW_SYS || KindDirect_Solver == RUNTIME_TNE2_SYS)) && !config->GetBoolTurbomachinery()) {
    su2double Local_Sens_Press, Local_Sens_Temp, Local_Sens_AoA, Local_Sens_Mach;

    Local_Sens_Mach  = SU2_TYPE::GetDerivative(Mach);
    Local_Sens_AoA   = SU2_TYPE::GetDerivative(Alpha);
    Local_Sens_Temp  = SU2_TYPE::GetDerivative(Temperature);
    Local_Sens_Press = SU2_TYPE::GetDerivative(Pressure);

#ifdef HAVE_MPI
    SU2_MPI::Allreduce(&Local_Sens_Mach,  &Total_Sens_Mach,  1, MPI_DOUBLE, MPI_SUM, MPI_COMM_WORLD);
    SU2_MPI::Allreduce(&Local_Sens_AoA,   &Total_Sens_AoA,   1, MPI_DOUBLE, MPI_SUM, MPI_COMM_WORLD);
    SU2_MPI::Allreduce(&Local_Sens_Temp,  &Total_Sens_Temp,  1, MPI_DOUBLE, MPI_SUM, MPI_COMM_WORLD);
    SU2_MPI::Allreduce(&Local_Sens_Press, &Total_Sens_Press, 1, MPI_DOUBLE, MPI_SUM, MPI_COMM_WORLD);
#else
    Total_Sens_Mach  = Local_Sens_Mach;
    Total_Sens_AoA   = Local_Sens_AoA;
    Total_Sens_Temp  = Local_Sens_Temp;
    Total_Sens_Press = Local_Sens_Press;
#endif
  }

  if ((config->GetKind_Regime() == COMPRESSIBLE) && (KindDirect_Solver == RUNTIME_FLOW_SYS) && config->GetBoolTurbomachinery()){
    su2double Local_Sens_BPress, Local_Sens_Temperature;

    Local_Sens_BPress = SU2_TYPE::GetDerivative(BPressure);
    Local_Sens_Temperature = SU2_TYPE::GetDerivative(Temperature);

#ifdef HAVE_MPI
    SU2_MPI::Allreduce(&Local_Sens_BPress,   &Total_Sens_BPress,   1, MPI_DOUBLE, MPI_SUM, MPI_COMM_WORLD);
    SU2_MPI::Allreduce(&Local_Sens_Temperature,   &Total_Sens_Temp,   1, MPI_DOUBLE, MPI_SUM, MPI_COMM_WORLD);

#else
    Total_Sens_BPress = Local_Sens_BPress;
    Total_Sens_Temp = Local_Sens_Temperature;
#endif

  }

  if ((config->GetKind_Regime() == INCOMPRESSIBLE) &&
      (KindDirect_Solver == RUNTIME_FLOW_SYS &&
       (!config->GetBoolTurbomachinery()))) {

    su2double Local_Sens_ModVel, Local_Sens_BPress, Local_Sens_Temp;

    Local_Sens_ModVel = SU2_TYPE::GetDerivative(ModVel);
    Local_Sens_BPress = SU2_TYPE::GetDerivative(BPressure);
    Local_Sens_Temp   = SU2_TYPE::GetDerivative(Temperature);

#ifdef HAVE_MPI
    SU2_MPI::Allreduce(&Local_Sens_ModVel, &Total_Sens_ModVel, 1, MPI_DOUBLE, MPI_SUM, MPI_COMM_WORLD);
    SU2_MPI::Allreduce(&Local_Sens_BPress, &Total_Sens_BPress, 1, MPI_DOUBLE, MPI_SUM, MPI_COMM_WORLD);
    SU2_MPI::Allreduce(&Local_Sens_Temp,   &Total_Sens_Temp,   1, MPI_DOUBLE, MPI_SUM, MPI_COMM_WORLD);
#else
    Total_Sens_ModVel = Local_Sens_ModVel;
    Total_Sens_BPress = Local_Sens_BPress;
    Total_Sens_Temp   = Local_Sens_Temp;
#endif

  }

  /*--- Extract here the adjoint values of everything else that is registered as input in RegisterInput. ---*/

}

void CDiscAdjSolver::ExtractAdjoint_Geometry(CGeometry *geometry, CConfig *config) {

  //  bool time_n_needed  = ((config->GetUnsteady_Simulation() == DT_STEPPING_1ST) ||
  //      (config->GetUnsteady_Simulation() == DT_STEPPING_2ND));

  //  bool time_n1_needed = config->GetUnsteady_Simulation() == DT_STEPPING_2ND;

  //  unsigned short iVar;
  unsigned long iPoint;

  /*--- Set Residuals to zero ---*/

  //  for (iVar = 0; iVar < nVar; iVar++){
  //      SetRes_RMS(iVar,0.0);
  //      SetRes_Max(iVar,0.0,0);
  //  }

  for (iPoint = 0; iPoint < nPoint; iPoint++){

    /*--- Set the old solution ---*/

    node[iPoint]->Set_OldSolution_Geometry();

    /*--- Extract the adjoint solution ---*/

    geometry->node[iPoint]->GetAdjointCoord(Solution_Geometry);

    /*--- Store the adjoint solution ---*/

    node[iPoint]->SetSolution_Geometry(Solution_Geometry);

  }

  //  if (time_n_needed){
  //    for (iPoint = 0; iPoint < nPoint; iPoint++){
  //
  //      /*--- Extract the adjoint solution at time n ---*/
  //
  //      direct_solver->node[iPoint]->GetAdjointSolution_time_n(Solution);
  //
  //      /*--- Store the adjoint solution at time n ---*/
  //
  //      node[iPoint]->Set_Solution_time_n(Solution);
  //    }
  //  }
  //  if (time_n1_needed){
  //    for (iPoint = 0; iPoint < nPoint; iPoint++){
  //
  //      /*--- Extract the adjoint solution at time n-1 ---*/
  //
  //      direct_solver->node[iPoint]->GetAdjointSolution_time_n1(Solution);
  //
  //      /*--- Store the adjoint solution at time n-1 ---*/
  //
  //      node[iPoint]->Set_Solution_time_n1(Solution);
  //    }
  //  }

  /*--- Set the residuals ---*/

  //  for (iPoint = 0; iPoint < nPointDomain; iPoint++){
  //      for (iVar = 0; iVar < nVar; iVar++){
  //          residual = node[iPoint]->GetSolution_Geometry(iVar) - node[iPoint]->Get_OldSolution_Geometry(iVar);
  //
  //          AddRes_RMS(iVar,residual*residual);
  //          AddRes_Max(iVar,fabs(residual),geometry->node[iPoint]->GetGlobalIndex(),geometry->node[iPoint]->GetCoord());
  //      }
  //  }
  //
  //  SetResidual_RMS(geometry, config);
}

void CDiscAdjSolver::ExtractAdjoint_CrossTerm(CGeometry *geometry, CConfig *config) {

  unsigned short iVar;
  unsigned long iPoint;

  for (iPoint = 0; iPoint < nPoint; iPoint++){

    /*--- Extract the adjoint solution ---*/

    direct_solver->node[iPoint]->GetAdjointSolution(Solution);

    for (iVar = 0; iVar < nVar; iVar++) node[iPoint]->SetCross_Term_Derivative(iVar, Solution[iVar]);

  }

<<<<<<< HEAD
  //  Set_MPI_CrossTerm(geometry, config);

=======
>>>>>>> 3bef190c
}

void CDiscAdjSolver::ExtractAdjoint_CrossTerm_Geometry(CGeometry *geometry, CConfig *config) {

  unsigned short iDim;
  unsigned long iPoint;


  for (iPoint = 0; iPoint < nPoint; iPoint++){

    /*--- Extract the adjoint solution ---*/

    geometry->node[iPoint]->GetAdjointCoord(Solution_Geometry);

    for (iDim = 0; iDim < nDim; iDim++) node[iPoint]->SetGeometry_CrossTerm_Derivative(iDim, Solution_Geometry[iDim]);

  }

}

void CDiscAdjSolver::ExtractAdjoint_CrossTerm_Geometry_Flow(CGeometry *geometry, CConfig *config){

  unsigned short iDim;
  unsigned long iPoint;


  for (iPoint = 0; iPoint < nPoint; iPoint++){

    /*--- Extract the adjoint solution ---*/

    geometry->node[iPoint]->GetAdjointCoord(Solution_Geometry);

    for (iDim = 0; iDim < nDim; iDim++) node[iPoint]->SetGeometry_CrossTerm_Derivative_Flow(iDim, Solution_Geometry[iDim]);

  }

}

void CDiscAdjSolver::SetAdjoint_Output(CGeometry *geometry, CConfig *config) {

  bool dual_time = (config->GetUnsteady_Simulation() == DT_STEPPING_1ST ||
                    config->GetUnsteady_Simulation() == DT_STEPPING_2ND);
  bool fsi = config->GetFSI_Simulation();

  unsigned short iVar;
  unsigned long iPoint;

  for (iPoint = 0; iPoint < nPoint; iPoint++) {
    for (iVar = 0; iVar < nVar; iVar++) {
      Solution[iVar] = node[iPoint]->GetSolution(iVar);
    }
    if (fsi) {
      for (iVar = 0; iVar < nVar; iVar++) {
        Solution[iVar] += node[iPoint]->GetCross_Term_Derivative(iVar);
      }
    }
    if (dual_time) {
      for (iVar = 0; iVar < nVar; iVar++) {
        Solution[iVar] += node[iPoint]->GetDual_Time_Derivative(iVar);
      }
    }
    direct_solver->node[iPoint]->SetAdjointSolution(Solution);
  }

}

void CDiscAdjSolver::SetAdjoint_OutputMesh(CGeometry *geometry, CConfig *config){

  //  bool dual_time = (config->GetUnsteady_Simulation() == DT_STEPPING_1ST ||
  //      config->GetUnsteady_Simulation() == DT_STEPPING_2ND);

  bool fsi = config->GetFSI_Simulation();

  unsigned short iDim;
  unsigned long iPoint;

  for (iPoint = 0; iPoint < nPoint; iPoint++){
    for (iDim = 0; iDim < nDim; iDim++){
      Solution_Geometry[iDim] = 0.0;
    }
    if (fsi){
      for (iDim = 0; iDim < nDim; iDim++){
        Solution_Geometry[iDim] += node[iPoint]->GetGeometry_CrossTerm_Derivative(iDim);
      }
      for (iDim = 0; iDim < nDim; iDim++){
        Solution_Geometry[iDim] += node[iPoint]->GetGeometry_CrossTerm_Derivative_Flow(iDim);
      }
    }
    //    if (dual_time){
    //      for (iDim = 0; iDim < nVar; iDim++){
    //        Solution_Geometry[iDim] += node[iPoint]->GetDual_Time_Derivative_Geometry(iDim);
    //      }
    //    }
    for (iDim = 0; iDim < nDim; iDim++){
      node[iPoint]->SetSensitivity(iDim, Solution_Geometry[iDim]);
    }
    geometry->node[iPoint]->SetAdjointCoord(Solution_Geometry);
  }

}

void CDiscAdjSolver::SetSensitivity(CGeometry *geometry, CConfig *config) {

  unsigned long iPoint;
  unsigned short iDim;
  su2double *Coord, Sensitivity, eps;

  bool time_stepping = (config->GetUnsteady_Simulation() != STEADY);

  for (iPoint = 0; iPoint < nPoint; iPoint++) {
    Coord = geometry->node[iPoint]->GetCoord();

    for (iDim = 0; iDim < nDim; iDim++) {

      Sensitivity = SU2_TYPE::GetDerivative(Coord[iDim]);

      /*--- Set the index manually to zero. ---*/
      AD::ResetInput(Coord[iDim]);

      /*--- If sharp edge, set the sensitivity to 0 on that region ---*/

      if (config->GetSens_Remove_Sharp()) {
        eps = config->GetVenkat_LimiterCoeff()*config->GetRefElemLength();
        if ( geometry->node[iPoint]->GetSharpEdge_Distance() < config->GetAdjSharp_LimiterCoeff()*eps )
          Sensitivity = 0.0;
      }
      if (!time_stepping) {
        node[iPoint]->SetSensitivity(iDim, Sensitivity);
      } else {
        node[iPoint]->SetSensitivity(iDim, node[iPoint]->GetSensitivity(iDim) + Sensitivity);
      }
    }
  }
  SetSurface_Sensitivity(geometry, config);
}

void CDiscAdjSolver::SetSurface_Sensitivity(CGeometry *geometry, CConfig *config) {
  unsigned short iMarker, iDim, iMarker_Monitoring;
  unsigned long iVertex, iPoint;
  su2double *Normal, Prod, Sens = 0.0, SensDim, Area, Sens_Vertex, *Sens_Geo;
  Total_Sens_Geo = 0.0;
  string Monitoring_Tag, Marker_Tag;

  Sens_Geo = new su2double[config->GetnMarker_Monitoring()];
  for (iMarker_Monitoring = 0; iMarker_Monitoring < config->GetnMarker_Monitoring(); iMarker_Monitoring++) {
    Sens_Geo[iMarker_Monitoring] = 0.0;
  }
  
  for (iMarker = 0; iMarker < nMarker; iMarker++) {

    /*--- Loop over boundary markers to select those for Euler walls and NS walls ---*/

    if(config->GetMarker_All_KindBC(iMarker) == EULER_WALL
       || config->GetMarker_All_KindBC(iMarker) == HEAT_FLUX
       || config->GetMarker_All_KindBC(iMarker) == ISOTHERMAL) {

      Sens = 0.0;

      for (iVertex = 0; iVertex < geometry->GetnVertex(iMarker); iVertex++) {

        iPoint = geometry->vertex[iMarker][iVertex]->GetNode();
        Normal = geometry->vertex[iMarker][iVertex]->GetNormal();
        Prod = 0.0;
        Area = 0.0;
        for (iDim = 0; iDim < nDim; iDim++) {
          /*--- retrieve the gradient calculated with AD -- */
          SensDim = node[iPoint]->GetSensitivity(iDim);

          /*--- calculate scalar product for projection onto the normal vector ---*/
          Prod += Normal[iDim]*SensDim;

          Area += Normal[iDim]*Normal[iDim];
        }

        Area = sqrt(Area);

        /*--- Projection of the gradient calculated with AD onto the normal vector of the surface ---*/

        Sens_Vertex = Prod/Area;
        CSensitivity[iMarker][iVertex] = -Sens_Vertex;
        Sens += Sens_Vertex*Sens_Vertex;
      }

      if (config->GetMarker_All_Monitoring(iMarker) == YES){

        /*--- Compute sensitivity for each surface point ---*/

        for (iMarker_Monitoring = 0; iMarker_Monitoring < config->GetnMarker_Monitoring(); iMarker_Monitoring++) {
          Monitoring_Tag = config->GetMarker_Monitoring_TagBound(iMarker_Monitoring);
          Marker_Tag = config->GetMarker_All_TagBound(iMarker);
          if (Marker_Tag == Monitoring_Tag) {
            Sens_Geo[iMarker_Monitoring] = Sens;
          }
        }
      }
    }
  }

#ifdef HAVE_MPI
  su2double *MySens_Geo;
  MySens_Geo = new su2double[config->GetnMarker_Monitoring()];

  for (iMarker_Monitoring = 0; iMarker_Monitoring < config->GetnMarker_Monitoring(); iMarker_Monitoring++) {
    MySens_Geo[iMarker_Monitoring] = Sens_Geo[iMarker_Monitoring];
    Sens_Geo[iMarker_Monitoring]   = 0.0;
  }

  SU2_MPI::Allreduce(MySens_Geo, Sens_Geo, config->GetnMarker_Monitoring(), MPI_DOUBLE, MPI_SUM, MPI_COMM_WORLD);
  delete [] MySens_Geo;
#endif

  for (iMarker_Monitoring = 0; iMarker_Monitoring < config->GetnMarker_Monitoring(); iMarker_Monitoring++) {
    Sens_Geo[iMarker_Monitoring] = sqrt(Sens_Geo[iMarker_Monitoring]);
    Total_Sens_Geo   += Sens_Geo[iMarker_Monitoring];
  }
  
  delete [] Sens_Geo;

}

void CDiscAdjSolver::Preprocessing(CGeometry *geometry, CSolver **solver_container, CConfig *config_container, unsigned short iMesh, unsigned short iRKStep, unsigned short RunTime_EqSystem, bool Output) {
  bool dual_time_1st = (config_container->GetUnsteady_Simulation() == DT_STEPPING_1ST);
  bool dual_time_2nd = (config_container->GetUnsteady_Simulation() == DT_STEPPING_2ND);
  bool dual_time = (dual_time_1st || dual_time_2nd);
  su2double *solution_n, *solution_n1;
  unsigned long iPoint;
  unsigned short iVar;
  if (dual_time) {
    for (iPoint = 0; iPoint<geometry->GetnPoint(); iPoint++) {
      solution_n1 = node[iPoint]->GetSolution_time_n1();
      for (iVar=0; iVar < nVar; iVar++) {
        node[iPoint]->SetDual_Time_Derivative(iVar, solution_n[iVar]+node[iPoint]->GetDual_Time_Derivative_n(iVar));
        node[iPoint]->SetDual_Time_Derivative_n(iVar, solution_n1[iVar]);
      }
    }
  }
}

void CDiscAdjSolver::LoadRestart(CGeometry **geometry, CSolver ***solver, CConfig *config, int val_iter, bool val_update_geo) {

  unsigned short iVar, iMesh;
  unsigned long iPoint, index, iChildren, Point_Fine, counter;
  su2double Area_Children, Area_Parent, *Solution_Fine;
  ifstream restart_file;
  string restart_filename, filename, text_line;

  bool compressible = (config->GetKind_Regime() == COMPRESSIBLE);
  bool incompressible = (config->GetKind_Regime() == INCOMPRESSIBLE);

  /*--- Restart the solution from file information ---*/

  filename = config->GetSolution_AdjFileName();
  restart_filename = config->GetObjFunc_Extension(filename);

  /*--- Read and store the restart metadata. ---*/

  Read_SU2_Restart_Metadata(geometry[MESH_0], config, true, restart_filename);

  /*--- Read the restart data from either an ASCII or binary SU2 file. ---*/

  if (config->GetRead_Binary_Restart()) {
    Read_SU2_Restart_Binary(geometry[MESH_0], config, restart_filename);
  } else {
    Read_SU2_Restart_ASCII(geometry[MESH_0], config, restart_filename);
  }

  /*--- Read all lines in the restart file ---*/

  long iPoint_Local; unsigned long iPoint_Global = 0; unsigned long iPoint_Global_Local = 0;
  unsigned short rbuf_NotMatching = 0, sbuf_NotMatching = 0;

  /*--- Skip coordinates ---*/
  unsigned short skipVars = geometry[MESH_0]->GetnDim();

  /*--- Skip flow adjoint variables ---*/
  if (KindDirect_Solver== RUNTIME_TURB_SYS) {
    if (compressible) {
      skipVars += nDim + 2;
    }
    if (incompressible) {
      skipVars += nDim + 2;
    }
  }

  /*--- Load data from the restart into correct containers. ---*/

  counter = 0;
  for (iPoint_Global = 0; iPoint_Global < geometry[MESH_0]->GetGlobal_nPointDomain(); iPoint_Global++ ) {

    /*--- Retrieve local index. If this node from the restart file lives
     on the current processor, we will load and instantiate the vars. ---*/

    iPoint_Local = geometry[MESH_0]->GetGlobal_to_Local_Point(iPoint_Global);

    if (iPoint_Local > -1) {

      /*--- We need to store this point's data, so jump to the correct
       offset in the buffer of data from the restart file and load it. ---*/

      index = counter*Restart_Vars[1] + skipVars;
      for (iVar = 0; iVar < nVar; iVar++) Solution[iVar] = Restart_Data[index+iVar];
      node[iPoint_Local]->SetSolution(Solution);
      iPoint_Global_Local++;

      /*--- Increment the overall counter for how many points have been loaded. ---*/
      counter++;
    }

  }

  /*--- Detect a wrong solution file ---*/

  if (iPoint_Global_Local < nPointDomain) { sbuf_NotMatching = 1; }
#ifndef HAVE_MPI
  rbuf_NotMatching = sbuf_NotMatching;
#else
  SU2_MPI::Allreduce(&sbuf_NotMatching, &rbuf_NotMatching, 1, MPI_UNSIGNED_SHORT, MPI_SUM, MPI_COMM_WORLD);
#endif
  if (rbuf_NotMatching != 0) {
    SU2_MPI::Error(string("The solution file ") + filename + string(" doesn't match with the mesh file!\n") +
                   string("It could be empty lines at the end of the file."), CURRENT_FUNCTION);
  }

  /*--- Communicate the loaded solution on the fine grid before we transfer
   it down to the coarse levels. ---*/

  for (iMesh = 1; iMesh <= config->GetnMGLevels(); iMesh++) {
    for (iPoint = 0; iPoint < geometry[iMesh]->GetnPoint(); iPoint++) {
      Area_Parent = geometry[iMesh]->node[iPoint]->GetVolume();
      for (iVar = 0; iVar < nVar; iVar++) Solution[iVar] = 0.0;
      for (iChildren = 0; iChildren < geometry[iMesh]->node[iPoint]->GetnChildren_CV(); iChildren++) {
        Point_Fine = geometry[iMesh]->node[iPoint]->GetChildren_CV(iChildren);
        Area_Children = geometry[iMesh-1]->node[Point_Fine]->GetVolume();
        Solution_Fine = solver[iMesh-1][ADJFLOW_SOL]->node[Point_Fine]->GetSolution();
        for (iVar = 0; iVar < nVar; iVar++) {
          Solution[iVar] += Solution_Fine[iVar]*Area_Children/Area_Parent;
        }
      }
      solver[iMesh][ADJFLOW_SOL]->node[iPoint]->SetSolution(Solution);
    }
  }

  /*--- Delete the class memory that is used to load the restart. ---*/

  if (Restart_Vars != NULL) delete [] Restart_Vars;
  if (Restart_Data != NULL) delete [] Restart_Data;
  Restart_Vars = NULL; Restart_Data = NULL;

}

void CDiscAdjSolver::ComputeResidual_Multizone(CGeometry *geometry, CConfig *config){

  unsigned short iVar;
  unsigned long iPoint;
  su2double residual, bgs_sol;

  /*--- Set Residuals to zero ---*/

  for (iVar = 0; iVar < nVar; iVar++){
    SetRes_BGS(iVar,0.0);
    SetRes_Max_BGS(iVar,0.0,0);
  }

  /*--- Compute the BGS solution (adding the cross term) ---*/
  for (iPoint = 0; iPoint < nPointDomain; iPoint++){
    for (iVar = 0; iVar < nVar; iVar++){
      bgs_sol = node[iPoint]->GetSolution(iVar) + node[iPoint]->GetCross_Term_Derivative(iVar);
      node[iPoint]->Set_BGSSolution(iVar, bgs_sol);
    }
  }

  /*--- Set the residuals ---*/

  for (iPoint = 0; iPoint < nPointDomain; iPoint++){
    for (iVar = 0; iVar < nVar; iVar++){
      residual = node[iPoint]->Get_BGSSolution(iVar) - node[iPoint]->Get_BGSSolution_k(iVar);

      AddRes_BGS(iVar,residual*residual);
      AddRes_Max_BGS(iVar,fabs(residual),geometry->node[iPoint]->GetGlobalIndex(),geometry->node[iPoint]->GetCoord());
    }
  }

  SetResidual_BGS(geometry, config);

}

void CDiscAdjSolver::UpdateSolution_BGS(CGeometry *geometry, CConfig *config){

  unsigned long iPoint;

  /*--- To nPoint: The solution must be communicated beforehand ---*/
  for (iPoint = 0; iPoint < nPoint; iPoint++){

    node[iPoint]->Set_BGSSolution_k();

  }

}<|MERGE_RESOLUTION|>--- conflicted
+++ resolved
@@ -1,4 +1,4 @@
-﻿/*!
+/*!
  * \file solver_adjoint_discrete.cpp
  * \brief Main subroutines for solving the discrete adjoint problem.
  * \author T. Albring
@@ -151,8 +151,8 @@
 
 
   bool time_n_needed  = ((config->GetUnsteady_Simulation() == DT_STEPPING_1ST) ||
-                         (config->GetUnsteady_Simulation() == DT_STEPPING_2ND)),
-       time_n1_needed = config->GetUnsteady_Simulation() == DT_STEPPING_2ND;
+      (config->GetUnsteady_Simulation() == DT_STEPPING_2ND)),
+  time_n1_needed = config->GetUnsteady_Simulation() == DT_STEPPING_2ND;
 
   unsigned long iPoint;
   unsigned short iVar;
@@ -192,11 +192,11 @@
 void CDiscAdjSolver::SetMesh_Recording(CGeometry** geometry, CVolumetricMovement *grid_movement, CConfig *config) {
 
 
-  //  bool time_n_needed  = ((config->GetUnsteady_Simulation() == DT_STEPPING_1ST) ||
-  //      (config->GetUnsteady_Simulation() == DT_STEPPING_2ND)),
-  //  time_n1_needed = config->GetUnsteady_Simulation() == DT_STEPPING_2ND;
-
-  //  unsigned long ExtIter = config->GetExtIter();
+//  bool time_n_needed  = ((config->GetUnsteady_Simulation() == DT_STEPPING_1ST) ||
+//      (config->GetUnsteady_Simulation() == DT_STEPPING_2ND)),
+//  time_n1_needed = config->GetUnsteady_Simulation() == DT_STEPPING_2ND;
+
+//  unsigned long ExtIter = config->GetExtIter();
 
   unsigned long iPoint;
   unsigned short iDim;
@@ -215,29 +215,29 @@
   grid_movement->UpdateDualGrid(geometry[MESH_0], config);
 
   /*--- After updating the dual mesh, compute the grid velocities (only dynamic problems). ---*/
-  //  if (time_n_needed){
-  //    geometry[MESH_0]->SetGridVelocity(config, ExtIter);
-  //  }
+//  if (time_n_needed){
+//    geometry[MESH_0]->SetGridVelocity(config, ExtIter);
+//  }
 
   /*--- Update the multigrid structure after moving the finest grid,
    including computing the grid velocities on the coarser levels. ---*/
 
   grid_movement->UpdateMultiGrid(geometry, config);
 
-  //  if (time_n_needed){
-  //    for (iPoint = 0; iPoint < nPoint; iPoint++){
-  //      for (iVar = 0; iVar < nVar; iVar++){
-  //        AD::ResetInput(direct_solver->node[iPoint]->GetSolution_time_n()[iVar]);
-  //      }
-  //    }
-  //  }
-  //  if (time_n1_needed){
-  //    for (iPoint = 0; iPoint < nPoint; iPoint++){
-  //      for (iVar = 0; iVar < nVar; iVar++){
-  //        AD::ResetInput(direct_solver->node[iPoint]->GetSolution_time_n1()[iVar]);
-  //      }
-  //    }
-  //  }
+//  if (time_n_needed){
+//    for (iPoint = 0; iPoint < nPoint; iPoint++){
+//      for (iVar = 0; iVar < nVar; iVar++){
+//        AD::ResetInput(direct_solver->node[iPoint]->GetSolution_time_n()[iVar]);
+//      }
+//    }
+//  }
+//  if (time_n1_needed){
+//    for (iPoint = 0; iPoint < nPoint; iPoint++){
+//      for (iVar = 0; iVar < nVar; iVar++){
+//        AD::ResetInput(direct_solver->node[iPoint]->GetSolution_time_n1()[iVar]);
+//      }
+//    }
+//  }
 
 }
 
@@ -245,9 +245,9 @@
   unsigned long iPoint, nPoint = geometry->GetnPoint();
 
   bool time_n_needed  = ((config->GetUnsteady_Simulation() == DT_STEPPING_1ST) ||
-                         (config->GetUnsteady_Simulation() == DT_STEPPING_2ND)),
-      time_n1_needed = config->GetUnsteady_Simulation() == DT_STEPPING_2ND,
-      input = true;
+      (config->GetUnsteady_Simulation() == DT_STEPPING_2ND)),
+  time_n1_needed = config->GetUnsteady_Simulation() == DT_STEPPING_2ND,
+  input = true;
 
   /*--- Register solution at all necessary time instances and other variables on the tape ---*/
 
@@ -270,7 +270,7 @@
 
   /*--- Register farfield values as input ---*/
 
-  if((config->GetKind_Regime() == COMPRESSIBLE) && ((KindDirect_Solver == RUNTIME_FLOW_SYS || KindDirect_Solver == RUNTIME_TNE2_SYS) && !config->GetBoolTurbomachinery())) {
+  if((config->GetKind_Regime() == COMPRESSIBLE) && (KindDirect_Solver == RUNTIME_FLOW_SYS && !config->GetBoolTurbomachinery())) {
 
     su2double Velocity_Ref = config->GetVelocity_Ref();
     Alpha                  = config->GetAoA()*PI_NUMBER/180.0;
@@ -378,7 +378,6 @@
 void CDiscAdjSolver::RegisterObj_Func(CConfig *config) {
 
   /*--- Here we can add new (scalar) objective functions ---*/
-
   if (config->GetnObj()==1) {
     switch (config->GetKind_ObjFunc()) {
     case DRAG_COEFFICIENT:
@@ -515,13 +514,12 @@
   /*--- Set the residuals ---*/
 
   for (iPoint = 0; iPoint < nPointDomain; iPoint++) {
-    for (iVar = 0; iVar < nVar; iVar++) {
-
-      residual = node[iPoint]->GetSolution(iVar) - node[iPoint]->GetSolution_Old(iVar);
-
-      AddRes_RMS(iVar,residual*residual);
-      AddRes_Max(iVar,fabs(residual),geometry->node[iPoint]->GetGlobalIndex(),geometry->node[iPoint]->GetCoord());
-    }
+      for (iVar = 0; iVar < nVar; iVar++) {
+          residual = node[iPoint]->GetSolution(iVar) - node[iPoint]->GetSolution_Old(iVar);
+
+          AddRes_RMS(iVar,residual*residual);
+          AddRes_Max(iVar,fabs(residual),geometry->node[iPoint]->GetGlobalIndex(),geometry->node[iPoint]->GetCoord());
+      }
   }
 
   SetResidual_RMS(geometry, config);
@@ -531,7 +529,7 @@
 
   /*--- Extract the adjoint values of the farfield values ---*/
 
-  if ((config->GetKind_Regime() == COMPRESSIBLE) && ((KindDirect_Solver == RUNTIME_FLOW_SYS || KindDirect_Solver == RUNTIME_TNE2_SYS)) && !config->GetBoolTurbomachinery()) {
+  if ((config->GetKind_Regime() == COMPRESSIBLE) && (KindDirect_Solver == RUNTIME_FLOW_SYS) && !config->GetBoolTurbomachinery()) {
     su2double Local_Sens_Press, Local_Sens_Temp, Local_Sens_AoA, Local_Sens_Mach;
 
     Local_Sens_Mach  = SU2_TYPE::GetDerivative(Mach);
@@ -597,20 +595,20 @@
 
 void CDiscAdjSolver::ExtractAdjoint_Geometry(CGeometry *geometry, CConfig *config) {
 
-  //  bool time_n_needed  = ((config->GetUnsteady_Simulation() == DT_STEPPING_1ST) ||
-  //      (config->GetUnsteady_Simulation() == DT_STEPPING_2ND));
-
-  //  bool time_n1_needed = config->GetUnsteady_Simulation() == DT_STEPPING_2ND;
-
-  //  unsigned short iVar;
+//  bool time_n_needed  = ((config->GetUnsteady_Simulation() == DT_STEPPING_1ST) ||
+//      (config->GetUnsteady_Simulation() == DT_STEPPING_2ND));
+
+//  bool time_n1_needed = config->GetUnsteady_Simulation() == DT_STEPPING_2ND;
+
+//  unsigned short iVar;
   unsigned long iPoint;
 
   /*--- Set Residuals to zero ---*/
 
-  //  for (iVar = 0; iVar < nVar; iVar++){
-  //      SetRes_RMS(iVar,0.0);
-  //      SetRes_Max(iVar,0.0,0);
-  //  }
+//  for (iVar = 0; iVar < nVar; iVar++){
+//      SetRes_RMS(iVar,0.0);
+//      SetRes_Max(iVar,0.0,0);
+//  }
 
   for (iPoint = 0; iPoint < nPoint; iPoint++){
 
@@ -628,43 +626,43 @@
 
   }
 
-  //  if (time_n_needed){
-  //    for (iPoint = 0; iPoint < nPoint; iPoint++){
-  //
-  //      /*--- Extract the adjoint solution at time n ---*/
-  //
-  //      direct_solver->node[iPoint]->GetAdjointSolution_time_n(Solution);
-  //
-  //      /*--- Store the adjoint solution at time n ---*/
-  //
-  //      node[iPoint]->Set_Solution_time_n(Solution);
-  //    }
-  //  }
-  //  if (time_n1_needed){
-  //    for (iPoint = 0; iPoint < nPoint; iPoint++){
-  //
-  //      /*--- Extract the adjoint solution at time n-1 ---*/
-  //
-  //      direct_solver->node[iPoint]->GetAdjointSolution_time_n1(Solution);
-  //
-  //      /*--- Store the adjoint solution at time n-1 ---*/
-  //
-  //      node[iPoint]->Set_Solution_time_n1(Solution);
-  //    }
-  //  }
+//  if (time_n_needed){
+//    for (iPoint = 0; iPoint < nPoint; iPoint++){
+//
+//      /*--- Extract the adjoint solution at time n ---*/
+//
+//      direct_solver->node[iPoint]->GetAdjointSolution_time_n(Solution);
+//
+//      /*--- Store the adjoint solution at time n ---*/
+//
+//      node[iPoint]->Set_Solution_time_n(Solution);
+//    }
+//  }
+//  if (time_n1_needed){
+//    for (iPoint = 0; iPoint < nPoint; iPoint++){
+//
+//      /*--- Extract the adjoint solution at time n-1 ---*/
+//
+//      direct_solver->node[iPoint]->GetAdjointSolution_time_n1(Solution);
+//
+//      /*--- Store the adjoint solution at time n-1 ---*/
+//
+//      node[iPoint]->Set_Solution_time_n1(Solution);
+//    }
+//  }
 
   /*--- Set the residuals ---*/
 
-  //  for (iPoint = 0; iPoint < nPointDomain; iPoint++){
-  //      for (iVar = 0; iVar < nVar; iVar++){
-  //          residual = node[iPoint]->GetSolution_Geometry(iVar) - node[iPoint]->Get_OldSolution_Geometry(iVar);
-  //
-  //          AddRes_RMS(iVar,residual*residual);
-  //          AddRes_Max(iVar,fabs(residual),geometry->node[iPoint]->GetGlobalIndex(),geometry->node[iPoint]->GetCoord());
-  //      }
-  //  }
-  //
-  //  SetResidual_RMS(geometry, config);
+//  for (iPoint = 0; iPoint < nPointDomain; iPoint++){
+//      for (iVar = 0; iVar < nVar; iVar++){
+//          residual = node[iPoint]->GetSolution_Geometry(iVar) - node[iPoint]->Get_OldSolution_Geometry(iVar);
+//
+//          AddRes_RMS(iVar,residual*residual);
+//          AddRes_Max(iVar,fabs(residual),geometry->node[iPoint]->GetGlobalIndex(),geometry->node[iPoint]->GetCoord());
+//      }
+//  }
+//
+//  SetResidual_RMS(geometry, config);
 }
 
 void CDiscAdjSolver::ExtractAdjoint_CrossTerm(CGeometry *geometry, CConfig *config) {
@@ -682,11 +680,6 @@
 
   }
 
-<<<<<<< HEAD
-  //  Set_MPI_CrossTerm(geometry, config);
-
-=======
->>>>>>> 3bef190c
 }
 
 void CDiscAdjSolver::ExtractAdjoint_CrossTerm_Geometry(CGeometry *geometry, CConfig *config) {
@@ -728,7 +721,7 @@
 void CDiscAdjSolver::SetAdjoint_Output(CGeometry *geometry, CConfig *config) {
 
   bool dual_time = (config->GetUnsteady_Simulation() == DT_STEPPING_1ST ||
-                    config->GetUnsteady_Simulation() == DT_STEPPING_2ND);
+      config->GetUnsteady_Simulation() == DT_STEPPING_2ND);
   bool fsi = config->GetFSI_Simulation();
 
   unsigned short iVar;
@@ -755,8 +748,8 @@
 
 void CDiscAdjSolver::SetAdjoint_OutputMesh(CGeometry *geometry, CConfig *config){
 
-  //  bool dual_time = (config->GetUnsteady_Simulation() == DT_STEPPING_1ST ||
-  //      config->GetUnsteady_Simulation() == DT_STEPPING_2ND);
+//  bool dual_time = (config->GetUnsteady_Simulation() == DT_STEPPING_1ST ||
+//      config->GetUnsteady_Simulation() == DT_STEPPING_2ND);
 
   bool fsi = config->GetFSI_Simulation();
 
@@ -775,11 +768,11 @@
         Solution_Geometry[iDim] += node[iPoint]->GetGeometry_CrossTerm_Derivative_Flow(iDim);
       }
     }
-    //    if (dual_time){
-    //      for (iDim = 0; iDim < nVar; iDim++){
-    //        Solution_Geometry[iDim] += node[iPoint]->GetDual_Time_Derivative_Geometry(iDim);
-    //      }
-    //    }
+//    if (dual_time){
+//      for (iDim = 0; iDim < nVar; iDim++){
+//        Solution_Geometry[iDim] += node[iPoint]->GetDual_Time_Derivative_Geometry(iDim);
+//      }
+//    }
     for (iDim = 0; iDim < nDim; iDim++){
       node[iPoint]->SetSensitivity(iDim, Solution_Geometry[iDim]);
     }
@@ -804,7 +797,8 @@
       Sensitivity = SU2_TYPE::GetDerivative(Coord[iDim]);
 
       /*--- Set the index manually to zero. ---*/
-      AD::ResetInput(Coord[iDim]);
+
+     AD::ResetInput(Coord[iDim]);
 
       /*--- If sharp edge, set the sensitivity to 0 on that region ---*/
 
@@ -915,14 +909,15 @@
   unsigned long iPoint;
   unsigned short iVar;
   if (dual_time) {
-    for (iPoint = 0; iPoint<geometry->GetnPoint(); iPoint++) {
-      solution_n1 = node[iPoint]->GetSolution_time_n1();
-      for (iVar=0; iVar < nVar; iVar++) {
-        node[iPoint]->SetDual_Time_Derivative(iVar, solution_n[iVar]+node[iPoint]->GetDual_Time_Derivative_n(iVar));
-        node[iPoint]->SetDual_Time_Derivative_n(iVar, solution_n1[iVar]);
-      }
-    }
-  }
+      for (iPoint = 0; iPoint<geometry->GetnPoint(); iPoint++) {
+          solution_n = node[iPoint]->GetSolution_time_n();
+          solution_n1 = node[iPoint]->GetSolution_time_n1();
+          for (iVar=0; iVar < nVar; iVar++) {
+              node[iPoint]->SetDual_Time_Derivative(iVar, solution_n[iVar]+node[iPoint]->GetDual_Time_Derivative_n(iVar));
+              node[iPoint]->SetDual_Time_Derivative_n(iVar, solution_n1[iVar]);
+            }
+        }
+    }
 }
 
 void CDiscAdjSolver::LoadRestart(CGeometry **geometry, CSolver ***solver, CConfig *config, int val_iter, bool val_update_geo) {
