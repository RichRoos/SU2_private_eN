/*!
 * \file solver_adjoint_discrete.cpp
 * \brief Main subroutines for solving the discrete adjoint problem.
 * \author T. Albring
 * \version 5.0.0 "Raven"
 *
 * SU2 Original Developers: Dr. Francisco D. Palacios.
 *                          Dr. Thomas D. Economon.
 *
 * SU2 Developers: Prof. Juan J. Alonso's group at Stanford University.
 *                 Prof. Piero Colonna's group at Delft University of Technology.
 *                 Prof. Nicolas R. Gauger's group at Kaiserslautern University of Technology.
 *                 Prof. Alberto Guardone's group at Polytechnic University of Milan.
 *                 Prof. Rafael Palacios' group at Imperial College London.
 *                 Prof. Edwin van der Weide's group at the University of Twente.
 *                 Prof. Vincent Terrapon's group at the University of Liege.
 *
 * Copyright (C) 2012-2017 SU2, the open-source CFD code.
 *
 * SU2 is free software; you can redistribute it and/or
 * modify it under the terms of the GNU Lesser General Public
 * License as published by the Free Software Foundation; either
 * version 2.1 of the License, or (at your option) any later version.
 *
 * SU2 is distributed in the hope that it will be useful,
 * but WITHOUT ANY WARRANTY; without even the implied warranty of
 * MERCHANTABILITY or FITNESS FOR A PARTICULAR PURPOSE. See the GNU
 * Lesser General Public License for more details.
 *
 * You should have received a copy of the GNU Lesser General Public
 * License along with SU2. If not, see <http://www.gnu.org/licenses/>.
 */

#include "../include/solver_structure.hpp"

CDiscAdjSolver::CDiscAdjSolver(void) : CSolver () {

}

CDiscAdjSolver::CDiscAdjSolver(CGeometry *geometry, CConfig *config)  : CSolver() {

}

CDiscAdjSolver::CDiscAdjSolver(CGeometry *geometry, CConfig *config, CSolver *direct_solver, unsigned short Kind_Solver, unsigned short iMesh)  : CSolver() {

  unsigned short iVar, iMarker, iDim;
<<<<<<< HEAD

  bool restart = config->GetRestart();
  bool fsi = config->GetFSI_Simulation();

  unsigned long iVertex, iPoint, index;
=======
  unsigned long iVertex, iPoint;
>>>>>>> c02da04d
  string text_line, mesh_filename;
  ifstream restart_file;
  string filename, AdjExt;

  nVar = direct_solver->GetnVar();
  nDim = geometry->GetnDim();

  /*--- Initialize arrays to NULL ---*/

  CSensitivity = NULL;

  Sens_Geo   = NULL;
  Sens_Mach  = NULL;
  Sens_AoA   = NULL;
  Sens_Press = NULL;
  Sens_Temp  = NULL;

  /*-- Store some information about direct solver ---*/
  this->KindDirect_Solver = Kind_Solver;
  this->direct_solver = direct_solver;


  nMarker      = config->GetnMarker_All();
  nPoint       = geometry->GetnPoint();
  nPointDomain = geometry->GetnPointDomain();

  /*--- Allocate the node variables ---*/

  node = new CVariable*[nPoint];

  /*--- Define some auxiliary vectors related to the residual ---*/

  Residual      = new su2double[nVar];         for (iVar = 0; iVar < nVar; iVar++) Residual[iVar]      = 1.0;
  Residual_RMS  = new su2double[nVar];         for (iVar = 0; iVar < nVar; iVar++) Residual_RMS[iVar]  = 1.0;
  Residual_Max  = new su2double[nVar];         for (iVar = 0; iVar < nVar; iVar++) Residual_Max[iVar]  = 1.0;

  /*--- Define some auxiliary vectors related to the geometry adjoint (nDim) ---*/
  Solution_Geometry = new su2double[nDim];     for (iDim = 0; iDim < nDim; iDim++) Solution_Geometry[iDim] = 1.0;

  /*--- Define some auxiliary vectors related to the residual for problems with a BGS strategy---*/

  if (fsi){

    Residual_BGS      = new su2double[nVar];     for (iVar = 0; iVar < nVar; iVar++) Residual_BGS[iVar]      = 1.0;
    Residual_Max_BGS  = new su2double[nVar];     for (iVar = 0; iVar < nVar; iVar++) Residual_Max_BGS[iVar]  = 1.0;

    /*--- Define some structures for locating max residuals ---*/

    Point_Max_BGS       = new unsigned long[nVar];  for (iVar = 0; iVar < nVar; iVar++) Point_Max_BGS[iVar] = 0;
    Point_Max_Coord_BGS = new su2double*[nVar];
    for (iVar = 0; iVar < nVar; iVar++) {
      Point_Max_Coord_BGS[iVar] = new su2double[nDim];
      for (iDim = 0; iDim < nDim; iDim++) Point_Max_Coord_BGS[iVar][iDim] = 0.0;
    }

  }


  /*--- Define some structures for locating max residuals ---*/

  Point_Max     = new unsigned long[nVar];  for (iVar = 0; iVar < nVar; iVar++) Point_Max[iVar]     = 0;
  Point_Max_Coord = new su2double*[nVar];
  for (iVar = 0; iVar < nVar; iVar++) {
    Point_Max_Coord[iVar] = new su2double[nDim];
    for (iDim = 0; iDim < nDim; iDim++) Point_Max_Coord[iVar][iDim] = 0.0;
  }

  /*--- Define some auxiliary vectors related to the solution ---*/

  Solution   = new su2double[nVar];

  for (iVar = 0; iVar < nVar; iVar++) Solution[iVar]   = 1e-16;

  /*--- Sensitivity definition and coefficient in all the markers ---*/

  CSensitivity = new su2double* [nMarker];

  for (iMarker = 0; iMarker < nMarker; iMarker++) {
      CSensitivity[iMarker]        = new su2double [geometry->nVertex[iMarker]];
  }

  Sens_Geo  = new su2double[nMarker];
  Sens_Mach = new su2double[nMarker];
  Sens_AoA  = new su2double[nMarker];
  Sens_Press = new su2double[nMarker];
  Sens_Temp  = new su2double[nMarker];

  for (iMarker = 0; iMarker < nMarker; iMarker++) {
      Sens_Geo[iMarker]  = 0.0;
      Sens_Mach[iMarker] = 0.0;
      Sens_AoA[iMarker]  = 0.0;
      Sens_Press[iMarker] = 0.0;
      Sens_Temp[iMarker]  = 0.0;
      for (iVertex = 0; iVertex < geometry->nVertex[iMarker]; iVertex++) {
          CSensitivity[iMarker][iVertex] = 0.0;
      }
  }

  /*--- Initialize the discrete adjoint solution to zero everywhere. ---*/

  for (iPoint = 0; iPoint < nPoint; iPoint++)
    node[iPoint] = new CDiscAdjVariable(Solution, nDim, nVar, config);

}

CDiscAdjSolver::~CDiscAdjSolver(void) { 

  unsigned short iMarker;

  if (CSensitivity != NULL) {
    for (iMarker = 0; iMarker < nMarker; iMarker++) {
      delete [] CSensitivity[iMarker];
    }
    delete [] CSensitivity;
  }

  if (Sens_Geo   != NULL) delete [] Sens_Geo;
  if (Sens_Mach  != NULL) delete [] Sens_Mach;
  if (Sens_AoA   != NULL) delete [] Sens_AoA;
  if (Sens_Press != NULL) delete [] Sens_Press;
  if (Sens_Temp  != NULL) delete [] Sens_Temp;

}

<<<<<<< HEAD
void CDiscAdjSolver::Set_MPI_Solution(CGeometry *geometry, CConfig *config) {


  unsigned short iVar, iMarker, MarkerS, MarkerR;
  unsigned long iVertex, iPoint, nVertexS, nVertexR, nBufferS_Vector, nBufferR_Vector;
  su2double *Buffer_Receive_U = NULL, *Buffer_Send_U = NULL;

  bool dynamic = (config->GetDynamic_Analysis() == DYNAMIC);              // Dynamic simulations.

  unsigned short nSolVar;

  int rank;
#ifdef HAVE_MPI
  MPI_Comm_rank(MPI_COMM_WORLD, &rank);
  int send_to, receive_from;
  MPI_Status status;
#endif

  for (iMarker = 0; iMarker < nMarker; iMarker++) {

    if ((config->GetMarker_All_KindBC(iMarker) == SEND_RECEIVE) &&
        (config->GetMarker_All_SendRecv(iMarker) > 0)) {

      MarkerS = iMarker;  MarkerR = iMarker+1;

#ifdef HAVE_MPI
      send_to = config->GetMarker_All_SendRecv(MarkerS)-1;
      receive_from = abs(config->GetMarker_All_SendRecv(MarkerR))-1;
#endif

      nVertexS = geometry->nVertex[MarkerS];  nVertexR = geometry->nVertex[MarkerR];
      nBufferS_Vector = nVertexS*nVar;        nBufferR_Vector = nVertexR*nVar;

      /*--- Allocate Receive and send buffers  ---*/
      Buffer_Receive_U = new su2double [nBufferR_Vector];
      Buffer_Send_U = new su2double[nBufferS_Vector];

      /*--- Copy the solution that should be sent ---*/
      for (iVertex = 0; iVertex < nVertexS; iVertex++) {
        iPoint = geometry->vertex[MarkerS][iVertex]->GetNode();
        for (iVar = 0; iVar < nVar; iVar++)
          Buffer_Send_U[iVar*nVertexS+iVertex] = node[iPoint]->GetSolution(iVar);
      }

#ifdef HAVE_MPI

      /*--- Send/Receive information using Sendrecv ---*/
      SU2_MPI::Sendrecv(Buffer_Send_U, nBufferS_Vector, MPI_DOUBLE, send_to, 0,
                        Buffer_Receive_U, nBufferR_Vector, MPI_DOUBLE, receive_from, 0, MPI_COMM_WORLD, &status);

#else

      /*--- Receive information without MPI ---*/
      for (iVertex = 0; iVertex < nVertexR; iVertex++) {
        for (iVar = 0; iVar < nVar; iVar++)
          Buffer_Receive_U[iVar*nVertexR+iVertex] = Buffer_Send_U[iVar*nVertexR+iVertex];
      }

#endif

      /*--- Deallocate send buffer ---*/
      delete [] Buffer_Send_U;

      /*--- Do the coordinate transformation ---*/
      for (iVertex = 0; iVertex < nVertexR; iVertex++) {

        /*--- Find point and its type of transformation ---*/
        iPoint = geometry->vertex[MarkerR][iVertex]->GetNode();

        /*--- Copy solution variables. ---*/
        for (iVar = 0; iVar < nVar; iVar++)
          Solution[iVar] = Buffer_Receive_U[iVar*nVertexR+iVertex];

        /*--- Store received values back into the variable. ---*/
        for (iVar = 0; iVar < nVar; iVar++)
          node[iPoint]->SetSolution(iVar, Solution[iVar]);

      }

      /*--- Deallocate receive buffer ---*/
      delete [] Buffer_Receive_U;

    }

  }

}

void CDiscAdjSolver::Set_MPI_Solution_Geometry(CGeometry *geometry, CConfig *config) {


  unsigned short iVar, iMarker, MarkerS, MarkerR;
  unsigned long iVertex, iPoint, nVertexS, nVertexR, nBufferS_Vector, nBufferR_Vector;
  su2double *Buffer_Receive_U = NULL, *Buffer_Send_U = NULL;

  bool dynamic = (config->GetDynamic_Analysis() == DYNAMIC);              // Dynamic simulations.

  unsigned short nSolVar;

  int rank;
#ifdef HAVE_MPI
  MPI_Comm_rank(MPI_COMM_WORLD, &rank);
  int send_to, receive_from;
  MPI_Status status;
#endif

  for (iMarker = 0; iMarker < nMarker; iMarker++) {

    if ((config->GetMarker_All_KindBC(iMarker) == SEND_RECEIVE) &&
        (config->GetMarker_All_SendRecv(iMarker) > 0)) {

      MarkerS = iMarker;  MarkerR = iMarker+1;

#ifdef HAVE_MPI
      send_to = config->GetMarker_All_SendRecv(MarkerS)-1;
      receive_from = abs(config->GetMarker_All_SendRecv(MarkerR))-1;
#endif

      nVertexS = geometry->nVertex[MarkerS];  nVertexR = geometry->nVertex[MarkerR];
      nBufferS_Vector = nVertexS*nDim;        nBufferR_Vector = nVertexR*nDim;

      /*--- Allocate Receive and send buffers  ---*/
      Buffer_Receive_U = new su2double [nBufferR_Vector];
      Buffer_Send_U = new su2double[nBufferS_Vector];

      /*--- Copy the solution that should be sent ---*/
      for (iVertex = 0; iVertex < nVertexS; iVertex++) {
        iPoint = geometry->vertex[MarkerS][iVertex]->GetNode();
        for (iVar = 0; iVar < nDim; iVar++)
          Buffer_Send_U[iVar*nVertexS+iVertex] = node[iPoint]->GetSolution_Geometry(iVar);
      }

#ifdef HAVE_MPI

      /*--- Send/Receive information using Sendrecv ---*/
      SU2_MPI::Sendrecv(Buffer_Send_U, nBufferS_Vector, MPI_DOUBLE, send_to, 0,
                        Buffer_Receive_U, nBufferR_Vector, MPI_DOUBLE, receive_from, 0, MPI_COMM_WORLD, &status);

#else

      /*--- Receive information without MPI ---*/
      for (iVertex = 0; iVertex < nVertexR; iVertex++) {
        for (iVar = 0; iVar < nDim; iVar++)
          Buffer_Receive_U[iVar*nVertexR+iVertex] = Buffer_Send_U[iVar*nVertexR+iVertex];
      }

#endif

      /*--- Deallocate send buffer ---*/
      delete [] Buffer_Send_U;

      /*--- Do the coordinate transformation ---*/
      for (iVertex = 0; iVertex < nVertexR; iVertex++) {

        /*--- Find point and its type of transformation ---*/
        iPoint = geometry->vertex[MarkerR][iVertex]->GetNode();

        /*--- Copy solution variables. ---*/
        for (iVar = 0; iVar < nDim; iVar++)
          Solution[iVar] = Buffer_Receive_U[iVar*nVertexR+iVertex];

        /*--- Store received values back into the variable. ---*/
        for (iVar = 0; iVar < nDim; iVar++)
          node[iPoint]->SetSolution_Geometry(iVar, Solution[iVar]);

      }

      /*--- Deallocate receive buffer ---*/
      delete [] Buffer_Receive_U;

    }

  }

}

void CDiscAdjSolver::Set_MPI_CrossTerm(CGeometry *geometry, CConfig *config) {


  unsigned short iVar, iMarker, MarkerS, MarkerR;
  unsigned long iVertex, iPoint, nVertexS, nVertexR, nBufferS_Vector, nBufferR_Vector;
  su2double *Buffer_Receive_U = NULL, *Buffer_Send_U = NULL;

  bool dynamic = (config->GetDynamic_Analysis() == DYNAMIC);              // Dynamic simulations.

  unsigned short nSolVar;

  int rank;
#ifdef HAVE_MPI
  MPI_Comm_rank(MPI_COMM_WORLD, &rank);
  int send_to, receive_from;
  MPI_Status status;
#endif

  for (iMarker = 0; iMarker < nMarker; iMarker++) {

    if ((config->GetMarker_All_KindBC(iMarker) == SEND_RECEIVE) &&
        (config->GetMarker_All_SendRecv(iMarker) > 0)) {

      MarkerS = iMarker;  MarkerR = iMarker+1;

#ifdef HAVE_MPI
      send_to = config->GetMarker_All_SendRecv(MarkerS)-1;
      receive_from = abs(config->GetMarker_All_SendRecv(MarkerR))-1;
#endif

      nVertexS = geometry->nVertex[MarkerS];  nVertexR = geometry->nVertex[MarkerR];
      nBufferS_Vector = nVertexS*nVar;        nBufferR_Vector = nVertexR*nVar;

      /*--- Allocate Receive and send buffers  ---*/
      Buffer_Receive_U = new su2double [nBufferR_Vector];
      Buffer_Send_U = new su2double[nBufferS_Vector];

      /*--- Copy the solution that should be sent ---*/
      for (iVertex = 0; iVertex < nVertexS; iVertex++) {
        iPoint = geometry->vertex[MarkerS][iVertex]->GetNode();
        for (iVar = 0; iVar < nVar; iVar++)
          Buffer_Send_U[iVar*nVertexS+iVertex] = node[iPoint]->GetCross_Term_Derivative(iVar);
      }

#ifdef HAVE_MPI

      /*--- Send/Receive information using Sendrecv ---*/
      SU2_MPI::Sendrecv(Buffer_Send_U, nBufferS_Vector, MPI_DOUBLE, send_to, 0,
                        Buffer_Receive_U, nBufferR_Vector, MPI_DOUBLE, receive_from, 0, MPI_COMM_WORLD, &status);

#else

      /*--- Receive information without MPI ---*/
      for (iVertex = 0; iVertex < nVertexR; iVertex++) {
        for (iVar = 0; iVar < nVar; iVar++)
          Buffer_Receive_U[iVar*nVertexR+iVertex] = Buffer_Send_U[iVar*nVertexR+iVertex];
      }

#endif

      /*--- Deallocate send buffer ---*/
      delete [] Buffer_Send_U;

      /*--- Do the coordinate transformation ---*/
      for (iVertex = 0; iVertex < nVertexR; iVertex++) {

        /*--- Find point and its type of transformation ---*/
        iPoint = geometry->vertex[MarkerR][iVertex]->GetNode();

        /*--- Copy solution variables. ---*/
        for (iVar = 0; iVar < nVar; iVar++)
          Solution[iVar] = Buffer_Receive_U[iVar*nVertexR+iVertex];

        /*--- Store received values back into the variable. ---*/
        for (iVar = 0; iVar < nVar; iVar++)
          node[iPoint]->SetCross_Term_Derivative(iVar, Solution[iVar]);

      }

      /*--- Deallocate receive buffer ---*/
      delete [] Buffer_Receive_U;

    }

  }

}

void CDiscAdjSolver::Set_MPI_CrossTerm_Geometry(CGeometry *geometry, CConfig *config) {


  unsigned short iVar, iMarker, MarkerS, MarkerR;
  unsigned long iVertex, iPoint, nVertexS, nVertexR, nBufferS_Vector, nBufferR_Vector;
  su2double *Buffer_Receive_U = NULL, *Buffer_Send_U = NULL;

  bool dynamic = (config->GetDynamic_Analysis() == DYNAMIC);              // Dynamic simulations.

  unsigned short nSolVar;

  int rank;
#ifdef HAVE_MPI
  MPI_Comm_rank(MPI_COMM_WORLD, &rank);
  int send_to, receive_from;
  MPI_Status status;
#endif

  for (iMarker = 0; iMarker < nMarker; iMarker++) {

    if ((config->GetMarker_All_KindBC(iMarker) == SEND_RECEIVE) &&
        (config->GetMarker_All_SendRecv(iMarker) > 0)) {

      MarkerS = iMarker;  MarkerR = iMarker+1;

#ifdef HAVE_MPI
      send_to = config->GetMarker_All_SendRecv(MarkerS)-1;
      receive_from = abs(config->GetMarker_All_SendRecv(MarkerR))-1;
#endif

      nVertexS = geometry->nVertex[MarkerS];  nVertexR = geometry->nVertex[MarkerR];
      nBufferS_Vector = nVertexS*nDim;        nBufferR_Vector = nVertexR*nDim;

      /*--- Allocate Receive and send buffers  ---*/
      Buffer_Receive_U = new su2double [nBufferR_Vector];
      Buffer_Send_U = new su2double[nBufferS_Vector];

      /*--- Copy the solution that should be sent ---*/
      for (iVertex = 0; iVertex < nVertexS; iVertex++) {
        iPoint = geometry->vertex[MarkerS][iVertex]->GetNode();
        for (iVar = 0; iVar < nDim; iVar++)
          Buffer_Send_U[iVar*nVertexS+iVertex] = node[iPoint]->GetGeometry_CrossTerm_Derivative(iVar);
      }

#ifdef HAVE_MPI

      /*--- Send/Receive information using Sendrecv ---*/
      SU2_MPI::Sendrecv(Buffer_Send_U, nBufferS_Vector, MPI_DOUBLE, send_to, 0,
                        Buffer_Receive_U, nBufferR_Vector, MPI_DOUBLE, receive_from, 0, MPI_COMM_WORLD, &status);

#else

      /*--- Receive information without MPI ---*/
      for (iVertex = 0; iVertex < nVertexR; iVertex++) {
        for (iVar = 0; iVar < nDim; iVar++)
          Buffer_Receive_U[iVar*nVertexR+iVertex] = Buffer_Send_U[iVar*nVertexR+iVertex];
      }

#endif

      /*--- Deallocate send buffer ---*/
      delete [] Buffer_Send_U;

      /*--- Do the coordinate transformation ---*/
      for (iVertex = 0; iVertex < nVertexR; iVertex++) {

        /*--- Find point and its type of transformation ---*/
        iPoint = geometry->vertex[MarkerR][iVertex]->GetNode();

        /*--- Copy solution variables. ---*/
        for (iVar = 0; iVar < nDim; iVar++)
          Solution[iVar] = Buffer_Receive_U[iVar*nVertexR+iVertex];

        /*--- Store received values back into the variable. ---*/
        for (iVar = 0; iVar < nDim; iVar++)
          node[iPoint]->SetGeometry_CrossTerm_Derivative(iVar, Solution[iVar]);

      }

      /*--- Deallocate receive buffer ---*/
      delete [] Buffer_Receive_U;

    }

  }

}

void CDiscAdjSolver::SetRecording(CGeometry* geometry, CConfig *config, unsigned short kind_recording) {
=======
void CDiscAdjSolver::SetRecording(CGeometry* geometry, CConfig *config){
>>>>>>> c02da04d


  bool time_n_needed  = ((config->GetUnsteady_Simulation() == DT_STEPPING_1ST) ||
      (config->GetUnsteady_Simulation() == DT_STEPPING_2ND)),
  time_n1_needed = config->GetUnsteady_Simulation() == DT_STEPPING_2ND;

  unsigned long iPoint;
  unsigned short iVar;

  /*--- Reset the solution to the initial (converged) solution ---*/

  for (iPoint = 0; iPoint < nPoint; iPoint++) {
    direct_solver->node[iPoint]->SetSolution(node[iPoint]->GetSolution_Direct());
  }

  if (time_n_needed) {
    for (iPoint = 0; iPoint < nPoint; iPoint++) {
      for (iVar = 0; iVar < nVar; iVar++) {
        AD::ResetInput(direct_solver->node[iPoint]->GetSolution_time_n()[iVar]);
      }
    }
  }
  if (time_n1_needed) {
    for (iPoint = 0; iPoint < nPoint; iPoint++) {
      for (iVar = 0; iVar < nVar; iVar++) {
        AD::ResetInput(direct_solver->node[iPoint]->GetSolution_time_n1()[iVar]);
      }
    }
  }

  /*--- Set the Jacobian to zero since this is not done inside the fluid iteration
   * when running the discrete adjoint solver. ---*/

  direct_solver->Jacobian.SetValZero();

  /*--- Set indices to zero ---*/

  RegisterVariables(geometry, config, true);

}

void CDiscAdjSolver::SetMesh_Recording(CGeometry** geometry, CVolumetricMovement *grid_movement, CConfig *config, unsigned short kind_recording) {


  bool time_n_needed  = ((config->GetUnsteady_Simulation() == DT_STEPPING_1ST) ||
      (config->GetUnsteady_Simulation() == DT_STEPPING_2ND)),
  time_n1_needed = config->GetUnsteady_Simulation() == DT_STEPPING_2ND;

  unsigned long ExtIter = config->GetExtIter();

  unsigned short iMGfine, iMGlevel, nMGlevel = config->GetnMGLevels();

  unsigned long iPoint;
  unsigned short iDim;

  /*--- Reset the solution to the initial (converged) position ---*/

  for (iPoint = 0; iPoint < nPoint; iPoint++){
    for (iDim = 0; iDim < nDim; iDim++){
      geometry[MESH_0]->node[iPoint]->SetCoord(iDim,node[iPoint]->GetGeometry_Direct(iDim));
    }
  }

  /*--- After moving all nodes, update the dual mesh. Recompute the edges and
   dual mesh control volumes in the domain and on the boundaries. ---*/

  grid_movement->UpdateDualGrid(geometry[MESH_0], config);

  /*--- After updating the dual mesh, compute the grid velocities (only dynamic problems). ---*/
  if (time_n_needed){
    geometry[MESH_0]->SetGridVelocity(config, ExtIter);
  }

  /*--- Update the multigrid structure after moving the finest grid,
   including computing the grid velocities on the coarser levels. ---*/

  grid_movement->UpdateMultiGrid(geometry, config);

//  if (time_n_needed){
//    for (iPoint = 0; iPoint < nPoint; iPoint++){
//      for (iVar = 0; iVar < nVar; iVar++){
//        AD::ResetInput(direct_solver->node[iPoint]->GetSolution_time_n()[iVar]);
//      }
//    }
//  }
//  if (time_n1_needed){
//    for (iPoint = 0; iPoint < nPoint; iPoint++){
//      for (iVar = 0; iVar < nVar; iVar++){
//        AD::ResetInput(direct_solver->node[iPoint]->GetSolution_time_n1()[iVar]);
//      }
//    }
//  }

}

void CDiscAdjSolver::RegisterSolution(CGeometry *geometry, CConfig *config) {
  unsigned long iPoint, nPoint = geometry->GetnPoint();

  bool time_n_needed  = ((config->GetUnsteady_Simulation() == DT_STEPPING_1ST) ||
      (config->GetUnsteady_Simulation() == DT_STEPPING_2ND)),
  time_n1_needed = config->GetUnsteady_Simulation() == DT_STEPPING_2ND,
  input = true;

  /*--- Register solution at all necessary time instances and other variables on the tape ---*/

  for (iPoint = 0; iPoint < nPoint; iPoint++) {
    direct_solver->node[iPoint]->RegisterSolution(input);
  }
  if (time_n_needed) {
    for (iPoint = 0; iPoint < nPoint; iPoint++) {
      direct_solver->node[iPoint]->RegisterSolution_time_n();
    }
  }
  if (time_n1_needed) {
    for (iPoint = 0; iPoint < nPoint; iPoint++) {
      direct_solver->node[iPoint]->RegisterSolution_time_n1();
    }
  }
}

void CDiscAdjSolver::RegisterVariables(CGeometry *geometry, CConfig *config, bool reset) {

  /*--- Register farfield values as input ---*/

  if((config->GetKind_Regime() == COMPRESSIBLE) && (KindDirect_Solver == RUNTIME_FLOW_SYS && !config->GetBoolTurbomachinery())) {

    su2double Velocity_Ref = config->GetVelocity_Ref();
    Alpha                  = config->GetAoA()*PI_NUMBER/180.0;
    Beta                   = config->GetAoS()*PI_NUMBER/180.0;
    Mach                   = config->GetMach();
    Pressure               = config->GetPressure_FreeStreamND();
    Temperature            = config->GetTemperature_FreeStreamND();

    su2double SoundSpeed = 0.0;
    
    if (nDim == 2) { SoundSpeed = config->GetVelocity_FreeStreamND()[0]*Velocity_Ref/(cos(Alpha)*Mach); }
    if (nDim == 3) { SoundSpeed = config->GetVelocity_FreeStreamND()[0]*Velocity_Ref/(cos(Alpha)*cos(Beta)*Mach); }

    if (!reset) {
      AD::RegisterInput(Mach);
      AD::RegisterInput(Alpha);
      AD::RegisterInput(Temperature);
      AD::RegisterInput(Pressure);
    }

    /*--- Recompute the free stream velocity ---*/

    if (nDim == 2) {
      config->GetVelocity_FreeStreamND()[0] = cos(Alpha)*Mach*SoundSpeed/Velocity_Ref;
      config->GetVelocity_FreeStreamND()[1] = sin(Alpha)*Mach*SoundSpeed/Velocity_Ref;
    }
    if (nDim == 3) {
      config->GetVelocity_FreeStreamND()[0] = cos(Alpha)*cos(Beta)*Mach*SoundSpeed/Velocity_Ref;
      config->GetVelocity_FreeStreamND()[1] = sin(Beta)*Mach*SoundSpeed/Velocity_Ref;
      config->GetVelocity_FreeStreamND()[2] = sin(Alpha)*cos(Beta)*Mach*SoundSpeed/Velocity_Ref;
    }

    config->SetTemperature_FreeStreamND(Temperature);
    direct_solver->SetTemperature_Inf(Temperature);
    config->SetPressure_FreeStreamND(Pressure);
    direct_solver->SetPressure_Inf(Pressure);

  }

  if ((config->GetKind_Regime() == COMPRESSIBLE) && (KindDirect_Solver == RUNTIME_FLOW_SYS) && config->GetBoolTurbomachinery()){

    BPressure = config->GetPressureOut_BC();
    Temperature = config->GetTotalTemperatureIn_BC();

    if (!reset){
      AD::RegisterInput(BPressure);
      AD::RegisterInput(Temperature);
    }

    config->SetPressureOut_BC(BPressure);
    config->SetTotalTemperatureIn_BC(Temperature);
  }


    /*--- Here it is possible to register other variables as input that influence the flow solution
     * and thereby also the objective function. The adjoint values (i.e. the derivatives) can be
     * extracted in the ExtractAdjointVariables routine. ---*/
}

void CDiscAdjSolver::RegisterOutput(CGeometry *geometry, CConfig *config) {

  unsigned long iPoint, nPoint = geometry->GetnPoint();

  /*--- Register variables as output of the solver iteration ---*/

  bool input = false;

  /*--- Register output variables on the tape ---*/

  for (iPoint = 0; iPoint < nPoint; iPoint++) {
    direct_solver->node[iPoint]->RegisterSolution(input);
  }
}

<<<<<<< HEAD
void CDiscAdjSolver::RegisterObj_Func(CConfig *config) {

  int rank = MASTER_NODE;
#ifdef HAVE_MPI
  MPI_Comm_rank(MPI_COMM_WORLD, &rank);
#endif

  /*--- Here we can add new (scalar) objective functions ---*/
  if (config->GetnObj()==1) {
    switch (config->GetKind_ObjFunc()) {
    case DRAG_COEFFICIENT:
      ObjFunc_Value = direct_solver->GetTotal_CD();
      if (config->GetFixed_CL_Mode()) ObjFunc_Value -= config->GetdCD_dCL() * direct_solver->GetTotal_CL();
      if (config->GetFixed_CM_Mode()) ObjFunc_Value -= config->GetdCD_dCM() * direct_solver->GetTotal_CMy();
      break;
    case LIFT_COEFFICIENT:
      ObjFunc_Value = direct_solver->GetTotal_CL();
      break;
    case AERO_DRAG_COEFFICIENT:
      ObjFunc_Value = direct_solver->GetTotal_AeroCD();
      break;
    case RADIAL_DISTORTION:
      ObjFunc_Value = direct_solver->GetTotal_RadialDistortion();
      break;
    case CIRCUMFERENTIAL_DISTORTION:
      ObjFunc_Value = direct_solver->GetTotal_CircumferentialDistortion();
      break;
    case SIDEFORCE_COEFFICIENT:
      ObjFunc_Value = direct_solver->GetTotal_CSF();
      break;
    case EFFICIENCY:
      ObjFunc_Value = direct_solver->GetTotal_CEff();
      break;
    case MOMENT_X_COEFFICIENT:
      ObjFunc_Value = direct_solver->GetTotal_CMx();
      break;
    case MOMENT_Y_COEFFICIENT:
      ObjFunc_Value = direct_solver->GetTotal_CMy();
      break;
    case MOMENT_Z_COEFFICIENT:
      ObjFunc_Value = direct_solver->GetTotal_CMz();
      break;
    case EQUIVALENT_AREA:
      ObjFunc_Value = direct_solver->GetTotal_CEquivArea();
      break;
    case AVG_TOTAL_PRESSURE:
      ObjFunc_Value = direct_solver->GetOneD_TotalPress();
      break;
    case AVG_OUTLET_PRESSURE:
      ObjFunc_Value = direct_solver->GetOneD_FluxAvgPress();
      break;
    case MASS_FLOW_RATE:
      ObjFunc_Value = direct_solver->GetOneD_MassFlowRate();
      break;
    }

    /*--- Template for new objective functions where TemplateObjFunction()
     *  is the routine that returns the obj. function value. The computation
     * must be done while the tape is active, i.e. between AD::StartRecording() and
     * AD::StopRecording() in DiscAdjMeanFlowIteration::Iterate(). The best place is somewhere
     * inside MeanFlowIteration::Iterate().
     *
     * case TEMPLATE_OBJECTIVE:
     *    ObjFunc_Value = TemplateObjFunction();
     *    break;
     * ---*/
  }
  else{
    ObjFunc_Value = direct_solver->GetTotal_ComboObj();
  }
  if (rank == MASTER_NODE) {
    AD::RegisterOutput(ObjFunc_Value);
  }
}

void CDiscAdjSolver::SetAdj_ObjFunc(CGeometry *geometry, CConfig *config) {
  int rank = MASTER_NODE;

  bool time_stepping = config->GetUnsteady_Simulation() != STEADY;
  unsigned long IterAvg_Obj = config->GetIter_Avg_Objective();
  unsigned long ExtIter = config->GetExtIter();
  su2double seeding = 1.0;

  if (time_stepping) {
    if (ExtIter < IterAvg_Obj) {
      seeding = 1.0/((su2double)IterAvg_Obj);
    }
    else {
      seeding = 0.0;
    }
  }

#ifdef HAVE_MPI
  MPI_Comm_rank(MPI_COMM_WORLD, &rank);
#endif

  if (rank == MASTER_NODE) {
    SU2_TYPE::SetDerivative(ObjFunc_Value, SU2_TYPE::GetValue(seeding));
  } else {
    SU2_TYPE::SetDerivative(ObjFunc_Value, 0.0);
  }
}

void CDiscAdjSolver::SetZeroAdj_ObjFunc(CGeometry *geometry, CConfig *config) {
  int rank = MASTER_NODE;

  bool time_stepping = config->GetUnsteady_Simulation() != STEADY;
  unsigned long IterAvg_Obj = config->GetIter_Avg_Objective();
  unsigned long ExtIter = config->GetExtIter();
  su2double seeding = 0.0;

#ifdef HAVE_MPI
  MPI_Comm_rank(MPI_COMM_WORLD, &rank);
#endif

  if (rank == MASTER_NODE){
    SU2_TYPE::SetDerivative(ObjFunc_Value, SU2_TYPE::GetValue(seeding));
  } else {
    SU2_TYPE::SetDerivative(ObjFunc_Value, 0.0);
  }
}

void CDiscAdjSolver::ExtractAdjoint_Solution(CGeometry *geometry, CConfig *config) {
=======
void CDiscAdjSolver::ExtractAdjoint_Solution(CGeometry *geometry, CConfig *config){
>>>>>>> c02da04d

  bool time_n_needed  = ((config->GetUnsteady_Simulation() == DT_STEPPING_1ST) ||
      (config->GetUnsteady_Simulation() == DT_STEPPING_2ND));

  bool time_n1_needed = config->GetUnsteady_Simulation() == DT_STEPPING_2ND;

  unsigned short iVar;
  unsigned long iPoint;
  su2double residual;

  /*--- Set Residuals to zero ---*/

  for (iVar = 0; iVar < nVar; iVar++) {
      SetRes_RMS(iVar,0.0);
      SetRes_Max(iVar,0.0,0);
  }

  for (iPoint = 0; iPoint < nPoint; iPoint++) {

    /*--- Set the old solution ---*/

    node[iPoint]->Set_OldSolution();

    /*--- Extract the adjoint solution ---*/

    direct_solver->node[iPoint]->GetAdjointSolution(Solution);

    /*--- Store the adjoint solution ---*/

    node[iPoint]->SetSolution(Solution);

  }

  if (time_n_needed) {
    for (iPoint = 0; iPoint < nPoint; iPoint++) {

      /*--- Extract the adjoint solution at time n ---*/

      direct_solver->node[iPoint]->GetAdjointSolution_time_n(Solution);

      /*--- Store the adjoint solution at time n ---*/

      node[iPoint]->Set_Solution_time_n(Solution);
    }
  }
  if (time_n1_needed) {
    for (iPoint = 0; iPoint < nPoint; iPoint++) {

      /*--- Extract the adjoint solution at time n-1 ---*/

      direct_solver->node[iPoint]->GetAdjointSolution_time_n1(Solution);

      /*--- Store the adjoint solution at time n-1 ---*/

      node[iPoint]->Set_Solution_time_n1(Solution);
    }
  }

//  Set_MPI_Solution(geometry, config);

  /*--- Set the residuals ---*/

  for (iPoint = 0; iPoint < nPointDomain; iPoint++) {
      for (iVar = 0; iVar < nVar; iVar++) {
          residual = node[iPoint]->GetSolution(iVar) - node[iPoint]->GetSolution_Old(iVar);

          AddRes_RMS(iVar,residual*residual);
          AddRes_Max(iVar,fabs(residual),geometry->node[iPoint]->GetGlobalIndex(),geometry->node[iPoint]->GetCoord());
      }
  }

  SetResidual_RMS(geometry, config);

}

void CDiscAdjSolver::ExtractAdjoint_Variables(CGeometry *geometry, CConfig *config) {

  /*--- Extract the adjoint values of the farfield values ---*/

  if ((config->GetKind_Regime() == COMPRESSIBLE) && (KindDirect_Solver == RUNTIME_FLOW_SYS) && !config->GetBoolTurbomachinery()) {
    su2double Local_Sens_Press, Local_Sens_Temp, Local_Sens_AoA, Local_Sens_Mach;

    Local_Sens_Mach  = SU2_TYPE::GetDerivative(Mach);
    Local_Sens_AoA   = SU2_TYPE::GetDerivative(Alpha);
    Local_Sens_Temp  = SU2_TYPE::GetDerivative(Temperature);
    Local_Sens_Press = SU2_TYPE::GetDerivative(Pressure);

#ifdef HAVE_MPI
    SU2_MPI::Allreduce(&Local_Sens_Mach,  &Total_Sens_Mach,  1, MPI_DOUBLE, MPI_SUM, MPI_COMM_WORLD);
    SU2_MPI::Allreduce(&Local_Sens_AoA,   &Total_Sens_AoA,   1, MPI_DOUBLE, MPI_SUM, MPI_COMM_WORLD);
    SU2_MPI::Allreduce(&Local_Sens_Temp,  &Total_Sens_Temp,  1, MPI_DOUBLE, MPI_SUM, MPI_COMM_WORLD);
    SU2_MPI::Allreduce(&Local_Sens_Press, &Total_Sens_Press, 1, MPI_DOUBLE, MPI_SUM, MPI_COMM_WORLD);
#else
    Total_Sens_Mach  = Local_Sens_Mach;
    Total_Sens_AoA   = Local_Sens_AoA;
    Total_Sens_Temp  = Local_Sens_Temp;
    Total_Sens_Press = Local_Sens_Press;
#endif
  }

  if ((config->GetKind_Regime() == COMPRESSIBLE) && (KindDirect_Solver == RUNTIME_FLOW_SYS) && config->GetBoolTurbomachinery()){
    su2double Local_Sens_BPress, Local_Sens_Temperature;

    Local_Sens_BPress = SU2_TYPE::GetDerivative(BPressure);
    Local_Sens_Temperature = SU2_TYPE::GetDerivative(Temperature);

#ifdef HAVE_MPI
    SU2_MPI::Allreduce(&Local_Sens_BPress,   &Total_Sens_BPress,   1, MPI_DOUBLE, MPI_SUM, MPI_COMM_WORLD);
    SU2_MPI::Allreduce(&Local_Sens_Temperature,   &Total_Sens_Temp,   1, MPI_DOUBLE, MPI_SUM, MPI_COMM_WORLD);

#else
    Total_Sens_BPress = Local_Sens_BPress;
    Total_Sens_Temp = Local_Sens_Temperature;
#endif

  }

  /*--- Extract here the adjoint values of everything else that is registered as input in RegisterInput. ---*/

}


void CDiscAdjSolver::ExtractAdjoint_Geometry(CGeometry *geometry, CConfig *config) {

  bool time_n_needed  = ((config->GetUnsteady_Simulation() == DT_STEPPING_1ST) ||
      (config->GetUnsteady_Simulation() == DT_STEPPING_2ND));

  bool time_n1_needed = config->GetUnsteady_Simulation() == DT_STEPPING_2ND;

  unsigned short iVar;
  unsigned long iPoint;
  su2double residual;

  /*--- Set Residuals to zero ---*/

//  for (iVar = 0; iVar < nVar; iVar++){
//      SetRes_RMS(iVar,0.0);
//      SetRes_Max(iVar,0.0,0);
//  }

  for (iPoint = 0; iPoint < nPoint; iPoint++){

    /*--- Set the old solution ---*/

    node[iPoint]->Set_OldSolution_Geometry();

    /*--- Extract the adjoint solution ---*/

    geometry->node[iPoint]->GetAdjointCoord(Solution_Geometry);

    /*--- Store the adjoint solution ---*/

    node[iPoint]->SetSolution_Geometry(Solution_Geometry);

  }

//  Set_MPI_Solution_Geometry(geometry, config);

//  if (time_n_needed){
//    for (iPoint = 0; iPoint < nPoint; iPoint++){
//
//      /*--- Extract the adjoint solution at time n ---*/
//
//      direct_solver->node[iPoint]->GetAdjointSolution_time_n(Solution);
//
//      /*--- Store the adjoint solution at time n ---*/
//
//      node[iPoint]->Set_Solution_time_n(Solution);
//    }
//  }
//  if (time_n1_needed){
//    for (iPoint = 0; iPoint < nPoint; iPoint++){
//
//      /*--- Extract the adjoint solution at time n-1 ---*/
//
//      direct_solver->node[iPoint]->GetAdjointSolution_time_n1(Solution);
//
//      /*--- Store the adjoint solution at time n-1 ---*/
//
//      node[iPoint]->Set_Solution_time_n1(Solution);
//    }
//  }

  /*--- Set the residuals ---*/

  for (iPoint = 0; iPoint < nPointDomain; iPoint++){
      for (iVar = 0; iVar < nVar; iVar++){
          residual = node[iPoint]->GetSolution_Geometry(iVar) - node[iPoint]->Get_OldSolution_Geometry(iVar);

//          AddRes_RMS(iVar,residual*residual);
//          AddRes_Max(iVar,fabs(residual),geometry->node[iPoint]->GetGlobalIndex(),geometry->node[iPoint]->GetCoord());
      }
  }


//  SetResidual_RMS(geometry, config);
}

void CDiscAdjSolver::ExtractAdjoint_CrossTerm(CGeometry *geometry, CConfig *config) {

  unsigned short iVar;
  unsigned long iPoint;

  for (iPoint = 0; iPoint < nPoint; iPoint++){

    /*--- Extract the adjoint solution ---*/

    direct_solver->node[iPoint]->GetAdjointSolution(Solution);

    for (iVar = 0; iVar < nVar; iVar++) node[iPoint]->SetCross_Term_Derivative(iVar, Solution[iVar]);

  }

//  Set_MPI_CrossTerm(geometry, config);

}

void CDiscAdjSolver::ExtractAdjoint_CrossTerm_Geometry(CGeometry *geometry, CConfig *config) {

  unsigned short iDim;
  unsigned long iPoint;


  for (iPoint = 0; iPoint < nPoint; iPoint++){

    /*--- Extract the adjoint solution ---*/

    geometry->node[iPoint]->GetAdjointCoord(Solution_Geometry);

    for (iDim = 0; iDim < nDim; iDim++) node[iPoint]->SetGeometry_CrossTerm_Derivative(iDim, Solution_Geometry[iDim]);

  }

}

void CDiscAdjSolver::ExtractAdjoint_CrossTerm_Geometry_Flow(CGeometry *geometry, CConfig *config){

  unsigned short iDim;
  unsigned long iPoint;


  for (iPoint = 0; iPoint < nPoint; iPoint++){

    /*--- Extract the adjoint solution ---*/

    geometry->node[iPoint]->GetAdjointCoord(Solution_Geometry);

    for (iDim = 0; iDim < nDim; iDim++) node[iPoint]->SetGeometry_CrossTerm_Derivative_Flow(iDim, Solution_Geometry[iDim]);

  }

}


void CDiscAdjSolver::SetAdjoint_Output(CGeometry *geometry, CConfig *config) {

  bool dual_time = (config->GetUnsteady_Simulation() == DT_STEPPING_1ST ||
      config->GetUnsteady_Simulation() == DT_STEPPING_2ND);
  bool fsi = config->GetFSI_Simulation();

  unsigned short iVar;
  unsigned long iPoint;

  for (iPoint = 0; iPoint < nPoint; iPoint++) {
    for (iVar = 0; iVar < nVar; iVar++) {
      Solution[iVar] = node[iPoint]->GetSolution(iVar);
    }
    if (fsi) {
      for (iVar = 0; iVar < nVar; iVar++) {
        Solution[iVar] += node[iPoint]->GetCross_Term_Derivative(iVar);
      }
    }
    if (dual_time) {
      for (iVar = 0; iVar < nVar; iVar++) {
        Solution[iVar] += node[iPoint]->GetDual_Time_Derivative(iVar);
      }
    }
    direct_solver->node[iPoint]->SetAdjointSolution(Solution);
  }

}

void CDiscAdjSolver::SetAdjoint_OutputMesh(CGeometry *geometry, CConfig *config){

  bool dual_time = (config->GetUnsteady_Simulation() == DT_STEPPING_1ST ||
      config->GetUnsteady_Simulation() == DT_STEPPING_2ND);

  bool fsi = config->GetFSI_Simulation();

  unsigned short iDim;
  unsigned long iPoint;

  for (iPoint = 0; iPoint < nPoint; iPoint++){
    for (iDim = 0; iDim < nDim; iDim++){
      Solution_Geometry[iDim] = 0.0;
    }
    if (fsi){
      for (iDim = 0; iDim < nDim; iDim++){
        Solution_Geometry[iDim] += node[iPoint]->GetGeometry_CrossTerm_Derivative(iDim);
      }
      for (iDim = 0; iDim < nDim; iDim++){
        Solution_Geometry[iDim] += node[iPoint]->GetGeometry_CrossTerm_Derivative_Flow(iDim);
      }
    }
//    if (dual_time){
//      for (iDim = 0; iDim < nVar; iDim++){
//        Solution_Geometry[iDim] += node[iPoint]->GetDual_Time_Derivative_Geometry(iDim);
//      }
//    }
    geometry->node[iPoint]->SetAdjointCoord(Solution_Geometry);
  }

}

void CDiscAdjSolver::SetSensitivity(CGeometry *geometry, CConfig *config) {

  unsigned long iPoint;
  unsigned short iDim;
  su2double *Coord, Sensitivity, eps;

  bool time_stepping = (config->GetUnsteady_Simulation() != STEADY);

  for (iPoint = 0; iPoint < nPoint; iPoint++) {
    Coord = geometry->node[iPoint]->GetCoord();

    for (iDim = 0; iDim < nDim; iDim++) {

      Sensitivity = SU2_TYPE::GetDerivative(Coord[iDim]);

      /*--- Set the index manually to zero. ---*/

     AD::ResetInput(Coord[iDim]);

      /*--- If sharp edge, set the sensitivity to 0 on that region ---*/

      if (config->GetSens_Remove_Sharp()) {
        eps = config->GetLimiterCoeff()*config->GetRefElemLength();
        if ( geometry->node[iPoint]->GetSharpEdge_Distance() < config->GetSharpEdgesCoeff()*eps )
          Sensitivity = 0.0;
      }
      if (!time_stepping) {
        node[iPoint]->SetSensitivity(iDim, Sensitivity);
      } else {
        node[iPoint]->SetSensitivity(iDim, node[iPoint]->GetSensitivity(iDim) + Sensitivity);
      }
    }
  }
  SetSurface_Sensitivity(geometry, config);
}

void CDiscAdjSolver::SetSurface_Sensitivity(CGeometry *geometry, CConfig *config) {
  unsigned short iMarker, iDim, iMarker_Monitoring;
  unsigned long iVertex, iPoint;
  su2double *Normal, Prod, Sens = 0.0, SensDim, Area, Sens_Vertex;
  Total_Sens_Geo = 0.0;
  string Monitoring_Tag, Marker_Tag;

  for (iMarker = 0; iMarker < nMarker; iMarker++) {
    Sens_Geo[iMarker] = 0.0;
    /*--- Loop over boundary markers to select those for Euler walls and NS walls ---*/

    if(config->GetMarker_All_KindBC(iMarker) == EULER_WALL
       || config->GetMarker_All_KindBC(iMarker) == HEAT_FLUX
       || config->GetMarker_All_KindBC(iMarker) == ISOTHERMAL) {

      Sens = 0.0;

      for (iVertex = 0; iVertex < geometry->GetnVertex(iMarker); iVertex++) {

        iPoint = geometry->vertex[iMarker][iVertex]->GetNode();
        Normal = geometry->vertex[iMarker][iVertex]->GetNormal();
        Prod = 0.0;
        Area = 0.0;
        for (iDim = 0; iDim < nDim; iDim++) {
          /*--- retrieve the gradient calculated with AD -- */
          SensDim = node[iPoint]->GetSensitivity(iDim);

          /*--- calculate scalar product for projection onto the normal vector ---*/
          Prod += Normal[iDim]*SensDim;

          Area += Normal[iDim]*Normal[iDim];
        }

        Area = sqrt(Area);

        /*--- Projection of the gradient calculated with AD onto the normal vector of the surface ---*/

        Sens_Vertex = Prod/Area;
        CSensitivity[iMarker][iVertex] = -Sens_Vertex;
        Sens += Sens_Vertex*Sens_Vertex;
      }

      if (config->GetMarker_All_Monitoring(iMarker) == YES){

        /*--- Compute sensitivity for each surface point ---*/

        for (iMarker_Monitoring = 0; iMarker_Monitoring < config->GetnMarker_Monitoring(); iMarker_Monitoring++) {
          Monitoring_Tag = config->GetMarker_Monitoring_TagBound(iMarker_Monitoring);
          Marker_Tag = config->GetMarker_All_TagBound(iMarker);
          if (Marker_Tag == Monitoring_Tag) {
            Sens_Geo[iMarker_Monitoring] = Sens;
          }
        }
      }
    }
  }

#ifdef HAVE_MPI
  su2double *MySens_Geo;
  MySens_Geo = new su2double[config->GetnMarker_Monitoring()];

  for (iMarker_Monitoring = 0; iMarker_Monitoring < config->GetnMarker_Monitoring(); iMarker_Monitoring++) {
    MySens_Geo[iMarker_Monitoring] = Sens_Geo[iMarker_Monitoring];
    Sens_Geo[iMarker_Monitoring]   = 0.0;
  }

  SU2_MPI::Allreduce(MySens_Geo, Sens_Geo, config->GetnMarker_Monitoring(), MPI_DOUBLE, MPI_SUM, MPI_COMM_WORLD);
  delete [] MySens_Geo;
#endif

  for (iMarker_Monitoring = 0; iMarker_Monitoring < config->GetnMarker_Monitoring(); iMarker_Monitoring++) {
    Sens_Geo[iMarker_Monitoring] = sqrt(Sens_Geo[iMarker_Monitoring]);
    Total_Sens_Geo   += Sens_Geo[iMarker_Monitoring];
  }
}

void CDiscAdjSolver::Preprocessing(CGeometry *geometry, CSolver **solver_container, CConfig *config_container, unsigned short iMesh, unsigned short iRKStep, unsigned short RunTime_EqSystem, bool Output) {
  bool dual_time_1st = (config_container->GetUnsteady_Simulation() == DT_STEPPING_1ST);
  bool dual_time_2nd = (config_container->GetUnsteady_Simulation() == DT_STEPPING_2ND);
  bool dual_time = (dual_time_1st || dual_time_2nd);
  su2double *solution_n, *solution_n1;
  unsigned long iPoint;
  unsigned short iVar;
  if (dual_time) {
      for (iPoint = 0; iPoint<geometry->GetnPoint(); iPoint++) {
          solution_n = node[iPoint]->GetSolution_time_n();
          solution_n1 = node[iPoint]->GetSolution_time_n1();
          for (iVar=0; iVar < nVar; iVar++) {
              node[iPoint]->SetDual_Time_Derivative(iVar, solution_n[iVar]+node[iPoint]->GetDual_Time_Derivative_n(iVar));
              node[iPoint]->SetDual_Time_Derivative_n(iVar, solution_n1[iVar]);
            }
        }
    }
}

void CDiscAdjSolver::LoadRestart(CGeometry **geometry, CSolver ***solver, CConfig *config, int val_iter, bool val_update_geo) {

  unsigned short iVar, iMesh;
  unsigned long iPoint, index, iChildren, Point_Fine, counter;
  su2double Area_Children, Area_Parent, *Solution_Fine;
  ifstream restart_file;
  string restart_filename, filename, text_line;

  bool compressible = (config->GetKind_Regime() == COMPRESSIBLE);
  bool incompressible = (config->GetKind_Regime() == INCOMPRESSIBLE);

  /*--- Restart the solution from file information ---*/

  filename = config->GetSolution_AdjFileName();
  restart_filename = config->GetObjFunc_Extension(filename);

  int rank = MASTER_NODE;
#ifdef HAVE_MPI
  MPI_Comm_rank(MPI_COMM_WORLD, &rank);
#endif

  /*--- Read and store the restart metadata. ---*/

  Read_SU2_Restart_Metadata(geometry[MESH_0], config, true, restart_filename);

  /*--- Read the restart data from either an ASCII or binary SU2 file. ---*/

  if (config->GetRead_Binary_Restart()) {
    Read_SU2_Restart_Binary(geometry[MESH_0], config, restart_filename);
  } else {
    Read_SU2_Restart_ASCII(geometry[MESH_0], config, restart_filename);
  }

  /*--- Read all lines in the restart file ---*/

  long iPoint_Local; unsigned long iPoint_Global = 0; unsigned long iPoint_Global_Local = 0;
  unsigned short rbuf_NotMatching = 0, sbuf_NotMatching = 0;

  /*--- Skip coordinates ---*/
  unsigned short skipVars = geometry[MESH_0]->GetnDim();

  /*--- Skip flow adjoint variables ---*/
  if (KindDirect_Solver== RUNTIME_TURB_SYS) {
    if (compressible) {
      skipVars += nDim + 2;
    }
    if (incompressible) {
      skipVars += nDim + 1;
    }
  }

  /*--- Load data from the restart into correct containers. ---*/

  counter = 0;
  for (iPoint_Global = 0; iPoint_Global < geometry[MESH_0]->GetGlobal_nPointDomain(); iPoint_Global++ ) {

    /*--- Retrieve local index. If this node from the restart file lives
     on the current processor, we will load and instantiate the vars. ---*/

    iPoint_Local = geometry[MESH_0]->GetGlobal_to_Local_Point(iPoint_Global);

    if (iPoint_Local > -1) {

      /*--- We need to store this point's data, so jump to the correct
       offset in the buffer of data from the restart file and load it. ---*/

      index = counter*Restart_Vars[1] + skipVars;
      for (iVar = 0; iVar < nVar; iVar++) Solution[iVar] = Restart_Data[index+iVar];
      node[iPoint_Local]->SetSolution(Solution);
      iPoint_Global_Local++;

      /*--- Increment the overall counter for how many points have been loaded. ---*/
      counter++;
    }

<<<<<<< HEAD
}

void CDiscAdjSolver::ComputeResidual_BGS(CGeometry *geometry, CConfig *config){

  unsigned short iVar;
  unsigned long iPoint;
  su2double residual, bgs_sol;

  /*--- Set Residuals to zero ---*/

  for (iVar = 0; iVar < nVar; iVar++){
      SetRes_BGS(iVar,0.0);
      SetRes_Max_BGS(iVar,0.0,0);
  }

  /*--- Compute the BGS solution (adding the cross term) ---*/
  for (iPoint = 0; iPoint < nPointDomain; iPoint++){
    for (iVar = 0; iVar < nVar; iVar++){
      bgs_sol = node[iPoint]->GetSolution(iVar) + node[iPoint]->GetCross_Term_Derivative(iVar);
      node[iPoint]->Set_BGSSolution(iVar, bgs_sol);
    }
  }

  /*--- Set the residuals ---*/

  for (iPoint = 0; iPoint < nPointDomain; iPoint++){
      for (iVar = 0; iVar < nVar; iVar++){
          residual = node[iPoint]->Get_BGSSolution(iVar) - node[iPoint]->Get_BGSSolution_k(iVar);

          AddRes_BGS(iVar,residual*residual);
          AddRes_Max_BGS(iVar,fabs(residual),geometry->node[iPoint]->GetGlobalIndex(),geometry->node[iPoint]->GetCoord());
      }
  }

  SetResidual_BGS(geometry, config);

}

void CDiscAdjSolver::UpdateSolution_BGS(CGeometry *geometry, CConfig *config){

  unsigned long iPoint;

  /*--- To nPoint: The solution must be communicated beforehand ---*/
  for (iPoint = 0; iPoint < nPoint; iPoint++){

    node[iPoint]->Set_BGSSolution_k();

  }
=======
  }

  /*--- Detect a wrong solution file ---*/

  if (iPoint_Global_Local < nPointDomain) { sbuf_NotMatching = 1; }
#ifndef HAVE_MPI
  rbuf_NotMatching = sbuf_NotMatching;
#else
  SU2_MPI::Allreduce(&sbuf_NotMatching, &rbuf_NotMatching, 1, MPI_UNSIGNED_SHORT, MPI_SUM, MPI_COMM_WORLD);
#endif
  if (rbuf_NotMatching != 0) {
    if (rank == MASTER_NODE) {
      cout << endl << "The solution file " << filename.data() << " doesn't match with the mesh file!" << endl;
      cout << "It could be empty lines at the end of the file." << endl << endl;
    }
#ifndef HAVE_MPI
    exit(EXIT_FAILURE);
#else
    MPI_Barrier(MPI_COMM_WORLD);
    MPI_Abort(MPI_COMM_WORLD,1);
    MPI_Finalize();
#endif
  }

  /*--- Communicate the loaded solution on the fine grid before we transfer
   it down to the coarse levels. ---*/

  for (iMesh = 1; iMesh <= config->GetnMGLevels(); iMesh++) {
    for (iPoint = 0; iPoint < geometry[iMesh]->GetnPoint(); iPoint++) {
      Area_Parent = geometry[iMesh]->node[iPoint]->GetVolume();
      for (iVar = 0; iVar < nVar; iVar++) Solution[iVar] = 0.0;
      for (iChildren = 0; iChildren < geometry[iMesh]->node[iPoint]->GetnChildren_CV(); iChildren++) {
        Point_Fine = geometry[iMesh]->node[iPoint]->GetChildren_CV(iChildren);
        Area_Children = geometry[iMesh-1]->node[Point_Fine]->GetVolume();
        Solution_Fine = solver[iMesh-1][ADJFLOW_SOL]->node[Point_Fine]->GetSolution();
        for (iVar = 0; iVar < nVar; iVar++) {
          Solution[iVar] += Solution_Fine[iVar]*Area_Children/Area_Parent;
        }
      }
      solver[iMesh][ADJFLOW_SOL]->node[iPoint]->SetSolution(Solution);
    }
  }

  /*--- Delete the class memory that is used to load the restart. ---*/

  if (Restart_Vars != NULL) delete [] Restart_Vars;
  if (Restart_Data != NULL) delete [] Restart_Data;
  Restart_Vars = NULL; Restart_Data = NULL;
>>>>>>> c02da04d

}<|MERGE_RESOLUTION|>--- conflicted
+++ resolved
@@ -44,18 +44,13 @@
 CDiscAdjSolver::CDiscAdjSolver(CGeometry *geometry, CConfig *config, CSolver *direct_solver, unsigned short Kind_Solver, unsigned short iMesh)  : CSolver() {
 
   unsigned short iVar, iMarker, iDim;
-<<<<<<< HEAD
-
-  bool restart = config->GetRestart();
-  bool fsi = config->GetFSI_Simulation();
-
   unsigned long iVertex, iPoint, index;
-=======
-  unsigned long iVertex, iPoint;
->>>>>>> c02da04d
   string text_line, mesh_filename;
   ifstream restart_file;
   string filename, AdjExt;
+
+  bool restart = config->GetRestart();
+  bool fsi = config->GetFSI_Simulation();
 
   nVar = direct_solver->GetnVar();
   nDim = geometry->GetnDim();
@@ -177,7 +172,6 @@
 
 }
 
-<<<<<<< HEAD
 void CDiscAdjSolver::Set_MPI_Solution(CGeometry *geometry, CConfig *config) {
 
 
@@ -530,10 +524,7 @@
 
 }
 
-void CDiscAdjSolver::SetRecording(CGeometry* geometry, CConfig *config, unsigned short kind_recording) {
-=======
-void CDiscAdjSolver::SetRecording(CGeometry* geometry, CConfig *config){
->>>>>>> c02da04d
+void CDiscAdjSolver::SetRecording(CGeometry* geometry, CConfig *config) {
 
 
   bool time_n_needed  = ((config->GetUnsteady_Simulation() == DT_STEPPING_1ST) ||
@@ -575,7 +566,7 @@
 
 }
 
-void CDiscAdjSolver::SetMesh_Recording(CGeometry** geometry, CVolumetricMovement *grid_movement, CConfig *config, unsigned short kind_recording) {
+void CDiscAdjSolver::SetMesh_Recording(CGeometry** geometry, CVolumetricMovement *grid_movement, CConfig *config) {
 
 
   bool time_n_needed  = ((config->GetUnsteady_Simulation() == DT_STEPPING_1ST) ||
@@ -733,7 +724,6 @@
   }
 }
 
-<<<<<<< HEAD
 void CDiscAdjSolver::RegisterObj_Func(CConfig *config) {
 
   int rank = MASTER_NODE;
@@ -747,19 +737,10 @@
     case DRAG_COEFFICIENT:
       ObjFunc_Value = direct_solver->GetTotal_CD();
       if (config->GetFixed_CL_Mode()) ObjFunc_Value -= config->GetdCD_dCL() * direct_solver->GetTotal_CL();
-      if (config->GetFixed_CM_Mode()) ObjFunc_Value -= config->GetdCD_dCM() * direct_solver->GetTotal_CMy();
+      if (config->GetFixed_CM_Mode()) ObjFunc_Value -= config->GetdCD_dCMy() * direct_solver->GetTotal_CMy();
       break;
     case LIFT_COEFFICIENT:
       ObjFunc_Value = direct_solver->GetTotal_CL();
-      break;
-    case AERO_DRAG_COEFFICIENT:
-      ObjFunc_Value = direct_solver->GetTotal_AeroCD();
-      break;
-    case RADIAL_DISTORTION:
-      ObjFunc_Value = direct_solver->GetTotal_RadialDistortion();
-      break;
-    case CIRCUMFERENTIAL_DISTORTION:
-      ObjFunc_Value = direct_solver->GetTotal_CircumferentialDistortion();
       break;
     case SIDEFORCE_COEFFICIENT:
       ObjFunc_Value = direct_solver->GetTotal_CSF();
@@ -779,15 +760,6 @@
     case EQUIVALENT_AREA:
       ObjFunc_Value = direct_solver->GetTotal_CEquivArea();
       break;
-    case AVG_TOTAL_PRESSURE:
-      ObjFunc_Value = direct_solver->GetOneD_TotalPress();
-      break;
-    case AVG_OUTLET_PRESSURE:
-      ObjFunc_Value = direct_solver->GetOneD_FluxAvgPress();
-      break;
-    case MASS_FLOW_RATE:
-      ObjFunc_Value = direct_solver->GetOneD_MassFlowRate();
-      break;
     }
 
     /*--- Template for new objective functions where TemplateObjFunction()
@@ -856,10 +828,7 @@
   }
 }
 
-void CDiscAdjSolver::ExtractAdjoint_Solution(CGeometry *geometry, CConfig *config) {
-=======
 void CDiscAdjSolver::ExtractAdjoint_Solution(CGeometry *geometry, CConfig *config){
->>>>>>> c02da04d
 
   bool time_n_needed  = ((config->GetUnsteady_Simulation() == DT_STEPPING_1ST) ||
       (config->GetUnsteady_Simulation() == DT_STEPPING_2ND));
@@ -890,7 +859,6 @@
     /*--- Store the adjoint solution ---*/
 
     node[iPoint]->SetSolution(Solution);
-
   }
 
   if (time_n_needed) {
@@ -917,8 +885,6 @@
       node[iPoint]->Set_Solution_time_n1(Solution);
     }
   }
-
-//  Set_MPI_Solution(geometry, config);
 
   /*--- Set the residuals ---*/
 
@@ -932,7 +898,6 @@
   }
 
   SetResidual_RMS(geometry, config);
-
 }
 
 void CDiscAdjSolver::ExtractAdjoint_Variables(CGeometry *geometry, CConfig *config) {
@@ -1380,56 +1345,6 @@
       counter++;
     }
 
-<<<<<<< HEAD
-}
-
-void CDiscAdjSolver::ComputeResidual_BGS(CGeometry *geometry, CConfig *config){
-
-  unsigned short iVar;
-  unsigned long iPoint;
-  su2double residual, bgs_sol;
-
-  /*--- Set Residuals to zero ---*/
-
-  for (iVar = 0; iVar < nVar; iVar++){
-      SetRes_BGS(iVar,0.0);
-      SetRes_Max_BGS(iVar,0.0,0);
-  }
-
-  /*--- Compute the BGS solution (adding the cross term) ---*/
-  for (iPoint = 0; iPoint < nPointDomain; iPoint++){
-    for (iVar = 0; iVar < nVar; iVar++){
-      bgs_sol = node[iPoint]->GetSolution(iVar) + node[iPoint]->GetCross_Term_Derivative(iVar);
-      node[iPoint]->Set_BGSSolution(iVar, bgs_sol);
-    }
-  }
-
-  /*--- Set the residuals ---*/
-
-  for (iPoint = 0; iPoint < nPointDomain; iPoint++){
-      for (iVar = 0; iVar < nVar; iVar++){
-          residual = node[iPoint]->Get_BGSSolution(iVar) - node[iPoint]->Get_BGSSolution_k(iVar);
-
-          AddRes_BGS(iVar,residual*residual);
-          AddRes_Max_BGS(iVar,fabs(residual),geometry->node[iPoint]->GetGlobalIndex(),geometry->node[iPoint]->GetCoord());
-      }
-  }
-
-  SetResidual_BGS(geometry, config);
-
-}
-
-void CDiscAdjSolver::UpdateSolution_BGS(CGeometry *geometry, CConfig *config){
-
-  unsigned long iPoint;
-
-  /*--- To nPoint: The solution must be communicated beforehand ---*/
-  for (iPoint = 0; iPoint < nPoint; iPoint++){
-
-    node[iPoint]->Set_BGSSolution_k();
-
-  }
-=======
   }
 
   /*--- Detect a wrong solution file ---*/
@@ -1478,6 +1393,54 @@
   if (Restart_Vars != NULL) delete [] Restart_Vars;
   if (Restart_Data != NULL) delete [] Restart_Data;
   Restart_Vars = NULL; Restart_Data = NULL;
->>>>>>> c02da04d
+
+}
+
+void CDiscAdjSolver::ComputeResidual_BGS(CGeometry *geometry, CConfig *config){
+
+  unsigned short iVar;
+  unsigned long iPoint;
+  su2double residual, bgs_sol;
+
+  /*--- Set Residuals to zero ---*/
+
+  for (iVar = 0; iVar < nVar; iVar++){
+      SetRes_BGS(iVar,0.0);
+      SetRes_Max_BGS(iVar,0.0,0);
+  }
+
+  /*--- Compute the BGS solution (adding the cross term) ---*/
+  for (iPoint = 0; iPoint < nPointDomain; iPoint++){
+    for (iVar = 0; iVar < nVar; iVar++){
+      bgs_sol = node[iPoint]->GetSolution(iVar) + node[iPoint]->GetCross_Term_Derivative(iVar);
+      node[iPoint]->Set_BGSSolution(iVar, bgs_sol);
+    }
+  }
+
+  /*--- Set the residuals ---*/
+
+  for (iPoint = 0; iPoint < nPointDomain; iPoint++){
+      for (iVar = 0; iVar < nVar; iVar++){
+          residual = node[iPoint]->Get_BGSSolution(iVar) - node[iPoint]->Get_BGSSolution_k(iVar);
+
+          AddRes_BGS(iVar,residual*residual);
+          AddRes_Max_BGS(iVar,fabs(residual),geometry->node[iPoint]->GetGlobalIndex(),geometry->node[iPoint]->GetCoord());
+      }
+  }
+
+  SetResidual_BGS(geometry, config);
+
+}
+
+void CDiscAdjSolver::UpdateSolution_BGS(CGeometry *geometry, CConfig *config){
+
+  unsigned long iPoint;
+
+  /*--- To nPoint: The solution must be communicated beforehand ---*/
+  for (iPoint = 0; iPoint < nPoint; iPoint++){
+
+    node[iPoint]->Set_BGSSolution_k();
+
+  }
 
 }