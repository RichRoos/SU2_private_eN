/*!
 * \file SU2_CFD.cpp
 * \brief Main file of the SU2 Computational Fluid Dynamics code
 * \author F. Palacios, T. Economon
 * \version 7.1.1 "Blackbird"
 *
 * SU2 Project Website: https://su2code.github.io
 *
 * The SU2 Project is maintained by the SU2 Foundation
 * (http://su2foundation.org)
 *
 * Copyright 2012-2021, SU2 Contributors (cf. AUTHORS.md)
 *
 * SU2 is free software; you can redistribute it and/or
 * modify it under the terms of the GNU Lesser General Public
 * License as published by the Free Software Foundation; either
 * version 2.1 of the License, or (at your option) any later version.
 *
 * SU2 is distributed in the hope that it will be useful,
 * but WITHOUT ANY WARRANTY; without even the implied warranty of
 * MERCHANTABILITY or FITNESS FOR A PARTICULAR PURPOSE. See the GNU
 * Lesser General Public License for more details.
 *
 * You should have received a copy of the GNU Lesser General Public
 * License along with SU2. If not, see <http://www.gnu.org/licenses/>.
 */

#include "../include/SU2_CFD.hpp"

/* LIBXSMM include files, if supported. */
#ifdef HAVE_LIBXSMM
#include "libxsmm.h"
#endif

/* Include file, needed for the runtime NaN catching. You also have to include feenableexcept(...) below. */
//#include <fenv.h>

using namespace std;

int main(int argc, char *argv[]) {

  char config_file_name[MAX_STRING_SIZE];
  bool dry_run = false;
  int num_threads = omp_get_max_threads();
  bool use_thread_mult = false;
  std::string filename = "default.cfg";

  /*--- Command line parsing ---*/

  CLI::App app{"SU2 v7.1.1 \"Blackbird\", The Open-Source CFD Code"};
  app.add_flag("-d,--dryrun", dry_run, "Enable dry run mode.\n"
                                       "Only execute preprocessing steps using a dummy geometry.");
  app.add_option("-t,--threads", num_threads, "Number of OpenMP threads per MPI rank.");
  app.add_flag("--thread_multiple", use_thread_mult, "Request MPI_THREAD_MULTIPLE thread support.");
  app.add_option("configfile", filename, "A config file.")->check(CLI::ExistingFile);

  CLI11_PARSE(app, argc, argv)

  /*--- OpenMP initialization ---*/

  omp_initialize();

  omp_set_num_threads(num_threads);

  /*--- MPI initialization, and buffer setting ---*/

#if defined(HAVE_OMP) && defined(HAVE_MPI)
  int required = use_thread_mult? MPI_THREAD_MULTIPLE : MPI_THREAD_FUNNELED;
  int provided;
  SU2_MPI::Init_thread(&argc, &argv, required, &provided);
#else
  SU2_MPI::Init(&argc, &argv);
#endif
  SU2_MPI::Comm MPICommunicator = SU2_MPI::GetComm();

  /*--- AD initialization ---*/
#ifdef HAVE_OPDI
  AD::getGlobalTape().initialize();
#endif

  /*--- Uncomment the following line if runtime NaN catching is desired. ---*/
  // feenableexcept(FE_INVALID | FE_OVERFLOW | FE_DIVBYZERO );

  /*--- Initialize libxsmm, if supported. ---*/
#ifdef HAVE_LIBXSMM
  libxsmm_init();
#endif

  /*--- Create a pointer to the main SU2 Driver ---*/

  CDriver* driver = nullptr;

  /*--- Load in the number of zones and spatial dimensions in the mesh file (If no config
   file is specified, default.cfg is used) ---*/
  strcpy(config_file_name, filename.c_str());

  /*--- Read the name and format of the input mesh file to get from the mesh
   file the number of zones and dimensions from the numerical grid (required
   for variables allocation). ---*/

  const CConfig config(config_file_name, SU2_COMPONENT::SU2_CFD);
  const unsigned short nZone = config.GetnZone();
  const bool turbo = config.GetBoolTurbomachinery();

  /*--- First, given the basic information about the number of zones and the
   solver types from the config, instantiate the appropriate driver for the problem
   and perform all the preprocessing. ---*/

  const bool disc_adj = config.GetDiscrete_Adjoint();
  const bool multizone = config.GetMultizone_Problem();
  const bool harmonic_balance = (config.GetTime_Marching() == TIME_MARCHING::HARMONIC_BALANCE);

  if (dry_run) {

    /*--- Dry Run. ---*/
    driver = new CDummyDriver(config_file_name, nZone, MPICommunicator);

  }
  else if ((!multizone && !harmonic_balance && !turbo) || (turbo && disc_adj)) {

    /*--- Generic single zone problem: instantiate the single zone driver class. ---*/
    if (nZone != 1)
      SU2_MPI::Error("The required solver doesn't support multizone simulations", CURRENT_FUNCTION);

    if (disc_adj) {
      driver = new CDiscAdjSinglezoneDriver(config_file_name, nZone, MPICommunicator);
    }
    else {
      driver = new CSinglezoneDriver(config_file_name, nZone, MPICommunicator);
    }

  }
  else if (multizone && !turbo) {

    /*--- Generic multizone problems. ---*/
    if (disc_adj) {
      driver = new CDiscAdjMultizoneDriver(config_file_name, nZone, MPICommunicator);
    }
    else {
      driver = new CMultizoneDriver(config_file_name, nZone, MPICommunicator);
    }

  }
  else if (harmonic_balance) {

    /*--- Harmonic balance problem: instantiate the Harmonic Balance driver class. ---*/
    driver = new CHBDriver(config_file_name, nZone, MPICommunicator);

  }
  else if (turbo) {

    /*--- Turbomachinery problem. ---*/
<<<<<<< HEAD
    //TODO: this is a temporary change
    if (multizone)
      driver = new CMultizoneDriver(config_file_name, nZone, MPICommunicator);
    else
      driver = new CSinglezoneDriver(config_file_name, nZone, MPICommunicator);
  }
  else {

    /*--- Instantiate the class for external aerodynamics by default. ---*/
    driver = new CFluidDriver(config_file_name, nZone, MPICommunicator);

  }

  delete config;
  config = nullptr;
=======
    driver = new CTurbomachineryDriver(config_file_name, nZone, MPICommunicator);

  } /*--- These are all the possible cases ---*/
>>>>>>> 350fee94

  /*--- Launch the main external loop of the solver. ---*/

  driver->StartSolver();

  /*--- Postprocess all the containers, close history file, exit SU2. ---*/

  driver->Postprocessing();

  delete driver;

  /*---Finalize libxsmm, if supported. ---*/
#ifdef HAVE_LIBXSMM
  libxsmm_finalize();
#endif

  /*--- Finalize AD, if necessary. ---*/
#ifdef HAVE_OPDI
  AD::getGlobalTape().finalize();
#endif

  /*--- Finalize MPI parallelization. ---*/
  SU2_MPI::Finalize();

  /*--- Finalize OpenMP. ---*/
  omp_finalize();

  return EXIT_SUCCESS;

}<|MERGE_RESOLUTION|>--- conflicted
+++ resolved
@@ -150,27 +150,12 @@
   else if (turbo) {
 
     /*--- Turbomachinery problem. ---*/
-<<<<<<< HEAD
     //TODO: this is a temporary change
     if (multizone)
       driver = new CMultizoneDriver(config_file_name, nZone, MPICommunicator);
     else
       driver = new CSinglezoneDriver(config_file_name, nZone, MPICommunicator);
   }
-  else {
-
-    /*--- Instantiate the class for external aerodynamics by default. ---*/
-    driver = new CFluidDriver(config_file_name, nZone, MPICommunicator);
-
-  }
-
-  delete config;
-  config = nullptr;
-=======
-    driver = new CTurbomachineryDriver(config_file_name, nZone, MPICommunicator);
-
-  } /*--- These are all the possible cases ---*/
->>>>>>> 350fee94
 
   /*--- Launch the main external loop of the solver. ---*/
 
