﻿/*!
 * \file CNEMOCompOutput.cpp
 * \brief Main subroutines for compressible flow output
 * \author W. Maier, R. Sanchez
 * \version 7.3.0 "Blackbird"
 *
 * SU2 Project Website: https://su2code.github.io
 *
 * The SU2 Project is maintained by the SU2 Foundation
 * (http://su2foundation.org)
 *
 * Copyright 2012-2022, SU2 Contributors (cf. AUTHORS.md)
 *
 * SU2 is free software; you can redistribute it and/or
 * modify it under the terms of the GNU Lesser General Public
 * License as published by the Free Software Foundation; either
 * version 2.1 of the License, or (at your option) any later version.
 *
 * SU2 is distributed in the hope that it will be useful,
 * but WITHOUT ANY WARRANTY; without even the implied warranty of
 * MERCHANTABILITY or FITNESS FOR A PARTICULAR PURPOSE. See the GNU
 * Lesser General Public License for more details.
 *
 * You should have received a copy of the GNU Lesser General Public
 * License along with SU2. If not, see <http://www.gnu.org/licenses/>.
 */

#include "../../include/output/CNEMOCompOutput.hpp"

#include "../../../Common/include/geometry/CGeometry.hpp"
#include "../../include/solvers/CSolver.hpp"

CNEMOCompOutput::CNEMOCompOutput(const CConfig *config, unsigned short nDim) : CFlowOutput(config, nDim, false) {

  turb_model = config->GetKind_Turb_Model();
  nSpecies      = config->GetnSpecies();

  /*--- Set the default history fields if nothing is set in the config file ---*/

  if (nRequestedHistoryFields == 0){
    requestedHistoryFields.emplace_back("ITER");
    requestedHistoryFields.emplace_back("RMS_RES");
    nRequestedHistoryFields = requestedHistoryFields.size();
  }
  if (nRequestedScreenFields == 0){
    if (config->GetTime_Domain()) requestedScreenFields.emplace_back("TIME_ITER");
    if (multiZone) requestedScreenFields.emplace_back("OUTER_ITER");
    requestedScreenFields.emplace_back("INNER_ITER");
    for(iSpecies = 0; iSpecies < nSpecies; iSpecies++)
      requestedScreenFields.emplace_back("RMS_DENSITY_" + std::to_string(iSpecies));
    requestedScreenFields.emplace_back("RMS_MOMENTUM-X");
    requestedScreenFields.emplace_back("RMS_MOMENTUM-Y");
    requestedScreenFields.emplace_back("RMS_ENERGY");
    requestedScreenFields.emplace_back("RMS_ENERGY_VE");
    nRequestedScreenFields = requestedScreenFields.size();
  }
  if (nRequestedVolumeFields == 0){
    requestedVolumeFields.emplace_back("COORDINATES");
    requestedVolumeFields.emplace_back("SOLUTION");
    requestedVolumeFields.emplace_back("PRIMITIVE");
    requestedVolumeFields.emplace_back("AUXILIARY");
    nRequestedVolumeFields = requestedVolumeFields.size();
  }

  if (gridMovement) {
    auto notFound = requestedVolumeFields.end();
    if (find(requestedVolumeFields.begin(), notFound, string("GRID_VELOCITY")) == notFound) {
      requestedVolumeFields.emplace_back("GRID_VELOCITY");
      nRequestedVolumeFields ++;
    }
  }

  stringstream ss;
  ss << "Zone " << config->GetiZone() << " (Comp. Fluid)";
  multiZoneHeaderString = ss.str();

  /*--- Set the volume filename --- */

  volumeFilename = config->GetVolume_FileName();

  /*--- Set the surface filename --- */

  surfaceFilename = config->GetSurfCoeff_FileName();

  /*--- Set the restart filename --- */

  restartFilename = config->GetRestart_FileName();

  /*--- Set the default convergence field --- */

  if (convFields.empty() ) convFields.emplace_back("RMS_DENSITY_0");

  if (config->GetFixed_CL_Mode()) {
    bool found = false;
    for (unsigned short iField = 0; iField < convFields.size(); iField++)
      if (convFields[iField] == "LIFT") found = true;
    if (!found) {
      if (rank == MASTER_NODE)
        cout<<"  Fixed CL: Adding LIFT as Convergence Field to ensure convergence to target CL"<<endl;
      convFields.emplace_back("LIFT");
      newFunc.resize(convFields.size());
      oldFunc.resize(convFields.size());
      cauchySerie.resize(convFields.size(), vector<su2double>(nCauchy_Elems, 0.0));
    }
  }
}

void CNEMOCompOutput::SetHistoryOutputFields(CConfig *config){

  /// BEGIN_GROUP: RMS_RES, DESCRIPTION: The root-mean-square residuals of the SOLUTION variables.
  /// DESCRIPTION: Root-mean square residual of the species densities.
  for(iSpecies = 0; iSpecies < nSpecies; iSpecies++)
    AddHistoryOutput("RMS_DENSITY_" + std::to_string(iSpecies), "rms[Rho_" + std::to_string(iSpecies) + "]",   ScreenOutputFormat::FIXED, "RMS_RES", "Root-mean square residual of the species density " + std::to_string(iSpecies) + ".", HistoryFieldType::RESIDUAL);
  /// DESCRIPTION: Root-mean square residual of the momentum x-component.
  AddHistoryOutput("RMS_MOMENTUM-X", "rms[RhoU]", ScreenOutputFormat::FIXED, "RMS_RES", "Root-mean square residual of the momentum x-component.", HistoryFieldType::RESIDUAL);
  /// DESCRIPTION: Root-mean square residual of the momentum y-component.
  AddHistoryOutput("RMS_MOMENTUM-Y", "rms[RhoV]", ScreenOutputFormat::FIXED, "RMS_RES", "Root-mean square residual of the momentum y-component.", HistoryFieldType::RESIDUAL);
  /// DESCRIPTION: Root-mean square residual of the momentum z-component.
  if (nDim == 3) AddHistoryOutput("RMS_MOMENTUM-Z", "rms[RhoW]", ScreenOutputFormat::FIXED, "RMS_RES", "Root-mean square residual of the momentum z-component.", HistoryFieldType::RESIDUAL);
  /// DESCRIPTION: Root-mean square residual of the energy.
  AddHistoryOutput("RMS_ENERGY",     "rms[RhoE]", ScreenOutputFormat::FIXED, "RMS_RES", "Root-mean square residual of the energy.", HistoryFieldType::RESIDUAL);
  /// DESCRIPTION: Root-mean square residual of the energy.
  AddHistoryOutput("RMS_ENERGY_VE",  "rms[RhoEve]", ScreenOutputFormat::FIXED, "RMS_RES", "Root-mean square residual of the energy.", HistoryFieldType::RESIDUAL);
  AddHistoryOutputFields_ScalarRMS_RES(config);
  /// END_GROUP

  /// BEGIN_GROUP: MAX_RES, DESCRIPTION: The maximum residuals of the SOLUTION variables.
  /// DESCRIPTION: Maximum residual of the density.
  AddHistoryOutput("MAX_DENSITY",    "max[Rho]",  ScreenOutputFormat::FIXED,   "MAX_RES", "Maximum square residual of the density.", HistoryFieldType::RESIDUAL);
  /// DESCRIPTION: Maximum residual of the momentum x-component.
  AddHistoryOutput("MAX_MOMENTUM-X", "max[RhoU]", ScreenOutputFormat::FIXED,   "MAX_RES", "Maximum square residual of the momentum x-component.", HistoryFieldType::RESIDUAL);
  /// DESCRIPTION: Maximum residual of the momentum y-component.
  AddHistoryOutput("MAX_MOMENTUM-Y", "max[RhoV]", ScreenOutputFormat::FIXED,   "MAX_RES", "Maximum square residual of the momentum y-component.", HistoryFieldType::RESIDUAL);
  /// DESCRIPTION: Maximum residual of the momentum z-component.
  if (nDim == 3) AddHistoryOutput("MAX_MOMENTUM-Z", "max[RhoW]", ScreenOutputFormat::FIXED,"MAX_RES", "Maximum residual of the z-component.", HistoryFieldType::RESIDUAL);
  /// DESCRIPTION: Maximum residual of the energy.
  AddHistoryOutput("MAX_ENERGY",     "max[RhoE]", ScreenOutputFormat::FIXED,   "MAX_RES", "Maximum residual of the energy.", HistoryFieldType::RESIDUAL);
  AddHistoryOutputFields_ScalarMAX_RES(config);
  /// END_GROUP

  /// BEGIN_GROUP: BGS_RES, DESCRIPTION: The block Gauss Seidel residuals of the SOLUTION variables.
  /// DESCRIPTION: Maximum residual of the density.
  AddHistoryOutput("BGS_DENSITY",    "bgs[Rho]",  ScreenOutputFormat::FIXED,   "BGS_RES", "BGS residual of the density.", HistoryFieldType::RESIDUAL);
  /// DESCRIPTION: Maximum residual of the momentum x-component.
  AddHistoryOutput("BGS_MOMENTUM-X", "bgs[RhoU]", ScreenOutputFormat::FIXED,   "BGS_RES", "BGS residual of the momentum x-component.", HistoryFieldType::RESIDUAL);
  /// DESCRIPTION: Maximum residual of the momentum y-component.
  AddHistoryOutput("BGS_MOMENTUM-Y", "bgs[RhoV]", ScreenOutputFormat::FIXED,   "BGS_RES", "BGS residual of the momentum y-component.",  HistoryFieldType::RESIDUAL);
  /// DESCRIPTION: Maximum residual of the momentum z-component.
  if (nDim == 3) AddHistoryOutput("BGS_MOMENTUM-Z", "bgs[RhoW]", ScreenOutputFormat::FIXED, "BGS_RES", "BGS residual of the z-component.",  HistoryFieldType::RESIDUAL);
  /// DESCRIPTION: Maximum residual of the energy.
  AddHistoryOutput("BGS_ENERGY",     "bgs[RhoE]", ScreenOutputFormat::FIXED,   "BGS_RES", "BGS residual of the energy.",  HistoryFieldType::RESIDUAL);
  AddHistoryOutputFields_ScalarBGS_RES(config);
  /// END_GROUP

  vector<string> Marker_Monitoring;
  for (unsigned short iMarker_Monitoring = 0; iMarker_Monitoring < config->GetnMarker_Monitoring(); iMarker_Monitoring++){
    Marker_Monitoring.push_back(config->GetMarker_Monitoring_TagBound(iMarker_Monitoring));
  }

  if (config->GetAeroelastic_Simulation()) {
    /// BEGIN_GROUP: AEROELASTIC, DESCRIPTION: Aeroelastic plunge, pitch
    /// DESCRIPTION: Aeroelastic plunge
    AddHistoryOutputPerSurface("PLUNGE", "plunge", ScreenOutputFormat::FIXED, "AEROELASTIC", Marker_Monitoring, HistoryFieldType::COEFFICIENT);
    /// DESCRIPTION: Aeroelastic pitch
    AddHistoryOutputPerSurface("PITCH",  "pitch",  ScreenOutputFormat::FIXED, "AEROELASTIC", Marker_Monitoring, HistoryFieldType::COEFFICIENT);
    /// END_GROUP
  }

  /// DESCRIPTION: Linear solver iterations
  AddHistoryOutput("LINSOL_ITER", "Linear_Solver_Iterations", ScreenOutputFormat::INTEGER, "LINSOL", "Number of iterations of the linear solver.");
  AddHistoryOutput("LINSOL_RESIDUAL", "LinSolRes", ScreenOutputFormat::FIXED, "LINSOL", "Residual of the linear solver.");
  AddHistoryOutputFields_ScalarLinsol(config);

  AddHistoryOutput("MIN_CFL", "Min CFL", ScreenOutputFormat::SCIENTIFIC, "CFL_NUMBER", "Current minimum of the local CFL numbers");
  AddHistoryOutput("MAX_CFL", "Max CFL", ScreenOutputFormat::SCIENTIFIC, "CFL_NUMBER", "Current maximum of the local CFL numbers");
  AddHistoryOutput("AVG_CFL", "Avg CFL", ScreenOutputFormat::SCIENTIFIC, "CFL_NUMBER", "Current average of the local CFL numbers");

  ///   /// BEGIN_GROUP: FIXED_CL, DESCRIPTION: Relevant outputs for the Fixed CL mode
  if (config->GetFixed_CL_Mode()){
    /// DESCRIPTION: Difference between current and target CL
    AddHistoryOutput("DELTA_CL", "Delta_CL", ScreenOutputFormat::SCIENTIFIC, "FIXED_CL", "Difference between Target CL and current CL", HistoryFieldType::COEFFICIENT);
    /// DESCRIPTION: Angle of attack before the most recent update
    AddHistoryOutput("PREV_AOA", "Previous_AOA", ScreenOutputFormat::FIXED, "FIXED_CL", "Angle of Attack at the previous iteration of the Fixed CL driver");
    /// DESCRIPTION: Last change in angle of attack by the Fixed CL driver
    AddHistoryOutput("CHANGE_IN_AOA", "Change_in_AOA", ScreenOutputFormat::SCIENTIFIC, "FIXED_CL", "Last change in Angle of Attack by Fixed CL Driver", HistoryFieldType::RESIDUAL);
    /// DESCRIPTION: AOA control command by the CL Driver
    AddHistoryOutput("CL_DRIVER_COMMAND", "CL_Driver_Command", ScreenOutputFormat::SCIENTIFIC, "FIXED_CL", "CL Driver's control command", HistoryFieldType::RESIDUAL);
  }

  if (config->GetDeform_Mesh()){
    AddHistoryOutput("DEFORM_MIN_VOLUME", "MinVolume", ScreenOutputFormat::SCIENTIFIC, "DEFORM", "Minimum volume in the mesh");
    AddHistoryOutput("DEFORM_MAX_VOLUME", "MaxVolume", ScreenOutputFormat::SCIENTIFIC, "DEFORM", "Maximum volume in the mesh");
    AddHistoryOutput("DEFORM_ITER", "DeformIter", ScreenOutputFormat::INTEGER, "DEFORM", "Linear solver iterations for the mesh deformation");
    AddHistoryOutput("DEFORM_RESIDUAL", "DeformRes", ScreenOutputFormat::FIXED, "DEFORM", "Residual of the linear solver for the mesh deformation");
  }

  AddAnalyzeSurfaceOutput(config);

  AddAerodynamicCoefficients(config);

  AddHeatCoefficients(config);

  AddRotatingFrameCoefficients();

  Add_CpInverseDesignOutput();

}

void CNEMOCompOutput::SetVolumeOutputFields(CConfig *config){

  unsigned short nSpecies = config->GetnSpecies();

  // Grid coordinates
  AddCoordinates();

  // Solution variables
  for(iSpecies = 0; iSpecies < nSpecies; iSpecies++)
    AddVolumeOutput("DENSITY_" + std::to_string(iSpecies),  "Density_" + std::to_string(iSpecies),  "SOLUTION", "Density_"  + std::to_string(iSpecies));

  AddVolumeOutput("MOMENTUM-X", "Momentum_x", "SOLUTION", "x-component of the momentum vector");
  AddVolumeOutput("MOMENTUM-Y", "Momentum_y", "SOLUTION", "y-component of the momentum vector");
  if (nDim == 3)
    AddVolumeOutput("MOMENTUM-Z", "Momentum_z", "SOLUTION", "z-component of the momentum vector");
  AddVolumeOutput("ENERGY",       "Energy",     "SOLUTION", "Energy");
  AddVolumeOutput("ENERGY_VE",    "Energy_ve",  "SOLUTION", "Energy_ve");

  SetVolumeOutputFields_ScalarSolution(config);

  //Auxiliary variables for post-processment
  for(iSpecies = 0; iSpecies < nSpecies; iSpecies++)
    AddVolumeOutput("MASSFRAC_" + std::to_string(iSpecies),  "MassFrac_" + std::to_string(iSpecies),  "AUXILIARY", "MassFrac_" + std::to_string(iSpecies));

  // Grid velocity
  if (gridMovement){
    AddVolumeOutput("GRID_VELOCITY-X", "Grid_Velocity_x", "GRID_VELOCITY", "x-component of the grid velocity vector");
    AddVolumeOutput("GRID_VELOCITY-Y", "Grid_Velocity_y", "GRID_VELOCITY", "y-component of the grid velocity vector");
    if (nDim == 3 )
      AddVolumeOutput("GRID_VELOCITY-Z", "Grid_Velocity_z", "GRID_VELOCITY", "z-component of the grid velocity vector");
  }

  // Primitive variables
  AddVolumeOutput("PRESSURE",       "Pressure",       "PRIMITIVE", "Pressure");
  AddVolumeOutput("TEMPERATURE_TR", "Temperature_tr", "PRIMITIVE", "Temperature_tr");
  AddVolumeOutput("TEMPERATURE_VE", "Temperature_ve", "PRIMITIVE", "Temperature_ve");

  AddVolumeOutput("MACH",        "Mach",                    "PRIMITIVE", "Mach number");
  AddVolumeOutput("PRESSURE_COEFF", "Pressure_Coefficient", "PRIMITIVE", "Pressure coefficient");

  if (config->GetViscous()) {
    AddVolumeOutput("LAMINAR_VISCOSITY", "Laminar_Viscosity", "PRIMITIVE", "Laminar viscosity");

    AddVolumeOutput("SKIN_FRICTION-X", "Skin_Friction_Coefficient_x", "PRIMITIVE", "x-component of the skin friction vector");
    AddVolumeOutput("SKIN_FRICTION-Y", "Skin_Friction_Coefficient_y", "PRIMITIVE", "y-component of the skin friction vector");
    if (nDim == 3)
     AddVolumeOutput("SKIN_FRICTION-Z", "Skin_Friction_Coefficient_z", "PRIMITIVE", "z-component of the skin friction vector");

    AddVolumeOutput("HEAT_FLUX", "Heat_Flux", "PRIMITIVE", "Heat-flux");
    AddVolumeOutput("Y_PLUS", "Y_Plus", "PRIMITIVE", "Non-dim. wall distance (Y-Plus)");

  }

  //Residuals
  for(iSpecies = 0; iSpecies < nSpecies; iSpecies++)
    AddVolumeOutput("RES_DENSITY_" + std::to_string(iSpecies), "Residual_Density_" + std::to_string(iSpecies), "RESIDUAL", "Residual of species density " + std::to_string(iSpecies));
  AddVolumeOutput("RES_MOMENTUM-X", "Residual_Momentum_x", "RESIDUAL", "Residual of the x-momentum component");
  AddVolumeOutput("RES_MOMENTUM-Y", "Residual_Momentum_y", "RESIDUAL", "Residual of the y-momentum component");
  if (nDim == 3)
    AddVolumeOutput("RES_MOMENTUM-Z", "Residual_Momentum_z", "RESIDUAL", "Residual of the z-momentum component");
  AddVolumeOutput("RES_ENERGY",    "Residual_Energy",    "RESIDUAL", "Residual of the energy");
  AddVolumeOutput("RES_ENERGY_VE", "Residual_Energy_ve", "RESIDUAL", "Residual of the energy_ve");

  SetVolumeOutputFields_ScalarResidual(config);

  if (config->GetKind_SlopeLimit_Flow() != NO_LIMITER && config->GetKind_SlopeLimit_Flow() != VAN_ALBADA_EDGE) {
    // Limiter values
    AddVolumeOutput("LIMITER_DENSITY", "Limiter_Density", "LIMITER", "Limiter value of the density");
    AddVolumeOutput("LIMITER_MOMENTUM-X", "Limiter_Momentum_x", "LIMITER", "Limiter value of the x-momentum");
    AddVolumeOutput("LIMITER_MOMENTUM-Y", "Limiter_Momentum_y", "LIMITER", "Limiter value of the y-momentum");
    if (nDim == 3)
      AddVolumeOutput("LIMITER_MOMENTUM-Z", "Limiter_Momentum_z", "LIMITER", "Limiter value of the z-momentum");
    AddVolumeOutput("LIMITER_ENERGY", "Limiter_Energy", "LIMITER", "Limiter value of the energy");
  }

  SetVolumeOutputFields_ScalarLimiter(config);

  AddCommonFVMOutputs(config);

  if (config->GetTime_Domain()){
    SetTimeAveragedFields();
  }
}

void CNEMOCompOutput::LoadVolumeData(CConfig *config, CGeometry *geometry, CSolver **solver, unsigned long iPoint){

  const auto* Node_Flow = solver[FLOW_SOL]->GetNodes();
  auto* Node_Geo = geometry->nodes;
  const auto nSpecies = config->GetnSpecies();

  LoadCoordinates(Node_Geo->GetCoord(iPoint), iPoint);

  for(iSpecies = 0; iSpecies < nSpecies; iSpecies++)
    SetVolumeOutputValue("DENSITY_" + std::to_string(iSpecies),   iPoint, Node_Flow->GetSolution(iPoint, iSpecies));

  SetVolumeOutputValue("MOMENTUM-X", iPoint, Node_Flow->GetSolution(iPoint, nSpecies));
  SetVolumeOutputValue("MOMENTUM-Y", iPoint, Node_Flow->GetSolution(iPoint, nSpecies+1));
  if (nDim == 3){
    SetVolumeOutputValue("MOMENTUM-Z", iPoint, Node_Flow->GetSolution(iPoint, nSpecies+2));
    SetVolumeOutputValue("ENERGY",     iPoint, Node_Flow->GetSolution(iPoint, nSpecies+3));
    SetVolumeOutputValue("ENERGY_VE",  iPoint, Node_Flow->GetSolution(iPoint, nSpecies+4));
  } else {
    SetVolumeOutputValue("ENERGY",     iPoint, Node_Flow->GetSolution(iPoint, nSpecies+2));
    SetVolumeOutputValue("ENERGY_VE",  iPoint, Node_Flow->GetSolution(iPoint, nSpecies+3));
  }

  for(iSpecies = 0; iSpecies < nSpecies; iSpecies++)
    SetVolumeOutputValue("MASSFRAC_" + std::to_string(iSpecies),   iPoint, Node_Flow->GetSolution(iPoint, iSpecies)/Node_Flow->GetDensity(iPoint));

  if (gridMovement){
    SetVolumeOutputValue("GRID_VELOCITY-X", iPoint, Node_Geo->GetGridVel(iPoint)[0]);
    SetVolumeOutputValue("GRID_VELOCITY-Y", iPoint, Node_Geo->GetGridVel(iPoint)[1]);
    if (nDim == 3)
      SetVolumeOutputValue("GRID_VELOCITY-Z", iPoint, Node_Geo->GetGridVel(iPoint)[2]);
  }

  SetVolumeOutputValue("PRESSURE", iPoint, Node_Flow->GetPressure(iPoint));
  SetVolumeOutputValue("TEMPERATURE_TR", iPoint, Node_Flow->GetTemperature(iPoint));
  SetVolumeOutputValue("TEMPERATURE_VE", iPoint, Node_Flow->GetTemperature_ve(iPoint));
  SetVolumeOutputValue("MACH", iPoint, sqrt(Node_Flow->GetVelocity2(iPoint))/Node_Flow->GetSoundSpeed(iPoint));

  su2double VelMag = 0.0;
  for (unsigned short iDim = 0; iDim < nDim; iDim++){
    VelMag += pow(solver[FLOW_SOL]->GetVelocity_Inf(iDim),2.0);
  }
  su2double factor = 1.0/(0.5*solver[FLOW_SOL]->GetDensity_Inf()*VelMag);
  SetVolumeOutputValue("PRESSURE_COEFF", iPoint, (Node_Flow->GetPressure(iPoint) - solver[FLOW_SOL]->GetPressure_Inf())*factor);

  if (config->GetViscous()){
    SetVolumeOutputValue("LAMINAR_VISCOSITY", iPoint, Node_Flow->GetLaminarViscosity(iPoint));
  }

  for(iSpecies = 0; iSpecies < nSpecies; iSpecies++)
    SetVolumeOutputValue("RES_DENSITY_" + std::to_string(iSpecies), iPoint, solver[FLOW_SOL]->LinSysRes(iPoint, iSpecies));

  SetVolumeOutputValue("RES_MOMENTUM-X", iPoint, solver[FLOW_SOL]->LinSysRes(iPoint, nSpecies));
  SetVolumeOutputValue("RES_MOMENTUM-Y", iPoint, solver[FLOW_SOL]->LinSysRes(iPoint, nSpecies+1));
  if (nDim == 3){
    SetVolumeOutputValue("RES_MOMENTUM-Z", iPoint, solver[FLOW_SOL]->LinSysRes(iPoint, nSpecies+2));
    SetVolumeOutputValue("RES_ENERGY",     iPoint, solver[FLOW_SOL]->LinSysRes(iPoint, nSpecies+3));
    SetVolumeOutputValue("RES_ENERGY_VE",  iPoint, solver[FLOW_SOL]->LinSysRes(iPoint, nSpecies+4));
  } else {
    SetVolumeOutputValue("RES_ENERGY", iPoint, solver[FLOW_SOL]->LinSysRes(iPoint, nSpecies+2));
    SetVolumeOutputValue("RES_ENERGY_VE", iPoint, solver[FLOW_SOL]->LinSysRes(iPoint, nSpecies+3));
  }

  if (config->GetKind_SlopeLimit_Flow() != NO_LIMITER && config->GetKind_SlopeLimit_Flow() != VAN_ALBADA_EDGE) {
    SetVolumeOutputValue("LIMITER_DENSITY",    iPoint, Node_Flow->GetLimiter_Primitive(iPoint, 0));
    SetVolumeOutputValue("LIMITER_MOMENTUM-X", iPoint, Node_Flow->GetLimiter_Primitive(iPoint, 1));
    SetVolumeOutputValue("LIMITER_MOMENTUM-Y", iPoint, Node_Flow->GetLimiter_Primitive(iPoint, 2));
    if (nDim == 3){
      SetVolumeOutputValue("LIMITER_MOMENTUM-Z", iPoint, Node_Flow->GetLimiter_Primitive(iPoint, 3));
      SetVolumeOutputValue("LIMITER_ENERGY",     iPoint, Node_Flow->GetLimiter_Primitive(iPoint, 4));
    } else {
      SetVolumeOutputValue("LIMITER_ENERGY", iPoint, Node_Flow->GetLimiter_Primitive(iPoint, 3));
    }
  }

  LoadVolumeData_Scalar(config, solver, geometry, iPoint);

  LoadCommonFVMOutputs(config, geometry, iPoint);

  if (config->GetTime_Domain()) {
    LoadTimeAveragedData(iPoint, Node_Flow);
  }
}

void CNEMOCompOutput::LoadHistoryData(CConfig *config, CGeometry *geometry, CSolver **solver)  {

  CSolver* NEMO_solver = solver[FLOW_SOL];
  CSolver* mesh_solver = solver[MESH_SOL];
  unsigned short nSpecies = config->GetnSpecies();

  for(iSpecies = 0; iSpecies < nSpecies; iSpecies++)
    SetHistoryOutputValue("RMS_DENSITY_" + std::to_string(iSpecies), log10(NEMO_solver->GetRes_RMS(iSpecies)));

  SetHistoryOutputValue("RMS_MOMENTUM-X", log10(NEMO_solver->GetRes_RMS(nSpecies)));
  SetHistoryOutputValue("RMS_MOMENTUM-Y", log10(NEMO_solver->GetRes_RMS(nSpecies+1)));
  if (nDim == 2){
    SetHistoryOutputValue("RMS_ENERGY",    log10(NEMO_solver->GetRes_RMS(nSpecies+2)));
    SetHistoryOutputValue("RMS_ENERGY_VE", log10(NEMO_solver->GetRes_RMS(nSpecies+3)));
  } else {
    SetHistoryOutputValue("RMS_MOMENTUM-Z", log10(NEMO_solver->GetRes_RMS(nSpecies+2)));
    SetHistoryOutputValue("RMS_ENERGY",     log10(NEMO_solver->GetRes_RMS(nSpecies+3)));
    SetHistoryOutputValue("RMS_ENERGY_VE",  log10(NEMO_solver->GetRes_RMS(nSpecies+4)));
  }
  SetHistoryOutputValue("MAX_DENSITY", log10(NEMO_solver->GetRes_Max(0)));
  SetHistoryOutputValue("MAX_MOMENTUM-X", log10(NEMO_solver->GetRes_Max(1)));
  SetHistoryOutputValue("MAX_MOMENTUM-Y", log10(NEMO_solver->GetRes_Max(2)));
  if (nDim == 2)
    SetHistoryOutputValue("MAX_ENERGY", log10(NEMO_solver->GetRes_Max(3)));
  else {
    SetHistoryOutputValue("MAX_MOMENTUM-Z", log10(NEMO_solver->GetRes_Max(3)));
    SetHistoryOutputValue("MAX_ENERGY", log10(NEMO_solver->GetRes_Max(4)));
  }
  if (multiZone){
    SetHistoryOutputValue("BGS_DENSITY", log10(NEMO_solver->GetRes_BGS(0)));
    SetHistoryOutputValue("BGS_MOMENTUM-X", log10(NEMO_solver->GetRes_BGS(1)));
    SetHistoryOutputValue("BGS_MOMENTUM-Y", log10(NEMO_solver->GetRes_BGS(2)));
    if (nDim == 2)
      SetHistoryOutputValue("BGS_ENERGY", log10(NEMO_solver->GetRes_BGS(3)));
    else {
      SetHistoryOutputValue("BGS_MOMENTUM-Z", log10(NEMO_solver->GetRes_BGS(3)));
      SetHistoryOutputValue("BGS_ENERGY", log10(NEMO_solver->GetRes_BGS(4)));
    }
  }

  SetHistoryOutputValue("MIN_CFL", NEMO_solver->GetMin_CFL_Local());
  SetHistoryOutputValue("MAX_CFL", NEMO_solver->GetMax_CFL_Local());
  SetHistoryOutputValue("AVG_CFL", NEMO_solver->GetAvg_CFL_Local());

  SetHistoryOutputValue("LINSOL_ITER", NEMO_solver->GetIterLinSolver());
  SetHistoryOutputValue("LINSOL_RESIDUAL", log10(NEMO_solver->GetResLinSolver()));

  if (config->GetDeform_Mesh()){
    SetHistoryOutputValue("DEFORM_MIN_VOLUME", mesh_solver->GetMinimum_Volume());
    SetHistoryOutputValue("DEFORM_MAX_VOLUME", mesh_solver->GetMaximum_Volume());
    SetHistoryOutputValue("DEFORM_ITER", mesh_solver->GetIterLinSolver());
    SetHistoryOutputValue("DEFORM_RESIDUAL", log10(mesh_solver->GetResLinSolver()));
  }

  if(config->GetFixed_CL_Mode()){
    SetHistoryOutputValue("DELTA_CL", fabs(NEMO_solver->GetTotal_CL() - config->GetTarget_CL()));
    SetHistoryOutputValue("PREV_AOA", NEMO_solver->GetPrevious_AoA());
    SetHistoryOutputValue("CHANGE_IN_AOA", config->GetAoA()-NEMO_solver->GetPrevious_AoA());
    SetHistoryOutputValue("CL_DRIVER_COMMAND", NEMO_solver->GetAoA_inc());
  }

  LoadHistoryData_Scalar(config, solver);

  /*--- Set the analyse surface history values --- */

<<<<<<< HEAD
   
  //SetAnalyzeSurface(NEMO_solver, geometry, config, false);
=======
>>>>>>> 4d2854a3
  SetAnalyzeSurface(solver, geometry, config, false);

  /*--- Set aeroydnamic coefficients --- */

  SetAerodynamicCoefficients(config, NEMO_solver);

  SetHeatCoefficients(config, NEMO_solver);

  SetRotatingFrameCoefficients(NEMO_solver);

  /*--- Set Cp diff fields ---*/

  Set_CpInverseDesign(NEMO_solver, geometry, config);

  /*--- Keep this as last, since it uses the history values that were set. ---*/

  SetCustomAndComboObjectives(FLOW_SOL, config, solver);

}

bool CNEMOCompOutput::SetInit_Residuals(const CConfig *config){

  return (config->GetTime_Marching() != TIME_MARCHING::STEADY && (curInnerIter == 0))||
         (config->GetTime_Marching() == TIME_MARCHING::STEADY && (curInnerIter < 2));

}

void CNEMOCompOutput::SetAdditionalScreenOutput(const CConfig *config){

  if (config->GetFixed_CL_Mode()){
    SetFixedCLScreenOutput(config);
  }
}

bool CNEMOCompOutput::WriteHistoryFile_Output(const CConfig *config) {
  return !config->GetFinite_Difference_Mode() && COutput::WriteHistoryFile_Output(config);
}<|MERGE_RESOLUTION|>--- conflicted
+++ resolved
@@ -224,11 +224,11 @@
   AddVolumeOutput("ENERGY",       "Energy",     "SOLUTION", "Energy");
   AddVolumeOutput("ENERGY_VE",    "Energy_ve",  "SOLUTION", "Energy_ve");
 
+  //Auxiliary variables for post-processment
+  for(iSpecies = 0; iSpecies < nSpecies; iSpecies++)
+    AddVolumeOutput("MASSFRAC_" + std::to_string(iSpecies),  "MassFrac_" + std::to_string(iSpecies),  "AUXILIARY", "MassFrac_" + std::to_string(iSpecies));
+
   SetVolumeOutputFields_ScalarSolution(config);
-
-  //Auxiliary variables for post-processment
-  for(iSpecies = 0; iSpecies < nSpecies; iSpecies++)
-    AddVolumeOutput("MASSFRAC_" + std::to_string(iSpecies),  "MassFrac_" + std::to_string(iSpecies),  "AUXILIARY", "MassFrac_" + std::to_string(iSpecies));
 
   // Grid velocity
   if (gridMovement){
@@ -438,11 +438,6 @@
 
   /*--- Set the analyse surface history values --- */
 
-<<<<<<< HEAD
-   
-  //SetAnalyzeSurface(NEMO_solver, geometry, config, false);
-=======
->>>>>>> 4d2854a3
   SetAnalyzeSurface(solver, geometry, config, false);
 
   /*--- Set aeroydnamic coefficients --- */
