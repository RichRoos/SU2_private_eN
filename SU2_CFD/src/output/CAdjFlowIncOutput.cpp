--- conflicted
+++ resolved
@@ -115,13 +115,8 @@
   /// DESCRIPTION: Root-mean square residual of the adjoint Velocity z-component.
   AddHistoryOutput("RMS_ADJ_VELOCITY-Z", "rms[A_W]", ScreenOutputFormat::FIXED, "RMS_RES", "Root-mean square residual of the adjoint Velocity z-component.", HistoryFieldType::RESIDUAL);
   /// DESCRIPTION: Maximum residual of the temperature.
-<<<<<<< HEAD
   AddHistoryOutput("RMS_ADJ_TEMPERATURE", "rms[A_T]", ScreenOutputFormat::FIXED, "RMS_RES", " Root-mean square residual of the adjoint temperature.", HistoryFieldType::RESIDUAL);
-  if ((!config->GetFrozen_Visc_Disc() && !cont_adj) || (!config->GetFrozen_Visc_Cont() && cont_adj)){
-=======
-  AddHistoryOutput("RMS_ADJ_HEAT", "rms[A_T]", ScreenOutputFormat::FIXED, "RMS_RES", " Root-mean square residual of the adjoint temperature.", HistoryFieldType::RESIDUAL);
   if (!config->GetFrozen_Visc_Disc() || !config->GetFrozen_Visc_Cont()){
->>>>>>> a6544479
     switch(turb_model){
     case SA: case SA_NEG: case SA_E: case SA_COMP: case SA_E_COMP:
       /// DESCRIPTION: Root-mean square residual of the adjoint nu tilde.
@@ -148,13 +143,8 @@
   /// DESCRIPTION: Maximum residual of the adjoint Velocity z-component
   AddHistoryOutput("MAX_ADJ_VELOCITY-Z", "max[A_RhoW]", ScreenOutputFormat::FIXED, "MAX_RES", "Maximum residual of the adjoint Velocity z-component", HistoryFieldType::RESIDUAL); 
   /// DESCRIPTION: Maximum residual of the temperature.
-<<<<<<< HEAD
   AddHistoryOutput("MAX_ADJ_TEMPERATURE", "max[A_T]", ScreenOutputFormat::FIXED, "MAX_RES", "Maximum residual of the temperature.", HistoryFieldType::RESIDUAL);
-  if ((!config->GetFrozen_Visc_Disc() && !cont_adj) || (!config->GetFrozen_Visc_Cont() && cont_adj)){
-=======
-  AddHistoryOutput("MAX_ADJ_HEAT", "max[A_T]", ScreenOutputFormat::FIXED, "MAX_RES", "Maximum residual of the temperature.", HistoryFieldType::RESIDUAL);
   if (!config->GetFrozen_Visc_Disc() || !config->GetFrozen_Visc_Cont()){
->>>>>>> a6544479
     switch(turb_model){
     case SA: case SA_NEG: case SA_E: case SA_COMP: case SA_E_COMP:
       /// DESCRIPTION: Maximum residual of the adjoint nu tilde.
@@ -181,13 +171,8 @@
   /// DESCRIPTION: BGS residual of the adjoint Velocity z-component
   AddHistoryOutput("BGS_ADJ_VELOCITY-Z", "bgs[A_RhoW]", ScreenOutputFormat::FIXED, "BGS_RES", "BGS residual of the adjoint Velocity z-component", HistoryFieldType::RESIDUAL); 
   /// DESCRIPTION: BGS residual of the temperature.
-<<<<<<< HEAD
   AddHistoryOutput("BGS_ADJ_TEMPERATURE", "bgs[A_T]", ScreenOutputFormat::FIXED, "BGS_RES", "BGS residual of the adjoint temperature.", HistoryFieldType::RESIDUAL);
-  if ((!config->GetFrozen_Visc_Disc() && !cont_adj) || (!config->GetFrozen_Visc_Cont() && cont_adj)){
-=======
-  AddHistoryOutput("BGS_ADJ_HEAT", "bgs[A_T]", ScreenOutputFormat::FIXED, "BGS_RES", "BGS residual of the adjoint temperature.", HistoryFieldType::RESIDUAL);
   if (!config->GetFrozen_Visc_Disc() || !config->GetFrozen_Visc_Cont()){
->>>>>>> a6544479
     switch(turb_model){
     case SA: case SA_NEG: case SA_E: case SA_COMP: case SA_E_COMP:
       /// DESCRIPTION: BGS residual of the adjoint nu tilde.
