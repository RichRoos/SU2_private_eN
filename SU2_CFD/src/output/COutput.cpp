--- conflicted
+++ resolved
@@ -1462,19 +1462,11 @@
     if (currentField.fieldType == HistoryFieldType::COEFFICIENT){
       if(SetUpdate_Averages(config)){
         if (config->GetTime_Domain()){
-<<<<<<< HEAD
           windowedTimeAverages[historyOutput_List[iField]].addValue(currentField.value,config->GetTimeIter(), config->GetStartWindowIteration()); //Collecting Values for Windowing
           SetHistoryOutputValue("TAVG_" + fieldIdentifier,    windowedTimeAverages[fieldIdentifier].WindowedUpdate(config->GetWindowIdx()));
           if (config->GetDirectDiff() != NO_DERIVATIVE) {
             SetHistoryOutputValue("D_TAVG_" + fieldIdentifier,
                                   SU2_TYPE::GetDerivative(windowedTimeAverages[fieldIdentifier].Get()));
-=======
-          SetHistoryOutputValue("TAVG_" + fieldIdentifier,
-                                runningAverages[fieldIdentifier].Update(currentField.value));
-          if (config->GetDirectDiff() != NO_DERIVATIVE) {
-            SetHistoryOutputValue("D_TAVG_" + fieldIdentifier,
-                                  SU2_TYPE::GetDerivative(runningAverages[fieldIdentifier].Get()));
->>>>>>> d93803a6
           }
         }
       }
