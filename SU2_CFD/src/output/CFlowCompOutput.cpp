--- conflicted
+++ resolved
@@ -404,12 +404,7 @@
     case NO_SCALAR_MODEL:
       break;
   }
-<<<<<<< HEAD
-
-=======
-  
-  
->>>>>>> cff5b319
+
   if (config->GetKind_SlopeLimit_Flow() != NO_LIMITER && config->GetKind_SlopeLimit_Flow() != VAN_ALBADA_EDGE) {
     AddVolumeOutput("LIMITER_VELOCITY-X", "Limiter_Velocity_x", "LIMITER", "Limiter value of the x-velocity");
     AddVolumeOutput("LIMITER_VELOCITY-Y", "Limiter_Velocity_y", "LIMITER", "Limiter value of the y-velocity");
@@ -481,16 +476,6 @@
 
 void CFlowCompOutput::LoadVolumeData(CConfig *config, CGeometry *geometry, CSolver **solver, unsigned long iPoint){
 
-<<<<<<< HEAD
-  CVariable* Node_Flow   = solver[FLOW_SOL]->GetNodes();
-  CVariable* Node_Turb   = nullptr;
-  CVariable* Node_Scalar = nullptr;
-  
-  if (config->GetKind_Turb_Model() != NONE){
-    Node_Turb = solver[TURB_SOL]->GetNodes();
-  }
-  
-=======
   CVariable* Node_Flow = solver[FLOW_SOL]->GetNodes();
   CVariable* Node_Turb = nullptr;
   CVariable* Node_Scalar = nullptr;
@@ -499,7 +484,6 @@
     Node_Turb = solver[TURB_SOL]->GetNodes();
   }
 
->>>>>>> cff5b319
   if (config->GetKind_Scalar_Model() != NONE){
     Node_Scalar = solver[SCALAR_SOL]->GetNodes();
   }
@@ -542,11 +526,7 @@
     case NO_SCALAR_MODEL:
       break;
   }
-<<<<<<< HEAD
-
-=======
-  
->>>>>>> cff5b319
+
   if (config->GetDynamic_Grid()){
     SetVolumeOutputValue("GRID_VELOCITY-X", iPoint, Node_Geo->GetGridVel(iPoint)[0]);
     SetVolumeOutputValue("GRID_VELOCITY-Y", iPoint, Node_Geo->GetGridVel(iPoint)[1]);
@@ -607,11 +587,7 @@
     case NO_SCALAR_MODEL:
       break;
   }
-<<<<<<< HEAD
-
-=======
- 
->>>>>>> cff5b319
+
   if (config->GetKind_SlopeLimit_Flow() != NO_LIMITER && config->GetKind_SlopeLimit_Flow() != VAN_ALBADA_EDGE) {
     SetVolumeOutputValue("LIMITER_VELOCITY-X", iPoint, Node_Flow->GetLimiter_Primitive(iPoint, 1));
     SetVolumeOutputValue("LIMITER_VELOCITY-Y", iPoint, Node_Flow->GetLimiter_Primitive(iPoint, 2));
@@ -695,17 +671,10 @@
 }
 
 void CFlowCompOutput::LoadHistoryData(CConfig *config, CGeometry *geometry, CSolver **solver)  {
-<<<<<<< HEAD
-  
-  CSolver* flow_solver   = solver[FLOW_SOL];
-  CSolver* turb_solver   = solver[TURB_SOL];
-  CSolver* mesh_solver   = solver[MESH_SOL];
-=======
 
   CSolver* flow_solver = solver[FLOW_SOL];
   CSolver* turb_solver = solver[TURB_SOL];
   CSolver* mesh_solver = solver[MESH_SOL];
->>>>>>> cff5b319
   CSolver* scalar_solver = solver[SCALAR_SOL];
 
   SetHistoryOutputValue("RMS_DENSITY", log10(flow_solver->GetRes_RMS(0)));
@@ -772,7 +741,8 @@
       SetHistoryOutputValue("BGS_MOMENTUM-Z", log10(flow_solver->GetRes_BGS(3)));
       SetHistoryOutputValue("BGS_ENERGY", log10(flow_solver->GetRes_BGS(4)));
     }
-    
+
+
     switch(turb_model){
     case SA: case SA_NEG: case SA_E: case SA_COMP: case SA_E_COMP:
       SetHistoryOutputValue("BGS_NU_TILDE", log10(turb_solver->GetRes_BGS(0)));
