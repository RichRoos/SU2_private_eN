--- conflicted
+++ resolved
@@ -1,5 +1,5 @@
 /*!
- * \file output_flow.cpp
+ * \file CFlowOutput.cpp
  * \brief Main subroutines for compressible flow output
  * \author R. Sanchez
  * \version 7.1.1 "Blackbird"
@@ -134,11 +134,8 @@
   const bool compressible   = config->GetKind_Regime() == COMPRESSIBLE;
   const bool incompressible = config->GetKind_Regime() == INCOMPRESSIBLE;
   const bool energy         = config->GetEnergy_Equation();
-<<<<<<< HEAD
   const bool flamelet_model = config->GetKind_Scalar_Model() == PROGRESS_VARIABLE;
-=======
   const bool streamwisePeriodic = config->GetKind_Streamwise_Periodic();
->>>>>>> b7f6d4f5
 
   const bool axisymmetric               = config->GetAxisymmetric();
   const unsigned short nMarker_Analyze  = config->GetnMarker_Analyze();
@@ -229,15 +226,11 @@
           Area       = sqrt (Area);
           if (AxiFactor == 0.0) Vn = 0.0; else Vn /= Area;
           Vn2        = Vn * Vn;
-<<<<<<< HEAD
+
           Pressure   = flow_solver->GetNodes()->GetPressure(iPoint);
+          /*--- Use recovered pressure here as pressure difference between in and outlet is zero otherwise  ---*/
+          if(streamwisePeriodic) Pressure = flow_solver->GetNodes()->GetStreamwise_Periodic_RecoveredPressure(iPoint);
           SoundSpeed = flow_solver->GetNodes()->GetSoundSpeed(iPoint);
-=======
-          Pressure   = solver->GetNodes()->GetPressure(iPoint);
-          /*--- Use recovered pressure here as pressure difference between in and outlet is zero otherwise  ---*/
-          if(streamwisePeriodic) Pressure = solver->GetNodes()->GetStreamwise_Periodic_RecoveredPressure(iPoint);
-          SoundSpeed = solver->GetNodes()->GetSoundSpeed(iPoint);
->>>>>>> b7f6d4f5
 
           for (iDim = 0; iDim < nDim; iDim++) {
             TangVel[iDim] = Velocity[iDim] - Vn*Vector[iDim]*AxiFactor/Area;
