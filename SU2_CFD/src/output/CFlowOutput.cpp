--- conflicted
+++ resolved
@@ -922,7 +922,6 @@
 
 }
 
-<<<<<<< HEAD
 su2double CFlowOutput::GetQ_Criterion(su2double** VelocityGradient) const {
 
   /*--- Make a 3D copy of the gradient so we do not have worry about nDim ---*/
@@ -954,7 +953,8 @@
     (pow(s11,2) + pow(s22,2) + pow(s33,2) + 2*(pow(s12,2) + pow(s13,2) + pow(s23,2)));
 
   return Q;
-=======
+}
+
 void CFlowOutput::WriteMetaData(CConfig *config, CGeometry *geometry, CSolver **solver){
     
   ofstream meta_file;
@@ -989,6 +989,4 @@
   }
   
   meta_file.close();
-  
->>>>>>> 97ff2ce9
 }