--- conflicted
+++ resolved
@@ -52,7 +52,7 @@
   unsigned short FinestMesh, iMGLevel = 0;
   su2double monitor = 1.0;
   bool FullMG = false;
-
+  
   const bool restart = (config[iZone]->GetRestart() || config[iZone]->GetRestart_Flow());
   const bool startup_multigrid = ((config[iZone]->GetRestart_Flow())     &&
                                   (RunTime_EqSystem == RUNTIME_FLOW_SYS) &&
@@ -73,30 +73,30 @@
                        (config[iZone]->GetKind_Solver() == DISC_ADJ_RANS));
   const unsigned short SolContainer_Position = config[iZone]->GetContainerPosition(RunTime_EqSystem);
   unsigned short RecursiveParam = config[iZone]->GetMGCycle();
-
+  
   if (config[iZone]->GetMGCycle() == FULLMG_CYCLE) {
     RecursiveParam = V_CYCLE;
     FullMG = true;
   }
-
+  
   /*--- If restart, update multigrid levels at the first multigrid iteration ---*/
 	/*-- Since the restart takes care of this I dont think is required, but we should check after the new restart routines are added ---*/
-
+  
   if ((restart && (Iteration == config[iZone]->GetnStartUpIter())) || startup_multigrid)
   {
     for (iMGLevel = 0; iMGLevel < config[iZone]->GetnMGLevels(); iMGLevel++) {
-
+      
       SetRestricted_Solution(RunTime_EqSystem, solver_container[iZone][iInst][iMGLevel][SolContainer_Position],
                              solver_container[iZone][iInst][iMGLevel+1][SolContainer_Position],
                              geometry[iZone][iInst][iMGLevel], geometry[iZone][iInst][iMGLevel+1], config[iZone]);
-
+      
       SetRestricted_Solution(RUNTIME_TURB_SYS, solver_container[iZone][iInst][iMGLevel][SolContainer_Position], solver_container[iZone][iInst][iMGLevel+1][SolContainer_Position], geometry[iZone][iInst][iMGLevel], geometry[iZone][iInst][iMGLevel+1], config[iZone]);
-
+      
       SetRestricted_EddyVisc(RUNTIME_TURB_SYS, solver_container[iZone][iInst][iMGLevel][SolContainer_Position], solver_container[iZone][iInst][iMGLevel+1][SolContainer_Position], geometry[iZone][iInst][iMGLevel], geometry[iZone][iInst][iMGLevel+1], config[iZone]);
-
-    }
-  }
-
+      
+    }
+  }
+	
   /*--- Full multigrid strategy and start up with fine grid only works with the direct problem ---*/
 
   if (!config[iZone]->GetRestart() && FullMG && direct && ( Convergence_FullMG && (config[iZone]->GetFinestMesh() != MESH_0 ))) {
@@ -108,11 +108,11 @@
   }
 
   /*--- Set the current finest grid (full multigrid strategy) ---*/
-
+  
   FinestMesh = config[iZone]->GetFinestMesh();
 
   /*--- Perform the Full Approximation Scheme multigrid ---*/
-
+  
   MultiGrid_Cycle(geometry, solver_container, numerics_container, config,
                   FinestMesh, RecursiveParam, RunTime_EqSystem,
                   Iteration, iZone, iInst);
@@ -122,15 +122,15 @@
    solver_container[iZone][iInst][MESH_0][SolContainer_Position]->Preprocessing(geometry[iZone][iInst][MESH_0],
                                                                          solver_container[iZone][iInst][MESH_0], config[iZone],
                                                                          MESH_0, NO_RK_ITER, RunTime_EqSystem, true);
-
+  
   /*--- Compute non-dimensional parameters and the convergence monitor ---*/
-
+  
   NonDimensional_Parameters(geometry[iZone][iInst], solver_container[iZone][iInst],
                             numerics_container[iZone][iInst], config[iZone],
                             FinestMesh, RunTime_EqSystem, Iteration, &monitor);
-
+  
   /*--- Convergence strategy ---*/
-
+  
   Convergence_Monitoring(geometry[iZone][iInst][FinestMesh], config[iZone], Iteration, monitor, FinestMesh);
 
 }
@@ -145,127 +145,127 @@
                                             unsigned long Iteration,
                                             unsigned short iZone,
                                             unsigned short iInst) {
-
+  
   unsigned short iPreSmooth, iPostSmooth, iRKStep, iRKLimit = 1;
-
+  
   bool startup_multigrid = (config[iZone]->GetRestart_Flow() && (RunTime_EqSystem == RUNTIME_FLOW_SYS) && (Iteration == 0));
   unsigned short SolContainer_Position = config[iZone]->GetContainerPosition(RunTime_EqSystem);
-
+  
   /*--- Do a presmoothing on the grid iMesh to be restricted to the grid iMesh+1 ---*/
-
+  
   for (iPreSmooth = 0; iPreSmooth < config[iZone]->GetMG_PreSmooth(iMesh); iPreSmooth++) {
-
+    
     switch (config[iZone]->GetKind_TimeIntScheme()) {
       case RUNGE_KUTTA_EXPLICIT: iRKLimit = config[iZone]->GetnRKStep(); break;
       case CLASSICAL_RK4_EXPLICIT: iRKLimit = 4; break;
       case EULER_EXPLICIT: case EULER_IMPLICIT: iRKLimit = 1; break; }
 
     /*--- Time and space integration ---*/
-
+    
     for (iRKStep = 0; iRKStep < iRKLimit; iRKStep++) {
-
+      
       /*--- Send-Receive boundary conditions, and preprocessing ---*/
-
+      
       solver_container[iZone][iInst][iMesh][SolContainer_Position]->Preprocessing(geometry[iZone][iInst][iMesh], solver_container[iZone][iInst][iMesh], config[iZone], iMesh, iRKStep, RunTime_EqSystem, false);
-
+      
       if (iRKStep == 0) {
-
+        
         /*--- Set the old solution ---*/
-
+        
         solver_container[iZone][iInst][iMesh][SolContainer_Position]->Set_OldSolution(geometry[iZone][iInst][iMesh]);
 
         if (config[iZone]->GetKind_TimeIntScheme() == CLASSICAL_RK4_EXPLICIT)
           solver_container[iZone][iInst][iMesh][SolContainer_Position]->Set_NewSolution(geometry[iZone][iInst][iMesh]);
 
         /*--- Compute time step, max eigenvalue, and integration scheme (steady and unsteady problems) ---*/
-
+        
         solver_container[iZone][iInst][iMesh][SolContainer_Position]->SetTime_Step(geometry[iZone][iInst][iMesh], solver_container[iZone][iInst][iMesh], config[iZone], iMesh, Iteration);
-
+        
         /*--- Restrict the solution and gradient for the adjoint problem ---*/
-
+        
         Adjoint_Setup(geometry, solver_container, config, RunTime_EqSystem, Iteration, iZone);
-
-      }
-
+        
+      }
+      
       /*--- Space integration ---*/
-
+      
       Space_Integration(geometry[iZone][iInst][iMesh], solver_container[iZone][iInst][iMesh], numerics_container[iZone][iInst][iMesh][SolContainer_Position], config[iZone], iMesh, iRKStep, RunTime_EqSystem);
-
+      
       /*--- Time integration, update solution using the old solution plus the solution increment ---*/
-
+      
       Time_Integration(geometry[iZone][iInst][iMesh], solver_container[iZone][iInst][iMesh], config[iZone], iRKStep, RunTime_EqSystem, Iteration);
-
+      
       /*--- Send-Receive boundary conditions, and postprocessing ---*/
-
+      
       solver_container[iZone][iInst][iMesh][SolContainer_Position]->Postprocessing(geometry[iZone][iInst][iMesh], solver_container[iZone][iInst][iMesh], config[iZone], iMesh);
-
-    }
-
-  }
-
+      
+    }
+    
+  }
+  
   /*--- Compute Forcing Term $P_(k+1) = I^(k+1)_k(P_k+F_k(u_k))-F_(k+1)(I^(k+1)_k u_k)$ and update solution for multigrid ---*/
-
+  
   if ( (iMesh < config[iZone]->GetnMGLevels() && ((Iteration >= config[iZone]->GetnStartUpIter()) || startup_multigrid)) ) {
     /*--- Compute $r_k = P_k + F_k(u_k)$ ---*/
-
+    
     solver_container[iZone][iInst][iMesh][SolContainer_Position]->Preprocessing(geometry[iZone][iInst][iMesh], solver_container[iZone][iInst][iMesh], config[iZone], iMesh, NO_RK_ITER, RunTime_EqSystem, false);
     Space_Integration(geometry[iZone][iInst][iMesh], solver_container[iZone][iInst][iMesh], numerics_container[iZone][iInst][iMesh][SolContainer_Position], config[iZone], iMesh, NO_RK_ITER, RunTime_EqSystem);
     SetResidual_Term(geometry[iZone][iInst][iMesh], solver_container[iZone][iInst][iMesh][SolContainer_Position]);
-
+    
     /*--- Compute $r_(k+1) = F_(k+1)(I^(k+1)_k u_k)$ ---*/
-
+    
     SetRestricted_Solution(RunTime_EqSystem, solver_container[iZone][iInst][iMesh][SolContainer_Position], solver_container[iZone][iInst][iMesh+1][SolContainer_Position], geometry[iZone][iInst][iMesh], geometry[iZone][iInst][iMesh+1], config[iZone]);
     solver_container[iZone][iInst][iMesh+1][SolContainer_Position]->Preprocessing(geometry[iZone][iInst][iMesh+1], solver_container[iZone][iInst][iMesh+1], config[iZone], iMesh+1, NO_RK_ITER, RunTime_EqSystem, false);
     Space_Integration(geometry[iZone][iInst][iMesh+1], solver_container[iZone][iInst][iMesh+1], numerics_container[iZone][iInst][iMesh+1][SolContainer_Position], config[iZone], iMesh+1, NO_RK_ITER, RunTime_EqSystem);
-
+    
     /*--- Compute $P_(k+1) = I^(k+1)_k(r_k) - r_(k+1) ---*/
-
+    
     SetForcing_Term(solver_container[iZone][iInst][iMesh][SolContainer_Position], solver_container[iZone][iInst][iMesh+1][SolContainer_Position], geometry[iZone][iInst][iMesh], geometry[iZone][iInst][iMesh+1], config[iZone], iMesh+1);
-
+    
     /*--- Recursive call to MultiGrid_Cycle ---*/
-
+    
     for (unsigned short imu = 0; imu <= RecursiveParam; imu++) {
       if (iMesh == config[iZone]->GetnMGLevels()-2) MultiGrid_Cycle(geometry, solver_container, numerics_container, config, iMesh+1, 0, RunTime_EqSystem, Iteration, iZone, iInst);
       else MultiGrid_Cycle(geometry, solver_container, numerics_container, config, iMesh+1, RecursiveParam, RunTime_EqSystem, Iteration, iZone, iInst);
     }
-
+    
     /*--- Compute prolongated solution, and smooth the correction $u^(new)_k = u_k +  Smooth(I^k_(k+1)(u_(k+1)-I^(k+1)_k u_k))$ ---*/
-
+    
     GetProlongated_Correction(RunTime_EqSystem, solver_container[iZone][iInst][iMesh][SolContainer_Position], solver_container[iZone][iInst][iMesh+1][SolContainer_Position],
                               geometry[iZone][iInst][iMesh], geometry[iZone][iInst][iMesh+1], config[iZone]);
     SmoothProlongated_Correction(RunTime_EqSystem, solver_container[iZone][iInst][iMesh][SolContainer_Position], geometry[iZone][iInst][iMesh],
                                  config[iZone]->GetMG_CorrecSmooth(iMesh), 1.25, config[iZone]);
     SetProlongated_Correction(solver_container[iZone][iInst][iMesh][SolContainer_Position], geometry[iZone][iInst][iMesh], config[iZone], iMesh);
-
+    
     /*--- Solution postsmoothing in the prolongated grid ---*/
-
+    
     for (iPostSmooth = 0; iPostSmooth < config[iZone]->GetMG_PostSmooth(iMesh); iPostSmooth++) {
-
+      
       switch (config[iZone]->GetKind_TimeIntScheme()) {
         case RUNGE_KUTTA_EXPLICIT: iRKLimit = config[iZone]->GetnRKStep(); break;
         case CLASSICAL_RK4_EXPLICIT: iRKLimit = 4; break;
         case EULER_EXPLICIT: case EULER_IMPLICIT: iRKLimit = 1; break; }
 
       for (iRKStep = 0; iRKStep < iRKLimit; iRKStep++) {
-
+        
         solver_container[iZone][iInst][iMesh][SolContainer_Position]->Preprocessing(geometry[iZone][iInst][iMesh], solver_container[iZone][iInst][iMesh], config[iZone], iMesh, iRKStep, RunTime_EqSystem, false);
-
+        
         if (iRKStep == 0) {
           solver_container[iZone][iInst][iMesh][SolContainer_Position]->Set_OldSolution(geometry[iZone][iInst][iMesh]);
           if (config[iZone]->GetKind_TimeIntScheme() == CLASSICAL_RK4_EXPLICIT)
             solver_container[iZone][iInst][iMesh][SolContainer_Position]->Set_NewSolution(geometry[iZone][iInst][iMesh]);
           solver_container[iZone][iInst][iMesh][SolContainer_Position]->SetTime_Step(geometry[iZone][iInst][iMesh], solver_container[iZone][iInst][iMesh], config[iZone], iMesh, Iteration);
         }
-
+        
         Space_Integration(geometry[iZone][iInst][iMesh], solver_container[iZone][iInst][iMesh], numerics_container[iZone][iInst][iMesh][SolContainer_Position], config[iZone], iMesh, iRKStep, RunTime_EqSystem);
         Time_Integration(geometry[iZone][iInst][iMesh], solver_container[iZone][iInst][iMesh], config[iZone], iRKStep, RunTime_EqSystem, Iteration);
-
+        
         solver_container[iZone][iInst][iMesh][SolContainer_Position]->Postprocessing(geometry[iZone][iInst][iMesh], solver_container[iZone][iInst][iMesh], config[iZone], iMesh);
-
-      }
-    }
-  }
-
+        
+      }
+    }
+  }
+  
 }
 
 void CMultiGridIntegration::GetProlongated_Correction(unsigned short RunTime_EqSystem, CSolver *sol_fine, CSolver *sol_coarse, CGeometry *geo_fine,
@@ -273,17 +273,17 @@
   unsigned long Point_Fine, Point_Coarse, iVertex;
   unsigned short Boundary, iMarker, iChildren, iVar;
   su2double Area_Parent, Area_Children, *Solution_Fine, *Solution_Coarse;
-
+  
   const unsigned short nVar = sol_coarse->GetnVar();
-
+  
   su2double *Solution = new su2double[nVar];
-
+  
   for (Point_Coarse = 0; Point_Coarse < geo_coarse->GetnPointDomain(); Point_Coarse++) {
-
+    
     Area_Parent = geo_coarse->node[Point_Coarse]->GetVolume();
-
+    
     for (iVar = 0; iVar < nVar; iVar++) Solution[iVar] = 0.0;
-
+    
     for (iChildren = 0; iChildren < geo_coarse->node[Point_Coarse]->GetnChildren_CV(); iChildren++) {
       Point_Fine = geo_coarse->node[Point_Coarse]->GetChildren_CV(iChildren);
       Area_Children = geo_fine->node[Point_Fine]->GetVolume();
@@ -291,52 +291,52 @@
       for (iVar = 0; iVar < nVar; iVar++)
         Solution[iVar] -= Solution_Fine[iVar]*Area_Children/Area_Parent;
     }
-
+    
     Solution_Coarse = sol_coarse->node[Point_Coarse]->GetSolution();
-
+    
     for (iVar = 0; iVar < nVar; iVar++)
       Solution[iVar] += Solution_Coarse[iVar];
-
+    
     for (iVar = 0; iVar < nVar; iVar++)
       sol_coarse->node[Point_Coarse]->SetSolution_Old(Solution);
-
-  }
-
+    
+  }
+  
   /*--- Remove any contributions from no-slip walls. ---*/
-
+  
   for (iMarker = 0; iMarker < config->GetnMarker_All(); iMarker++) {
     Boundary = config->GetMarker_All_KindBC(iMarker);
     if ((Boundary == HEAT_FLUX             ) ||
         (Boundary == ISOTHERMAL            ) ||
         (Boundary == CHT_WALL_INTERFACE    )) {
-
+      
       for (iVertex = 0; iVertex < geo_coarse->nVertex[iMarker]; iVertex++) {
-
+        
         Point_Coarse = geo_coarse->vertex[iMarker][iVertex]->GetNode();
-
+        
         /*--- For dirichlet boundary condtions, set the correction to zero.
          Note that Solution_Old stores the correction not the actual value ---*/
-
+        
         sol_coarse->node[Point_Coarse]->SetVelSolutionOldZero();
-
-      }
-
-    }
-  }
-
+        
+      }
+      
+    }
+  }
+  
   /*--- MPI the set solution old ---*/
-
+  
   sol_coarse->Set_MPI_Solution_Old(geo_coarse, config);
-
+  
   for (Point_Coarse = 0; Point_Coarse < geo_coarse->GetnPointDomain(); Point_Coarse++) {
     for (iChildren = 0; iChildren < geo_coarse->node[Point_Coarse]->GetnChildren_CV(); iChildren++) {
       Point_Fine = geo_coarse->node[Point_Coarse]->GetChildren_CV(iChildren);
       sol_fine->LinSysRes.SetBlock(Point_Fine, sol_coarse->node[Point_Coarse]->GetSolution_Old());
     }
   }
-
+  
   delete [] Solution;
-
+  
 }
 
 void CMultiGridIntegration::SmoothProlongated_Correction (unsigned short RunTime_EqSystem, CSolver *solver, CGeometry *geometry,
@@ -344,41 +344,41 @@
   su2double *Residual_Old, *Residual_Sum, *Residual, *Residual_i, *Residual_j;
   unsigned short iVar, iSmooth, iMarker, nneigh;
   unsigned long iEdge, iPoint, jPoint, iVertex;
-
+  
   const unsigned short nVar = solver->GetnVar();
-
+  
   if (val_nSmooth > 0) {
-
+    
     Residual = new su2double [nVar];
-
+    
     for (iPoint = 0; iPoint < geometry->GetnPoint(); iPoint++) {
       Residual_Old = solver->LinSysRes.GetBlock(iPoint);
       solver->node[iPoint]->SetResidual_Old(Residual_Old);
     }
-
+    
     /*--- Jacobi iterations ---*/
-
+    
     for (iSmooth = 0; iSmooth < val_nSmooth; iSmooth++) {
       for (iPoint = 0; iPoint < geometry->GetnPoint(); iPoint++)
         solver->node[iPoint]->SetResidualSumZero();
-
+      
       /*--- Loop over Interior edges ---*/
-
+      
       for (iEdge = 0; iEdge < geometry->GetnEdge(); iEdge++) {
         iPoint = geometry->edge[iEdge]->GetNode(0);
         jPoint = geometry->edge[iEdge]->GetNode(1);
-
+        
         Residual_i = solver->LinSysRes.GetBlock(iPoint);
         Residual_j = solver->LinSysRes.GetBlock(jPoint);
-
+        
         /*--- Accumulate nearest neighbor Residual to Res_sum for each variable ---*/
-
+        
         solver->node[iPoint]->AddResidual_Sum(Residual_j);
         solver->node[jPoint]->AddResidual_Sum(Residual_i);
       }
-
+      
       /*--- Loop over all mesh points (Update Residuals with averaged sum) ---*/
-
+      
       for (iPoint = 0; iPoint < geometry->GetnPoint(); iPoint++) {
         nneigh = geometry->node[iPoint]->GetnPoint();
         Residual_Sum = solver->node[iPoint]->GetResidual_Sum();
@@ -389,9 +389,9 @@
         }
         solver->LinSysRes.SetBlock(iPoint, Residual);
       }
-
+      
       /*--- Copy boundary values ---*/
-
+      
       for (iMarker = 0; iMarker < geometry->GetnMarker(); iMarker++)
         if (config->GetMarker_All_KindBC(iMarker) != INTERNAL_BOUNDARY)
         for (iVertex = 0; iVertex < geometry->GetnVertex(iMarker); iVertex++) {
@@ -400,9 +400,9 @@
           solver->LinSysRes.SetBlock(iPoint, Residual_Old);
         }
     }
-
+    
     delete [] Residual;
-
+    
   }
 }
 
@@ -411,41 +411,41 @@
   su2double *Solution_Old, *Solution_Sum, *Solution, *Solution_i, *Solution_j;
   unsigned short iVar, iSmooth, iMarker, nneigh;
   unsigned long iEdge, iPoint, jPoint, iVertex;
-
+  
   const unsigned short nVar = solver->GetnVar();
-
+  
   if (val_nSmooth > 0) {
-
+    
     Solution = new su2double [nVar];
-
+    
     for (iPoint = 0; iPoint < geometry->GetnPoint(); iPoint++) {
       Solution_Old = solver->node[iPoint]->GetSolution();
       solver->node[iPoint]->SetResidual_Old(Solution_Old);
     }
-
+    
     /*--- Jacobi iterations ---*/
-
+    
     for (iSmooth = 0; iSmooth < val_nSmooth; iSmooth++) {
       for (iPoint = 0; iPoint < geometry->GetnPoint(); iPoint++)
         solver->node[iPoint]->SetResidualSumZero();
-
+      
       /*--- Loop over Interior edges ---*/
-
+      
       for (iEdge = 0; iEdge < geometry->GetnEdge(); iEdge++) {
         iPoint = geometry->edge[iEdge]->GetNode(0);
         jPoint = geometry->edge[iEdge]->GetNode(1);
-
+        
         Solution_i = solver->node[iPoint]->GetSolution();
         Solution_j = solver->node[jPoint]->GetSolution();
-
+        
         /*--- Accumulate nearest neighbor Residual to Res_sum for each variable ---*/
-
+        
         solver->node[iPoint]->AddResidual_Sum(Solution_j);
         solver->node[jPoint]->AddResidual_Sum(Solution_i);
       }
-
+      
       /*--- Loop over all mesh points (Update Residuals with averaged sum) ---*/
-
+      
       for (iPoint = 0; iPoint < geometry->GetnPoint(); iPoint++) {
         nneigh = geometry->node[iPoint]->GetnPoint();
         Solution_Sum = solver->node[iPoint]->GetResidual_Sum();
@@ -456,9 +456,9 @@
         }
         solver->node[iPoint]->SetSolution(Solution);
       }
-
+      
       /*--- Copy boundary values ---*/
-
+      
       for (iMarker = 0; iMarker < geometry->GetnMarker(); iMarker++)
         if (config->GetMarker_All_KindBC(iMarker) != INTERNAL_BOUNDARY)
         for (iVertex = 0; iVertex < geometry->GetnVertex(iMarker); iVertex++) {
@@ -467,23 +467,23 @@
           solver->node[iPoint]->SetSolution(Solution_Old);
         }
     }
-
+    
     delete [] Solution;
-
-  }
-
+    
+  }
+  
 }
 
 void CMultiGridIntegration::SetProlongated_Correction(CSolver *sol_fine, CGeometry *geo_fine, CConfig *config, unsigned short iMesh) {
   unsigned long Point_Fine;
   unsigned short iVar;
   su2double *Solution_Fine, *Residual_Fine;
-
+  
   const unsigned short nVar = sol_fine->GetnVar();
   su2double factor = config->GetDamp_Correc_Prolong(); //pow(config->GetDamp_Correc_Prolong(), iMesh+1);
-
+  
   su2double *Solution = new su2double [nVar];
-
+  
   for (Point_Fine = 0; Point_Fine < geo_fine->GetnPointDomain(); Point_Fine++) {
     Residual_Fine = sol_fine->LinSysRes.GetBlock(Point_Fine);
     Solution_Fine = sol_fine->node[Point_Fine]->GetSolution();
@@ -494,10 +494,10 @@
     }
     sol_fine->node[Point_Fine]->SetSolution(Solution);
   }
-
+  
   /*--- MPI the new interpolated solution ---*/
   sol_fine->Set_MPI_Solution(geo_fine, config);
-
+  
   delete [] Solution;
 }
 
@@ -505,7 +505,7 @@
 void CMultiGridIntegration::SetProlongated_Solution(unsigned short RunTime_EqSystem, CSolver *sol_fine, CSolver *sol_coarse, CGeometry *geo_fine, CGeometry *geo_coarse, CConfig *config) {
   unsigned long Point_Fine, Point_Coarse;
   unsigned short iChildren;
-
+  
   for (Point_Coarse = 0; Point_Coarse < geo_coarse->GetnPointDomain(); Point_Coarse++) {
     for (iChildren = 0; iChildren < geo_coarse->node[Point_Coarse]->GetnChildren_CV(); iChildren++) {
       Point_Fine = geo_coarse->node[Point_Coarse]->GetChildren_CV(iChildren);
@@ -518,15 +518,15 @@
   unsigned long Point_Fine, Point_Coarse, iVertex;
   unsigned short iMarker, iVar, iChildren;
   su2double *Residual_Fine;
-
+  
   const unsigned short nVar = sol_coarse->GetnVar();
   su2double factor = config->GetDamp_Res_Restric(); //pow(config->GetDamp_Res_Restric(), iMesh);
-
+  
   su2double *Residual = new su2double[nVar];
-
+  
   for (Point_Coarse = 0; Point_Coarse < geo_coarse->GetnPointDomain(); Point_Coarse++) {
     sol_coarse->node[Point_Coarse]->SetRes_TruncErrorZero();
-
+    
     for (iVar = 0; iVar < nVar; iVar++) Residual[iVar] = 0.0;
     for (iChildren = 0; iChildren < geo_coarse->node[Point_Coarse]->GetnChildren_CV(); iChildren++) {
       Point_Fine = geo_coarse->node[Point_Coarse]->GetChildren_CV(iChildren);
@@ -536,7 +536,7 @@
     }
     sol_coarse->node[Point_Coarse]->AddRes_TruncError(Residual);
   }
-
+  
   for (iMarker = 0; iMarker < config->GetnMarker_All(); iMarker++) {
     if ((config->GetMarker_All_KindBC(iMarker) == HEAT_FLUX              ) ||
         (config->GetMarker_All_KindBC(iMarker) == ISOTHERMAL             ) ||
@@ -547,34 +547,34 @@
       }
     }
   }
-
+  
   for (Point_Coarse = 0; Point_Coarse < geo_coarse->GetnPointDomain(); Point_Coarse++) {
     sol_coarse->node[Point_Coarse]->SubtractRes_TruncError(sol_coarse->LinSysRes.GetBlock(Point_Coarse));
   }
-
+  
   delete [] Residual;
 }
 
 void CMultiGridIntegration::SetResidual_Term(CGeometry *geometry, CSolver *solver) {
   unsigned long iPoint;
-
+  
   for (iPoint = 0; iPoint < geometry->GetnPointDomain(); iPoint++)
     solver->LinSysRes.AddBlock(iPoint, solver->node[iPoint]->GetResTruncError());
-
+  
 }
 
 void CMultiGridIntegration::SetRestricted_Residual(CSolver *sol_fine, CSolver *sol_coarse, CGeometry *geo_fine, CGeometry *geo_coarse, CConfig *config) {
   unsigned long iVertex, Point_Fine, Point_Coarse;
   unsigned short iMarker, iVar, iChildren;
   su2double *Residual_Fine;
-
+  
   const unsigned short nVar = sol_coarse->GetnVar();
-
+  
   su2double *Residual = new su2double[nVar];
-
+  
   for (Point_Coarse = 0; Point_Coarse < geo_coarse->GetnPointDomain(); Point_Coarse++) {
     sol_coarse->node[Point_Coarse]->SetRes_TruncErrorZero();
-
+    
     for (iVar = 0; iVar < nVar; iVar++) Residual[iVar] = 0.0;
     for (iChildren = 0; iChildren < geo_coarse->node[Point_Coarse]->GetnChildren_CV(); iChildren++) {
       Point_Fine = geo_coarse->node[Point_Coarse]->GetChildren_CV(iChildren);
@@ -584,7 +584,7 @@
     }
     sol_coarse->node[Point_Coarse]->AddRes_TruncError(Residual);
   }
-
+  
   for (iMarker = 0; iMarker < config->GetnMarker_All(); iMarker++) {
     if ((config->GetMarker_All_KindBC(iMarker) == HEAT_FLUX              ) ||
         (config->GetMarker_All_KindBC(iMarker) == ISOTHERMAL             ) ||
@@ -595,7 +595,7 @@
       }
     }
   }
-
+  
   delete [] Residual;
 }
 
@@ -603,23 +603,23 @@
   unsigned long iVertex, Point_Fine, Point_Coarse;
   unsigned short iMarker, iVar, iChildren, iDim;
   su2double Area_Parent, Area_Children, *Solution_Fine, *Grid_Vel, Vector[3];
-
+  
   const unsigned short SolContainer_Position = config->GetContainerPosition(RunTime_EqSystem);
   const unsigned short nVar = sol_coarse->GetnVar();
   const unsigned short nDim = geo_fine->GetnDim();
   const bool grid_movement  = config->GetGrid_Movement();
-
+  
   su2double *Solution = new su2double[nVar];
-
+  
   /*--- Compute coarse solution from fine solution ---*/
-
+  
   for (Point_Coarse = 0; Point_Coarse < geo_coarse->GetnPointDomain(); Point_Coarse++) {
     Area_Parent = geo_coarse->node[Point_Coarse]->GetVolume();
-
+    
     for (iVar = 0; iVar < nVar; iVar++) Solution[iVar] = 0.0;
-
+    
     for (iChildren = 0; iChildren < geo_coarse->node[Point_Coarse]->GetnChildren_CV(); iChildren++) {
-
+      
       Point_Fine = geo_coarse->node[Point_Coarse]->GetChildren_CV(iChildren);
       Area_Children = geo_fine->node[Point_Fine]->GetVolume();
       Solution_Fine = sol_fine->node[Point_Fine]->GetSolution();
@@ -627,53 +627,53 @@
         Solution[iVar] += Solution_Fine[iVar]*Area_Children/Area_Parent;
       }
     }
-
+    
     sol_coarse->node[Point_Coarse]->SetSolution(Solution);
-
-  }
-
+    
+  }
+  
   /*--- Update the solution at the no-slip walls ---*/
-
+  
   for (iMarker = 0; iMarker < config->GetnMarker_All(); iMarker++) {
     if ((config->GetMarker_All_KindBC(iMarker) == HEAT_FLUX              ) ||
         (config->GetMarker_All_KindBC(iMarker) == ISOTHERMAL             ) ||
         (config->GetMarker_All_KindBC(iMarker) == CHT_WALL_INTERFACE    )) {
-
+      
       for (iVertex = 0; iVertex < geo_coarse->nVertex[iMarker]; iVertex++) {
         Point_Coarse = geo_coarse->vertex[iMarker][iVertex]->GetNode();
-
+        
         if (SolContainer_Position == FLOW_SOL) {
-
+          
           /*--- At moving walls, set the solution based on the new density and wall velocity ---*/
-
+          
           if (grid_movement) {
             Grid_Vel = geo_coarse->node[Point_Coarse]->GetGridVel();
             for (iDim = 0; iDim < nDim; iDim++)
               Vector[iDim] = sol_coarse->node[Point_Coarse]->GetSolution(0)*Grid_Vel[iDim];
             sol_coarse->node[Point_Coarse]->SetVelSolutionVector(Vector);
           } else {
-
+            
             /*--- For stationary no-slip walls, set the velocity to zero. ---*/
-
+            
             sol_coarse->node[Point_Coarse]->SetVelSolutionZero();
           }
-
+          
         }
-
+        
         if (SolContainer_Position == ADJFLOW_SOL) {
           sol_coarse->node[Point_Coarse]->SetVelSolutionDVector();
         }
-
-      }
-    }
-  }
-
+        
+      }
+    }
+  }
+  
   /*--- MPI the new interpolated solution ---*/
-
+  
   sol_coarse->Set_MPI_Solution(geo_coarse, config);
-
+  
   delete [] Solution;
-
+  
 }
 
 void CMultiGridIntegration::SetRestricted_Gradient(unsigned short RunTime_EqSystem, CSolver *sol_fine, CSolver *sol_coarse, CGeometry *geo_fine,
@@ -681,57 +681,54 @@
   unsigned long Point_Fine, Point_Coarse;
   unsigned short iVar, iDim, iChildren;
   su2double Area_Parent, Area_Children, **Gradient_fine;
-
+  
   const unsigned short nDim = geo_coarse->GetnDim();
   const unsigned short nVar = sol_coarse->GetnVar();
-
+  
   su2double **Gradient = new su2double* [nVar];
   for (iVar = 0; iVar < nVar; iVar++)
     Gradient[iVar] = new su2double [nDim];
-
+  
   for (Point_Coarse = 0; Point_Coarse < geo_coarse->GetnPoint(); Point_Coarse++) {
     Area_Parent = geo_coarse->node[Point_Coarse]->GetVolume();
-
+    
     for (iVar = 0; iVar < nVar; iVar++)
       for (iDim = 0; iDim < nDim; iDim++)
         Gradient[iVar][iDim] = 0.0;
-
+    
     for (iChildren = 0; iChildren < geo_coarse->node[Point_Coarse]->GetnChildren_CV(); iChildren++) {
       Point_Fine = geo_coarse->node[Point_Coarse]->GetChildren_CV(iChildren);
       Area_Children = geo_fine->node[Point_Fine]->GetVolume();
       Gradient_fine = sol_fine->node[Point_Fine]->GetGradient();
-
+      
       for (iVar = 0; iVar < nVar; iVar++)
         for (iDim = 0; iDim < nDim; iDim++)
           Gradient[iVar][iDim] += Gradient_fine[iVar][iDim]*Area_Children/Area_Parent;
     }
     sol_coarse->node[Point_Coarse]->SetGradient(Gradient);
   }
-
+  
   for (iVar = 0; iVar < nVar; iVar++)
     delete [] Gradient[iVar];
   delete [] Gradient;
-
+  
 }
 
 void CMultiGridIntegration::NonDimensional_Parameters(CGeometry **geometry, CSolver ***solver_container, CNumerics ****numerics_container,
                                                       CConfig *config, unsigned short FinestMesh, unsigned short RunTime_EqSystem, unsigned long Iteration,
                                                       su2double *monitor) {
-
+  
   const unsigned short nDim = geometry[FinestMesh]->GetnDim();
-
+  
   switch (RunTime_EqSystem) {
-
+      
     case RUNTIME_FLOW_SYS:
-
+      
       /*--- Calculate the inviscid and viscous forces ---*/
-
+      
       solver_container[FinestMesh][FLOW_SOL]->Pressure_Forces(geometry[FinestMesh], config);
       solver_container[FinestMesh][FLOW_SOL]->Momentum_Forces(geometry[FinestMesh], config);
       solver_container[FinestMesh][FLOW_SOL]->Friction_Forces(geometry[FinestMesh], config);
-<<<<<<< HEAD
-
-=======
           
       /*--- Evaluate the buffet metric if requested ---*/
       
@@ -739,15 +736,14 @@
           solver_container[FinestMesh][FLOW_SOL]->Buffet_Monitoring(geometry[FinestMesh], config);
       }
       
->>>>>>> 6a111778
       /*--- Evaluate convergence monitor ---*/
-
+      
       if (config->GetConvCriteria() == CAUCHY) {
         if (config->GetCauchy_Func_Flow() == DRAG_COEFFICIENT) (*monitor) = solver_container[FinestMesh][FLOW_SOL]->GetTotal_CD();
         if (config->GetCauchy_Func_Flow() == LIFT_COEFFICIENT) (*monitor) = solver_container[FinestMesh][FLOW_SOL]->GetTotal_CL();
         if (config->GetCauchy_Func_Flow() == NEARFIELD_PRESSURE) (*monitor) = solver_container[FinestMesh][FLOW_SOL]->GetTotal_CNearFieldOF();
       }
-
+      
       if (config->GetConvCriteria() == RESIDUAL) {
         if (config->GetResidual_Func_Flow() == RHO_RESIDUAL) (*monitor) = log10(solver_container[FinestMesh][FLOW_SOL]->GetRes_RMS(0));
         else if (config->GetResidual_Func_Flow() == RHO_ENERGY_RESIDUAL) {
@@ -755,7 +751,7 @@
           else (*monitor) = log10(solver_container[FinestMesh][FLOW_SOL]->GetRes_RMS(4));
         }
       }
-
+      
       break;
 
     case RUNTIME_TNE2_SYS:
@@ -785,23 +781,23 @@
         break;
 
     case RUNTIME_ADJFLOW_SYS:
-
+      
       /*--- Calculate the inviscid and viscous sensitivities ---*/
-
+      
       solver_container[FinestMesh][ADJFLOW_SOL]->Inviscid_Sensitivity(geometry[FinestMesh], solver_container[FinestMesh], numerics_container[FinestMesh][ADJFLOW_SOL][CONV_BOUND_TERM], config);
       solver_container[FinestMesh][ADJFLOW_SOL]->Viscous_Sensitivity(geometry[FinestMesh], solver_container[FinestMesh], numerics_container[FinestMesh][ADJFLOW_SOL][CONV_BOUND_TERM], config);
-
+      
       /*--- Smooth the inviscid and viscous sensitivities ---*/
-
+      
       if (config->GetKind_SensSmooth() != NONE) solver_container[FinestMesh][ADJFLOW_SOL]->Smooth_Sensitivity(geometry[FinestMesh], solver_container[FinestMesh], numerics_container[FinestMesh][ADJFLOW_SOL][CONV_BOUND_TERM], config);
-
+      
       /*--- Evaluate convergence monitor ---*/
-
+      
       if (config->GetConvCriteria() == CAUCHY) {
         if (config->GetCauchy_Func_AdjFlow() == SENS_GEOMETRY) (*monitor) = solver_container[FinestMesh][ADJFLOW_SOL]->GetTotal_Sens_Geo();
         if (config->GetCauchy_Func_AdjFlow() == SENS_MACH) (*monitor) = solver_container[FinestMesh][ADJFLOW_SOL]->GetTotal_Sens_Mach();
       }
-
+      
       if (config->GetConvCriteria() == RESIDUAL) {
         if (config->GetResidual_Func_Flow() == RHO_RESIDUAL) (*monitor) = log10(solver_container[FinestMesh][ADJFLOW_SOL]->GetRes_RMS(0));
         else if (config->GetResidual_Func_Flow() == RHO_ENERGY_RESIDUAL) {
@@ -809,11 +805,11 @@
           else (*monitor) = log10(solver_container[FinestMesh][ADJFLOW_SOL]->GetRes_RMS(4));
         }
       }
-
+      
       break;
-
-  }
-
+          
+  }
+  
 }
 
 CSingleGridIntegration::CSingleGridIntegration(CConfig *config) : CIntegration(config) { }
@@ -824,54 +820,54 @@
                                                   CNumerics ******numerics_container, CConfig **config, unsigned short RunTime_EqSystem, unsigned long Iteration, unsigned short iZone, unsigned short iInst) {
   unsigned short iMesh;
   su2double monitor = 0.0;
-
+  
   unsigned short SolContainer_Position = config[iZone]->GetContainerPosition(RunTime_EqSystem);
 
   unsigned short FinestMesh = config[iZone]->GetFinestMesh();
 
   /*--- Preprocessing ---*/
-
+  
   solver_container[iZone][iInst][FinestMesh][SolContainer_Position]->Preprocessing(geometry[iZone][iInst][FinestMesh], solver_container[iZone][iInst][FinestMesh], config[iZone], FinestMesh, 0, RunTime_EqSystem, false);
-
+  
   /*--- Set the old solution ---*/
-
+  
   solver_container[iZone][iInst][FinestMesh][SolContainer_Position]->Set_OldSolution(geometry[iZone][iInst][FinestMesh]);
-
+  
   /*--- Time step evaluation ---*/
-
+  
   solver_container[iZone][iInst][FinestMesh][SolContainer_Position]->SetTime_Step(geometry[iZone][iInst][FinestMesh], solver_container[iZone][iInst][FinestMesh], config[iZone], FinestMesh, 0);
-
+  
   /*--- Space integration ---*/
-
+  
   Space_Integration(geometry[iZone][iInst][FinestMesh], solver_container[iZone][iInst][FinestMesh], numerics_container[iZone][iInst][FinestMesh][SolContainer_Position],
                     config[iZone], FinestMesh, NO_RK_ITER, RunTime_EqSystem);
-
+  
   /*--- Time integration ---*/
-
+  
   Time_Integration(geometry[iZone][iInst][FinestMesh], solver_container[iZone][iInst][FinestMesh], config[iZone], NO_RK_ITER,
                    RunTime_EqSystem, Iteration);
-
+  
   /*--- Postprocessing ---*/
-
+  
   solver_container[iZone][iInst][FinestMesh][SolContainer_Position]->Postprocessing(geometry[iZone][iInst][FinestMesh], solver_container[iZone][iInst][FinestMesh], config[iZone], FinestMesh);
-
+  
   /*--- Compute adimensional parameters and the convergence monitor ---*/
-
+  
   switch (RunTime_EqSystem) {
     case RUNTIME_FEA_SYS:     monitor = log10(solver_container[iZone][iInst][FinestMesh][FEA_SOL]->GetRes_RMS(0));     break;
     case RUNTIME_HEAT_SYS:    monitor = log10(solver_container[iZone][iInst][FinestMesh][HEAT_SOL]->GetRes_RMS(0));    break;
   }
-
+  
   if (RunTime_EqSystem == RUNTIME_HEAT_SYS) {
     solver_container[iZone][iInst][FinestMesh][HEAT_SOL]->Heat_Fluxes(geometry[iZone][iInst][FinestMesh], solver_container[iZone][iInst][FinestMesh], config[iZone]);
   }
-
+  
   /*--- Convergence strategy ---*/
-
+  
   Convergence_Monitoring(geometry[iZone][iInst][FinestMesh], config[iZone], Iteration, monitor, FinestMesh);
-
+  
   /*--- If turbulence model, copy the turbulence variables to the coarse levels ---*/
-
+  
   if (RunTime_EqSystem == RUNTIME_TURB_SYS) {
     for (iMesh = FinestMesh; iMesh < config[iZone]->GetnMGLevels(); iMesh++) {
       SetRestricted_Solution(RunTime_EqSystem, solver_container[iZone][iInst][iMesh][SolContainer_Position], solver_container[iZone][iInst][iMesh+1][SolContainer_Position], geometry[iZone][iInst][iMesh], geometry[iZone][iInst][iMesh+1], config[iZone]);
@@ -884,67 +880,67 @@
   unsigned long Point_Fine, Point_Coarse;
   unsigned short iVar, iChildren;
   su2double Area_Parent, Area_Children, *Solution_Fine, *Solution;
-
+  
   unsigned short nVar = sol_coarse->GetnVar();
-
+  
   Solution = new su2double[nVar];
-
+  
   /*--- Compute coarse solution from fine solution ---*/
-
+  
   for (Point_Coarse = 0; Point_Coarse < geo_coarse->GetnPointDomain(); Point_Coarse++) {
     Area_Parent = geo_coarse->node[Point_Coarse]->GetVolume();
-
+    
     for (iVar = 0; iVar < nVar; iVar++) Solution[iVar] = 0.0;
-
+    
     for (iChildren = 0; iChildren < geo_coarse->node[Point_Coarse]->GetnChildren_CV(); iChildren++) {
-
+      
       Point_Fine = geo_coarse->node[Point_Coarse]->GetChildren_CV(iChildren);
       Area_Children = geo_fine->node[Point_Fine]->GetVolume();
       Solution_Fine = sol_fine->node[Point_Fine]->GetSolution();
       for (iVar = 0; iVar < nVar; iVar++)
         Solution[iVar] += Solution_Fine[iVar]*Area_Children/Area_Parent;
     }
-
+    
     sol_coarse->node[Point_Coarse]->SetSolution(Solution);
-
-  }
-
+    
+  }
+  
   /*--- MPI the new interpolated solution ---*/
-
+  
   sol_coarse->Set_MPI_Solution(geo_coarse, config);
-
+  
   delete [] Solution;
-
+  
 }
 
 void CSingleGridIntegration::SetRestricted_EddyVisc(unsigned short RunTime_EqSystem, CSolver *sol_fine, CSolver *sol_coarse, CGeometry *geo_fine, CGeometry *geo_coarse, CConfig *config) {
-
+  
   unsigned long iVertex, Point_Fine, Point_Coarse;
   unsigned short iMarker, iChildren;
   su2double Area_Parent, Area_Children, EddyVisc_Fine, EddyVisc;
-
+  
   /*--- Compute coarse Eddy Viscosity from fine solution ---*/
-
+  
   for (Point_Coarse = 0; Point_Coarse < geo_coarse->GetnPointDomain(); Point_Coarse++) {
     Area_Parent = geo_coarse->node[Point_Coarse]->GetVolume();
-
+    
     EddyVisc = 0.0;
-
+    
     for (iChildren = 0; iChildren < geo_coarse->node[Point_Coarse]->GetnChildren_CV(); iChildren++) {
       Point_Fine = geo_coarse->node[Point_Coarse]->GetChildren_CV(iChildren);
       Area_Children = geo_fine->node[Point_Fine]->GetVolume();
       EddyVisc_Fine = sol_fine->node[Point_Fine]->GetmuT();
       EddyVisc += EddyVisc_Fine*Area_Children/Area_Parent;
     }
-
+    
     sol_coarse->node[Point_Coarse]->SetmuT(EddyVisc);
-
-  }
-
+    
+  }
+  
   /*--- Update solution at the no slip wall boundary, only the first
    variable (nu_tilde -in SA and SA_NEG- and k -in SST-), to guarantee that the eddy viscoisty
    is zero on the surface ---*/
-
+  
   for (iMarker = 0; iMarker < config->GetnMarker_All(); iMarker++) {
     if ((config->GetMarker_All_KindBC(iMarker) == HEAT_FLUX              ) ||
         (config->GetMarker_All_KindBC(iMarker) == ISOTHERMAL             ) ||
@@ -957,9 +953,9 @@
   }
 
   /*--- MPI the new interpolated solution (this also includes the eddy viscosity) ---*/
-
+  
   sol_coarse->Set_MPI_Solution(geo_coarse, config);
-
+  
 }
 
 
