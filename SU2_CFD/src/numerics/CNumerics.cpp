/*!
 * \file CNumerics.cpp
 * \brief Implementation of the base for all numerics classes.
 *        Contains methods for common tasks, e.g. compute flux
 *        Jacobians.
 * \author F. Palacios, T. Economon
 * \version 7.0.4 "Blackbird"
 *
 * SU2 Project Website: https://su2code.github.io
 *
 * The SU2 Project is maintained by the SU2 Foundation
 * (http://su2foundation.org)
 *
 * Copyright 2012-2020, SU2 Contributors (cf. AUTHORS.md)
 *
 * SU2 is free software; you can redistribute it and/or
 * modify it under the terms of the GNU Lesser General Public
 * License as published by the Free Software Foundation; either
 * version 2.1 of the License, or (at your option) any later version.
 *
 * SU2 is distributed in the hope that it will be useful,
 * but WITHOUT ANY WARRANTY; without even the implied warranty of
 * MERCHANTABILITY or FITNESS FOR A PARTICULAR PURPOSE. See the GNU
 * Lesser General Public License for more details.
 *
 * You should have received a copy of the GNU Lesser General Public
 * License along with SU2. If not, see <http://www.gnu.org/licenses/>.
 */


#include "../../include/numerics/CNumerics.hpp"
#include "../../include/fluid_model.hpp"

CNumerics::CNumerics(void) {

  Normal      = nullptr;
  UnitNormal  = nullptr;
  UnitNormald = nullptr;

  Proj_Flux_Tensor  = nullptr;
  Flux_Tensor       = nullptr;

  tau    = nullptr;
  delta  = nullptr;
  delta3 = nullptr;

  Diffusion_Coeff_i = nullptr;
  Diffusion_Coeff_j = nullptr;

  Vector = nullptr;

  l = nullptr;
  m = nullptr;

  using_uq = false;

}

CNumerics::CNumerics(unsigned short val_nDim, unsigned short val_nVar,
                     const CConfig* config) {

  unsigned short iVar, iDim;

  Normal = nullptr;

  Diffusion_Coeff_i = nullptr;
  Diffusion_Coeff_j = nullptr;

  nDim = val_nDim;
  nVar = val_nVar;
  Gamma = config->GetGamma();
  Gamma_Minus_One = Gamma - 1.0;
  Prandtl_Lam = config->GetPrandtl_Lam();
  Prandtl_Turb = config->GetPrandtl_Turb();
  Gas_Constant = config->GetGas_ConstantND();

  UnitNormal = new su2double [nDim] ();
  UnitNormald = new su2double [nDim] ();

  Flux_Tensor = new su2double* [nVar];
  for (iVar = 0; iVar < (nVar); iVar++)
    Flux_Tensor[iVar] = new su2double [nDim] ();

  tau = new su2double* [nDim];
  for (iDim = 0; iDim < nDim; iDim++)
    tau[iDim] = new su2double [nDim] ();

  delta = new su2double* [nDim];
  for (iDim = 0; iDim < nDim; iDim++) {
    delta[iDim] = new su2double [nDim] ();
    delta[iDim][iDim] = 1.0;
  }

  delta3 = new su2double* [3];
  for (iDim = 0; iDim < 3; iDim++) {
    delta3[iDim] = new su2double [3] ();
    delta3[iDim][iDim] = 1.0;
  }

  Proj_Flux_Tensor = new su2double [nVar] ();

  turb_ke_i = 0.0;
  turb_ke_j = 0.0;

  Vector = new su2double[nDim] ();

  l = new su2double [nDim] ();
  m = new su2double [nDim] ();

  Dissipation_ij = 1.0;

  /* --- Initializing variables for the UQ methodology --- */
  using_uq = config->GetUsing_UQ();
  if (using_uq){
    MeanReynoldsStress  = new su2double* [3];
    MeanPerturbedRSM    = new su2double* [3];
    A_ij                = new su2double* [3];
    newA_ij             = new su2double* [3];
    Eig_Vec             = new su2double* [3];
    New_Eig_Vec         = new su2double* [3];
    Corners             = new su2double* [3];
    Eig_Val             = new su2double [3];
    Barycentric_Coord   = new su2double [2];
    New_Coord           = new su2double [2];
    for (iDim = 0; iDim < 3; iDim++){
      MeanReynoldsStress[iDim]  = new su2double [3];
      MeanPerturbedRSM[iDim]    = new su2double [3];
      A_ij[iDim]                = new su2double [3];
      newA_ij[iDim]             = new su2double [3];
      Eig_Vec[iDim]             = new su2double [3];
      New_Eig_Vec[iDim]         = new su2double [3];
      Corners[iDim]             = new su2double [2];
      Eig_Val[iDim]             = 0;
    }
    Eig_Val_Comp = config->GetEig_Val_Comp();
    uq_delta_b = config->GetUQ_Delta_B();
    uq_urlx = config->GetUQ_URLX();
    uq_permute = config->GetUQ_Permute();

    /* define barycentric triangle corner points */
    Corners[0][0] = 1.0;
    Corners[0][1] = 0.0;
    Corners[1][0] = 0.0;
    Corners[1][1] = 0.0;
    Corners[2][0] = 0.5;
    Corners[2][1] = 0.866025;
  }

}

CNumerics::~CNumerics(void) {

  delete [] UnitNormal;
  delete [] UnitNormald;

  // visc
  delete [] Proj_Flux_Tensor;

  if (Flux_Tensor) {
    for (unsigned short iVar = 0; iVar < nVar; iVar++)
      delete [] Flux_Tensor[iVar];
    delete [] Flux_Tensor;
  }

  if (tau) {
    for (unsigned short iDim = 0; iDim < nDim; iDim++)
      delete [] tau[iDim];
    delete [] tau;
  }

  if (delta) {
    for (unsigned short iDim = 0; iDim < nDim; iDim++)
      delete [] delta[iDim];
    delete [] delta;
  }

  if (delta3) {
    for (unsigned short iDim = 0; iDim < 3; iDim++)
      delete [] delta3[iDim];
    delete [] delta3;
  }

  delete [] Diffusion_Coeff_i;
  delete [] Diffusion_Coeff_j;
  delete [] Vector;

  delete [] l;
  delete [] m;

  if (using_uq) {
    for (unsigned short iDim = 0; iDim < 3; iDim++){
      delete [] MeanReynoldsStress[iDim];
      delete [] MeanPerturbedRSM[iDim];
      delete [] A_ij[iDim];
      delete [] newA_ij[iDim];
      delete [] Eig_Vec[iDim];
      delete [] New_Eig_Vec[iDim];
      delete [] Corners[iDim];
    }
    delete [] MeanReynoldsStress;
    delete [] MeanPerturbedRSM;
    delete [] A_ij;
    delete [] newA_ij;
    delete [] Eig_Vec;
    delete [] New_Eig_Vec;
    delete [] Corners;
    delete [] Eig_Val;
    delete [] Barycentric_Coord;
    delete [] New_Coord;
  }

}

<<<<<<< HEAD
void CNumerics::GetInviscidFlux(su2double val_density,
                                su2double *val_velocity,
                                su2double val_pressure,
                                su2double val_enthalpy) {
=======
void CNumerics::GetInviscidFlux(su2double val_density, const su2double *val_velocity,
    su2double val_pressure, su2double val_enthalpy) {
>>>>>>> 437f5b0f
  if (nDim == 3) {
    Flux_Tensor[0][0] = val_density*val_velocity[0];
    Flux_Tensor[1][0] = Flux_Tensor[0][0]*val_velocity[0]+val_pressure;
    Flux_Tensor[2][0] = Flux_Tensor[0][0]*val_velocity[1];
    Flux_Tensor[3][0] = Flux_Tensor[0][0]*val_velocity[2];
    Flux_Tensor[4][0] = Flux_Tensor[0][0]*val_enthalpy;

    Flux_Tensor[0][1] = val_density*val_velocity[1];
    Flux_Tensor[1][1] = Flux_Tensor[0][1]*val_velocity[0];
    Flux_Tensor[2][1] = Flux_Tensor[0][1]*val_velocity[1]+val_pressure;
    Flux_Tensor[3][1] = Flux_Tensor[0][1]*val_velocity[2];
    Flux_Tensor[4][1] = Flux_Tensor[0][1]*val_enthalpy;

    Flux_Tensor[0][2] = val_density*val_velocity[2];
    Flux_Tensor[1][2] = Flux_Tensor[0][2]*val_velocity[0];
    Flux_Tensor[2][2] = Flux_Tensor[0][2]*val_velocity[1];
    Flux_Tensor[3][2] = Flux_Tensor[0][2]*val_velocity[2]+val_pressure;
    Flux_Tensor[4][2] = Flux_Tensor[0][2]*val_enthalpy;

  }
  else {
    Flux_Tensor[0][0] = val_density*val_velocity[0];
    Flux_Tensor[1][0] = Flux_Tensor[0][0]*val_velocity[0]+val_pressure;
    Flux_Tensor[2][0] = Flux_Tensor[0][0]*val_velocity[1];
    Flux_Tensor[3][0] = Flux_Tensor[0][0]*val_enthalpy;

    Flux_Tensor[0][1] = val_density*val_velocity[1];
    Flux_Tensor[1][1] = Flux_Tensor[0][1]*val_velocity[0];
    Flux_Tensor[2][1] = Flux_Tensor[0][1]*val_velocity[1]+val_pressure;
    Flux_Tensor[3][1] = Flux_Tensor[0][1]*val_enthalpy;
  }
}

void CNumerics::GetInviscidProjFlux(const su2double *val_density,
                                    const su2double *val_velocity,
                                    const su2double *val_pressure,
                                    const su2double *val_enthalpy,
                                    const su2double *val_normal,
                                    su2double *val_Proj_Flux) const {

  su2double rhou, rhov, rhow;

  if (nDim == 2) {

    rhou = (*val_density)*val_velocity[0];
    rhov = (*val_density)*val_velocity[1];

    val_Proj_Flux[0] = rhou*val_normal[0];
    val_Proj_Flux[1] = (rhou*val_velocity[0]+(*val_pressure))*val_normal[0];
    val_Proj_Flux[2] = rhou*val_velocity[1]*val_normal[0];
    val_Proj_Flux[3] = rhou*(*val_enthalpy)*val_normal[0];

    val_Proj_Flux[0] += rhov*val_normal[1];
    val_Proj_Flux[1] += rhov*val_velocity[0]*val_normal[1];
    val_Proj_Flux[2] += (rhov*val_velocity[1]+(*val_pressure))*val_normal[1];
    val_Proj_Flux[3] += rhov*(*val_enthalpy)*val_normal[1];

  }
  else {

    rhou = (*val_density)*val_velocity[0];
    rhov = (*val_density)*val_velocity[1];
    rhow = (*val_density)*val_velocity[2];

    val_Proj_Flux[0] = rhou*val_normal[0];
    val_Proj_Flux[1] = (rhou*val_velocity[0]+(*val_pressure))*val_normal[0];
    val_Proj_Flux[2] = rhou*val_velocity[1]*val_normal[0];
    val_Proj_Flux[3] = rhou*val_velocity[2]*val_normal[0];
    val_Proj_Flux[4] = rhou*(*val_enthalpy)*val_normal[0];

    val_Proj_Flux[0] += rhov*val_normal[1];
    val_Proj_Flux[1] += rhov*val_velocity[0]*val_normal[1];
    val_Proj_Flux[2] += (rhov*val_velocity[1]+(*val_pressure))*val_normal[1];
    val_Proj_Flux[3] += rhov*val_velocity[2]*val_normal[1];
    val_Proj_Flux[4] += rhov*(*val_enthalpy)*val_normal[1];

    val_Proj_Flux[0] += rhow*val_normal[2];
    val_Proj_Flux[1] += rhow*val_velocity[0]*val_normal[2];
    val_Proj_Flux[2] += rhow*val_velocity[1]*val_normal[2];
    val_Proj_Flux[3] += (rhow*val_velocity[2]+(*val_pressure))*val_normal[2];
    val_Proj_Flux[4] += rhow*(*val_enthalpy)*val_normal[2];

  }

}

void CNumerics::GetInviscidIncProjFlux(const su2double *val_density,
                                       const su2double *val_velocity,
                                       const su2double *val_pressure,
                                       const su2double *val_betainc2,
                                       const su2double *val_enthalpy,
                                       const su2double *val_normal,
                                       su2double *val_Proj_Flux) const {
  su2double rhou, rhov, rhow;

  if (nDim == 2) {
    rhou = (*val_density)*val_velocity[0];
    rhov = (*val_density)*val_velocity[1];

    val_Proj_Flux[0] = rhou*val_normal[0] + rhov*val_normal[1];
    val_Proj_Flux[1] = (rhou*val_velocity[0]+(*val_pressure))*val_normal[0] + rhou*val_velocity[1]*val_normal[1];
    val_Proj_Flux[2] = rhov*val_velocity[0]*val_normal[0] + (rhov*val_velocity[1]+(*val_pressure))*val_normal[1];
    val_Proj_Flux[3] = (rhou*val_normal[0] + rhov*val_normal[1])*(*val_enthalpy);
  }
  else {
    rhou = (*val_density)*val_velocity[0];
    rhov = (*val_density)*val_velocity[1];
    rhow = (*val_density)*val_velocity[2];

    val_Proj_Flux[0] = rhou*val_normal[0] + rhov*val_normal[1] + rhow*val_normal[2];
    val_Proj_Flux[1] = (rhou*val_velocity[0]+(*val_pressure))*val_normal[0] + rhou*val_velocity[1]*val_normal[1] + rhou*val_velocity[2]*val_normal[2];
    val_Proj_Flux[2] = rhov*val_velocity[0]*val_normal[0] + (rhov*val_velocity[1]+(*val_pressure))*val_normal[1] + rhov*val_velocity[2]*val_normal[2];
    val_Proj_Flux[3] = rhow*val_velocity[0]*val_normal[0] + rhow*val_velocity[1]*val_normal[1] + (rhow*val_velocity[2]+(*val_pressure))*val_normal[2];
    val_Proj_Flux[4] = (rhou*val_normal[0] + rhov*val_normal[1] + rhow*val_normal[2])*(*val_enthalpy);
  }

}

void CNumerics::GetInviscidProjJac(const su2double *val_velocity, const su2double *val_energy,
                                   const su2double *val_normal, su2double val_scale,
                                   su2double **val_Proj_Jac_Tensor) const {
  AD_BEGIN_PASSIVE
  unsigned short iDim, jDim;
  su2double sqvel, proj_vel, phi, a1, a2;

  sqvel = 0.0; proj_vel = 0.0;
  for (iDim = 0; iDim < nDim; iDim++) {
    sqvel    += val_velocity[iDim]*val_velocity[iDim];
    proj_vel += val_velocity[iDim]*val_normal[iDim];
  }

  phi = 0.5*Gamma_Minus_One*sqvel;
  a1 = Gamma*(*val_energy)-phi;
  a2 = Gamma-1.0;

  val_Proj_Jac_Tensor[0][0] = 0.0;
  for (iDim = 0; iDim < nDim; iDim++)
    val_Proj_Jac_Tensor[0][iDim+1] = val_scale*val_normal[iDim];
  val_Proj_Jac_Tensor[0][nDim+1] = 0.0;

  for (iDim = 0; iDim < nDim; iDim++) {
    val_Proj_Jac_Tensor[iDim+1][0] = val_scale*(val_normal[iDim]*phi - val_velocity[iDim]*proj_vel);
    for (jDim = 0; jDim < nDim; jDim++)
      val_Proj_Jac_Tensor[iDim+1][jDim+1] = val_scale*(val_normal[jDim]*val_velocity[iDim]-a2*val_normal[iDim]*val_velocity[jDim]);
    val_Proj_Jac_Tensor[iDim+1][iDim+1] += val_scale*proj_vel;
    val_Proj_Jac_Tensor[iDim+1][nDim+1] = val_scale*a2*val_normal[iDim];
  }

  val_Proj_Jac_Tensor[nDim+1][0] = val_scale*proj_vel*(phi-a1);
  for (iDim = 0; iDim < nDim; iDim++)
    val_Proj_Jac_Tensor[nDim+1][iDim+1] = val_scale*(val_normal[iDim]*a1-a2*val_velocity[iDim]*proj_vel);
  val_Proj_Jac_Tensor[nDim+1][nDim+1] = val_scale*Gamma*proj_vel;
  AD_END_PASSIVE
}


void CNumerics::GetInviscidProjJac(const su2double *val_velocity, const su2double *val_enthalpy,
                                   const su2double *val_chi, const su2double *val_kappa,
                                   const su2double *val_normal, su2double val_scale,
                                   su2double **val_Proj_Jac_Tensor) const {
  AD_BEGIN_PASSIVE
  unsigned short iDim, jDim;
  su2double sqvel, proj_vel, phi, a1, a2;

  sqvel = 0.0; proj_vel = 0.0;
  for (iDim = 0; iDim < nDim; iDim++) {
    sqvel += val_velocity[iDim]*val_velocity[iDim];
    proj_vel += val_velocity[iDim]*val_normal[iDim];
  }

  phi = *val_chi + 0.5*sqvel*(*val_kappa);
  a1 = *val_enthalpy;
  a2 = *val_kappa;

  val_Proj_Jac_Tensor[0][0] = 0.0;
  for (iDim = 0; iDim < nDim; iDim++)
    val_Proj_Jac_Tensor[0][iDim+1] = val_scale*val_normal[iDim];
  val_Proj_Jac_Tensor[0][nDim+1] = 0.0;

  for (iDim = 0; iDim < nDim; iDim++) {
    val_Proj_Jac_Tensor[iDim+1][0] = val_scale*(val_normal[iDim]*phi - val_velocity[iDim]*proj_vel);
    for (jDim = 0; jDim < nDim; jDim++)
      val_Proj_Jac_Tensor[iDim+1][jDim+1] = val_scale*(val_normal[jDim]*val_velocity[iDim]-a2*val_normal[iDim]*val_velocity[jDim]);
    val_Proj_Jac_Tensor[iDim+1][iDim+1] += val_scale*proj_vel;
    val_Proj_Jac_Tensor[iDim+1][nDim+1] = val_scale*a2*val_normal[iDim];
  }

  val_Proj_Jac_Tensor[nDim+1][0] = val_scale*proj_vel*(phi-a1);
  for (iDim = 0; iDim < nDim; iDim++)
    val_Proj_Jac_Tensor[nDim+1][iDim+1] = val_scale*(val_normal[iDim]*a1-a2*val_velocity[iDim]*proj_vel);
  val_Proj_Jac_Tensor[nDim+1][nDim+1] = val_scale*(a2+1)*proj_vel;
  AD_END_PASSIVE
}

void CNumerics::GetInviscidIncProjJac(const su2double *val_density, const su2double *val_velocity,
                                      const su2double *val_betainc2, const su2double *val_cp,
                                      const su2double *val_temperature, const su2double *val_dRhodT,
                                      const su2double *val_normal, su2double val_scale,
                                      su2double **val_Proj_Jac_Tensor) const {
  AD_BEGIN_PASSIVE
  unsigned short iDim;
  su2double proj_vel;

  proj_vel = 0.0;
  for (iDim = 0; iDim < nDim; iDim++)
    proj_vel += val_velocity[iDim]*val_normal[iDim];

  if (nDim == 2) {

    val_Proj_Jac_Tensor[0][0] = val_scale*(proj_vel/(*val_betainc2));
    val_Proj_Jac_Tensor[0][1] = val_scale*(val_normal[0]*(*val_density));
    val_Proj_Jac_Tensor[0][2] = val_scale*(val_normal[1]*(*val_density));
    val_Proj_Jac_Tensor[0][3] = val_scale*((*val_dRhodT)*proj_vel);

    val_Proj_Jac_Tensor[1][0] = val_scale*(val_normal[0] + val_velocity[0]*proj_vel/(*val_betainc2));
    val_Proj_Jac_Tensor[1][1] = val_scale*((*val_density)*(val_normal[0]*val_velocity[0] + proj_vel));
    val_Proj_Jac_Tensor[1][2] = val_scale*(val_normal[1]*(*val_density)*val_velocity[0]);
    val_Proj_Jac_Tensor[1][3] = val_scale*((*val_dRhodT)*val_velocity[0]*proj_vel);

    val_Proj_Jac_Tensor[2][0] = val_scale*(val_normal[1] + val_velocity[1]*proj_vel/(*val_betainc2));
    val_Proj_Jac_Tensor[2][1] = val_scale*(val_normal[0]*(*val_density)*val_velocity[1]);
    val_Proj_Jac_Tensor[2][2] = val_scale*((*val_density)*(proj_vel + val_normal[1]*val_velocity[1]));
    val_Proj_Jac_Tensor[2][3] = val_scale*((*val_dRhodT)*val_velocity[1]*proj_vel);

    val_Proj_Jac_Tensor[3][0] = val_scale*((*val_cp)*(*val_temperature)*proj_vel/(*val_betainc2));
    val_Proj_Jac_Tensor[3][1] = val_scale*((*val_cp)*(*val_temperature)*val_normal[0]*(*val_density));
    val_Proj_Jac_Tensor[3][2] = val_scale*((*val_cp)*(*val_temperature)*val_normal[1]*(*val_density));
    val_Proj_Jac_Tensor[3][3] = val_scale*((*val_cp)*((*val_temperature)*(*val_dRhodT) + (*val_density))*proj_vel);

  } else {

    val_Proj_Jac_Tensor[0][0] = val_scale*(proj_vel/(*val_betainc2));
    val_Proj_Jac_Tensor[0][1] = val_scale*(val_normal[0]*(*val_density));
    val_Proj_Jac_Tensor[0][2] = val_scale*(val_normal[1]*(*val_density));
    val_Proj_Jac_Tensor[0][3] = val_scale*(val_normal[2]*(*val_density));
    val_Proj_Jac_Tensor[0][4] = val_scale*((*val_dRhodT)*proj_vel);

    val_Proj_Jac_Tensor[1][0] = val_scale*(val_normal[0] + val_velocity[0]*proj_vel/(*val_betainc2));
    val_Proj_Jac_Tensor[1][1] = val_scale*((*val_density)*(val_normal[0]*val_velocity[0] + proj_vel));
    val_Proj_Jac_Tensor[1][2] = val_scale*(val_normal[1]*(*val_density)*val_velocity[0]);
    val_Proj_Jac_Tensor[1][3] = val_scale*(val_normal[2]*(*val_density)*val_velocity[0]);
    val_Proj_Jac_Tensor[1][4] = val_scale*((*val_dRhodT)*val_velocity[0]*proj_vel);

    val_Proj_Jac_Tensor[2][0] = val_scale*(val_normal[1] + val_velocity[1]*proj_vel/(*val_betainc2));
    val_Proj_Jac_Tensor[2][1] = val_scale*(val_normal[0]*(*val_density)*val_velocity[1]);
    val_Proj_Jac_Tensor[2][2] = val_scale*((*val_density)*(proj_vel + val_normal[1]*val_velocity[1]));
    val_Proj_Jac_Tensor[2][3] = val_scale*(val_normal[2]*(*val_density)*val_velocity[1]);
    val_Proj_Jac_Tensor[2][4] = val_scale*((*val_dRhodT)*val_velocity[1]*proj_vel);

    val_Proj_Jac_Tensor[3][0] = val_scale*(val_normal[2] + val_velocity[2]*proj_vel/(*val_betainc2));
    val_Proj_Jac_Tensor[3][1] = val_scale*(val_normal[0]*(*val_density)*val_velocity[2]);
    val_Proj_Jac_Tensor[3][2] = val_scale*(val_normal[1]*(*val_density)*val_velocity[2]);
    val_Proj_Jac_Tensor[3][3] = val_scale*((*val_density)*(proj_vel + val_normal[2]*val_velocity[2]));
    val_Proj_Jac_Tensor[3][4] = val_scale*((*val_dRhodT)*val_velocity[2]*proj_vel);

    val_Proj_Jac_Tensor[4][0] = val_scale*((*val_cp)*(*val_temperature)*proj_vel/(*val_betainc2));
    val_Proj_Jac_Tensor[4][1] = val_scale*((*val_cp)*(*val_temperature)*val_normal[0]*(*val_density));
    val_Proj_Jac_Tensor[4][2] = val_scale*((*val_cp)*(*val_temperature)*val_normal[1]*(*val_density));
    val_Proj_Jac_Tensor[4][3] = val_scale*((*val_cp)*(*val_temperature)*val_normal[2]*(*val_density));
    val_Proj_Jac_Tensor[4][4] = val_scale*((*val_cp)*((*val_temperature)*(*val_dRhodT) + (*val_density))*proj_vel);

  }
  AD_END_PASSIVE
}

void CNumerics::GetPreconditioner(const su2double *val_density, const su2double *val_velocity,
                                  const su2double *val_betainc2, const su2double *val_cp,
                                  const su2double *val_temperature, const su2double *val_drhodt,
                                  su2double **val_Precon) const {
  unsigned short iDim, jDim;

  val_Precon[0][0] = 1.0/(*val_betainc2);
  for (iDim = 0; iDim < nDim; iDim++)
    val_Precon[iDim+1][0] = val_velocity[iDim]/(*val_betainc2);
  val_Precon[nDim+1][0] = (*val_cp)*(*val_temperature)/(*val_betainc2);

  for (jDim = 0; jDim < nDim; jDim++) {
    val_Precon[0][jDim+1] = 0.0;
    for (iDim = 0; iDim < nDim; iDim++) {
      if (iDim == jDim) val_Precon[iDim+1][jDim+1] = (*val_density);
      else val_Precon[iDim+1][jDim+1] = 0.0;
    }
    val_Precon[nDim+1][jDim+1] = 0.0;
  }

  val_Precon[0][nDim+1] = (*val_drhodt);
  for (iDim = 0; iDim < nDim; iDim++)
    val_Precon[iDim+1][nDim+1] = val_velocity[iDim]*(*val_drhodt);
  val_Precon[nDim+1][nDim+1] = (*val_cp)*((*val_drhodt)*(*val_temperature) + (*val_density));

}

void CNumerics::GetPreconditionedProjJac(const su2double *val_density, const su2double *val_lambda,
                                         const su2double *val_betainc2, const su2double *val_normal,
                                         su2double **val_invPrecon_A) const {
  unsigned short iDim, jDim, kDim;

  val_invPrecon_A[0][0] = val_lambda[nDim]/2.0 + val_lambda[nDim+1]/2.0;
  for (iDim = 0; iDim < nDim; iDim++)
    val_invPrecon_A[iDim+1][0] = val_normal[iDim]*(-val_lambda[nDim] + val_lambda[nDim+1])/(2.0*sqrt((*val_betainc2))*(*val_density));
  val_invPrecon_A[nDim+1][0] = 0.0;

  for (jDim = 0; jDim < nDim; jDim++) {
    val_invPrecon_A[0][jDim+1] = sqrt((*val_betainc2))*val_normal[jDim]*(*val_density)*(-val_lambda[nDim] + val_lambda[nDim+1])/(2.0);
    for (iDim = 0; iDim < nDim; iDim++) {
      if (iDim == jDim) {
        val_invPrecon_A[iDim+1][jDim+1] = (val_lambda[nDim] + val_lambda[nDim+1])*val_normal[iDim]*val_normal[iDim]/2.0;
        for (kDim = 0; kDim < nDim; kDim++) {
          if (kDim != iDim) val_invPrecon_A[iDim+1][jDim+1] += 2.0*val_lambda[0]*val_normal[kDim]*val_normal[kDim];
        }
      }
      else {
        val_invPrecon_A[iDim+1][jDim+1] = val_normal[iDim]*val_normal[jDim]*(-2.0*val_lambda[0] + val_lambda[nDim] + val_lambda[nDim+1])/(2.0);
      }
    }
    val_invPrecon_A[nDim+1][jDim+1] = 0.0;
  }

  val_invPrecon_A[0][nDim+1] = 0.0;
  for (iDim = 0; iDim < nDim; iDim++)
    val_invPrecon_A[iDim+1][nDim+1] = 0.0;
  val_invPrecon_A[nDim+1][nDim+1] = val_lambda[nDim-1];

}

void CNumerics::GetPMatrix(const su2double *val_density, const su2double *val_velocity,
                           const su2double *val_soundspeed, const su2double *val_normal,
                           su2double **val_p_tensor) const {

  su2double sqvel, rhooc, rhoxc;
  //su2double c2;

  rhooc = *val_density / *val_soundspeed;
  rhoxc = *val_density * *val_soundspeed;
  //c2 = *val_soundspeed * *val_soundspeed;

  if (nDim == 2) {

    sqvel = val_velocity[0]*val_velocity[0]+val_velocity[1]*val_velocity[1];

    val_p_tensor[0][0] = 1.0;
    val_p_tensor[0][1]=0.0;
    val_p_tensor[0][2]=0.5*rhooc;
    val_p_tensor[0][3]=0.5*rhooc;

    val_p_tensor[1][0]=val_velocity[0];
    val_p_tensor[1][1]=*val_density*val_normal[1];
    val_p_tensor[1][2]=0.5*(val_velocity[0]*rhooc+val_normal[0]**val_density);
    val_p_tensor[1][3]=0.5*(val_velocity[0]*rhooc-val_normal[0]**val_density);

    val_p_tensor[2][0]=val_velocity[1];
    val_p_tensor[2][1]=-*val_density*val_normal[0];
    val_p_tensor[2][2]=0.5*(val_velocity[1]*rhooc+val_normal[1]**val_density);
    val_p_tensor[2][3]=0.5*(val_velocity[1]*rhooc-val_normal[1]**val_density);

    val_p_tensor[3][0]=0.5*sqvel;
    val_p_tensor[3][1]=*val_density*val_velocity[0]*val_normal[1]-*val_density*val_velocity[1]*val_normal[0];
    val_p_tensor[3][2]=0.5*(0.5*sqvel*rhooc+*val_density*val_velocity[0]*val_normal[0]+*val_density*val_velocity[1]*val_normal[1]+rhoxc/Gamma_Minus_One);
    val_p_tensor[3][3]=0.5*(0.5*sqvel*rhooc-*val_density*val_velocity[0]*val_normal[0]-*val_density*val_velocity[1]*val_normal[1]+rhoxc/Gamma_Minus_One);

  }
  else {

    sqvel = val_velocity[0]*val_velocity[0]+val_velocity[1]*val_velocity[1]+val_velocity[2]*val_velocity[2];

    val_p_tensor[0][0]=val_normal[0];
    val_p_tensor[0][1]=val_normal[1];
    val_p_tensor[0][2]=val_normal[2];
    val_p_tensor[0][3]=0.5*rhooc;
    val_p_tensor[0][4]=0.5*rhooc;

    val_p_tensor[1][0]=val_velocity[0]*val_normal[0];
    val_p_tensor[1][1]=val_velocity[0]*val_normal[1]-*val_density*val_normal[2];
    val_p_tensor[1][2]=val_velocity[0]*val_normal[2]+*val_density*val_normal[1];
    val_p_tensor[1][3]=0.5*(val_velocity[0]*rhooc+*val_density*val_normal[0]);
    val_p_tensor[1][4]=0.5*(val_velocity[0]*rhooc-*val_density*val_normal[0]);

    val_p_tensor[2][0]=val_velocity[1]*val_normal[0]+*val_density*val_normal[2];
    val_p_tensor[2][1]=val_velocity[1]*val_normal[1];
    val_p_tensor[2][2]=val_velocity[1]*val_normal[2]-*val_density*val_normal[0];
    val_p_tensor[2][3]=0.5*(val_velocity[1]*rhooc+*val_density*val_normal[1]);
    val_p_tensor[2][4]=0.5*(val_velocity[1]*rhooc-*val_density*val_normal[1]);

    val_p_tensor[3][0]=val_velocity[2]*val_normal[0]-*val_density*val_normal[1];
    val_p_tensor[3][1]=val_velocity[2]*val_normal[1]+*val_density*val_normal[0];
    val_p_tensor[3][2]=val_velocity[2]*val_normal[2];
    val_p_tensor[3][3]=0.5*(val_velocity[2]*rhooc+*val_density*val_normal[2]);
    val_p_tensor[3][4]=0.5*(val_velocity[2]*rhooc-*val_density*val_normal[2]);

    val_p_tensor[4][0]=0.5*sqvel*val_normal[0]+*val_density*val_velocity[1]*val_normal[2]-*val_density*val_velocity[2]*val_normal[1];
    val_p_tensor[4][1]=0.5*sqvel*val_normal[1]-*val_density*val_velocity[0]*val_normal[2]+*val_density*val_velocity[2]*val_normal[0];
    val_p_tensor[4][2]=0.5*sqvel*val_normal[2]+*val_density*val_velocity[0]*val_normal[1]-*val_density*val_velocity[1]*val_normal[0];
    val_p_tensor[4][3]=0.5*(0.5*sqvel*rhooc+*val_density*(val_velocity[0]*val_normal[0]+val_velocity[1]*val_normal[1]+val_velocity[2]*val_normal[2])+rhoxc/Gamma_Minus_One);
    val_p_tensor[4][4]=0.5*(0.5*sqvel*rhooc-*val_density*(val_velocity[0]*val_normal[0]+val_velocity[1]*val_normal[1]+val_velocity[2]*val_normal[2])+rhoxc/Gamma_Minus_One);

  }

}

void CNumerics::GetPMatrix(const su2double *val_density, const su2double *val_velocity,
                           const su2double *val_soundspeed, const su2double *val_enthalpy,
                           const su2double *val_chi, const su2double *val_kappa,
                           const su2double *val_normal, su2double **val_p_tensor) const {

  su2double sqvel, rhooc, zeta;
  //su2double rhoxc, c2;

  rhooc = *val_density / *val_soundspeed;
  //rhoxc = *val_density * *val_soundspeed;
  //c2 = *val_soundspeed * *val_soundspeed;

  if (nDim == 2) {
    sqvel = val_velocity[0]*val_velocity[0]+val_velocity[1]*val_velocity[1];
    zeta = sqvel - (*val_kappa*0.5*sqvel + *val_chi)/(*val_kappa);

    val_p_tensor[0][0] = 1.0;
    val_p_tensor[0][1]=0.0;
    val_p_tensor[0][2]=0.5*rhooc;
    val_p_tensor[0][3]=0.5*rhooc;

    val_p_tensor[1][0]=val_velocity[0];
    val_p_tensor[1][1]=*val_density*val_normal[1];
    val_p_tensor[1][2]=0.5*(val_velocity[0]*rhooc+val_normal[0]**val_density);
    val_p_tensor[1][3]=0.5*(val_velocity[0]*rhooc-val_normal[0]**val_density);

    val_p_tensor[2][0]=val_velocity[1];
    val_p_tensor[2][1]=-*val_density*val_normal[0];
    val_p_tensor[2][2]=0.5*(val_velocity[1]*rhooc+val_normal[1]**val_density);
    val_p_tensor[2][3]=0.5*(val_velocity[1]*rhooc-val_normal[1]**val_density);

    val_p_tensor[3][0]= zeta;
    val_p_tensor[3][1]=*val_density*val_velocity[0]*val_normal[1]-*val_density*val_velocity[1]*val_normal[0];
    val_p_tensor[3][2]=0.5*(*val_enthalpy*rhooc+*val_density*val_velocity[0]*val_normal[0]+*val_density*val_velocity[1]*val_normal[1]);
    val_p_tensor[3][3]=0.5*(*val_enthalpy*rhooc-*val_density*val_velocity[0]*val_normal[0]-*val_density*val_velocity[1]*val_normal[1]);
  }
  else {
    sqvel = val_velocity[0]*val_velocity[0]+val_velocity[1]*val_velocity[1]+val_velocity[2]*val_velocity[2];
    zeta = sqvel - (*val_kappa*0.5*sqvel + *val_chi)/(*val_kappa);

    val_p_tensor[0][0]=val_normal[0];
    val_p_tensor[0][1]=val_normal[1];
    val_p_tensor[0][2]=val_normal[2];
    val_p_tensor[0][3]=0.5*rhooc;
    val_p_tensor[0][4]=0.5*rhooc;

    val_p_tensor[1][0]=val_velocity[0]*val_normal[0];
    val_p_tensor[1][1]=val_velocity[0]*val_normal[1]-*val_density*val_normal[2];
    val_p_tensor[1][2]=val_velocity[0]*val_normal[2]+*val_density*val_normal[1];
    val_p_tensor[1][3]=0.5*(val_velocity[0]*rhooc+*val_density*val_normal[0]);
    val_p_tensor[1][4]=0.5*(val_velocity[0]*rhooc-*val_density*val_normal[0]);

    val_p_tensor[2][0]=val_velocity[1]*val_normal[0]+*val_density*val_normal[2];
    val_p_tensor[2][1]=val_velocity[1]*val_normal[1];
    val_p_tensor[2][2]=val_velocity[1]*val_normal[2]-*val_density*val_normal[0];
    val_p_tensor[2][3]=0.5*(val_velocity[1]*rhooc+*val_density*val_normal[1]);
    val_p_tensor[2][4]=0.5*(val_velocity[1]*rhooc-*val_density*val_normal[1]);

    val_p_tensor[3][0]=val_velocity[2]*val_normal[0]-*val_density*val_normal[1];
    val_p_tensor[3][1]=val_velocity[2]*val_normal[1]+*val_density*val_normal[0];
    val_p_tensor[3][2]=val_velocity[2]*val_normal[2];
    val_p_tensor[3][3]=0.5*(val_velocity[2]*rhooc+*val_density*val_normal[2]);
    val_p_tensor[3][4]=0.5*(val_velocity[2]*rhooc-*val_density*val_normal[2]);

    val_p_tensor[4][0]=zeta*val_normal[0]+*val_density*val_velocity[1]*val_normal[2]-*val_density*val_velocity[2]*val_normal[1];
    val_p_tensor[4][1]=zeta*val_normal[1]-*val_density*val_velocity[0]*val_normal[2]+*val_density*val_velocity[2]*val_normal[0];
    val_p_tensor[4][2]=zeta*val_normal[2]+*val_density*val_velocity[0]*val_normal[1]-*val_density*val_velocity[1]*val_normal[0];
    val_p_tensor[4][3]=0.5*(*val_enthalpy*rhooc+*val_density*(val_velocity[0]*val_normal[0]+val_velocity[1]*val_normal[1]+val_velocity[2]*val_normal[2]));
    val_p_tensor[4][4]=0.5*(*val_enthalpy*rhooc-*val_density*(val_velocity[0]*val_normal[0]+val_velocity[1]*val_normal[1]+val_velocity[2]*val_normal[2]));
  }

}

void CNumerics::GetPMatrix_inv(const su2double *val_density, const su2double *val_velocity,
                               const su2double *val_soundspeed, const su2double *val_normal,
                               su2double **val_invp_tensor) const {

  su2double rhoxc, c2, gm1, k0orho, k1orho, gm1_o_c2, gm1_o_rhoxc, sqvel;

  rhoxc = *val_density * *val_soundspeed;
  c2 = *val_soundspeed * *val_soundspeed;
  gm1 = Gamma_Minus_One;
  k0orho = val_normal[0] / *val_density;
  k1orho = val_normal[1] / *val_density;
  gm1_o_c2 = gm1/c2;
  gm1_o_rhoxc = gm1/rhoxc;

  if (nDim == 3) {

    sqvel = val_velocity[0]*val_velocity[0]+val_velocity[1]*val_velocity[1]+val_velocity[2]*val_velocity[2];

    val_invp_tensor[0][0]=val_normal[0]-val_normal[2]*val_velocity[1] / *val_density+val_normal[1]*val_velocity[2] / *val_density-val_normal[0]*0.5*gm1*sqvel/c2;
    val_invp_tensor[0][1]=val_normal[0]*gm1*val_velocity[0]/c2;
    val_invp_tensor[0][2]=val_normal[2] / *val_density+val_normal[0]*gm1*val_velocity[1]/c2;
    val_invp_tensor[0][3]=-val_normal[1] / *val_density+val_normal[0]*gm1*val_velocity[2]/c2;
    val_invp_tensor[0][4]=-val_normal[0]*gm1/c2;

    val_invp_tensor[1][0]=val_normal[1]+val_normal[2]*val_velocity[0] / *val_density-val_normal[0]*val_velocity[2] / *val_density-val_normal[1]*0.5*gm1*sqvel/c2;
    val_invp_tensor[1][1]=-val_normal[2] / *val_density+val_normal[1]*gm1*val_velocity[0]/c2;
    val_invp_tensor[1][2]=val_normal[1]*gm1*val_velocity[1]/c2;
    val_invp_tensor[1][3]=val_normal[0] / *val_density+val_normal[1]*gm1*val_velocity[2]/c2;
    val_invp_tensor[1][4]=-val_normal[1]*gm1/c2;

    val_invp_tensor[2][0]=val_normal[2]-val_normal[1]*val_velocity[0] / *val_density+val_normal[0]*val_velocity[1] / *val_density-val_normal[2]*0.5*gm1*sqvel/c2;
    val_invp_tensor[2][1]=val_normal[1] / *val_density+val_normal[2]*gm1*val_velocity[0]/c2;
    val_invp_tensor[2][2]=-val_normal[0] / *val_density+val_normal[2]*gm1*val_velocity[1]/c2;
    val_invp_tensor[2][3]=val_normal[2]*gm1*val_velocity[2]/c2;
    val_invp_tensor[2][4]=-val_normal[2]*gm1/c2;

    val_invp_tensor[3][0]=-(val_normal[0]*val_velocity[0]+val_normal[1]*val_velocity[1]+val_normal[2]*val_velocity[2]) / *val_density+0.5*gm1*sqvel/rhoxc;
    val_invp_tensor[3][1]=val_normal[0] / *val_density-gm1*val_velocity[0]/rhoxc;
    val_invp_tensor[3][2]=val_normal[1] / *val_density-gm1*val_velocity[1]/rhoxc;
    val_invp_tensor[3][3]=val_normal[2] / *val_density-gm1*val_velocity[2]/rhoxc;
    val_invp_tensor[3][4]=Gamma_Minus_One/rhoxc;

    val_invp_tensor[4][0]=(val_normal[0]*val_velocity[0]+val_normal[1]*val_velocity[1]+val_normal[2]*val_velocity[2]) / *val_density+0.5*gm1*sqvel/rhoxc;
    val_invp_tensor[4][1]=-val_normal[0] / *val_density-gm1*val_velocity[0]/rhoxc;
    val_invp_tensor[4][2]=-val_normal[1] / *val_density-gm1*val_velocity[1]/rhoxc;
    val_invp_tensor[4][3]=-val_normal[2] / *val_density-gm1*val_velocity[2]/rhoxc;
    val_invp_tensor[4][4]=Gamma_Minus_One/rhoxc;

  }
  else {

    sqvel = val_velocity[0]*val_velocity[0]+val_velocity[1]*val_velocity[1];

    val_invp_tensor[0][0] = 1.0-0.5*gm1_o_c2*sqvel;
    val_invp_tensor[0][1]=gm1_o_c2*val_velocity[0];
    val_invp_tensor[0][2]=gm1_o_c2*val_velocity[1];
    val_invp_tensor[0][3]=-gm1_o_c2;

    val_invp_tensor[1][0]=-k1orho*val_velocity[0]+k0orho*val_velocity[1];
    val_invp_tensor[1][1]=k1orho;
    val_invp_tensor[1][2]=-k0orho;
    val_invp_tensor[1][3]=0.0;

    val_invp_tensor[2][0]=-k0orho*val_velocity[0]-k1orho*val_velocity[1]+0.5*gm1_o_rhoxc*sqvel;
    val_invp_tensor[2][1]=k0orho-gm1_o_rhoxc*val_velocity[0];
    val_invp_tensor[2][2]=k1orho-gm1_o_rhoxc*val_velocity[1];
    val_invp_tensor[2][3]=gm1_o_rhoxc;

    val_invp_tensor[3][0]=k0orho*val_velocity[0]+k1orho*val_velocity[1]+0.5*gm1_o_rhoxc*sqvel;
    val_invp_tensor[3][1]=-k0orho-gm1_o_rhoxc*val_velocity[0];
    val_invp_tensor[3][2]=-k1orho-gm1_o_rhoxc*val_velocity[1];
    val_invp_tensor[3][3]=gm1_o_rhoxc;

  }
}

void CNumerics::GetPMatrix_inv(su2double **val_invp_tensor, const su2double *val_density,
                               const su2double *val_velocity, const su2double *val_soundspeed,
                               const su2double *val_chi, const su2double *val_kappa, const su2double *val_normal) const {

  su2double rhoxc, c2, k0orho, k1orho, sqvel, k_o_c2, k_o_rhoxc, dp_drho;

  rhoxc = *val_density * *val_soundspeed;
  c2 = *val_soundspeed * *val_soundspeed;
  k0orho = val_normal[0] / *val_density;
  k1orho = val_normal[1] / *val_density;
  k_o_c2 = (*val_kappa)/c2;
  k_o_rhoxc = (*val_kappa)/rhoxc;

  if (nDim == 3) {
    sqvel = val_velocity[0]*val_velocity[0]+val_velocity[1]*val_velocity[1]+val_velocity[2]*val_velocity[2];
    dp_drho = *val_chi + 0.5*sqvel*(*val_kappa);

    val_invp_tensor[0][0]=val_normal[0]-val_normal[2]*val_velocity[1] / *val_density + val_normal[1]*val_velocity[2] / *val_density - val_normal[0]*dp_drho/c2;
    val_invp_tensor[0][1]=val_normal[0]*val_velocity[0]*k_o_c2;
    val_invp_tensor[0][2]=val_normal[2] / *val_density + val_normal[0]*val_velocity[1]*k_o_c2;
    val_invp_tensor[0][3]=-val_normal[1] / *val_density + val_normal[0]*val_velocity[2]*k_o_c2;
    val_invp_tensor[0][4]=-val_normal[0]*k_o_c2;

    val_invp_tensor[1][0]=val_normal[1]+val_normal[2]*val_velocity[0] / *val_density - val_normal[0]*val_velocity[2] / *val_density - val_normal[1]*dp_drho/c2;
    val_invp_tensor[1][1]=-val_normal[2] / *val_density + val_normal[1]*val_velocity[0]*k_o_c2;
    val_invp_tensor[1][2]=val_normal[1]*val_velocity[1]*k_o_c2;
    val_invp_tensor[1][3]=val_normal[0] / *val_density + val_normal[1]*val_velocity[2]*k_o_c2;
    val_invp_tensor[1][4]=-val_normal[1]*k_o_c2;

    val_invp_tensor[2][0]=val_normal[2]-val_normal[1]*val_velocity[0] / *val_density + val_normal[0]*val_velocity[1] / *val_density - val_normal[2]*dp_drho/c2;
    val_invp_tensor[2][1]=val_normal[1] / *val_density + val_normal[2]*val_velocity[0]*k_o_c2;
    val_invp_tensor[2][2]=-val_normal[0] / *val_density + val_normal[2]*val_velocity[1]*k_o_c2;
    val_invp_tensor[2][3]=val_normal[2]*val_velocity[2]*k_o_c2;
    val_invp_tensor[2][4]=-val_normal[2]*k_o_c2;

    val_invp_tensor[3][0]=-(val_normal[0]*val_velocity[0]+val_normal[1]*val_velocity[1]+val_normal[2]*val_velocity[2]) / *val_density+ dp_drho/rhoxc;
    val_invp_tensor[3][1]=val_normal[0] / *val_density - val_velocity[0]*k_o_rhoxc;
    val_invp_tensor[3][2]=val_normal[1] / *val_density- val_velocity[1]*k_o_rhoxc;
    val_invp_tensor[3][3]=val_normal[2] / *val_density- val_velocity[2]*k_o_rhoxc;
    val_invp_tensor[3][4]= k_o_rhoxc;

    val_invp_tensor[4][0]=(val_normal[0]*val_velocity[0]+val_normal[1]*val_velocity[1]+val_normal[2]*val_velocity[2]) / *val_density+ dp_drho/rhoxc;
    val_invp_tensor[4][1]=-val_normal[0] / *val_density- val_velocity[0]*k_o_rhoxc;
    val_invp_tensor[4][2]=-val_normal[1] / *val_density- val_velocity[1]*k_o_rhoxc;
    val_invp_tensor[4][3]=-val_normal[2] / *val_density- val_velocity[2]*k_o_rhoxc;
    val_invp_tensor[4][4]= k_o_rhoxc;
  }
  else {
    sqvel = val_velocity[0]*val_velocity[0]+val_velocity[1]*val_velocity[1];
    dp_drho = *val_chi + 0.5*sqvel*(*val_kappa);

    val_invp_tensor[0][0] = 1.0 - dp_drho/c2;
    val_invp_tensor[0][1]= k_o_c2*val_velocity[0];
    val_invp_tensor[0][2]= k_o_c2*val_velocity[1];
    val_invp_tensor[0][3]=-k_o_c2;

    val_invp_tensor[1][0]=-k1orho*val_velocity[0]+k0orho*val_velocity[1];
    val_invp_tensor[1][1]=k1orho;
    val_invp_tensor[1][2]=-k0orho;
    val_invp_tensor[1][3]=0.0;

    val_invp_tensor[2][0]=-k0orho*val_velocity[0]-k1orho*val_velocity[1] + dp_drho/rhoxc;
    val_invp_tensor[2][1]=k0orho - k_o_rhoxc*val_velocity[0];
    val_invp_tensor[2][2]=k1orho - k_o_rhoxc*val_velocity[1];
    val_invp_tensor[2][3]=k_o_rhoxc;

    val_invp_tensor[3][0]=k0orho*val_velocity[0]+k1orho*val_velocity[1] + dp_drho/rhoxc;
    val_invp_tensor[3][1]=-k0orho - k_o_rhoxc*val_velocity[0];
    val_invp_tensor[3][2]=-k1orho - k_o_rhoxc*val_velocity[1];
    val_invp_tensor[3][3]= k_o_rhoxc;
  }
}

void CNumerics::GetinvRinvPe(su2double Beta2, su2double val_enthalpy,
                             su2double val_soundspeed, su2double val_density,
                             const su2double* val_velocity, su2double **invRinvPe) const {

  su2double sqvel;
  su2double factor = 1.0/(val_soundspeed*val_soundspeed*Beta2);

  if (nDim == 2) {

    sqvel = val_velocity[0]*val_velocity[0]+val_velocity[1]*val_velocity[1];

    invRinvPe[0][0] = factor;
    invRinvPe[0][1] = 0.0;
    invRinvPe[0][2] = 0.0;
    invRinvPe[0][3] = -val_density/Gamma;

    invRinvPe[1][0] = val_velocity[0]*factor;
    invRinvPe[1][1] = val_density;
    invRinvPe[1][2] = 0.0;
    invRinvPe[1][3] = -val_density*val_velocity[0]/Gamma;

    invRinvPe[2][0] = val_velocity[1]*factor;
    invRinvPe[2][1] = 0;
    invRinvPe[2][2] = val_density;
    invRinvPe[2][3] = -val_density*val_velocity[1]/Gamma;

    invRinvPe[3][0] = val_enthalpy*factor;
    invRinvPe[3][1] = val_density*val_velocity[0];
    invRinvPe[3][2] = val_density*val_velocity[1];
    invRinvPe[3][3] = -val_density*sqvel/(2.0*Gamma);
  }
  else {

    sqvel = val_velocity[0]*val_velocity[0]+val_velocity[1]*val_velocity[1]+val_velocity[2]*val_velocity[2];

    invRinvPe[0][0] =  factor;
    invRinvPe[0][1] = 0.0;
    invRinvPe[0][2] = 0.0;
    invRinvPe[0][3] = 0.0;
    invRinvPe[0][4] = -val_density/Gamma;

    invRinvPe[1][0] = val_velocity[0]*factor;
    invRinvPe[1][1] = val_density;
    invRinvPe[1][2] = 0.0;
    invRinvPe[1][3] = 0.0;
    invRinvPe[1][4] = -val_density*val_velocity[0]/Gamma;

    invRinvPe[2][0] = val_velocity[1]*factor;
    invRinvPe[2][1] = 0;
    invRinvPe[2][2] = val_density;
    invRinvPe[2][3] = 0.0;
    invRinvPe[2][4] = -val_density*val_velocity[1]/Gamma;


    invRinvPe[3][0] = val_velocity[2]*factor;
    invRinvPe[3][1] = 0;
    invRinvPe[3][2] = 0;
    invRinvPe[3][3] = val_density;
    invRinvPe[3][4] = -val_density*val_velocity[2]/Gamma;

    invRinvPe[4][0] = val_enthalpy*factor;
    invRinvPe[4][1] = val_density*val_velocity[0];
    invRinvPe[4][2] = val_density*val_velocity[1];
    invRinvPe[4][3] = val_density*val_velocity[2];
    invRinvPe[4][4] = -val_density*sqvel/(2.0*Gamma);

  }

}

void CNumerics::GetRMatrix(su2double val_pressure, su2double val_soundspeed, su2double val_density,
                           const su2double* val_velocity, su2double **R_Matrix) const {

  su2double sqvel;
  //su2double factor = 1.0/(val_soundspeed*val_soundspeed*1);
  su2double gm1 = Gamma - 1.0;

  if (nDim == 2) {

    sqvel = val_velocity[0]*val_velocity[0]+val_velocity[1]*val_velocity[1];

    R_Matrix[0][0] =  0.5*gm1*sqvel;
    R_Matrix[0][1] = -val_velocity[0]*gm1;
    R_Matrix[0][2] = -val_velocity[1]*gm1;
    R_Matrix[0][3] = gm1;

    R_Matrix[1][0] = -val_velocity[0]/val_density;
    R_Matrix[1][1] = 1.0/val_density;
    R_Matrix[1][2] = 0.0;
    R_Matrix[1][3] = 0.0;

    R_Matrix[2][0] = -val_velocity[1]/val_density;
    R_Matrix[2][1] = 0.0;
    R_Matrix[2][2] = 1.0/val_density;
    R_Matrix[2][3] = 0.0;

    R_Matrix[3][0] = 0.5*gm1*sqvel/val_pressure - Gamma/val_density;
    R_Matrix[3][1] = -gm1*val_velocity[0]/val_pressure;
    R_Matrix[3][2] = -gm1*val_velocity[1]/val_pressure;
    R_Matrix[3][3] = gm1/val_pressure;
  }
  else {

    sqvel = val_velocity[0]*val_velocity[0]+val_velocity[1]*val_velocity[1]+val_velocity[2]*val_velocity[2];

    R_Matrix[0][0] =  0.5*gm1*sqvel;
    R_Matrix[0][1] = -val_velocity[0]*gm1;
    R_Matrix[0][2] = -val_velocity[1]*gm1;
    R_Matrix[0][3] = -val_velocity[2]*gm1;
    R_Matrix[0][4] = gm1;

    R_Matrix[1][0] = -val_velocity[0]/val_density;
    R_Matrix[1][1] = 1.0/val_density;
    R_Matrix[1][2] = 0.0;
    R_Matrix[1][3] = 0.0;
    R_Matrix[1][4] = 0.0;

    R_Matrix[2][0] = -val_velocity[1]/val_density;
    R_Matrix[2][1] = 0.0;
    R_Matrix[2][2] = 1.0/val_density;
    R_Matrix[2][3] = 0.0;
    R_Matrix[2][4] = 0.0;

    R_Matrix[3][0] = -val_velocity[2]/val_density;
    R_Matrix[3][1] = 0.0;
    R_Matrix[3][2] = 0.0;
    R_Matrix[3][3] = 1.0/val_density;
    R_Matrix[3][4] = 0.0;

    R_Matrix[4][0] = 0.5*gm1*sqvel/val_pressure - Gamma/val_density;
    R_Matrix[4][1] = -gm1*val_velocity[0]/val_pressure;
    R_Matrix[4][2] = -gm1*val_velocity[1]/val_pressure;
    R_Matrix[4][3] = -gm1*val_velocity[2]/val_pressure;
    R_Matrix[4][4] = gm1/val_pressure;

  }

}



void CNumerics::GetRMatrix(su2double val_soundspeed, su2double val_density, su2double **R_Matrix) const {

  su2double cc, rhoc;
  cc = val_soundspeed*val_soundspeed;
  rhoc = val_density*val_soundspeed;

  if (nDim == 2) {
    R_Matrix[0][0] = -1.0/cc;
    R_Matrix[0][1] = 0.0;
    R_Matrix[0][2] = 0.5/cc;
    R_Matrix[0][3] = 0.5/cc;

    R_Matrix[1][0] = 0.0;
    R_Matrix[1][1] = 0.0;
    R_Matrix[1][2] = 0.5/rhoc;
    R_Matrix[1][3] = -0.5/rhoc;

    R_Matrix[2][0] = 0.0;
    R_Matrix[2][1] = 1.0/rhoc;
    R_Matrix[2][2] = 0.0;
    R_Matrix[2][3] = 0.0;

    R_Matrix[3][0] = 0.0;
    R_Matrix[3][1] = 0.0;
    R_Matrix[3][2] = 0.5;
    R_Matrix[3][3] = 0.5;

  }
  else {

    R_Matrix[0][0] = -1.0/cc;
    R_Matrix[0][1] = 0.0;
    R_Matrix[0][2] = 0.0;
    R_Matrix[0][3] = 0.5/cc;
    R_Matrix[0][4] = 0.5/cc;

    R_Matrix[1][0] = 0.0;
    R_Matrix[1][1] = 0.0;
    R_Matrix[1][2] = 0.0;
    R_Matrix[1][3] = 0.5/rhoc;
    R_Matrix[1][4] = -0.5/rhoc;

    R_Matrix[2][0] = 0.0;
    R_Matrix[2][1] = 1.0/rhoc;
    R_Matrix[2][2] = 0.0;
    R_Matrix[2][3] = 0.0;
    R_Matrix[2][4] = 0.0;

    R_Matrix[3][0] = 0.0;
    R_Matrix[3][1] = 0.0;
    R_Matrix[3][2] = 1.0/rhoc;
    R_Matrix[3][3] = 0.0;
    R_Matrix[3][4] = 0.0;

    R_Matrix[4][0] = 0.0;
    R_Matrix[4][1] = 0.0;
    R_Matrix[4][2] = 0.0;
    R_Matrix[4][3] = 0.5;
    R_Matrix[4][4] = 0.5;

  }

}

void CNumerics::GetLMatrix(su2double val_soundspeed, su2double val_density, su2double **L_Matrix) const {

  su2double cc, rhoc;
  cc = val_soundspeed*val_soundspeed;
  rhoc = val_density*val_soundspeed;
  if (nDim == 2) {

    L_Matrix[0][0] = -cc;
    L_Matrix[0][1] = 0.0;
    L_Matrix[0][2] = 0.0;
    L_Matrix[0][3] = 1.0;

    L_Matrix[1][0] = 0.0;
    L_Matrix[1][1] = 0.0;
    L_Matrix[1][2] = rhoc;
    L_Matrix[1][3] = 0.0;

    L_Matrix[2][0] = 0.0;
    L_Matrix[2][1] = rhoc;
    L_Matrix[2][2] = 0.0;
    L_Matrix[2][3] = 1.0;

    L_Matrix[3][0] = 0.0;
    L_Matrix[3][1] = -rhoc;
    L_Matrix[3][2] = 0.0;
    L_Matrix[3][3] = 1.0;
  }
  else {

    L_Matrix[0][0] = -cc;
    L_Matrix[0][1] = 0.0;
    L_Matrix[0][2] = 0.0;
    L_Matrix[0][3] = 0.0;
    L_Matrix[0][4] = 1.0;

    L_Matrix[1][0] = 0.0;
    L_Matrix[1][1] = 0.0;
    L_Matrix[1][2] = rhoc;
    L_Matrix[1][3] = 0.0;
    L_Matrix[1][4] = 0.0;

    L_Matrix[2][0] = 0.0;
    L_Matrix[2][1] = 0.0;
    L_Matrix[2][2] = 0.0;
    L_Matrix[2][3] = rhoc;
    L_Matrix[2][4] = 0.0;

    L_Matrix[3][0] = 0.0;
    L_Matrix[3][1] = rhoc;
    L_Matrix[3][2] = 0.0;
    L_Matrix[3][3] = 0.0;
    L_Matrix[3][4] = 1.0;

    L_Matrix[4][0] = 0.0;
    L_Matrix[4][1] = -rhoc;
    L_Matrix[4][2] = 0.0;
    L_Matrix[4][3] = 0.0;
    L_Matrix[4][4] = 1.0;

  }

}

void CNumerics::ComputeResJacobianGiles(CFluidModel *FluidModel, su2double pressure, su2double density, const su2double *turboVel, su2double alphaInBC, su2double gammaInBC,  su2double **R_c, su2double **R_c_inv){
  su2double rhoc, cc;
  su2double dhdrho_P, dhdP_rho, dsdrho_P,dsdP_rho;

  FluidModel->ComputeDerivativeNRBC_Prho(pressure, density);
  cc   = FluidModel->GetSoundSpeed2();
  rhoc = density*sqrt(cc);


  dhdrho_P  = FluidModel->Getdhdrho_P();
  dhdP_rho  = FluidModel->GetdhdP_rho();
  dsdrho_P  = FluidModel->Getdsdrho_P();
  dsdP_rho  = FluidModel->GetdsdP_rho();

  if (nDim == 2) {

    R_c[0][0] = -1/cc*dsdrho_P;                   //a11
    R_c[0][1] = 0.0;                              //a12
    R_c[0][2] = 0.5/cc*dsdrho_P + 0.5*dsdP_rho;   //a13

    R_c[1][0] = 0.0;                              //a21
    R_c[1][1] = 1/rhoc;                           //a22
    R_c[1][2] = -0.5/rhoc*tan(alphaInBC);         //a23

    R_c[2][0] = -1/cc*dhdrho_P;                   //a31
    R_c[2][1] = turboVel[1]/rhoc;                 //a32
    R_c[2][2] = 0.5/cc*dhdrho_P + 0.5*turboVel[0]/rhoc + 0.5*dhdP_rho;  //a33

    InvMatrix3D(R_c, R_c_inv);
  }
  else {
    R_c[0][0] = -1/cc*dsdrho_P;                     //a11
    R_c[0][1] = 0.0;                                //a12
    R_c[0][2] = 0.0;                                //a13
    R_c[0][3] = 0.5/cc*dsdrho_P + 0.5*dsdP_rho;     //a14

    R_c[1][0] = 0.0;                                //a21
    R_c[1][1] = 1/rhoc;                             //a22
    R_c[1][2] = 0.0;                                //a23
    R_c[1][3] = -0.5/rhoc*tan(alphaInBC);           //a24

    R_c[2][0] = 0.0;                                //a31
    R_c[2][1] = 0.0;                                //a32
    R_c[2][2] = 1/rhoc;                             //a33
    R_c[2][3] = -0.5/rhoc*tan(gammaInBC);           //a34

    R_c[3][0] = -1/cc*dhdrho_P;                                          //a41
    R_c[3][1] = turboVel[1]/rhoc;                                        //a42
    R_c[3][2] = turboVel[2]/rhoc;                                        //a43
    R_c[3][3] = 0.5/cc*dhdrho_P + 0.5*turboVel[0]/rhoc + 0.5*dhdP_rho;   //a44

    InvMatrix4D(R_c, R_c_inv);
  }
}

void CNumerics::InvMatrix3D(su2double **matrix, su2double **invMatrix){

  su2double invDet;

  invDet = 1 /
      (- matrix[0][2]*matrix[1][1]*matrix[2][0] + matrix[0][1]*matrix[1][2]*matrix[2][0] + matrix[0][2]*matrix[1][0]*matrix[2][1] -
         matrix[0][0]*matrix[1][2]*matrix[2][1] - matrix[0][1]*matrix[1][0]*matrix[2][2] + matrix[0][0]*matrix[1][1]*matrix[2][2]);

  invMatrix[0][0] = invDet*( - matrix[1][2]*matrix[2][1] + matrix[1][1]*matrix[2][2] );
  invMatrix[0][1] = invDet*( + matrix[0][2]*matrix[2][1] - matrix[0][1]*matrix[2][2] );
  invMatrix[0][2] = invDet*( - matrix[0][2]*matrix[1][1] + matrix[0][1]*matrix[1][2] );

  invMatrix[1][0] = invDet*( + matrix[1][2]*matrix[2][0] - matrix[1][0]*matrix[2][2] );
  invMatrix[1][1] = invDet*( - matrix[0][2]*matrix[2][0] + matrix[0][0]*matrix[2][2] );
  invMatrix[1][2] = invDet*( + matrix[0][2]*matrix[1][0] - matrix[0][0]*matrix[1][2] );

  invMatrix[2][0] = invDet*( - matrix[1][1]*matrix[2][0] + matrix[1][0]*matrix[2][1] );
  invMatrix[2][1] = invDet*( + matrix[0][1]*matrix[2][0] - matrix[0][0]*matrix[2][1] );
  invMatrix[2][2] = invDet*( - matrix[0][1]*matrix[1][0] + matrix[0][0]*matrix[1][1] );

}

void CNumerics::InvMatrix4D(su2double **matrix, su2double **invMatrix){
  su2double invDet;

  invDet = 1 /
      (matrix[0][3]*matrix[1][2]*matrix[2][1]*matrix[3][0] - matrix[0][2]*matrix[1][3]*matrix[2][1]*matrix[3][0] - matrix[0][3]*matrix[1][1]*matrix[2][2]*matrix[3][0] +
          matrix[0][1]*matrix[1][3]*matrix[2][2]*matrix[3][0] + matrix[0][2]*matrix[1][1]*matrix[2][3]*matrix[3][0] - matrix[0][1]*matrix[1][2]*matrix[2][3]*matrix[3][0] -
          matrix[0][3]*matrix[1][2]*matrix[2][0]*matrix[3][1] + matrix[0][2]*matrix[1][3]*matrix[2][0]*matrix[3][1] + matrix[0][3]*matrix[1][0]*matrix[2][2]*matrix[3][1] -
          matrix[0][0]*matrix[1][3]*matrix[2][2]*matrix[3][1] - matrix[0][2]*matrix[1][0]*matrix[2][3]*matrix[3][1] + matrix[0][0]*matrix[1][2]*matrix[2][3]*matrix[3][1] +
          matrix[0][3]*matrix[1][1]*matrix[2][0]*matrix[3][2] - matrix[0][1]*matrix[1][3]*matrix[2][0]*matrix[3][2] - matrix[0][3]*matrix[1][0]*matrix[2][1]*matrix[3][2] +
          matrix[0][0]*matrix[1][3]*matrix[2][1]*matrix[3][2] + matrix[0][1]*matrix[1][0]*matrix[2][3]*matrix[3][2] - matrix[0][0]*matrix[1][1]*matrix[2][3]*matrix[3][2] -
          matrix[0][2]*matrix[1][1]*matrix[2][0]*matrix[3][3] + matrix[0][1]*matrix[1][2]*matrix[2][0]*matrix[3][3] + matrix[0][2]*matrix[1][0]*matrix[2][1]*matrix[3][3] -
          matrix[0][0]*matrix[1][2]*matrix[2][1]*matrix[3][3] - matrix[0][1]*matrix[1][0]*matrix[2][2]*matrix[3][3] + matrix[0][0]*matrix[1][1]*matrix[2][2]*matrix[3][3]);

  invMatrix[0][0] = invDet*(- matrix[1][3]*matrix[2][2]*matrix[3][1] + matrix[1][2]*matrix[2][3]*matrix[3][1] + matrix[1][3]*matrix[2][1]*matrix[3][2] - matrix[1][1]*matrix[2][3]*matrix[3][2] - matrix[1][2]*matrix[2][1]*matrix[3][3] + matrix[1][1]*matrix[2][2]*matrix[3][3]) ;
  invMatrix[0][1] = invDet*(  matrix[0][3]*matrix[2][2]*matrix[3][1] - matrix[0][2]*matrix[2][3]*matrix[3][1] - matrix[0][3]*matrix[2][1]*matrix[3][2] + matrix[0][1]*matrix[2][3]*matrix[3][2] + matrix[0][2]*matrix[2][1]*matrix[3][3] - matrix[0][1]*matrix[2][2]*matrix[3][3]) ;
  invMatrix[0][2] = invDet*(- matrix[0][3]*matrix[1][2]*matrix[3][1] + matrix[0][2]*matrix[1][3]*matrix[3][1] + matrix[0][3]*matrix[1][1]*matrix[3][2] - matrix[0][1]*matrix[1][3]*matrix[3][2] - matrix[0][2]*matrix[1][1]*matrix[3][3] + matrix[0][1]*matrix[1][2]*matrix[3][3]) ;
  invMatrix[0][3] = invDet*(  matrix[0][3]*matrix[1][2]*matrix[2][1] - matrix[0][2]*matrix[1][3]*matrix[2][1] - matrix[0][3]*matrix[1][1]*matrix[2][2] + matrix[0][1]*matrix[1][3]*matrix[2][2] + matrix[0][2]*matrix[1][1]*matrix[2][3] - matrix[0][1]*matrix[1][2]*matrix[2][3]) ;

  invMatrix[1][0] = invDet*(  matrix[1][3]*matrix[2][2]*matrix[3][0] - matrix[1][2]*matrix[2][3]*matrix[3][0] - matrix[1][3]*matrix[2][0]*matrix[3][2] + matrix[1][0]*matrix[2][3]*matrix[3][2] + matrix[1][2]*matrix[2][0]*matrix[3][3] - matrix[1][0]*matrix[2][2]*matrix[3][3]) ;
  invMatrix[1][1] = invDet*(- matrix[0][3]*matrix[2][2]*matrix[3][0] + matrix[0][2]*matrix[2][3]*matrix[3][0] + matrix[0][3]*matrix[2][0]*matrix[3][2] - matrix[0][0]*matrix[2][3]*matrix[3][2] - matrix[0][2]*matrix[2][0]*matrix[3][3] + matrix[0][0]*matrix[2][2]*matrix[3][3]) ;
  invMatrix[1][2] = invDet*(  matrix[0][3]*matrix[1][2]*matrix[3][0] - matrix[0][2]*matrix[1][3]*matrix[3][0] - matrix[0][3]*matrix[1][0]*matrix[3][2] + matrix[0][0]*matrix[1][3]*matrix[3][2] + matrix[0][2]*matrix[1][0]*matrix[3][3] - matrix[0][0]*matrix[1][2]*matrix[3][3]) ;
  invMatrix[1][3] = invDet*(- matrix[0][3]*matrix[1][2]*matrix[2][0] + matrix[0][2]*matrix[1][3]*matrix[2][0] + matrix[0][3]*matrix[1][0]*matrix[2][2] - matrix[0][0]*matrix[1][3]*matrix[2][2] - matrix[0][2]*matrix[1][0]*matrix[2][3] + matrix[0][0]*matrix[1][2]*matrix[2][3]) ;

  invMatrix[2][0] = invDet*(- matrix[1][3]*matrix[2][1]*matrix[3][0] + matrix[1][1]*matrix[2][3]*matrix[3][0] + matrix[1][3]*matrix[2][0]*matrix[3][1] - matrix[1][0]*matrix[2][3]*matrix[3][1] - matrix[1][1]*matrix[2][0]*matrix[3][3] + matrix[1][0]*matrix[2][1]*matrix[3][3]) ;
  invMatrix[2][1] = invDet*(  matrix[0][3]*matrix[2][1]*matrix[3][0] - matrix[0][1]*matrix[2][3]*matrix[3][0] - matrix[0][3]*matrix[2][0]*matrix[3][1] + matrix[0][0]*matrix[2][3]*matrix[3][1] + matrix[0][1]*matrix[2][0]*matrix[3][3] - matrix[0][0]*matrix[2][1]*matrix[3][3]) ;
  invMatrix[2][2] = invDet*(- matrix[0][3]*matrix[1][1]*matrix[3][0] + matrix[0][1]*matrix[1][3]*matrix[3][0] + matrix[0][3]*matrix[1][0]*matrix[3][1] - matrix[0][0]*matrix[1][3]*matrix[3][1] - matrix[0][1]*matrix[1][0]*matrix[3][3] + matrix[0][0]*matrix[1][1]*matrix[3][3]) ;
  invMatrix[2][3] = invDet*(  matrix[0][3]*matrix[1][1]*matrix[2][0] - matrix[0][1]*matrix[1][3]*matrix[2][0] - matrix[0][3]*matrix[1][0]*matrix[2][1] + matrix[0][0]*matrix[1][3]*matrix[2][1] + matrix[0][1]*matrix[1][0]*matrix[2][3] - matrix[0][0]*matrix[1][1]*matrix[2][3]) ;

  invMatrix[3][0] = invDet*(  matrix[1][2]*matrix[2][1]*matrix[3][0] - matrix[1][1]*matrix[2][2]*matrix[3][0] - matrix[1][2]*matrix[2][0]*matrix[3][1] + matrix[1][0]*matrix[2][2]*matrix[3][1] + matrix[1][1]*matrix[2][0]*matrix[3][2] - matrix[1][0]*matrix[2][1]*matrix[3][2]) ;
  invMatrix[3][1] = invDet*(- matrix[0][2]*matrix[2][1]*matrix[3][0] + matrix[0][1]*matrix[2][2]*matrix[3][0] + matrix[0][2]*matrix[2][0]*matrix[3][1] - matrix[0][0]*matrix[2][2]*matrix[3][1] - matrix[0][1]*matrix[2][0]*matrix[3][2] + matrix[0][0]*matrix[2][1]*matrix[3][2]) ;
  invMatrix[3][2] = invDet*(  matrix[0][2]*matrix[1][1]*matrix[3][0] - matrix[0][1]*matrix[1][2]*matrix[3][0] - matrix[0][2]*matrix[1][0]*matrix[3][1] + matrix[0][0]*matrix[1][2]*matrix[3][1] + matrix[0][1]*matrix[1][0]*matrix[3][2] - matrix[0][0]*matrix[1][1]*matrix[3][2]) ;
  invMatrix[3][3] = invDet*(- matrix[0][2]*matrix[1][1]*matrix[2][0] + matrix[0][1]*matrix[1][2]*matrix[2][0] + matrix[0][2]*matrix[1][0]*matrix[2][1] - matrix[0][0]*matrix[1][2]*matrix[2][1] - matrix[0][1]*matrix[1][0]*matrix[2][2] + matrix[0][0]*matrix[1][1]*matrix[2][2]) ;


}

void CNumerics::GetCharJump(su2double val_soundspeed, su2double val_density, const su2double *delta_prim, su2double *delta_char) const{

  su2double cc, rhoc;
  cc = val_soundspeed*val_soundspeed;
  rhoc = val_density*val_soundspeed;
  if (nDim == 2) {
    delta_char[0] = -cc*delta_prim[0] + delta_prim[3];
    delta_char[1] = rhoc*delta_prim[2];
    delta_char[2] = rhoc*delta_prim[1] + delta_prim[3];                                 ;
    delta_char[3] = -rhoc*delta_prim[1] + delta_prim[3];
  }else {
    delta_char[0] = -cc*delta_prim[0] + delta_prim[4];
    delta_char[1] = rhoc*delta_prim[2];
    delta_char[2] = rhoc*delta_prim[3];
    delta_char[3] = rhoc*delta_prim[1] + delta_prim[4];
    delta_char[4] = -rhoc*delta_prim[1] + delta_prim[4];
  }
}

void CNumerics::GetPrecondJacobian(su2double Beta2, su2double r_hat, su2double s_hat, su2double t_hat,
                                   su2double rB2a2, const su2double* Lambda, const su2double *val_normal, su2double **val_absPeJac) const {

  su2double lam1, lam2, lam3, lam4;
  lam1 = Lambda[0]; lam2 = Lambda[1]; lam3 = Lambda[2]; lam4 = Lambda[3];

  if (nDim == 2) {

    val_absPeJac[0][0] =  lam3*s_hat/(2.0*t_hat) - lam4*r_hat/(2.0*t_hat);
    val_absPeJac[0][1] = -lam3*rB2a2*val_normal[0]/(2.0*t_hat) + lam4*rB2a2*val_normal[0]/(2.0*t_hat);
    val_absPeJac[0][2] = -lam3*rB2a2*val_normal[1]/(2.0*t_hat) + lam4*rB2a2*val_normal[1]/(2.0*t_hat);
    val_absPeJac[0][3] =  0.0;

    val_absPeJac[1][0] = r_hat*val_normal[0]*lam3*s_hat/(2.0*t_hat*rB2a2) + s_hat*val_normal[0]*lam4*(-r_hat)/(2.0*t_hat*rB2a2);
    val_absPeJac[1][1] = lam2*(val_normal[1]*val_normal[1]) - lam3*r_hat*val_normal[0]*val_normal[0]/(2.0*t_hat) + lam4*s_hat*val_normal[0]*val_normal[0]/(2.0*t_hat);
    val_absPeJac[1][2] = -lam2*val_normal[0]*val_normal[1] - lam3*r_hat*val_normal[0]*val_normal[1]/(2.0*t_hat) + lam4*s_hat*val_normal[0]*val_normal[1]/(2.0*t_hat);
    val_absPeJac[1][3] = 0.0;

    val_absPeJac[2][0] = lam3*r_hat*val_normal[1]*s_hat/(2.0*t_hat*rB2a2) - s_hat*val_normal[1]*lam4*r_hat/(2.0*t_hat*rB2a2);
    val_absPeJac[2][1] = -val_normal[0]*val_normal[1]*lam2 - r_hat*val_normal[1]*val_normal[0]*lam3/(2.0*t_hat) + s_hat*val_normal[0]*val_normal[1]*lam4/(2.0*t_hat);
    val_absPeJac[2][2] = val_normal[0]*val_normal[0]*lam2 -r_hat*val_normal[1]*val_normal[1]*lam3/(2.0*t_hat) + s_hat*val_normal[1]*val_normal[1]*lam4/(2.0*t_hat);
    val_absPeJac[2][3] = 0.0;

    val_absPeJac[3][0] = 0.0;
    val_absPeJac[3][1] = 0.0;
    val_absPeJac[3][2] = 0.0;
    val_absPeJac[3][3] = lam1;

  }
  else {

    su2double lam5 = Lambda[4];

    val_absPeJac[0][0] =  lam4*s_hat/(2.0*t_hat) - lam5*r_hat/(2.0*t_hat);
    val_absPeJac[0][1] = -lam4*rB2a2*val_normal[0]/(2.0*t_hat) + lam5*rB2a2*val_normal[0]/(2.0*t_hat);
    val_absPeJac[0][2] = -lam4*rB2a2*val_normal[1]/(2.0*t_hat) + lam5*rB2a2*val_normal[1]/(2.0*t_hat);
    val_absPeJac[0][3] = -lam4*rB2a2*val_normal[2]/(2.0*t_hat) + lam5*rB2a2*val_normal[2]/(2.0*t_hat);
    val_absPeJac[0][4] =  0.0;

    val_absPeJac[1][0] = r_hat*val_normal[0]*lam4*s_hat/(2.0*t_hat*rB2a2) + s_hat*val_normal[0]*lam5*(-r_hat)/(2.0*t_hat*rB2a2);
    val_absPeJac[1][1] = lam2*(val_normal[2]*val_normal[2] + val_normal[1]*val_normal[1]) - lam4*r_hat*val_normal[0]*val_normal[0]/(2.0*t_hat) + lam5*s_hat*val_normal[0]*val_normal[0]/(2.0*t_hat);
    val_absPeJac[1][2] = -lam2*val_normal[0]*val_normal[1] - lam4*r_hat*val_normal[0]*val_normal[1]/(2.0*t_hat) + lam5*s_hat*val_normal[0]*val_normal[1]/(2.0*t_hat);
    val_absPeJac[1][3] = -lam2*val_normal[0]*val_normal[2] - lam4*r_hat*val_normal[0]*val_normal[2]/(2.0*t_hat) + lam5*s_hat*val_normal[0]*val_normal[2]/(2.0*t_hat);
    val_absPeJac[1][4] = 0.0;

    val_absPeJac[2][0] = lam4*r_hat*val_normal[1]*s_hat/(2.0*t_hat*rB2a2) - s_hat*val_normal[1]*lam5*r_hat/(2.0*t_hat*rB2a2);
    val_absPeJac[2][1] = -val_normal[0]*val_normal[1]*lam2 - r_hat*val_normal[1]*val_normal[0]*lam4/(2.0*t_hat) + s_hat*val_normal[0]*val_normal[1]*lam5/(2.0*t_hat);
    val_absPeJac[2][2] = val_normal[0]*val_normal[0]*lam2 + val_normal[2]*val_normal[2]*lam3 -r_hat*val_normal[1]*val_normal[1]*lam4/(2.0*t_hat) + s_hat*val_normal[1]*val_normal[1]*lam5/(2.0*t_hat);
    val_absPeJac[2][3] = -val_normal[2]*val_normal[1]*lam2 - r_hat*val_normal[2]*val_normal[1]*lam4/(2.0*t_hat) + s_hat*lam5*val_normal[1]*val_normal[2]/(2.0*t_hat);
    val_absPeJac[2][4] = 0.0;

    val_absPeJac[3][0] = r_hat*s_hat*val_normal[2]*lam4/(2.0*t_hat*rB2a2) - r_hat*s_hat*val_normal[2]*lam5/(2.0*t_hat*rB2a2);
    val_absPeJac[3][1] = -val_normal[0]*val_normal[2]*lam3 - lam4*val_normal[0]*val_normal[2]*r_hat/(2.0*t_hat) + lam5*val_normal[0]*val_normal[2]*s_hat/(2.0*t_hat);
    val_absPeJac[3][2] = -val_normal[1]*val_normal[2]*lam3 - lam4*val_normal[1]*val_normal[2]*r_hat/(2.0*t_hat) + lam5*val_normal[1]*val_normal[2]*s_hat/(2.0*t_hat);
    val_absPeJac[3][3] = (val_normal[1]*val_normal[1] + val_normal[0]*val_normal[0])*lam3 - lam4*val_normal[2]*val_normal[2]*r_hat/(2.0*t_hat) + lam5*val_normal[2]*val_normal[2]*s_hat/(2.0*t_hat);
    val_absPeJac[3][4] = 0.0;

    val_absPeJac[4][0] = 0.0;
    val_absPeJac[4][1] = 0.0;
    val_absPeJac[4][2] = 0.0;
    val_absPeJac[4][3] = 0.0;
    val_absPeJac[4][4] = lam1;

  }

}

void CNumerics::GetJacInviscidLambda_fabs(const su2double *val_velocity, su2double val_soundspeed,
                                          const su2double *val_normal, su2double *val_Lambda_Vector) const {
  su2double ProjVelocity = 0;

  for (unsigned short iDim = 0; iDim < nDim; iDim++)
    ProjVelocity += val_velocity[iDim]*val_normal[iDim];

  if (nDim == 3) {
    val_Lambda_Vector[0] = fabs(ProjVelocity);
    val_Lambda_Vector[1] = fabs(ProjVelocity);
    val_Lambda_Vector[2] = fabs(ProjVelocity);
    val_Lambda_Vector[3] = fabs(ProjVelocity + val_soundspeed);
    val_Lambda_Vector[4] = fabs(ProjVelocity - val_soundspeed);
  }
  else {
    val_Lambda_Vector[0] = fabs(ProjVelocity);
    val_Lambda_Vector[1] = fabs(ProjVelocity);
    val_Lambda_Vector[2] = fabs(ProjVelocity + val_soundspeed);
    val_Lambda_Vector[3] = fabs(ProjVelocity - val_soundspeed);
  }
}

void CNumerics::GetAdjViscousFlux_Jac(su2double Pressure_i, su2double Pressure_j, su2double Density_i, su2double Density_j,
                                      su2double ViscDens_i, su2double ViscDens_j, const su2double *Velocity_i, const su2double *Velocity_j,
                                      su2double sq_vel_i, su2double sq_vel_j,
                                      su2double XiDens_i, su2double XiDens_j, su2double **Mean_GradPhi, const su2double *Mean_GradPsiE,
                                      su2double dPhiE_dn, const su2double *Normal, const su2double *Edge_Vector, su2double dist_ij_2, su2double *val_residual_i, su2double *val_residual_j,
                                      su2double **val_Jacobian_ii, su2double **val_Jacobian_ij, su2double **val_Jacobian_ji,
                                      su2double **val_Jacobian_jj, bool implicit) const {

  su2double Sigma_xx, Sigma_yy, Sigma_zz, Sigma_xy, Sigma_xz, Sigma_yz,
  Sigma_xx5, Sigma_yy5, Sigma_zz5, Sigma_xy5, Sigma_xz5,
  Sigma_yz5, Sigma_5, eta_xx, eta_yy, eta_zz, eta_xy, eta_xz, eta_yz;
  su2double dSigmaxx_phi1, dSigmayy_phi1, dSigmazz_phi1, dSigmaxy_phi1, dSigmaxz_phi1, dSigmayz_phi1;
  su2double dSigmaxx_phi2, dSigmayy_phi2, dSigmazz_phi2, dSigmaxy_phi2, dSigmaxz_phi2, dSigmayz_phi2;
  su2double dSigmaxx_phi3, dSigmayy_phi3, dSigmazz_phi3, dSigmaxy_phi3, dSigmaxz_phi3, dSigmayz_phi3;
  su2double dSigma5_psi5;
  unsigned short iVar, jVar;

  if (nDim == 3) {

    /*--- Residual at iPoint ---*/

    Sigma_xx = ViscDens_i * (FOUR3 * Mean_GradPhi[0][0] -  TWO3 * Mean_GradPhi[1][1] - TWO3  * Mean_GradPhi[2][2]);
    Sigma_yy = ViscDens_i * (-TWO3 * Mean_GradPhi[0][0] + FOUR3 * Mean_GradPhi[1][1] - TWO3  * Mean_GradPhi[2][2]);
    Sigma_zz = ViscDens_i * (-TWO3 * Mean_GradPhi[0][0] -  TWO3 * Mean_GradPhi[1][1] + FOUR3 * Mean_GradPhi[2][2]);
    Sigma_xy = ViscDens_i * (Mean_GradPhi[1][0] + Mean_GradPhi[0][1]);
    Sigma_xz = ViscDens_i * (Mean_GradPhi[2][0] + Mean_GradPhi[0][2]);
    Sigma_yz = ViscDens_i * (Mean_GradPhi[2][1] + Mean_GradPhi[1][2]);
    Sigma_xx5 = ViscDens_i * ( FOUR3 * Velocity_i[0] * Mean_GradPsiE[0] -  TWO3 * Velocity_i[1] * Mean_GradPsiE[1] -  TWO3 * Velocity_i[2] * Mean_GradPsiE[2]);
    Sigma_yy5 = ViscDens_i * (- TWO3 * Velocity_i[0] * Mean_GradPsiE[0] + FOUR3 * Velocity_i[1] * Mean_GradPsiE[1] -  TWO3 * Velocity_i[2] * Mean_GradPsiE[2]);
    Sigma_zz5 = ViscDens_i * (- TWO3 * Velocity_i[0] * Mean_GradPsiE[0] -  TWO3 * Velocity_i[1] * Mean_GradPsiE[1] + FOUR3 * Velocity_i[2] * Mean_GradPsiE[2]);
    Sigma_xy5 = ViscDens_i * (Velocity_i[0] * Mean_GradPsiE[1] + Velocity_i[1] * Mean_GradPsiE[0]);
    Sigma_xz5 = ViscDens_i * (Velocity_i[0] * Mean_GradPsiE[2] + Velocity_i[2] * Mean_GradPsiE[0]);
    Sigma_yz5 = ViscDens_i * (Velocity_i[1] * Mean_GradPsiE[2] + Velocity_i[2] * Mean_GradPsiE[1]);
    Sigma_5   = XiDens_i * dPhiE_dn;
    eta_xx = Sigma_xx + Sigma_xx5; eta_yy = Sigma_yy + Sigma_yy5; eta_zz = Sigma_zz + Sigma_zz5;
    eta_xy = Sigma_xy + Sigma_xy5; eta_xz = Sigma_xz + Sigma_xz5; eta_yz = Sigma_yz + Sigma_yz5;

    val_residual_i[0] = - (Velocity_i[0] * Normal[0] * eta_xx  + Velocity_i[1] * Normal[1] * eta_yy + Velocity_i[2] * Normal[2] * eta_zz
                           + (Velocity_i[0] * Normal[1] + Velocity_i[1] * Normal[0]) * eta_xy
                           + (Velocity_i[0] * Normal[2] + Velocity_i[2] * Normal[0]) * eta_xz
                           + (Velocity_i[2] * Normal[1] + Velocity_i[1] * Normal[2]) * eta_yz
                           - (sq_vel_i - Pressure_i/(Density_i*Gamma_Minus_One)) * Sigma_5);

    val_residual_i[1] = (eta_xx * Normal[0] + eta_xy * Normal[1] + eta_xz * Normal[2] - Velocity_i[0] * Sigma_5);
    val_residual_i[2] = (eta_xy * Normal[0] + eta_yy * Normal[1] + eta_yz * Normal[2] - Velocity_i[1] * Sigma_5);
    val_residual_i[3] = (eta_xz * Normal[0] + eta_yz * Normal[1] + eta_zz * Normal[2] - Velocity_i[2] * Sigma_5);
    val_residual_i[4] = (Sigma_5);

    /*--- Computation of the Jacobians at Point i---*/

    if (implicit) {

      dSigmaxx_phi1 = -FOUR3 * ViscDens_i * Edge_Vector[0]/dist_ij_2;
      dSigmaxx_phi2 =   TWO3 * ViscDens_i * Edge_Vector[1]/dist_ij_2;
      dSigmaxx_phi3 =   TWO3 * ViscDens_i * Edge_Vector[2]/dist_ij_2;
      dSigmayy_phi1 =   TWO3 * ViscDens_i * Edge_Vector[0]/dist_ij_2;
      dSigmayy_phi2 = -FOUR3 * ViscDens_i * Edge_Vector[1]/dist_ij_2;
      dSigmayy_phi3 =   TWO3 * ViscDens_i * Edge_Vector[2]/dist_ij_2;
      dSigmazz_phi1 =   TWO3 * ViscDens_i * Edge_Vector[0]/dist_ij_2;
      dSigmazz_phi2 =   TWO3 * ViscDens_i * Edge_Vector[1]/dist_ij_2;
      dSigmazz_phi3 = -FOUR3 * ViscDens_i * Edge_Vector[2]/dist_ij_2;
      dSigmaxy_phi1 = -ViscDens_i * Edge_Vector[1]/dist_ij_2;
      dSigmaxy_phi2 = -ViscDens_i * Edge_Vector[0]/dist_ij_2;
      dSigmaxy_phi3 = 0;
      dSigmaxz_phi1 = -ViscDens_i * Edge_Vector[2]/dist_ij_2;
      dSigmaxz_phi2 = 0;
      dSigmaxz_phi3 = -ViscDens_i * Edge_Vector[0]/dist_ij_2;
      dSigmayz_phi1 = 0;
      dSigmayz_phi2 = -ViscDens_i * Edge_Vector[2]/dist_ij_2;
      dSigmayz_phi3 = -ViscDens_i * Edge_Vector[1]/dist_ij_2;

      //      dSigmaxx5_psi5 = -ViscDens_i * ( FOUR3*Velocity_i[0]*Edge_Vector[0] -  TWO3*Velocity_i[1]*Edge_Vector[1] -  TWO3*Velocity_i[2]*Edge_Vector[2])/dist_ij_2;
      //      dSigmayy5_psi5 = -ViscDens_i * (- TWO3*Velocity_i[0]*Edge_Vector[0] + FOUR3*Velocity_i[1]*Edge_Vector[1] -  TWO3*Velocity_i[2]*Edge_Vector[2])/dist_ij_2;
      //      dSigmazz5_psi5 = -ViscDens_i * (- TWO3*Velocity_i[0]*Edge_Vector[0] -  TWO3*Velocity_i[1]*Edge_Vector[1] + FOUR3*Velocity_i[2]*Edge_Vector[2])/dist_ij_2;
      //      dSigmaxy5_psi5 = -ViscDens_i * ( Velocity_i[0]*Edge_Vector[1] + Velocity_i[1]*Edge_Vector[0] )/dist_ij_2;
      //      dSigmaxz5_psi5 = -ViscDens_i * ( Velocity_i[0]*Edge_Vector[2] + Velocity_i[2]*Edge_Vector[0] )/dist_ij_2;
      //      dSigmayz5_psi5 = -ViscDens_i * ( Velocity_i[1]*Edge_Vector[2] + Velocity_i[2]*Edge_Vector[1] )/dist_ij_2;
      dSigma5_psi5   = -XiDens_i * ( Edge_Vector[0]*Normal[0] + Edge_Vector[1]*Normal[1] + Edge_Vector[2]*Normal[2] )/dist_ij_2;

      val_Jacobian_ii[0][0] = 0;
      val_Jacobian_ii[0][1] = -( Velocity_i[0]*Normal[0]*dSigmaxx_phi1 + Velocity_i[1]*Normal[1]*dSigmayy_phi1 + Velocity_i[2]*Normal[2]*dSigmazz_phi1
                                + (Velocity_i[0]*Normal[1] + Velocity_i[1]*Normal[0])*dSigmaxy_phi1
                                + (Velocity_i[0]*Normal[2] + Velocity_i[2]*Normal[0])*dSigmaxz_phi1
                                + (Velocity_i[2]*Normal[1] + Velocity_i[1]*Normal[2])*dSigmayz_phi1 );
      val_Jacobian_ii[0][2] = -( Velocity_i[0]*Normal[0]*dSigmaxx_phi2 + Velocity_i[1]*Normal[1]*dSigmayy_phi2 + Velocity_i[2]*Normal[2]*dSigmazz_phi2
                                + (Velocity_i[0]*Normal[1] + Velocity_i[1]*Normal[0])*dSigmaxy_phi2
                                + (Velocity_i[0]*Normal[2] + Velocity_i[2]*Normal[0])*dSigmaxz_phi2
                                + (Velocity_i[2]*Normal[1] + Velocity_i[1]*Normal[2])*dSigmayz_phi2 );
      val_Jacobian_ii[0][3] = -( Velocity_i[0]*Normal[0]*dSigmaxx_phi3 + Velocity_i[1]*Normal[1]*dSigmayy_phi3 + Velocity_i[2]*Normal[2]*dSigmazz_phi3
                                + (Velocity_i[0]*Normal[1] + Velocity_i[1]*Normal[0])*dSigmaxy_phi3
                                + (Velocity_i[0]*Normal[2] + Velocity_i[2]*Normal[0])*dSigmaxz_phi3
                                + (Velocity_i[2]*Normal[1] + Velocity_i[1]*Normal[2])*dSigmayz_phi3 );
      val_Jacobian_ii[0][4] = (sq_vel_i - Pressure_i/(Density_i*Gamma_Minus_One)) * dSigma5_psi5;

      val_Jacobian_ii[1][0] = 0;
      val_Jacobian_ii[1][1] = Normal[0]*dSigmaxx_phi1 + Normal[1]*dSigmaxy_phi1 + Normal[2]*dSigmaxz_phi1;
      val_Jacobian_ii[1][2] = Normal[0]*dSigmaxx_phi2 + Normal[1]*dSigmaxy_phi2 + Normal[2]*dSigmaxz_phi2;
      val_Jacobian_ii[1][3] = Normal[0]*dSigmaxx_phi3 + Normal[1]*dSigmaxy_phi3 + Normal[2]*dSigmaxz_phi3;
      val_Jacobian_ii[1][4] = -Velocity_i[0]*dSigma5_psi5;

      val_Jacobian_ii[2][0] = 0;
      val_Jacobian_ii[2][1] = Normal[0]*dSigmaxy_phi1 + Normal[1]*dSigmayy_phi1 + Normal[2]*dSigmayz_phi1;
      val_Jacobian_ii[2][2] = Normal[0]*dSigmaxy_phi2 + Normal[1]*dSigmayy_phi2 + Normal[2]*dSigmayz_phi2;
      val_Jacobian_ii[2][3] = Normal[0]*dSigmaxy_phi3 + Normal[1]*dSigmayy_phi3 + Normal[2]*dSigmayz_phi3;
      val_Jacobian_ii[2][4] = -Velocity_i[1]*dSigma5_psi5;

      val_Jacobian_ii[3][0] = 0;
      val_Jacobian_ii[3][1] = Normal[0]*dSigmaxz_phi1 + Normal[1]*dSigmayz_phi1 + Normal[2]*dSigmazz_phi1;
      val_Jacobian_ii[3][2] = Normal[0]*dSigmaxz_phi2 + Normal[1]*dSigmayz_phi2 + Normal[2]*dSigmazz_phi2;
      val_Jacobian_ii[3][3] = Normal[0]*dSigmaxz_phi3 + Normal[1]*dSigmayz_phi3 + Normal[2]*dSigmazz_phi3;
      val_Jacobian_ii[3][4] = -Velocity_i[2]*dSigma5_psi5;

      val_Jacobian_ii[4][0] = 0;
      val_Jacobian_ii[4][1] = 0;
      val_Jacobian_ii[4][2] = 0;
      val_Jacobian_ii[4][3] = 0;
      val_Jacobian_ii[4][4] = dSigma5_psi5;

      for (iVar = 0; iVar < nVar; iVar++)
        for (jVar = 0; jVar < nVar; jVar++)
          val_Jacobian_ij[iVar][jVar] = -val_Jacobian_ii[iVar][jVar];
    }

    /*--- Residual at jPoint ---*/

    Sigma_xx = ViscDens_j * (FOUR3 * Mean_GradPhi[0][0] -  TWO3 * Mean_GradPhi[1][1] - TWO3  * Mean_GradPhi[2][2]);
    Sigma_yy = ViscDens_j * (-TWO3 * Mean_GradPhi[0][0] + FOUR3 * Mean_GradPhi[1][1] - TWO3  * Mean_GradPhi[2][2]);
    Sigma_zz = ViscDens_j * (-TWO3 * Mean_GradPhi[0][0] -  TWO3 * Mean_GradPhi[1][1] + FOUR3 * Mean_GradPhi[2][2]);
    Sigma_xy = ViscDens_j * (Mean_GradPhi[1][0] + Mean_GradPhi[0][1]);
    Sigma_xz = ViscDens_j * (Mean_GradPhi[2][0] + Mean_GradPhi[0][2]);
    Sigma_yz = ViscDens_j * (Mean_GradPhi[2][1] + Mean_GradPhi[1][2]);
    Sigma_xx5 = ViscDens_j * ( FOUR3 * Velocity_j[0] * Mean_GradPsiE[0] -  TWO3 * Velocity_j[1] * Mean_GradPsiE[1] -  TWO3 * Velocity_j[2] * Mean_GradPsiE[2]);
    Sigma_yy5 = ViscDens_j * (- TWO3 * Velocity_j[0] * Mean_GradPsiE[0] + FOUR3 * Velocity_j[1] * Mean_GradPsiE[1] -  TWO3 * Velocity_j[2] * Mean_GradPsiE[2]);
    Sigma_zz5 = ViscDens_j * (- TWO3 * Velocity_j[0] * Mean_GradPsiE[0] -  TWO3 * Velocity_j[1] * Mean_GradPsiE[1] + FOUR3 * Velocity_j[2] * Mean_GradPsiE[2]);
    Sigma_xy5 = ViscDens_j * (Velocity_j[0] * Mean_GradPsiE[1] + Velocity_j[1] * Mean_GradPsiE[0]);
    Sigma_xz5 = ViscDens_j * (Velocity_j[0] * Mean_GradPsiE[2] + Velocity_j[2] * Mean_GradPsiE[0]);
    Sigma_yz5 = ViscDens_j * (Velocity_j[1] * Mean_GradPsiE[2] + Velocity_j[2] * Mean_GradPsiE[1]);
    Sigma_5   = XiDens_j * dPhiE_dn;
    eta_xx = Sigma_xx + Sigma_xx5; eta_yy = Sigma_yy + Sigma_yy5; eta_zz = Sigma_zz + Sigma_zz5;
    eta_xy = Sigma_xy + Sigma_xy5; eta_xz = Sigma_xz + Sigma_xz5; eta_yz = Sigma_yz + Sigma_yz5;

    val_residual_j[0] = - (Velocity_j[0] * Normal[0] * eta_xx  + Velocity_j[1] * Normal[1] * eta_yy + Velocity_j[2] * Normal[2] * eta_zz
                           + (Velocity_j[0] * Normal[1] + Velocity_j[1] * Normal[0]) * eta_xy
                           + (Velocity_j[0] * Normal[2] + Velocity_j[2] * Normal[0]) * eta_xz
                           + (Velocity_j[2] * Normal[1] + Velocity_j[1] * Normal[2]) * eta_yz
                           - (sq_vel_j - Pressure_j/(Density_j*Gamma_Minus_One)) * Sigma_5);
    val_residual_j[1] = (eta_xx * Normal[0] + eta_xy * Normal[1] + eta_xz * Normal[2] - Velocity_j[0] * Sigma_5);
    val_residual_j[2] = (eta_xy * Normal[0] + eta_yy * Normal[1] + eta_yz * Normal[2] - Velocity_j[1] * Sigma_5);
    val_residual_j[3] = (eta_xz * Normal[0] + eta_yz * Normal[1] + eta_zz * Normal[2] - Velocity_j[2] * Sigma_5);
    val_residual_j[4] = (Sigma_5);

    /*--- Computation of the Jacobians at Point j---*/

    if (implicit) {

      dSigmaxx_phi1 = FOUR3 * ViscDens_j * Edge_Vector[0]/dist_ij_2;
      dSigmaxx_phi2 = -TWO3 * ViscDens_j * Edge_Vector[1]/dist_ij_2;
      dSigmaxx_phi3 = -TWO3 * ViscDens_j * Edge_Vector[2]/dist_ij_2;
      dSigmayy_phi1 = -TWO3 * ViscDens_j * Edge_Vector[0]/dist_ij_2;
      dSigmayy_phi2 = FOUR3 * ViscDens_j * Edge_Vector[1]/dist_ij_2;
      dSigmayy_phi3 = -TWO3 * ViscDens_j * Edge_Vector[2]/dist_ij_2;
      dSigmazz_phi1 = -TWO3 * ViscDens_j * Edge_Vector[0]/dist_ij_2;
      dSigmazz_phi2 = -TWO3 * ViscDens_j * Edge_Vector[1]/dist_ij_2;
      dSigmazz_phi3 = FOUR3 * ViscDens_j * Edge_Vector[2]/dist_ij_2;
      dSigmaxy_phi1 = ViscDens_j * Edge_Vector[1]/dist_ij_2;
      dSigmaxy_phi2 = ViscDens_j * Edge_Vector[0]/dist_ij_2;
      dSigmaxy_phi3 = 0;
      dSigmaxz_phi1 = ViscDens_j * Edge_Vector[2]/dist_ij_2;
      dSigmaxz_phi2 = 0;
      dSigmaxz_phi3 = ViscDens_j * Edge_Vector[0]/dist_ij_2;
      dSigmayz_phi1 = 0;
      dSigmayz_phi2 = ViscDens_j * Edge_Vector[2]/dist_ij_2;
      dSigmayz_phi3 = ViscDens_j * Edge_Vector[1]/dist_ij_2;

      //      dSigmaxx5_psi5 = ViscDens_j * ( FOUR3*Velocity_j[0]*Edge_Vector[0] -  TWO3*Velocity_j[1]*Edge_Vector[1] -  TWO3*Velocity_j[2]*Edge_Vector[2])/dist_ij_2;
      //      dSigmayy5_psi5 = ViscDens_j * (- TWO3*Velocity_j[0]*Edge_Vector[0] + FOUR3*Velocity_j[1]*Edge_Vector[1] -  TWO3*Velocity_j[2]*Edge_Vector[2])/dist_ij_2;
      //      dSigmazz5_psi5 = ViscDens_j * (- TWO3*Velocity_j[0]*Edge_Vector[0] -  TWO3*Velocity_j[1]*Edge_Vector[1] + FOUR3*Velocity_j[2]*Edge_Vector[2])/dist_ij_2;
      //      dSigmaxy5_psi5 = ViscDens_j * ( Velocity_j[0]*Edge_Vector[1] + Velocity_j[1]*Edge_Vector[0] )/dist_ij_2;
      //      dSigmaxz5_psi5 = ViscDens_j * ( Velocity_j[0]*Edge_Vector[2] + Velocity_j[2]*Edge_Vector[0] )/dist_ij_2;
      //      dSigmayz5_psi5 = ViscDens_j * ( Velocity_j[1]*Edge_Vector[2] + Velocity_j[2]*Edge_Vector[1] )/dist_ij_2;
      dSigma5_psi5   = XiDens_j * ( Edge_Vector[0]*Normal[0] + Edge_Vector[1]*Normal[1] + Edge_Vector[2]*Normal[2] )/dist_ij_2;

      val_Jacobian_jj[0][0] = 0;
      val_Jacobian_jj[0][1] = -( Velocity_j[0]*Normal[0]*dSigmaxx_phi1 + Velocity_j[1]*Normal[1]*dSigmayy_phi1 + Velocity_j[2]*Normal[2]*dSigmazz_phi1
                                + (Velocity_j[0]*Normal[1] + Velocity_j[1]*Normal[0])*dSigmaxy_phi1
                                + (Velocity_j[0]*Normal[2] + Velocity_j[2]*Normal[0])*dSigmaxz_phi1
                                + (Velocity_j[2]*Normal[1] + Velocity_j[1]*Normal[2])*dSigmayz_phi1 );
      val_Jacobian_jj[0][2] = -( Velocity_j[0]*Normal[0]*dSigmaxx_phi2 + Velocity_j[1]*Normal[1]*dSigmayy_phi2 + Velocity_j[2]*Normal[2]*dSigmazz_phi2
                                + (Velocity_j[0]*Normal[1] + Velocity_j[1]*Normal[0])*dSigmaxy_phi2
                                + (Velocity_j[0]*Normal[2] + Velocity_j[2]*Normal[0])*dSigmaxz_phi2
                                + (Velocity_j[2]*Normal[1] + Velocity_j[1]*Normal[2])*dSigmayz_phi2 );
      val_Jacobian_jj[0][3] = -( Velocity_j[0]*Normal[0]*dSigmaxx_phi3 + Velocity_j[1]*Normal[1]*dSigmayy_phi3 + Velocity_j[2]*Normal[2]*dSigmazz_phi3
                                + (Velocity_j[0]*Normal[1] + Velocity_j[1]*Normal[0])*dSigmaxy_phi3
                                + (Velocity_j[0]*Normal[2] + Velocity_j[2]*Normal[0])*dSigmaxz_phi3
                                + (Velocity_j[2]*Normal[1] + Velocity_j[1]*Normal[2])*dSigmayz_phi3 );
      val_Jacobian_jj[0][4] = (sq_vel_j - Pressure_j/(Density_j*Gamma_Minus_One)) * dSigma5_psi5;

      val_Jacobian_jj[1][0] = 0;
      val_Jacobian_jj[1][1] = Normal[0]*dSigmaxx_phi1 + Normal[1]*dSigmaxy_phi1 + Normal[2]*dSigmaxz_phi1;
      val_Jacobian_jj[1][2] = Normal[0]*dSigmaxx_phi2 + Normal[1]*dSigmaxy_phi2 + Normal[2]*dSigmaxz_phi2;
      val_Jacobian_jj[1][3] = Normal[0]*dSigmaxx_phi3 + Normal[1]*dSigmaxy_phi3 + Normal[2]*dSigmaxz_phi3;
      val_Jacobian_jj[1][4] = -Velocity_j[0]*dSigma5_psi5;

      val_Jacobian_jj[2][0] = 0;
      val_Jacobian_jj[2][1] = Normal[0]*dSigmaxy_phi1 + Normal[1]*dSigmayy_phi1 + Normal[2]*dSigmayz_phi1;
      val_Jacobian_jj[2][2] = Normal[0]*dSigmaxy_phi2 + Normal[1]*dSigmayy_phi2 + Normal[2]*dSigmayz_phi2;
      val_Jacobian_jj[2][3] = Normal[0]*dSigmaxy_phi3 + Normal[1]*dSigmayy_phi3 + Normal[2]*dSigmayz_phi3;
      val_Jacobian_jj[2][4] = -Velocity_j[1]*dSigma5_psi5;

      val_Jacobian_jj[3][0] = 0;
      val_Jacobian_jj[3][1] = Normal[0]*dSigmaxz_phi1 + Normal[1]*dSigmayz_phi1 + Normal[2]*dSigmazz_phi1;
      val_Jacobian_jj[3][2] = Normal[0]*dSigmaxz_phi2 + Normal[1]*dSigmayz_phi2 + Normal[2]*dSigmazz_phi2;
      val_Jacobian_jj[3][3] = Normal[0]*dSigmaxz_phi3 + Normal[1]*dSigmayz_phi3 + Normal[2]*dSigmazz_phi3;
      val_Jacobian_jj[3][4] = -Velocity_j[2]*dSigma5_psi5;

      val_Jacobian_jj[4][0] = 0;
      val_Jacobian_jj[4][1] = 0;
      val_Jacobian_jj[4][2] = 0;
      val_Jacobian_jj[4][3] = 0;
      val_Jacobian_jj[4][4] = dSigma5_psi5;

      for (iVar = 0; iVar < nVar; iVar++)
        for (jVar = 0; jVar < nVar; jVar++)
          val_Jacobian_ji[iVar][jVar] = -val_Jacobian_jj[iVar][jVar];
    }

  }
  else if (nDim == 2) {

    /*--- Residual at iPoint ---*/

    Sigma_xx = ViscDens_i * (FOUR3 * Mean_GradPhi[0][0] -  TWO3 * Mean_GradPhi[1][1]);
    Sigma_yy = ViscDens_i * (-TWO3 * Mean_GradPhi[0][0] + FOUR3 * Mean_GradPhi[1][1]);
    Sigma_xy = ViscDens_i * (Mean_GradPhi[1][0] + Mean_GradPhi[0][1]);
    Sigma_xx5 = ViscDens_i * ( FOUR3 * Velocity_i[0] * Mean_GradPsiE[0] -  TWO3 * Velocity_i[1] * Mean_GradPsiE[1]);
    Sigma_yy5 = ViscDens_i * (- TWO3 * Velocity_i[0] * Mean_GradPsiE[0] + FOUR3 * Velocity_i[1] * Mean_GradPsiE[1]);
    Sigma_xy5 = ViscDens_i * (Velocity_i[0] * Mean_GradPsiE[1] + Velocity_i[1] * Mean_GradPsiE[0]);
    Sigma_5   = XiDens_i * dPhiE_dn;
    eta_xx = Sigma_xx + Sigma_xx5; eta_yy = Sigma_yy + Sigma_yy5; eta_xy = Sigma_xy + Sigma_xy5;

    val_residual_i[0] = - (Velocity_i[0] * Normal[0] * eta_xx  + Velocity_i[1] * Normal[1] * eta_yy
                           + (Velocity_i[0] * Normal[1] + Velocity_i[1] * Normal[0]) * eta_xy
                           - (sq_vel_i - Pressure_i/(Density_i*Gamma_Minus_One)) * Sigma_5);
    val_residual_i[1] = (eta_xx * Normal[0] + eta_xy * Normal[1] - Velocity_i[0] * Sigma_5);
    val_residual_i[2] = (eta_xy * Normal[0] + eta_yy * Normal[1] - Velocity_i[1] * Sigma_5);
    val_residual_i[3] = (Sigma_5);

    /*--- Computation of the Jacobians at Point i---*/

    if (implicit) {

      dSigmaxx_phi1 = -FOUR3 * ViscDens_i * Edge_Vector[0]/dist_ij_2;
      dSigmaxx_phi2 =   TWO3 * ViscDens_i * Edge_Vector[1]/dist_ij_2;
      dSigmayy_phi1 =   TWO3 * ViscDens_i * Edge_Vector[0]/dist_ij_2;
      dSigmayy_phi2 = -FOUR3 * ViscDens_i * Edge_Vector[1]/dist_ij_2;
      dSigmaxy_phi1 = -ViscDens_i * Edge_Vector[1]/dist_ij_2;
      dSigmaxy_phi2 = -ViscDens_i * Edge_Vector[0]/dist_ij_2;

      //      dSigmaxx5_psi5 = -ViscDens_i * ( FOUR3*Velocity_i[0]*Edge_Vector[0] -  TWO3*Velocity_i[1]*Edge_Vector[1] )/dist_ij_2;
      //      dSigmayy5_psi5 = -ViscDens_i * (- TWO3*Velocity_i[0]*Edge_Vector[0] + FOUR3*Velocity_i[1]*Edge_Vector[1] )/dist_ij_2;
      //      dSigmaxy5_psi5 = -ViscDens_i * ( Velocity_i[0]*Edge_Vector[1] + Velocity_i[1]*Edge_Vector[0] )/dist_ij_2;
      dSigma5_psi5   = -XiDens_i * ( Edge_Vector[0]*Normal[0] + Edge_Vector[1]*Normal[1] )/dist_ij_2;

      val_Jacobian_ii[0][0] = 0;

      val_Jacobian_ii[0][1] = -( Velocity_i[0]*Normal[0]*dSigmaxx_phi1 + Velocity_i[1]*Normal[1]*dSigmayy_phi1
                                + (Velocity_i[0]*Normal[1] + Velocity_i[1]*Normal[0])*dSigmaxy_phi1 );
      val_Jacobian_ii[0][2] = -( Velocity_i[0]*Normal[0]*dSigmaxx_phi2 + Velocity_i[1]*Normal[1]*dSigmayy_phi2
                                + (Velocity_i[0]*Normal[1] + Velocity_i[1]*Normal[0])*dSigmaxy_phi2 );
      val_Jacobian_ii[0][3] = (sq_vel_i - Pressure_i/(Density_i*Gamma_Minus_One)) * dSigma5_psi5;

      val_Jacobian_ii[1][0] = 0;
      val_Jacobian_ii[1][1] = Normal[0]*dSigmaxx_phi1 + Normal[1]*dSigmaxy_phi1;
      val_Jacobian_ii[1][2] = Normal[0]*dSigmaxx_phi2 + Normal[1]*dSigmaxy_phi2;
      val_Jacobian_ii[1][3] = -Velocity_i[0]*dSigma5_psi5;

      val_Jacobian_ii[2][0] = 0;
      val_Jacobian_ii[2][1] = Normal[0]*dSigmaxy_phi1 + Normal[1]*dSigmayy_phi1;
      val_Jacobian_ii[2][2] = Normal[0]*dSigmaxy_phi2 + Normal[1]*dSigmayy_phi2;
      val_Jacobian_ii[2][3] = -Velocity_i[1]*dSigma5_psi5;

      val_Jacobian_ii[3][0] = 0;
      val_Jacobian_ii[3][1] = 0;
      val_Jacobian_ii[3][2] = 0;
      val_Jacobian_ii[3][3] = dSigma5_psi5;

      for (iVar = 0; iVar < nVar; iVar++)
        for (jVar = 0; jVar < nVar; jVar++)
          val_Jacobian_ij[iVar][jVar] = -val_Jacobian_ii[iVar][jVar];
    }

    /*--- Residual at jPoint ---*/
    Sigma_xx = ViscDens_j * (FOUR3 * Mean_GradPhi[0][0] -  TWO3 * Mean_GradPhi[1][1]);
    Sigma_yy = ViscDens_j * (-TWO3 * Mean_GradPhi[0][0] + FOUR3 * Mean_GradPhi[1][1]);
    Sigma_xy = ViscDens_j * (Mean_GradPhi[1][0] + Mean_GradPhi[0][1]);
    Sigma_xx5 = ViscDens_j * ( FOUR3 * Velocity_j[0] * Mean_GradPsiE[0] -  TWO3 * Velocity_j[1] * Mean_GradPsiE[1]);
    Sigma_yy5 = ViscDens_j * (- TWO3 * Velocity_j[0] * Mean_GradPsiE[0] + FOUR3 * Velocity_j[1] * Mean_GradPsiE[1]);
    Sigma_xy5 = ViscDens_j * (Velocity_j[0] * Mean_GradPsiE[1] + Velocity_j[1] * Mean_GradPsiE[0]);
    Sigma_5   = XiDens_j * dPhiE_dn;
    eta_xx = Sigma_xx + Sigma_xx5; eta_yy = Sigma_yy + Sigma_yy5; eta_xy = Sigma_xy + Sigma_xy5;

    val_residual_j[0] = - (Velocity_j[0] * Normal[0] * eta_xx  + Velocity_j[1] * Normal[1] * eta_yy
                           + (Velocity_j[0] * Normal[1] + Velocity_j[1] * Normal[0]) * eta_xy
                           - (sq_vel_j - Pressure_j/(Density_j*Gamma_Minus_One)) * Sigma_5);
    val_residual_j[1] = (eta_xx * Normal[0] + eta_xy * Normal[1]  - Velocity_j[0] * Sigma_5);
    val_residual_j[2] = (eta_xy * Normal[0] + eta_yy * Normal[1]  - Velocity_j[1] * Sigma_5);
    val_residual_j[3] = (Sigma_5);

    /*--- Computation of the Jacobians at Point j---*/
    if (implicit) {
      dSigmaxx_phi1 = FOUR3 * ViscDens_j * Edge_Vector[0]/dist_ij_2;
      dSigmaxx_phi2 = -TWO3 * ViscDens_j * Edge_Vector[1]/dist_ij_2;
      dSigmayy_phi1 = -TWO3 * ViscDens_j * Edge_Vector[0]/dist_ij_2;
      dSigmayy_phi2 = FOUR3 * ViscDens_j * Edge_Vector[1]/dist_ij_2;
      dSigmaxy_phi1 = ViscDens_j * Edge_Vector[1]/dist_ij_2;
      dSigmaxy_phi2 = ViscDens_j * Edge_Vector[0]/dist_ij_2;

      //      dSigmaxx5_psi5 = ViscDens_j * ( FOUR3*Velocity_j[0]*Edge_Vector[0] -  TWO3*Velocity_j[1]*Edge_Vector[1] )/dist_ij_2;
      //      dSigmayy5_psi5 = ViscDens_j * (- TWO3*Velocity_j[0]*Edge_Vector[0] + FOUR3*Velocity_j[1]*Edge_Vector[1] )/dist_ij_2;
      //      dSigmaxy5_psi5 = ViscDens_j * ( Velocity_j[0]*Edge_Vector[1] + Velocity_j[1]*Edge_Vector[0] )/dist_ij_2;
      dSigma5_psi5   = XiDens_j * ( Edge_Vector[0]*Normal[0] + Edge_Vector[1]*Normal[1] )/dist_ij_2;

      val_Jacobian_jj[0][0] = 0;
      val_Jacobian_jj[0][1] = -( Velocity_j[0]*Normal[0]*dSigmaxx_phi1 + Velocity_j[1]*Normal[1]*dSigmayy_phi1
                                + (Velocity_j[0]*Normal[1] + Velocity_j[1]*Normal[0])*dSigmaxy_phi1 );
      val_Jacobian_jj[0][2] = -( Velocity_j[0]*Normal[0]*dSigmaxx_phi2 + Velocity_j[1]*Normal[1]*dSigmayy_phi2
                                + (Velocity_j[0]*Normal[1] + Velocity_j[1]*Normal[0])*dSigmaxy_phi2 );
      val_Jacobian_jj[0][3] = (sq_vel_j - Pressure_j/(Density_j*Gamma_Minus_One)) * dSigma5_psi5;

      val_Jacobian_jj[1][0] = 0;
      val_Jacobian_jj[1][1] = Normal[0]*dSigmaxx_phi1 + Normal[1]*dSigmaxy_phi1;
      val_Jacobian_jj[1][2] = Normal[0]*dSigmaxx_phi2 + Normal[1]*dSigmaxy_phi2;
      val_Jacobian_jj[1][3] = -Velocity_j[0]*dSigma5_psi5;

      val_Jacobian_jj[2][0] = 0;
      val_Jacobian_jj[2][1] = Normal[0]*dSigmaxy_phi1 + Normal[1]*dSigmayy_phi1;
      val_Jacobian_jj[2][2] = Normal[0]*dSigmaxy_phi2 + Normal[1]*dSigmayy_phi2;
      val_Jacobian_jj[2][3] = -Velocity_j[1]*dSigma5_psi5;

      val_Jacobian_jj[3][0] = 0;
      val_Jacobian_jj[3][1] = 0;
      val_Jacobian_jj[3][2] = 0;
      val_Jacobian_jj[3][3] = dSigma5_psi5;

      for (iVar = 0; iVar < nVar; iVar++)
        for (jVar = 0; jVar < nVar; jVar++)
          val_Jacobian_ji[iVar][jVar] = -val_Jacobian_jj[iVar][jVar];
    }
  }

}

void CNumerics::GetPrimitive2Conservative (const su2double *val_Mean_PrimVar,
                                           const su2double *val_Mean_SecVar,
                                           su2double **val_Jac_PC) const {
  unsigned short iVar, jVar, iDim;

  // order of primitives: T, vx, vy, vz, P, rho, h, c, MuLam, MuEddy, kt, Cp
  // order of secondary: dPdrho_e, dPde_rho, dTdrho_e, dTde_rho, dmudrho_T, dmudT_rho, dktdrho_T, dktdT_rho

  su2double vx = val_Mean_PrimVar[1];
  su2double vy = val_Mean_PrimVar[2];
  su2double vz = val_Mean_PrimVar[3];
  su2double rho = val_Mean_PrimVar[nDim+2];
  su2double P = val_Mean_PrimVar[nDim+1];
  su2double e = val_Mean_PrimVar[nDim+3] - P/rho;
  su2double dTdrho_e = val_Mean_SecVar[2];
  su2double dTde_rho = val_Mean_SecVar[3];

  su2double sqvel = 0.0;

  for (iDim = 0; iDim < nDim; iDim++) {
    sqvel += val_Mean_PrimVar[iDim+1]*val_Mean_PrimVar[iDim+1];
  }

  /*--- Initialize the Jacobian matrix ---*/
  for (iVar = 0; iVar < nVar; iVar++) {
    for (jVar = 0; jVar < nVar; jVar++) {
      val_Jac_PC[iVar][jVar] = 0.0;
    }
  }

  /*--- Primitives to conservatives Jacobian matrix : (T, vx, vy, vz, rho) --> (u1, u2, u3, u4, u5) ---*/
  if (nDim == 2) {

  val_Jac_PC[0][0] = dTdrho_e - e/rho*dTde_rho + 0.5*dTde_rho*sqvel/rho;
  val_Jac_PC[0][1] = -1/rho*dTde_rho*vx;
  val_Jac_PC[0][2] = -1/rho*dTde_rho*vy;
  val_Jac_PC[0][3] = 1/rho*dTde_rho;

  val_Jac_PC[1][0] = -vx/rho;
  val_Jac_PC[1][1] = 1/rho;
  val_Jac_PC[1][2] = 0.0;
  val_Jac_PC[1][3] = 0.0;

  val_Jac_PC[2][0] = -vy/rho;
  val_Jac_PC[2][1] = 0.0;
  val_Jac_PC[2][2] = 1/rho;
  val_Jac_PC[2][3] = 0.0;

  val_Jac_PC[3][0] = 1.0;
  val_Jac_PC[3][1] = 0.0;
  val_Jac_PC[3][2] = 0.0;
  val_Jac_PC[3][3] = 0.0;

  }
  else {

  val_Jac_PC[0][0] = dTdrho_e - e/rho*dTde_rho + 0.5*dTde_rho*sqvel/rho;
  val_Jac_PC[0][1] = -1/rho*dTde_rho*vx;
  val_Jac_PC[0][2] = -1/rho*dTde_rho*vy;
  val_Jac_PC[0][3] = -1/rho*dTde_rho*vz;
  val_Jac_PC[0][4] = 1/rho*dTde_rho;

  val_Jac_PC[1][0] = -vx/rho;
  val_Jac_PC[1][1] = 1/rho;
  val_Jac_PC[1][2] = 0.0;
  val_Jac_PC[1][3] = 0.0;
  val_Jac_PC[1][4] = 0.0;

  val_Jac_PC[2][0] = -vy/rho;
  val_Jac_PC[2][1] = 0.0;
  val_Jac_PC[2][2] = 1/rho;
  val_Jac_PC[2][3] = 0.0;
  val_Jac_PC[2][4] = 0.0;

  val_Jac_PC[3][0] = -vz/rho;
  val_Jac_PC[3][1] = 0.0;
  val_Jac_PC[3][2] = 0.0;
  val_Jac_PC[3][3] = 1/rho;
  val_Jac_PC[3][4] = 0.0;

  val_Jac_PC[4][0] = 1.0;
  val_Jac_PC[4][1] = 0.0;
  val_Jac_PC[4][2] = 0.0;
  val_Jac_PC[4][3] = 0.0;
  val_Jac_PC[4][4] = 0.0;

  }
}



void CNumerics::CreateBasis(const su2double *val_Normal) {
  unsigned short iDim;
  su2double modm, modl;

  /*--- Define l as a vector in the plane normal to the supplied vector ---*/
  l[0] = 0.0;
  l[1] = -val_Normal[2];
  l[2] = val_Normal[1];

  /*--- Check for the zero vector and re-assign if needed ---*/
  if (l[0] == 0.0 && l[1] == 0.0 && l[2] == 0.0) {
    l[0] = -val_Normal[2];
    l[1] = 0.0;
    l[2] = val_Normal[0];
  }

  /*--- Take vector product of n * l to make m ---*/
  m[0] = val_Normal[1]*l[2] - val_Normal[2]*l[1];
  m[1] = val_Normal[2]*l[0] - val_Normal[0]*l[2];
  m[2] = val_Normal[0]*l[1] - val_Normal[1]*l[0];

  /*--- Normalize ---*/
  modm =0 ; modl = 0;
  for (iDim =0 ; iDim < nDim; iDim++) {
    modm += m[iDim]*m[iDim];
    modl += l[iDim]*l[iDim];
  }
  modm = sqrt(modm);
  modl = sqrt(modl);
  for (iDim =0 ; iDim < nDim; iDim++) {
    l[iDim] = l[iDim]/modl;
    m[iDim] = m[iDim]/modm;
  }
}

su2double CNumerics::GetRoe_Dissipation(const su2double Dissipation_i,
                                        const su2double Dissipation_j,
                                        const su2double Sensor_i,
                                        const su2double Sensor_j,
                                        const CConfig* config) const {

  /*--- Check for valid input ---*/

  unsigned short roe_low_diss = config->GetKind_RoeLowDiss();

  su2double Dissipation_ij = 0.0;

  assert((Dissipation_i >= 0) && (Dissipation_i <= 1));
  assert((Dissipation_j >= 0) && (Dissipation_j <= 1));
  if (roe_low_diss == FD_DUCROS || roe_low_diss == NTS_DUCROS) {
    assert((Sensor_i >= 0) && (Sensor_i <= 1));
    assert((Sensor_j >= 0) && (Sensor_j <= 1));
  }

  /*--- A minimum level of upwinding is used to enhance stability ---*/

  const su2double Min_Dissipation = 0.05;

  const su2double Mean_Dissipation = 0.5*(Dissipation_i + Dissipation_j);
  const su2double Mean_Sensor = 0.5*(Sensor_i + Sensor_j);

  if (roe_low_diss == FD || roe_low_diss == FD_DUCROS){

    Dissipation_ij = max(0.05,1.0 - (0.5 * (Dissipation_i + Dissipation_j)));

    if (roe_low_diss == FD_DUCROS){

      /*--- See Jonhsen et al. JCP 229 (2010) pag. 1234 ---*/

      su2double Ducros_ij;

      if (0.5*(Sensor_i + Sensor_j) > 0.65)
        Ducros_ij = 1.0;
      else
        Ducros_ij = 0.05;

      Dissipation_ij = max(Ducros_ij, Dissipation_ij);
    }

  } else if (roe_low_diss == NTS) {

    Dissipation_ij = max(Min_Dissipation, Mean_Dissipation);

  } else if (roe_low_diss == NTS_DUCROS) {

    /*--- See Xiao et al. INT J HEAT FLUID FL 51 (2015) pag. 141
     * https://doi.org/10.1016/j.ijheatfluidflow.2014.10.007 ---*/

    const su2double phi1 = Mean_Sensor;
    const su2double phi2 = Mean_Dissipation;

    Dissipation_ij = max(Min_Dissipation, phi1 + phi2 - (phi1*phi2));

  } else {

    SU2_MPI::Error("Unrecognized upwind/central blending scheme!",
                   CURRENT_FUNCTION);

  }
  return Dissipation_ij;
}

void CNumerics::EigenDecomposition(su2double **A_ij, su2double **Eig_Vec, su2double *Eig_Val, unsigned short n){
  int iDim,jDim;
  su2double *e = new su2double [n];
  for (iDim= 0; iDim< n; iDim++){
    e[iDim] = 0;
    for (jDim = 0; jDim < n; jDim++){
      Eig_Vec[iDim][jDim] = A_ij[iDim][jDim];
    }
  }
  tred2(Eig_Vec, Eig_Val, e, n);
  tql2(Eig_Vec, Eig_Val, e, n);

  delete [] e;
}

void CNumerics::EigenRecomposition(su2double **A_ij, su2double **Eig_Vec, const su2double *Eig_Val, unsigned short n){
  unsigned short i,j,k;
  su2double **tmp = new su2double* [n];
  su2double **deltaN = new su2double* [n];

  for (i= 0; i< n; i++){
    tmp[i] = new su2double [n];
    deltaN[i] = new su2double [n];
  }

  for (i = 0; i < n; i++) {
    for (j = 0; j < n; j++) {
      if (i == j) deltaN[i][j] = 1.0;
      else deltaN[i][j]=0.0;
    }
  }

  for (i= 0; i< n; i++){
    for (j = 0; j < n; j++){
      tmp[i][j] = 0.0;
      for (k = 0; k < n; k++){
        tmp[i][j] += Eig_Vec[i][k] * Eig_Val[k] * deltaN[k][j];
      }
    }
  }

  for (i= 0; i< n; i++){
    for (j = 0; j < n; j++){
      A_ij[i][j] = 0.0;
      for (k = 0; k < n; k++){
        A_ij[i][j] += tmp[i][k] * Eig_Vec[j][k];
      }
    }
  }

  for (i = 0; i < n; i++){
    delete [] tmp[i];
    delete [] deltaN[i];
  }
  delete [] tmp;
  delete [] deltaN;
}

void CNumerics::tred2(su2double **V, su2double *d, su2double *e, unsigned short n) {
/* Author:

 * Original FORTRAN77 version by Smith, Boyle, Dongarra, Garbow, Ikebe,
 * Klema, Moler.
 * C++ version by Aashwin Mishra and Jayant Mukhopadhaya.

 * Reference:

 * Martin, Reinsch, Wilkinson,
 * TRED2,
 * Numerische Mathematik,
 * Volume 11, pages 181-195, 1968.

 * James Wilkinson, Christian Reinsch,
 * Handbook for Automatic Computation,
 * Volume II, Linear Algebra, Part 2,
 * Springer, 1971,
 * ISBN: 0387054146,
 * LC: QA251.W67.

 * Brian Smith, James Boyle, Jack Dongarra, Burton Garbow,
 * Yasuhiko Ikebe, Virginia Klema, Cleve Moler,
 * Matrix Eigensystem Routines, EISPACK Guide,
 * Lecture Notes in Computer Science, Volume 6,
 * Springer Verlag, 1976,
 * ISBN13: 978-3540075462,
 * LC: QA193.M37

*/

  unsigned short i,j,k;

  for (j = 0; j < n; j++) {
    d[j] = V[n-1][j];
  }

  /* Householder reduction to tridiagonal form. */

  for (i = n-1; i > 0; i--) {

    /* Scale to avoid under/overflow. */

    su2double scale = 0.0;
    su2double h = 0.0;
    for (k = 0; k < i; k++) {
      scale = scale + fabs(d[k]);
    }
    if (scale == 0.0) {
      e[i] = d[i-1];
      for (j = 0; j < i; j++) {
        d[j] = V[i-1][j];
        V[i][j] = 0.0;
        V[j][i] = 0.0;
      }
    }
    else {

      /* Generate Householder vector. */

      for (k = 0; k < i; k++) {
        d[k] /= scale;
        h += d[k] * d[k];
      }
      su2double f = d[i-1];
      su2double g = sqrt(h);
      if (f > 0) {
        g = -g;
      }
      e[i] = scale * g;
      h = h - f * g;
      d[i-1] = f - g;
      for (j = 0; j < i; j++) {
        e[j] = 0.0;
      }

      /* Apply similarity transformation to remaining columns. */

      for (j = 0; j < i; j++) {
        f = d[j];
        V[j][i] = f;
        g = e[j] + V[j][j] * f;
        for (k = j+1; k <= i-1; k++) {
          g += V[k][j] * d[k];
          e[k] += V[k][j] * f;
        }
        e[j] = g;
      }
      f = 0.0;
      for (j = 0; j < i; j++) {
        e[j] /= h;
        f += e[j] * d[j];
      }
      su2double hh = f / (h + h);
      for (j = 0; j < i; j++) {
        e[j] -= hh * d[j];
      }
      for (j = 0; j < i; j++) {
        f = d[j];
        g = e[j];
        for (k = j; k <= i-1; k++) {
            V[k][j] -= (f * e[k] + g * d[k]);
        }
        d[j] = V[i-1][j];
        V[i][j] = 0.0;
      }
    }
    d[i] = h;
  }

  /* Accumulate transformations. */

  for (i = 0; i < n-1; i++) {
    V[n-1][i] = V[i][i];
    V[i][i] = 1.0;
    su2double h = d[i+1];
    if (h != 0.0) {
      for (k = 0; k <= i; k++) {
        d[k] = V[k][i+1] / h;
      }
      for (j = 0; j <= i; j++) {
        su2double g = 0.0;
        for (k = 0; k <= i; k++) {
          g += V[k][i+1] * V[k][j];
        }
        for (k = 0; k <= i; k++) {
          V[k][j] -= g * d[k];
        }
      }
    }
    for (k = 0; k <= i; k++) {
      V[k][i+1] = 0.0;
    }
  }
  for (j = 0; j < n; j++) {
    d[j] = V[n-1][j];
    V[n-1][j] = 0.0;
  }
  V[n-1][n-1] = 1.0;
  e[0] = 0.0;
}

void CNumerics::tql2(su2double **V, su2double *d, su2double *e, unsigned short n) {

/* Author:

 * Original FORTRAN77 version by Smith, Boyle, Dongarra, Garbow, Ikebe,
 * Klema, Moler.
 * C++ version by Aashwin Mishra and Jayant Mukhopadhaya.

 * Reference:

 * Bowdler, Martin, Reinsch, Wilkinson,
 * TQL2,
 * Numerische Mathematik,
 * Volume 11, pages 293-306, 1968.

 * James Wilkinson, Christian Reinsch,
 * Handbook for Automatic Computation,
 * Volume II, Linear Algebra, Part 2,
 * Springer, 1971,
 * ISBN: 0387054146,
 * LC: QA251.W67.

 * Brian Smith, James Boyle, Jack Dongarra, Burton Garbow,
 * Yasuhiko Ikebe, Virginia Klema, Cleve Moler,
 * Matrix Eigensystem Routines, EISPACK Guide,
 * Lecture Notes in Computer Science, Volume 6,
 * Springer Verlag, 1976,
 * ISBN13: 978-3540075462,
 * LC: QA193.M37

*/

  int i,j,k,l;
  for (i = 1; i < n; i++) {
    e[i-1] = e[i];
  }
  e[n-1] = 0.0;

  su2double f = 0.0;
  su2double tst1 = 0.0;
  su2double eps = pow(2.0,-52.0);
  for (l = 0; l < n; l++) {

    /* Find small subdiagonal element */

    tst1 = max(tst1,(fabs(d[l]) + fabs(e[l])));
    int m = l;
    while (m < n) {
      if (fabs(e[m]) <= eps*tst1) {
        break;
      }
      m++;
    }

    /* If m == l, d[l] is an eigenvalue, */
    /* otherwise, iterate.               */

    if (m > l) {
      int iter = 0;
      do {
        iter = iter + 1;  /* (Could check iteration count here.) */

        /* Compute implicit shift */

        su2double g = d[l];
        su2double p = (d[l+1] - g) / (2.0 * e[l]);
        su2double r = sqrt(p*p+1.0);
        if (p < 0) {
          r = -r;
        }
        d[l] = e[l] / (p + r);
        d[l+1] = e[l] * (p + r);
        su2double dl1 = d[l+1];
        su2double h = g - d[l];
        for (i = l+2; i < n; i++) {
          d[i] -= h;
        }
        f = f + h;

        /* Implicit QL transformation. */

        p = d[m];
        su2double c = 1.0;
        su2double c2 = c;
        su2double c3 = c;
        su2double el1 = e[l+1];
        su2double s = 0.0;
        su2double s2 = 0.0;
        for (i = m-1; i >= l; i--) {
          c3 = c2;
          c2 = c;
          s2 = s;
          g = c * e[i];
          h = c * p;
          r = sqrt(p*p+e[i]*e[i]);
          e[i+1] = s * r;
          s = e[i] / r;
          c = p / r;
          p = c * d[i] - s * g;
          d[i+1] = h + s * (c * g + s * d[i]);

          /* Accumulate transformation. */

          for (k = 0; k < n; k++) {
            h = V[k][i+1];
            V[k][i+1] = s * V[k][i] + c * h;
            V[k][i] = c * V[k][i] - s * h;
          }
        }
        p = -s * s2 * c3 * el1 * e[l] / dl1;
        e[l] = s * p;
        d[l] = c * p;

        /* Check for convergence. */

      } while (fabs(e[l]) > eps*tst1);
    }
    d[l] = d[l] + f;
    e[l] = 0.0;
  }

  /* Sort eigenvalues and corresponding vectors. */

  for (i = 0; i < n-1; i++) {
    k = i;
    su2double p = d[i];
    for (j = i+1; j < n; j++) {
      if (d[j] < p) {
        k = j;
        p = d[j];
      }
    }
    if (k != i) {
      d[k] = d[i];
      d[i] = p;
      for (j = 0; j < n; j++) {
          p = V[j][i];
          V[j][i] = V[j][k];
          V[j][k] = p;
      }
    }
  }
}
<|MERGE_RESOLUTION|>--- conflicted
+++ resolved
@@ -211,15 +211,8 @@
 
 }
 
-<<<<<<< HEAD
-void CNumerics::GetInviscidFlux(su2double val_density,
-                                su2double *val_velocity,
-                                su2double val_pressure,
-                                su2double val_enthalpy) {
-=======
 void CNumerics::GetInviscidFlux(su2double val_density, const su2double *val_velocity,
     su2double val_pressure, su2double val_enthalpy) {
->>>>>>> 437f5b0f
   if (nDim == 3) {
     Flux_Tensor[0][0] = val_density*val_velocity[0];
     Flux_Tensor[1][0] = Flux_Tensor[0][0]*val_velocity[0]+val_pressure;
