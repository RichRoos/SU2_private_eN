/*!
 * \file solution_direct_mean_inc.cpp
 * \brief Main subroutines for solving incompressible flow (Euler, Navier-Stokes, etc.).
 * \author F. Palacios, T. Economon
 * \version 5.0.0 "Raven"
 *
 * SU2 Original Developers: Dr. Francisco D. Palacios.
 *                          Dr. Thomas D. Economon.
 *
 * SU2 Developers: Prof. Juan J. Alonso's group at Stanford University.
 *                 Prof. Piero Colonna's group at Delft University of Technology.
 *                 Prof. Nicolas R. Gauger's group at Kaiserslautern University of Technology.
 *                 Prof. Alberto Guardone's group at Polytechnic University of Milan.
 *                 Prof. Rafael Palacios' group at Imperial College London.
 *                 Prof. Edwin van der Weide's group at the University of Twente.
 *                 Prof. Vincent Terrapon's group at the University of Liege.
 *
 * Copyright (C) 2012-2017 SU2, the open-source CFD code.
 *
 * SU2 is free software; you can redistribute it and/or
 * modify it under the terms of the GNU Lesser General Public
 * License as published by the Free Software Foundation; either
 * version 2.1 of the License, or (at your option) any later version.
 *
 * SU2 is distributed in the hope that it will be useful,
 * but WITHOUT ANY WARRANTY; without even the implied warranty of
 * MERCHANTABILITY or FITNESS FOR A PARTICULAR PURPOSE. See the GNU
 * Lesser General Public License for more details.
 *
 * You should have received a copy of the GNU Lesser General Public
 * License along with SU2. If not, see <http://www.gnu.org/licenses/>.
 */

#include "../include/solver_structure.hpp"

CIncEulerSolver::CIncEulerSolver(void) : CSolver() {
  /*--- Basic array initialization ---*/

  CD_Inv  = NULL; CL_Inv  = NULL; CSF_Inv = NULL;  CEff_Inv = NULL;
  CMx_Inv = NULL; CMy_Inv = NULL; CMz_Inv = NULL;
  CFx_Inv = NULL; CFy_Inv = NULL; CFz_Inv = NULL;
  CoPx_Inv = NULL; CoPy_Inv = NULL; CoPz_Inv = NULL;

  CD_Mnt  = NULL; CL_Mnt  = NULL; CSF_Mnt = NULL;  CEff_Mnt = NULL;
  CMx_Mnt = NULL; CMy_Mnt = NULL; CMz_Mnt = NULL;
  CFx_Mnt = NULL; CFy_Mnt = NULL; CFz_Mnt = NULL;
  CoPx_Mnt = NULL; CoPy_Mnt = NULL; CoPz_Mnt = NULL;

  CPressure = NULL; CPressureTarget = NULL; HeatFlux = NULL; HeatFluxTarget = NULL; YPlus = NULL;
  ForceInviscid = NULL; MomentInviscid = NULL;
  ForceMomentum = NULL; MomentMomentum = NULL;

  /*--- Surface based array initialization ---*/

  Surface_CL_Inv  = NULL; Surface_CD_Inv  = NULL; Surface_CSF_Inv = NULL; Surface_CEff_Inv = NULL;
  Surface_CFx_Inv = NULL; Surface_CFy_Inv = NULL; Surface_CFz_Inv = NULL;
  Surface_CMx_Inv = NULL; Surface_CMy_Inv = NULL; Surface_CMz_Inv = NULL;

  Surface_CL_Mnt  = NULL; Surface_CD_Mnt  = NULL; Surface_CSF_Mnt = NULL; Surface_CEff_Mnt = NULL;
  Surface_CFx_Mnt = NULL; Surface_CFy_Mnt = NULL; Surface_CFz_Mnt = NULL;
  Surface_CMx_Mnt = NULL; Surface_CMy_Mnt = NULL; Surface_CMz_Mnt = NULL;

  Surface_CL  = NULL; Surface_CD  = NULL; Surface_CSF = NULL; Surface_CEff = NULL;
  Surface_CFx = NULL; Surface_CFy = NULL; Surface_CFz = NULL;
  Surface_CMx = NULL; Surface_CMy = NULL; Surface_CMz = NULL;
  
  /*--- Rotorcraft simulation array initialization ---*/
  
  CMerit_Inv = NULL;  CT_Inv = NULL;  CQ_Inv = NULL;
  
  /*--- Numerical methods array initialization ---*/
  
  iPoint_UndLapl = NULL;
  jPoint_UndLapl = NULL;
  Primitive = NULL; Primitive_i = NULL; Primitive_j = NULL;
  CharacPrimVar = NULL;
  Smatrix = NULL; Cvector = NULL;
  Preconditioner = NULL;

  /*--- Fixed CL mode initialization (cauchy criteria) ---*/
  
  Cauchy_Value = 0;
  Cauchy_Func = 0;
  Old_Func = 0;
  New_Func = 0;
  Cauchy_Counter = 0;
  Cauchy_Serie = NULL;
  
  FluidModel = NULL;
 
}

CIncEulerSolver::CIncEulerSolver(CGeometry *geometry, CConfig *config, unsigned short iMesh) : CSolver() {
  
  unsigned long iPoint, iVertex;
  unsigned short iVar, iDim, iMarker, nLineLets;
  ifstream restart_file;
  unsigned short nZone = geometry->GetnZone();
  bool restart   = (config->GetRestart() || config->GetRestart_Flow());
  string filename = config->GetSolution_FlowFileName();
  int Unst_RestartIter;
  unsigned short iZone = config->GetiZone();
  bool dual_time = ((config->GetUnsteady_Simulation() == DT_STEPPING_1ST) ||
                    (config->GetUnsteady_Simulation() == DT_STEPPING_2ND));
  bool time_stepping = config->GetUnsteady_Simulation() == TIME_STEPPING;
  bool adjoint = (config->GetContinuous_Adjoint()) || (config->GetDiscrete_Adjoint());
  string filename_ = config->GetSolution_FlowFileName();

  unsigned short direct_diff = config->GetDirectDiff();

  /*--- Check for a restart file to evaluate if there is a change in the angle of attack
   before computing all the non-dimesional quantities. ---*/

  if (!(!restart || (iMesh != MESH_0) || nZone > 1)) {

    /*--- Multizone problems require the number of the zone to be appended. ---*/

    if (nZone > 1) filename_ = config->GetMultizone_FileName(filename_, iZone);

    /*--- Modify file name for a dual-time unsteady restart ---*/

    if (dual_time) {
      if (adjoint) Unst_RestartIter = SU2_TYPE::Int(config->GetUnst_AdjointIter())-1;
      else if (config->GetUnsteady_Simulation() == DT_STEPPING_1ST)
        Unst_RestartIter = SU2_TYPE::Int(config->GetUnst_RestartIter())-1;
      else Unst_RestartIter = SU2_TYPE::Int(config->GetUnst_RestartIter())-2;
      filename_ = config->GetUnsteady_FileName(filename_, Unst_RestartIter);
    }

    /*--- Modify file name for a time stepping unsteady restart ---*/

    if (time_stepping) {
      if (adjoint) Unst_RestartIter = SU2_TYPE::Int(config->GetUnst_AdjointIter())-1;
      else Unst_RestartIter = SU2_TYPE::Int(config->GetUnst_RestartIter())-1;
      filename_ = config->GetUnsteady_FileName(filename_, Unst_RestartIter);
    }

    /*--- Read and store the restart metadata. ---*/

    Read_SU2_Restart_Metadata(geometry, config, false, filename_);
    
  }

  /*--- Basic array initialization ---*/

  CD_Inv  = NULL; CL_Inv  = NULL; CSF_Inv = NULL;  CEff_Inv = NULL;
  CMx_Inv = NULL; CMy_Inv = NULL; CMz_Inv = NULL;
  CFx_Inv = NULL; CFy_Inv = NULL; CFz_Inv = NULL;
  CoPx_Inv = NULL; CoPy_Inv = NULL; CoPz_Inv = NULL;

  CD_Mnt  = NULL; CL_Mnt  = NULL; CSF_Mnt = NULL; CEff_Mnt = NULL;
  CMx_Mnt = NULL; CMy_Mnt = NULL; CMz_Mnt = NULL;
  CFx_Mnt = NULL; CFy_Mnt = NULL; CFz_Mnt = NULL;
  CoPx_Mnt= NULL;   CoPy_Mnt= NULL;   CoPz_Mnt= NULL;

  CPressure = NULL; CPressureTarget = NULL; HeatFlux = NULL; HeatFluxTarget = NULL; YPlus = NULL;
  ForceInviscid = NULL; MomentInviscid = NULL;
  ForceMomentum = NULL;  MomentMomentum = NULL;

  /*--- Surface based array initialization ---*/

  Surface_CL_Inv  = NULL; Surface_CD_Inv  = NULL; Surface_CSF_Inv = NULL; Surface_CEff_Inv = NULL;
  Surface_CFx_Inv = NULL; Surface_CFy_Inv = NULL; Surface_CFz_Inv = NULL;
  Surface_CMx_Inv = NULL; Surface_CMy_Inv = NULL; Surface_CMz_Inv = NULL;

  Surface_CL_Mnt  = NULL; Surface_CD_Mnt  = NULL; Surface_CSF_Mnt = NULL; Surface_CEff_Mnt= NULL;
  Surface_CFx_Mnt = NULL; Surface_CFy_Mnt = NULL; Surface_CFz_Mnt = NULL;
  Surface_CMx_Mnt = NULL; Surface_CMy_Mnt = NULL; Surface_CMz_Mnt = NULL;

  Surface_CL  = NULL; Surface_CD  = NULL; Surface_CSF = NULL; Surface_CEff = NULL;
  Surface_CMx = NULL; Surface_CMy = NULL; Surface_CMz = NULL;

  /*--- Rotorcraft simulation array initialization ---*/

  CMerit_Inv = NULL;  CT_Inv = NULL;  CQ_Inv = NULL;

  /*--- Numerical methods array initialization ---*/
  
  iPoint_UndLapl = NULL;
  jPoint_UndLapl = NULL;
  Primitive = NULL; Primitive_i = NULL; Primitive_j = NULL;
  CharacPrimVar = NULL;
  Smatrix = NULL; Cvector = NULL;
  Preconditioner = NULL;

  /*--- Fixed CL mode initialization (cauchy criteria) ---*/

  Cauchy_Value = 0;
  Cauchy_Func = 0;
  Old_Func = 0;
  New_Func = 0;
  Cauchy_Counter = 0;
  Cauchy_Serie = NULL;
  
  /*--- Fluid model pointer initialization ---*/

  FluidModel = NULL;

  /*--- Set the gamma value ---*/
  
  Gamma = config->GetGamma();
  Gamma_Minus_One = Gamma - 1.0;
  
  /*--- Define geometry constants in the solver structure.
   * Incompressible flow, primitive variables (P, vx, vy, vz, T, rho, beta, lamMu, EddyMu, Kt_eff, Cp, Cv) ---*/
  
  nDim = geometry->GetnDim();
  
  nVar = nDim+2; nPrimVar = nDim+9; nPrimVarGrad = nDim+4;

  /*--- Initialize nVarGrad for deallocation ---*/
  
  nVarGrad = nPrimVarGrad;
  
  nMarker      = config->GetnMarker_All();
  nPoint       = geometry->GetnPoint();
  nPointDomain = geometry->GetnPointDomain();
 
  /*--- Store the number of vertices on each marker for deallocation later ---*/

  nVertex = new unsigned long[nMarker];
  for (iMarker = 0; iMarker < nMarker; iMarker++) 
    nVertex[iMarker] = geometry->nVertex[iMarker];
 
  /*--- Perform the non-dimensionalization for the flow equations using the
   specified reference values. ---*/
  
  SetNondimensionalization(geometry, config, iMesh);
  
  /*--- Allocate the node variables ---*/
  
  node = new CVariable*[nPoint];
  
  /*--- Define some auxiliary vectors related to the residual ---*/
  
  Residual      = new su2double[nVar]; for (iVar = 0; iVar < nVar; iVar++) Residual[iVar]     = 0.0;
  Residual_RMS  = new su2double[nVar]; for (iVar = 0; iVar < nVar; iVar++) Residual_RMS[iVar] = 0.0;
  Residual_Max  = new su2double[nVar]; for (iVar = 0; iVar < nVar; iVar++) Residual_Max[iVar] = 0.0;
  Res_Conv      = new su2double[nVar]; for (iVar = 0; iVar < nVar; iVar++) Res_Conv[iVar]     = 0.0;
  Res_Visc      = new su2double[nVar]; for (iVar = 0; iVar < nVar; iVar++) Res_Visc[iVar]     = 0.0;
  Res_Sour      = new su2double[nVar]; for (iVar = 0; iVar < nVar; iVar++) Res_Sour[iVar]     = 0.0;
  
  /*--- Define some structures for locating max residuals ---*/
  
  Point_Max = new unsigned long[nVar];
  for (iVar = 0; iVar < nVar; iVar++) Point_Max[iVar] = 0;
  
  Point_Max_Coord = new su2double*[nVar];
  for (iVar = 0; iVar < nVar; iVar++) {
    Point_Max_Coord[iVar] = new su2double[nDim];
    for (iDim = 0; iDim < nDim; iDim++) Point_Max_Coord[iVar][iDim] = 0.0;
  }
  
  /*--- Define some auxiliary vectors related to the solution ---*/
  
  Solution   = new su2double[nVar]; for (iVar = 0; iVar < nVar; iVar++) Solution[iVar]   = 0.0;
  Solution_i = new su2double[nVar]; for (iVar = 0; iVar < nVar; iVar++) Solution_i[iVar] = 0.0;
  Solution_j = new su2double[nVar]; for (iVar = 0; iVar < nVar; iVar++) Solution_j[iVar] = 0.0;
  
  /*--- Define some auxiliary vectors related to the geometry ---*/
  
  Vector   = new su2double[nDim]; for (iDim = 0; iDim < nDim; iDim++) Vector[iDim]   = 0.0;
  Vector_i = new su2double[nDim]; for (iDim = 0; iDim < nDim; iDim++) Vector_i[iDim] = 0.0;
  Vector_j = new su2double[nDim]; for (iDim = 0; iDim < nDim; iDim++) Vector_j[iDim] = 0.0;
  
  /*--- Define some auxiliary vectors related to the primitive solution ---*/
  
  Primitive   = new su2double[nPrimVar]; for (iVar = 0; iVar < nPrimVar; iVar++) Primitive[iVar]   = 0.0;
  Primitive_i = new su2double[nPrimVar]; for (iVar = 0; iVar < nPrimVar; iVar++) Primitive_i[iVar] = 0.0;
  Primitive_j = new su2double[nPrimVar]; for (iVar = 0; iVar < nPrimVar; iVar++) Primitive_j[iVar] = 0.0;
  
  /*--- Define some auxiliary vectors related to the undivided lapalacian ---*/
  
  if (config->GetKind_ConvNumScheme_Flow() == SPACE_CENTERED) {
    iPoint_UndLapl = new su2double [nPoint];
    jPoint_UndLapl = new su2double [nPoint];
  }

  Preconditioner = new su2double* [nVar];
  for (iVar = 0; iVar < nVar; iVar ++)
    Preconditioner[iVar] = new su2double[nVar];

  /*--- Initialize the solution and right-hand side vectors for storing
   the residuals and updating the solution (always needed even for
   explicit schemes). ---*/
  
  LinSysSol.Initialize(nPoint, nPointDomain, nVar, 0.0);
  LinSysRes.Initialize(nPoint, nPointDomain, nVar, 0.0);
  
  /*--- Jacobians and vector structures for implicit computations ---*/
  
  if (config->GetKind_TimeIntScheme_Flow() == EULER_IMPLICIT) {
    
    Jacobian_i = new su2double* [nVar];
    Jacobian_j = new su2double* [nVar];
    for (iVar = 0; iVar < nVar; iVar++) {
      Jacobian_i[iVar] = new su2double [nVar];
      Jacobian_j[iVar] = new su2double [nVar];
    }
    
    if (rank == MASTER_NODE) cout << "Initialize Jacobian structure (Euler). MG level: " << iMesh <<"." << endl;
    Jacobian.Initialize(nPoint, nPointDomain, nVar, nVar, true, geometry, config);
    
    if ((config->GetKind_Linear_Solver_Prec() == LINELET) ||
        (config->GetKind_Linear_Solver() == SMOOTHER_LINELET)) {
      nLineLets = Jacobian.BuildLineletPreconditioner(geometry, config);
      if (rank == MASTER_NODE) cout << "Compute linelet structure. " << nLineLets << " elements in each line (average)." << endl;
    }
    
  }
  
  else {
    if (rank == MASTER_NODE) cout << "Explicit scheme. No Jacobian structure (Euler). MG level: " << iMesh <<"." << endl;
  }
  
  /*--- Define some auxiliary vectors for computing flow variable
   gradients by least squares, S matrix := inv(R)*traspose(inv(R)),
   c vector := transpose(WA)*(Wb) ---*/
  
  if (config->GetKind_Gradient_Method() == WEIGHTED_LEAST_SQUARES) {
    
    Smatrix = new su2double* [nDim];
    for (iDim = 0; iDim < nDim; iDim++)
      Smatrix[iDim] = new su2double [nDim];
    
    Cvector = new su2double* [nPrimVarGrad];
    for (iVar = 0; iVar < nPrimVarGrad; iVar++)
      Cvector[iVar] = new su2double [nDim];
    
  }

  /*--- Store the value of the characteristic primitive variables at the boundaries ---*/

  CharacPrimVar = new su2double** [nMarker];
  for (iMarker = 0; iMarker < nMarker; iMarker++) {
    CharacPrimVar[iMarker] = new su2double* [geometry->nVertex[iMarker]];
    for (iVertex = 0; iVertex < geometry->nVertex[iMarker]; iVertex++) {
      CharacPrimVar[iMarker][iVertex] = new su2double [nPrimVar];
      for (iVar = 0; iVar < nPrimVar; iVar++) {
        CharacPrimVar[iMarker][iVertex][iVar] = 0.0;
      }
    }
  }
  
  /*--- Force definition and coefficient arrays for all of the markers ---*/
  
  CPressure = new su2double* [nMarker];
  CPressureTarget = new su2double* [nMarker];
  for (iMarker = 0; iMarker < nMarker; iMarker++) {
    CPressure[iMarker] = new su2double [geometry->nVertex[iMarker]];
    CPressureTarget[iMarker] = new su2double [geometry->nVertex[iMarker]];
    for (iVertex = 0; iVertex < geometry->nVertex[iMarker]; iVertex++) {
      CPressure[iMarker][iVertex] = 0.0;
      CPressureTarget[iMarker][iVertex] = 0.0;
    }
  }
  
  /*--- Non-dimensional coefficients ---*/

  ForceInviscid  = new su2double[nDim];
  MomentInviscid = new su2double[3];
  CD_Inv         = new su2double[nMarker];
  CL_Inv         = new su2double[nMarker];
  CSF_Inv        = new su2double[nMarker];
  CMx_Inv        = new su2double[nMarker];
  CMy_Inv        = new su2double[nMarker];
  CMz_Inv        = new su2double[nMarker];
  CEff_Inv       = new su2double[nMarker];
  CFx_Inv        = new su2double[nMarker];
  CFy_Inv        = new su2double[nMarker];
  CFz_Inv        = new su2double[nMarker];
  CoPx_Inv       = new su2double[nMarker];
  CoPy_Inv       = new su2double[nMarker];
  CoPz_Inv       = new su2double[nMarker];

  ForceMomentum  = new su2double[nDim];
  MomentMomentum = new su2double[3];
  CD_Mnt         = new su2double[nMarker];
  CL_Mnt         = new su2double[nMarker];
  CSF_Mnt        = new su2double[nMarker];
  CMx_Mnt        = new su2double[nMarker];
  CMy_Mnt        = new su2double[nMarker];
  CMz_Mnt        = new su2double[nMarker];
  CEff_Mnt       = new su2double[nMarker];
  CFx_Mnt        = new su2double[nMarker];
  CFy_Mnt        = new su2double[nMarker];
  CFz_Mnt        = new su2double[nMarker];
  CoPx_Mnt       = new su2double[nMarker];
  CoPy_Mnt       = new su2double[nMarker];
  CoPz_Mnt       = new su2double[nMarker];

  Surface_CL_Inv   = new su2double[config->GetnMarker_Monitoring()];
  Surface_CD_Inv   = new su2double[config->GetnMarker_Monitoring()];
  Surface_CSF_Inv  = new su2double[config->GetnMarker_Monitoring()];
  Surface_CEff_Inv = new su2double[config->GetnMarker_Monitoring()];
  Surface_CFx_Inv  = new su2double[config->GetnMarker_Monitoring()];
  Surface_CFy_Inv  = new su2double[config->GetnMarker_Monitoring()];
  Surface_CFz_Inv  = new su2double[config->GetnMarker_Monitoring()];
  Surface_CMx_Inv  = new su2double[config->GetnMarker_Monitoring()];
  Surface_CMy_Inv  = new su2double[config->GetnMarker_Monitoring()];
  Surface_CMz_Inv  = new su2double[config->GetnMarker_Monitoring()];

  Surface_CL_Mnt   = new su2double[config->GetnMarker_Monitoring()];
  Surface_CD_Mnt   = new su2double[config->GetnMarker_Monitoring()];
  Surface_CSF_Mnt  = new su2double[config->GetnMarker_Monitoring()];
  Surface_CEff_Mnt = new su2double[config->GetnMarker_Monitoring()];
  Surface_CFx_Mnt  = new su2double[config->GetnMarker_Monitoring()];
  Surface_CFy_Mnt  = new su2double[config->GetnMarker_Monitoring()];
  Surface_CFz_Mnt  = new su2double[config->GetnMarker_Monitoring()];
  Surface_CMx_Mnt  = new su2double[config->GetnMarker_Monitoring()];
  Surface_CMy_Mnt  = new su2double[config->GetnMarker_Monitoring()];
  Surface_CMz_Mnt  = new su2double[config->GetnMarker_Monitoring()];

  Surface_CL   = new su2double[config->GetnMarker_Monitoring()];
  Surface_CD   = new su2double[config->GetnMarker_Monitoring()];
  Surface_CSF  = new su2double[config->GetnMarker_Monitoring()];
  Surface_CEff = new su2double[config->GetnMarker_Monitoring()];
  Surface_CFx  = new su2double[config->GetnMarker_Monitoring()];
  Surface_CFy  = new su2double[config->GetnMarker_Monitoring()];
  Surface_CFz  = new su2double[config->GetnMarker_Monitoring()];
  Surface_CMx  = new su2double[config->GetnMarker_Monitoring()];
  Surface_CMy  = new su2double[config->GetnMarker_Monitoring()];
  Surface_CMz  = new su2double[config->GetnMarker_Monitoring()];

  /*--- Rotorcraft coefficients ---*/

  CT_Inv           = new su2double[nMarker];
  CQ_Inv           = new su2double[nMarker];
  CMerit_Inv       = new su2double[nMarker];

  CT_Mnt           = new su2double[nMarker];
  CQ_Mnt           = new su2double[nMarker];
  CMerit_Mnt       = new su2double[nMarker];

  /*--- Init total coefficients ---*/

  Total_CD      = 0.0;  Total_CL           = 0.0;  Total_CSF          = 0.0;
  Total_CMx     = 0.0;  Total_CMy          = 0.0;  Total_CMz          = 0.0;
  Total_CoPx    = 0.0;  Total_CoPy         = 0.0;  Total_CoPz         = 0.0;
  Total_CEff    = 0.0;
  Total_CFx     = 0.0;  Total_CFy          = 0.0;  Total_CFz          = 0.0;
  Total_CT      = 0.0;  Total_CQ           = 0.0;  Total_CMerit       = 0.0;
  Total_MaxHeat = 0.0;  Total_Heat         = 0.0;  Total_ComboObj     = 0.0;
  Total_CpDiff  = 0.0;  Total_HeatFluxDiff = 0.0;  Total_Custom_ObjFunc=0.0;
  
  /*--- Coefficients for fixed lift mode. ---*/
  
  AoA_Prev = 0.0;
  Total_CL_Prev = 0.0; Total_CD_Prev = 0.0;
  Total_CMx_Prev = 0.0; Total_CMy_Prev = 0.0; Total_CMz_Prev = 0.0;

  /*--- Read farfield conditions ---*/

  Density_Inf     = config->GetDensity_FreeStreamND();
  Pressure_Inf    = config->GetPressure_FreeStreamND();
  Velocity_Inf    = config->GetVelocity_FreeStreamND();
  Temperature_Inf = config->GetTemperature_FreeStreamND();

  /*--- Initialize the secondary values for direct derivative approxiations ---*/
  
  switch(direct_diff){
    case NO_DERIVATIVE:
      /*--- Default ---*/
      break;
    case D_DENSITY:
      SU2_TYPE::SetDerivative(Density_Inf, 1.0);
      break;
    case D_PRESSURE:
      SU2_TYPE::SetDerivative(Pressure_Inf, 1.0);
      break;
    case D_TEMPERATURE:
      SU2_TYPE::SetDerivative(Temperature_Inf, 1.0);
      break;
    case D_MACH: case D_AOA:
    case D_SIDESLIP: case D_REYNOLDS:
    case D_TURB2LAM: case D_DESIGN:
      /*--- Already done in postprocessing of config ---*/
      break;
    default:
      break;
  }
  
  /*--- Initialize the cauchy critera array for fixed CL mode ---*/

  if (config->GetFixed_CL_Mode())
    Cauchy_Serie = new su2double [config->GetCauchy_Elems()+1];

  /*--- Initialize the solution to the far-field state everywhere. ---*/

  for (iPoint = 0; iPoint < nPoint; iPoint++)
    node[iPoint] = new CIncEulerVariable(Pressure_Inf, Velocity_Inf, Temperature_Inf, nDim, nVar, config);

  /*--- Define solver parameters needed for execution of destructor ---*/

  if (config->GetKind_ConvNumScheme_Flow() == SPACE_CENTERED ) space_centered = true;
  else space_centered = false;

  if (config->GetKind_TimeIntScheme_Flow() == EULER_IMPLICIT) euler_implicit = true;
  else euler_implicit = false;

  if (config->GetKind_Gradient_Method() == WEIGHTED_LEAST_SQUARES) least_squares = true;
  else least_squares = false;

  /*--- Perform the MPI communication of the solution ---*/

  Set_MPI_Solution(geometry, config);

}

CIncEulerSolver::~CIncEulerSolver(void) {

  unsigned short iMarker, iVar;
  unsigned long iVertex;

  /*--- Array deallocation ---*/

  if (CD_Inv  != NULL)  delete [] CD_Inv;
  if (CL_Inv  != NULL)  delete [] CL_Inv;
  if (CSF_Inv != NULL)  delete [] CSF_Inv;
  if (CMx_Inv != NULL)  delete [] CMx_Inv;
  if (CMy_Inv != NULL)  delete [] CMy_Inv;
  if (CMz_Inv != NULL)  delete [] CMz_Inv;
  if (CFx_Inv != NULL)  delete [] CFx_Inv;
  if (CFy_Inv != NULL)  delete [] CFy_Inv;
  if (CFz_Inv != NULL)  delete [] CFz_Inv;
  if (CoPx_Inv != NULL) delete [] CoPx_Inv;
  if (CoPy_Inv != NULL) delete [] CoPy_Inv;
  if (CoPz_Inv != NULL) delete [] CoPz_Inv;

  if (Surface_CL_Inv   != NULL) delete [] Surface_CL_Inv;
  if (Surface_CD_Inv   != NULL) delete [] Surface_CD_Inv;
  if (Surface_CSF_Inv  != NULL) delete [] Surface_CSF_Inv;
  if (Surface_CEff_Inv != NULL) delete [] Surface_CEff_Inv;
  if (Surface_CFx_Inv  != NULL) delete [] Surface_CFx_Inv;
  if (Surface_CFy_Inv  != NULL) delete [] Surface_CFy_Inv;
  if (Surface_CFz_Inv  != NULL) delete [] Surface_CFz_Inv;
  if (Surface_CMx_Inv  != NULL) delete [] Surface_CMx_Inv;
  if (Surface_CMy_Inv  != NULL) delete [] Surface_CMy_Inv;
  if (Surface_CMz_Inv  != NULL) delete [] Surface_CMz_Inv;

  if (CD_Mnt  != NULL)  delete [] CD_Mnt;
  if (CL_Mnt  != NULL)  delete [] CL_Mnt;
  if (CSF_Mnt != NULL)  delete [] CSF_Mnt;
  if (CMx_Mnt != NULL)  delete [] CMx_Mnt;
  if (CMy_Mnt != NULL)  delete [] CMy_Mnt;
  if (CMz_Mnt != NULL)  delete [] CMz_Mnt;
  if (CFx_Mnt != NULL)  delete [] CFx_Mnt;
  if (CFy_Mnt != NULL)  delete [] CFy_Mnt;
  if (CFz_Mnt != NULL)  delete [] CFz_Mnt;
  if (CoPx_Mnt != NULL) delete [] CoPx_Mnt;
  if (CoPy_Mnt != NULL) delete [] CoPy_Mnt;
  if (CoPz_Mnt != NULL) delete [] CoPz_Mnt;

  if (Surface_CL_Mnt   != NULL) delete [] Surface_CL_Mnt;
  if (Surface_CD_Mnt   != NULL) delete [] Surface_CD_Mnt;
  if (Surface_CSF_Mnt  != NULL) delete [] Surface_CSF_Mnt;
  if (Surface_CEff_Mnt != NULL) delete [] Surface_CEff_Mnt;
  if (Surface_CFx_Mnt  != NULL) delete [] Surface_CFx_Mnt;
  if (Surface_CFy_Mnt  != NULL) delete [] Surface_CFy_Mnt;
  if (Surface_CFz_Mnt  != NULL) delete [] Surface_CFz_Mnt;
  if (Surface_CMx_Mnt  != NULL) delete [] Surface_CMx_Mnt;
  if (Surface_CMy_Mnt  != NULL) delete [] Surface_CMy_Mnt;
  if (Surface_CMz_Mnt  != NULL) delete [] Surface_CMz_Mnt;

  if (Surface_CL   != NULL) delete [] Surface_CL;
  if (Surface_CD   != NULL) delete [] Surface_CD;
  if (Surface_CSF  != NULL) delete [] Surface_CSF;
  if (Surface_CEff != NULL) delete [] Surface_CEff;
  if (Surface_CFx  != NULL) delete [] Surface_CFx;
  if (Surface_CFy  != NULL) delete [] Surface_CFy;
  if (Surface_CFz  != NULL) delete [] Surface_CFz;
  if (Surface_CMx  != NULL) delete [] Surface_CMx;
  if (Surface_CMy  != NULL) delete [] Surface_CMy;
  if (Surface_CMz  != NULL) delete [] Surface_CMz;
  
  if (CEff_Inv   != NULL) delete [] CEff_Inv;
  if (CMerit_Inv != NULL) delete [] CMerit_Inv;
  if (CT_Inv     != NULL) delete [] CT_Inv;
  if (CQ_Inv     != NULL) delete [] CQ_Inv;

  if (CEff_Mnt   != NULL) delete [] CEff_Mnt;
  if (CMerit_Mnt != NULL) delete [] CMerit_Mnt;
  if (CT_Mnt     != NULL) delete [] CT_Mnt;
  if (CQ_Mnt     != NULL) delete [] CQ_Mnt;

  if (ForceInviscid  != NULL) delete [] ForceInviscid;
  if (MomentInviscid != NULL) delete [] MomentInviscid;
  if (ForceMomentum  != NULL) delete [] ForceMomentum;
  if (MomentMomentum != NULL) delete [] MomentMomentum;

  if (iPoint_UndLapl != NULL) delete [] iPoint_UndLapl;
  if (jPoint_UndLapl != NULL) delete [] jPoint_UndLapl;

  if (Primitive   != NULL) delete [] Primitive;
  if (Primitive_i != NULL) delete [] Primitive_i;
  if (Primitive_j != NULL) delete [] Primitive_j;

  if (Preconditioner != NULL) {
    for (iVar = 0; iVar < nVar; iVar ++)
      delete [] Preconditioner[iVar];
    delete [] Preconditioner;
  }

  if (CPressure != NULL) {
    for (iMarker = 0; iMarker < nMarker; iMarker++)
      delete [] CPressure[iMarker];
    delete [] CPressure;
  }
  
  if (CPressureTarget != NULL) {
    for (iMarker = 0; iMarker < nMarker; iMarker++)
      delete [] CPressureTarget[iMarker];
    delete [] CPressureTarget;
  }

  if (CharacPrimVar != NULL) {
    for (iMarker = 0; iMarker < nMarker; iMarker++) {
      for (iVertex = 0; iVertex<nVertex[iMarker]; iVertex++)
        delete [] CharacPrimVar[iMarker][iVertex];
      delete [] CharacPrimVar[iMarker];
    }
    delete [] CharacPrimVar;
  }

  if (nVertex!=NULL) delete [] nVertex;

  if (HeatFlux != NULL) {
    for (iMarker = 0; iMarker < nMarker; iMarker++) {
      delete [] HeatFlux[iMarker];
    }
    delete [] HeatFlux;
  }
  
  if (HeatFluxTarget != NULL) {
    for (iMarker = 0; iMarker < nMarker; iMarker++) {
      delete [] HeatFluxTarget[iMarker];
    }
    delete [] HeatFluxTarget;
  }
  
  if (YPlus != NULL) {
    for (iMarker = 0; iMarker < nMarker; iMarker++) {
      delete [] YPlus[iMarker];
    }
    delete [] YPlus;
  }
  
  if (Cauchy_Serie != NULL) delete [] Cauchy_Serie;
  
  if (FluidModel != NULL) delete FluidModel;
}

void CIncEulerSolver::Set_MPI_Solution(CGeometry *geometry, CConfig *config) {
  
  unsigned short iVar, iMarker, iPeriodic_Index, MarkerS, MarkerR;
  unsigned long iVertex, iPoint, nVertexS, nVertexR, nBufferS_Vector, nBufferR_Vector;
  su2double rotMatrix[3][3], *angles, theta, cosTheta, sinTheta,
  phi, cosPhi, sinPhi, psi, cosPsi, sinPsi,
  *Buffer_Receive_U = NULL, *Buffer_Send_U = NULL;
  
#ifdef HAVE_MPI
  int send_to, receive_from;
  SU2_MPI::Status status;
#endif
  
  for (iMarker = 0; iMarker < nMarker; iMarker++) {
    
    if ((config->GetMarker_All_KindBC(iMarker) == SEND_RECEIVE) &&
        (config->GetMarker_All_SendRecv(iMarker) > 0)) {
      
      MarkerS = iMarker;  MarkerR = iMarker+1;
      
#ifdef HAVE_MPI
      send_to = config->GetMarker_All_SendRecv(MarkerS)-1;
      receive_from = abs(config->GetMarker_All_SendRecv(MarkerR))-1;
#endif
      
      nVertexS = geometry->nVertex[MarkerS];  nVertexR = geometry->nVertex[MarkerR];
      nBufferS_Vector = nVertexS*nVar;        nBufferR_Vector = nVertexR*nVar;
      
      /*--- Allocate Receive and send buffers  ---*/
      
      Buffer_Receive_U = new su2double [nBufferR_Vector];
      Buffer_Send_U    = new su2double[nBufferS_Vector];
      
      /*--- Copy the solution that should be sended ---*/
      
      for (iVertex = 0; iVertex < nVertexS; iVertex++) {
        iPoint = geometry->vertex[MarkerS][iVertex]->GetNode();
        for (iVar = 0; iVar < nVar; iVar++)
          Buffer_Send_U[iVar*nVertexS+iVertex] = node[iPoint]->GetSolution(iVar);
      }
      
#ifdef HAVE_MPI
      /*--- Send/Receive information using Sendrecv ---*/
      
      SU2_MPI::Sendrecv(Buffer_Send_U, nBufferS_Vector, MPI_DOUBLE, send_to, 0,
                        Buffer_Receive_U, nBufferR_Vector, MPI_DOUBLE, receive_from, 0, MPI_COMM_WORLD, &status);
      
#else
      
      /*--- Receive information without MPI ---*/
      
      for (iVertex = 0; iVertex < nVertexR; iVertex++) {
        for (iVar = 0; iVar < nVar; iVar++)
          Buffer_Receive_U[iVar*nVertexR+iVertex] = Buffer_Send_U[iVar*nVertexR+iVertex];
      }
      
#endif
      
      /*--- Deallocate send buffer ---*/
      delete [] Buffer_Send_U;
      
      /*--- Do the coordinate transformation ---*/
      for (iVertex = 0; iVertex < nVertexR; iVertex++) {
        
        /*--- Find point and its type of transformation ---*/
        iPoint = geometry->vertex[MarkerR][iVertex]->GetNode();
        iPeriodic_Index = geometry->vertex[MarkerR][iVertex]->GetRotation_Type();
        
        /*--- Retrieve the supplied periodic information. ---*/
        angles = config->GetPeriodicRotation(iPeriodic_Index);
        
        /*--- Store angles separately for clarity. ---*/
        theta    = angles[0];   phi    = angles[1];     psi    = angles[2];
        cosTheta = cos(theta);  cosPhi = cos(phi);      cosPsi = cos(psi);
        sinTheta = sin(theta);  sinPhi = sin(phi);      sinPsi = sin(psi);
        
        /*--- Compute the rotation matrix. Note that the implicit
         ordering is rotation about the x-axis, y-axis,
         then z-axis. Note that this is the transpose of the matrix
         used during the preprocessing stage. ---*/
        rotMatrix[0][0] = cosPhi*cosPsi;    rotMatrix[1][0] = sinTheta*sinPhi*cosPsi - cosTheta*sinPsi;     rotMatrix[2][0] = cosTheta*sinPhi*cosPsi + sinTheta*sinPsi;
        rotMatrix[0][1] = cosPhi*sinPsi;    rotMatrix[1][1] = sinTheta*sinPhi*sinPsi + cosTheta*cosPsi;     rotMatrix[2][1] = cosTheta*sinPhi*sinPsi - sinTheta*cosPsi;
        rotMatrix[0][2] = -sinPhi;          rotMatrix[1][2] = sinTheta*cosPhi;                              rotMatrix[2][2] = cosTheta*cosPhi;
        
        /*--- Copy conserved variables before performing transformation. ---*/
        for (iVar = 0; iVar < nVar; iVar++)
          Solution[iVar] = Buffer_Receive_U[iVar*nVertexR+iVertex];
        
        /*--- Rotate the momentum components. ---*/
        if (nDim == 2) {
          Solution[1] = rotMatrix[0][0]*Buffer_Receive_U[1*nVertexR+iVertex] +
          rotMatrix[0][1]*Buffer_Receive_U[2*nVertexR+iVertex];
          Solution[2] = rotMatrix[1][0]*Buffer_Receive_U[1*nVertexR+iVertex] +
          rotMatrix[1][1]*Buffer_Receive_U[2*nVertexR+iVertex];
        }
        else {
          Solution[1] = rotMatrix[0][0]*Buffer_Receive_U[1*nVertexR+iVertex] +
          rotMatrix[0][1]*Buffer_Receive_U[2*nVertexR+iVertex] +
          rotMatrix[0][2]*Buffer_Receive_U[3*nVertexR+iVertex];
          Solution[2] = rotMatrix[1][0]*Buffer_Receive_U[1*nVertexR+iVertex] +
          rotMatrix[1][1]*Buffer_Receive_U[2*nVertexR+iVertex] +
          rotMatrix[1][2]*Buffer_Receive_U[3*nVertexR+iVertex];
          Solution[3] = rotMatrix[2][0]*Buffer_Receive_U[1*nVertexR+iVertex] +
          rotMatrix[2][1]*Buffer_Receive_U[2*nVertexR+iVertex] +
          rotMatrix[2][2]*Buffer_Receive_U[3*nVertexR+iVertex];
        }
        
        /*--- Copy transformed conserved variables back into buffer. ---*/
        for (iVar = 0; iVar < nVar; iVar++)
          node[iPoint]->SetSolution(iVar, Solution[iVar]);
        
      }
      
      /*--- Deallocate receive buffer ---*/
      delete [] Buffer_Receive_U;
      
    }
    
  }
  
}

void CIncEulerSolver::Set_MPI_Solution_Old(CGeometry *geometry, CConfig *config) {
  unsigned short iVar, iMarker, iPeriodic_Index, MarkerS, MarkerR;
  unsigned long iVertex, iPoint, nVertexS, nVertexR, nBufferS_Vector, nBufferR_Vector;
  su2double rotMatrix[3][3], *angles, theta, cosTheta, sinTheta, phi, cosPhi, sinPhi, psi, cosPsi, sinPsi,
  *Buffer_Receive_U = NULL, *Buffer_Send_U = NULL;
  
#ifdef HAVE_MPI
  int send_to, receive_from;
  SU2_MPI::Status status;
#endif
  
  for (iMarker = 0; iMarker < nMarker; iMarker++) {
    
    if ((config->GetMarker_All_KindBC(iMarker) == SEND_RECEIVE) &&
        (config->GetMarker_All_SendRecv(iMarker) > 0)) {
      
      MarkerS = iMarker;  MarkerR = iMarker+1;
      
#ifdef HAVE_MPI
      send_to = config->GetMarker_All_SendRecv(MarkerS)-1;
      receive_from = abs(config->GetMarker_All_SendRecv(MarkerR))-1;
#endif
      
      nVertexS = geometry->nVertex[MarkerS];  nVertexR = geometry->nVertex[MarkerR];
      nBufferS_Vector = nVertexS*nVar;        nBufferR_Vector = nVertexR*nVar;
      
      /*--- Allocate Receive and send buffers  ---*/
      Buffer_Receive_U = new su2double [nBufferR_Vector];
      Buffer_Send_U = new su2double[nBufferS_Vector];
      
      /*--- Copy the solution old that should be sended ---*/
      for (iVertex = 0; iVertex < nVertexS; iVertex++) {
        iPoint = geometry->vertex[MarkerS][iVertex]->GetNode();
        for (iVar = 0; iVar < nVar; iVar++)
          Buffer_Send_U[iVar*nVertexS+iVertex] = node[iPoint]->GetSolution_Old(iVar);
      }
      
#ifdef HAVE_MPI
      
      /*--- Send/Receive information using Sendrecv ---*/
      SU2_MPI::Sendrecv(Buffer_Send_U, nBufferS_Vector, MPI_DOUBLE, send_to, 0,
                        Buffer_Receive_U, nBufferR_Vector, MPI_DOUBLE, receive_from, 0, MPI_COMM_WORLD, &status);
      
#else
      
      /*--- Receive information without MPI ---*/
      for (iVertex = 0; iVertex < nVertexR; iVertex++) {
        for (iVar = 0; iVar < nVar; iVar++)
          Buffer_Receive_U[iVar*nVertexR+iVertex] = Buffer_Send_U[iVar*nVertexR+iVertex];
      }
      
#endif
      
      /*--- Deallocate send buffer ---*/
      delete [] Buffer_Send_U;
      
      /*--- Do the coordinate transformation ---*/
      for (iVertex = 0; iVertex < nVertexR; iVertex++) {
        
        /*--- Find point and its type of transformation ---*/
        iPoint = geometry->vertex[MarkerR][iVertex]->GetNode();
        iPeriodic_Index = geometry->vertex[MarkerR][iVertex]->GetRotation_Type();
        
        /*--- Retrieve the supplied periodic information. ---*/
        angles = config->GetPeriodicRotation(iPeriodic_Index);
        
        /*--- Store angles separately for clarity. ---*/
        theta    = angles[0];   phi    = angles[1];     psi    = angles[2];
        cosTheta = cos(theta);  cosPhi = cos(phi);      cosPsi = cos(psi);
        sinTheta = sin(theta);  sinPhi = sin(phi);      sinPsi = sin(psi);
        
        /*--- Compute the rotation matrix. Note that the implicit
         ordering is rotation about the x-axis, y-axis,
         then z-axis. Note that this is the transpose of the matrix
         used during the preprocessing stage. ---*/
        rotMatrix[0][0] = cosPhi*cosPsi;    rotMatrix[1][0] = sinTheta*sinPhi*cosPsi - cosTheta*sinPsi;     rotMatrix[2][0] = cosTheta*sinPhi*cosPsi + sinTheta*sinPsi;
        rotMatrix[0][1] = cosPhi*sinPsi;    rotMatrix[1][1] = sinTheta*sinPhi*sinPsi + cosTheta*cosPsi;     rotMatrix[2][1] = cosTheta*sinPhi*sinPsi - sinTheta*cosPsi;
        rotMatrix[0][2] = -sinPhi;          rotMatrix[1][2] = sinTheta*cosPhi;                              rotMatrix[2][2] = cosTheta*cosPhi;
        
        /*--- Copy conserved variables before performing transformation. ---*/
        for (iVar = 0; iVar < nVar; iVar++)
          Solution[iVar] = Buffer_Receive_U[iVar*nVertexR+iVertex];
        
        /*--- Rotate the momentum components. ---*/
        if (nDim == 2) {
          Solution[1] = rotMatrix[0][0]*Buffer_Receive_U[1*nVertexR+iVertex] +
          rotMatrix[0][1]*Buffer_Receive_U[2*nVertexR+iVertex];
          Solution[2] = rotMatrix[1][0]*Buffer_Receive_U[1*nVertexR+iVertex] +
          rotMatrix[1][1]*Buffer_Receive_U[2*nVertexR+iVertex];
        }
        else {
          Solution[1] = rotMatrix[0][0]*Buffer_Receive_U[1*nVertexR+iVertex] +
          rotMatrix[0][1]*Buffer_Receive_U[2*nVertexR+iVertex] +
          rotMatrix[0][2]*Buffer_Receive_U[3*nVertexR+iVertex];
          Solution[2] = rotMatrix[1][0]*Buffer_Receive_U[1*nVertexR+iVertex] +
          rotMatrix[1][1]*Buffer_Receive_U[2*nVertexR+iVertex] +
          rotMatrix[1][2]*Buffer_Receive_U[3*nVertexR+iVertex];
          Solution[3] = rotMatrix[2][0]*Buffer_Receive_U[1*nVertexR+iVertex] +
          rotMatrix[2][1]*Buffer_Receive_U[2*nVertexR+iVertex] +
          rotMatrix[2][2]*Buffer_Receive_U[3*nVertexR+iVertex];
        }
        
        /*--- Copy transformed conserved variables back into buffer. ---*/
        for (iVar = 0; iVar < nVar; iVar++)
          node[iPoint]->SetSolution_Old(iVar, Solution[iVar]);
        
      }
      
      /*--- Deallocate receive buffer ---*/
      delete [] Buffer_Receive_U;
      
    }
    
  }
}

void CIncEulerSolver::Set_MPI_Undivided_Laplacian(CGeometry *geometry, CConfig *config) {
  unsigned short iVar, iMarker, iPeriodic_Index, MarkerS, MarkerR;
  unsigned long iVertex, iPoint, nVertexS, nVertexR, nBufferS_Vector, nBufferR_Vector;
  su2double rotMatrix[3][3], *angles, theta, cosTheta, sinTheta, phi, cosPhi, sinPhi, psi, cosPsi, sinPsi,
  *Buffer_Receive_Undivided_Laplacian = NULL, *Buffer_Send_Undivided_Laplacian = NULL;
  
#ifdef HAVE_MPI
  int send_to, receive_from;
  SU2_MPI::Status status;
#endif
  
  for (iMarker = 0; iMarker < nMarker; iMarker++) {
    
    if ((config->GetMarker_All_KindBC(iMarker) == SEND_RECEIVE) &&
        (config->GetMarker_All_SendRecv(iMarker) > 0)) {
      
      MarkerS = iMarker;  MarkerR = iMarker+1;
      
#ifdef HAVE_MPI
      send_to = config->GetMarker_All_SendRecv(MarkerS)-1;
      receive_from = abs(config->GetMarker_All_SendRecv(MarkerR))-1;
#endif
      
      nVertexS = geometry->nVertex[MarkerS];  nVertexR = geometry->nVertex[MarkerR];
      nBufferS_Vector = nVertexS*nVar;        nBufferR_Vector = nVertexR*nVar;
      
      /*--- Allocate Receive and send buffers  ---*/
      Buffer_Receive_Undivided_Laplacian = new su2double [nBufferR_Vector];
      Buffer_Send_Undivided_Laplacian = new su2double[nBufferS_Vector];
      
      /*--- Copy the solution old that should be sended ---*/
      for (iVertex = 0; iVertex < nVertexS; iVertex++) {
        iPoint = geometry->vertex[MarkerS][iVertex]->GetNode();
        for (iVar = 0; iVar < nVar; iVar++)
          Buffer_Send_Undivided_Laplacian[iVar*nVertexS+iVertex] = node[iPoint]->GetUndivided_Laplacian(iVar);
      }
      
#ifdef HAVE_MPI
      
      /*--- Send/Receive information using Sendrecv ---*/
      SU2_MPI::Sendrecv(Buffer_Send_Undivided_Laplacian, nBufferS_Vector, MPI_DOUBLE, send_to, 0,
                        Buffer_Receive_Undivided_Laplacian, nBufferR_Vector, MPI_DOUBLE, receive_from, 0, MPI_COMM_WORLD, &status);
      
#else
      
      /*--- Receive information without MPI ---*/
      for (iVertex = 0; iVertex < nVertexR; iVertex++) {
        for (iVar = 0; iVar < nVar; iVar++)
          Buffer_Receive_Undivided_Laplacian[iVar*nVertexR+iVertex] = Buffer_Send_Undivided_Laplacian[iVar*nVertexR+iVertex];
      }
      
#endif
      
      /*--- Deallocate send buffer ---*/
      delete [] Buffer_Send_Undivided_Laplacian;
      
      /*--- Do the coordinate transformation ---*/
      for (iVertex = 0; iVertex < nVertexR; iVertex++) {
        
        /*--- Find point and its type of transformation ---*/
        iPoint = geometry->vertex[MarkerR][iVertex]->GetNode();
        iPeriodic_Index = geometry->vertex[MarkerR][iVertex]->GetRotation_Type();
        
        /*--- Retrieve the supplied periodic information. ---*/
        angles = config->GetPeriodicRotation(iPeriodic_Index);
        
        /*--- Store angles separately for clarity. ---*/
        theta    = angles[0];   phi    = angles[1];     psi    = angles[2];
        cosTheta = cos(theta);  cosPhi = cos(phi);      cosPsi = cos(psi);
        sinTheta = sin(theta);  sinPhi = sin(phi);      sinPsi = sin(psi);
        
        /*--- Compute the rotation matrix. Note that the implicit
         ordering is rotation about the x-axis, y-axis,
         then z-axis. Note that this is the transpose of the matrix
         used during the preprocessing stage. ---*/
        rotMatrix[0][0] = cosPhi*cosPsi;    rotMatrix[1][0] = sinTheta*sinPhi*cosPsi - cosTheta*sinPsi;     rotMatrix[2][0] = cosTheta*sinPhi*cosPsi + sinTheta*sinPsi;
        rotMatrix[0][1] = cosPhi*sinPsi;    rotMatrix[1][1] = sinTheta*sinPhi*sinPsi + cosTheta*cosPsi;     rotMatrix[2][1] = cosTheta*sinPhi*sinPsi - sinTheta*cosPsi;
        rotMatrix[0][2] = -sinPhi;          rotMatrix[1][2] = sinTheta*cosPhi;                              rotMatrix[2][2] = cosTheta*cosPhi;
        
        /*--- Copy conserved variables before performing transformation. ---*/
        for (iVar = 0; iVar < nVar; iVar++)
          Solution[iVar] = Buffer_Receive_Undivided_Laplacian[iVar*nVertexR+iVertex];
        
        /*--- Rotate the momentum components. ---*/
        if (nDim == 2) {
          Solution[1] = rotMatrix[0][0]*Buffer_Receive_Undivided_Laplacian[1*nVertexR+iVertex] +
          rotMatrix[0][1]*Buffer_Receive_Undivided_Laplacian[2*nVertexR+iVertex];
          Solution[2] = rotMatrix[1][0]*Buffer_Receive_Undivided_Laplacian[1*nVertexR+iVertex] +
          rotMatrix[1][1]*Buffer_Receive_Undivided_Laplacian[2*nVertexR+iVertex];
        }
        else {
          Solution[1] = rotMatrix[0][0]*Buffer_Receive_Undivided_Laplacian[1*nVertexR+iVertex] +
          rotMatrix[0][1]*Buffer_Receive_Undivided_Laplacian[2*nVertexR+iVertex] +
          rotMatrix[0][2]*Buffer_Receive_Undivided_Laplacian[3*nVertexR+iVertex];
          Solution[2] = rotMatrix[1][0]*Buffer_Receive_Undivided_Laplacian[1*nVertexR+iVertex] +
          rotMatrix[1][1]*Buffer_Receive_Undivided_Laplacian[2*nVertexR+iVertex] +
          rotMatrix[1][2]*Buffer_Receive_Undivided_Laplacian[3*nVertexR+iVertex];
          Solution[3] = rotMatrix[2][0]*Buffer_Receive_Undivided_Laplacian[1*nVertexR+iVertex] +
          rotMatrix[2][1]*Buffer_Receive_Undivided_Laplacian[2*nVertexR+iVertex] +
          rotMatrix[2][2]*Buffer_Receive_Undivided_Laplacian[3*nVertexR+iVertex];
        }
        
        /*--- Copy transformed conserved variables back into buffer. ---*/
        for (iVar = 0; iVar < nVar; iVar++)
          node[iPoint]->SetUndivided_Laplacian(iVar, Solution[iVar]);
        
      }
      
      /*--- Deallocate receive buffer ---*/
      delete [] Buffer_Receive_Undivided_Laplacian;
      
    }
    
  }
  
}

void CIncEulerSolver::Set_MPI_MaxEigenvalue(CGeometry *geometry, CConfig *config) {
  unsigned short iMarker, MarkerS, MarkerR, *Buffer_Receive_Neighbor = NULL, *Buffer_Send_Neighbor = NULL;
  unsigned long iVertex, iPoint, nVertexS, nVertexR, nBufferS_Vector, nBufferR_Vector;
  su2double *Buffer_Receive_Lambda = NULL, *Buffer_Send_Lambda = NULL;
  
#ifdef HAVE_MPI
  int send_to, receive_from;
  SU2_MPI::Status status;
#endif
  
  for (iMarker = 0; iMarker < nMarker; iMarker++) {
    
    if ((config->GetMarker_All_KindBC(iMarker) == SEND_RECEIVE) &&
        (config->GetMarker_All_SendRecv(iMarker) > 0)) {
      
      MarkerS = iMarker;  MarkerR = iMarker+1;
      
#ifdef HAVE_MPI
      send_to = config->GetMarker_All_SendRecv(MarkerS)-1;
      receive_from = abs(config->GetMarker_All_SendRecv(MarkerR))-1;
#endif
      
      nVertexS = geometry->nVertex[MarkerS];  nVertexR = geometry->nVertex[MarkerR];
      nBufferS_Vector = nVertexS;        nBufferR_Vector = nVertexR;
      
      /*--- Allocate Receive and send buffers  ---*/
      Buffer_Receive_Lambda = new su2double [nBufferR_Vector];
      Buffer_Send_Lambda = new su2double[nBufferS_Vector];
      Buffer_Receive_Neighbor = new unsigned short [nBufferR_Vector];
      Buffer_Send_Neighbor = new unsigned short[nBufferS_Vector];
      
      /*--- Copy the solution old that should be sended ---*/
      for (iVertex = 0; iVertex < nVertexS; iVertex++) {
        iPoint = geometry->vertex[MarkerS][iVertex]->GetNode();
        Buffer_Send_Lambda[iVertex] = node[iPoint]->GetLambda();
        Buffer_Send_Neighbor[iVertex] = geometry->node[iPoint]->GetnPoint();
      }
      
#ifdef HAVE_MPI
      
      /*--- Send/Receive information using Sendrecv ---*/
      SU2_MPI::Sendrecv(Buffer_Send_Lambda, nBufferS_Vector, MPI_DOUBLE, send_to, 0,
                        Buffer_Receive_Lambda, nBufferR_Vector, MPI_DOUBLE, receive_from, 0, MPI_COMM_WORLD, &status);
      SU2_MPI::Sendrecv(Buffer_Send_Neighbor, nBufferS_Vector, MPI_UNSIGNED_SHORT, send_to, 1,
                        Buffer_Receive_Neighbor, nBufferR_Vector, MPI_UNSIGNED_SHORT, receive_from, 1, MPI_COMM_WORLD, &status);
      
#else
      
      /*--- Receive information without MPI ---*/
      for (iVertex = 0; iVertex < nVertexR; iVertex++) {
        Buffer_Receive_Lambda[iVertex] = Buffer_Send_Lambda[iVertex];
        Buffer_Receive_Neighbor[iVertex] = Buffer_Send_Neighbor[iVertex];
      }
      
#endif
      
      /*--- Deallocate send buffer ---*/
      delete [] Buffer_Send_Lambda;
      delete [] Buffer_Send_Neighbor;
      
      /*--- Do the coordinate transformation ---*/
      for (iVertex = 0; iVertex < nVertexR; iVertex++) {
        
        /*--- Find point and its type of transformation ---*/
        iPoint = geometry->vertex[MarkerR][iVertex]->GetNode();
        node[iPoint]->SetLambda(Buffer_Receive_Lambda[iVertex]);
        geometry->node[iPoint]->SetnNeighbor(Buffer_Receive_Neighbor[iVertex]);
        
      }
      
      /*--- Deallocate receive buffer ---*/
      delete [] Buffer_Receive_Lambda;
      delete [] Buffer_Receive_Neighbor;
      
    }
    
  }
}

void CIncEulerSolver::Set_MPI_Sensor(CGeometry *geometry, CConfig *config) {
  unsigned short iMarker, MarkerS, MarkerR;
  unsigned long iVertex, iPoint, nVertexS, nVertexR, nBufferS_Vector, nBufferR_Vector;
  su2double *Buffer_Receive_Lambda = NULL, *Buffer_Send_Lambda = NULL;
  
#ifdef HAVE_MPI
  int send_to, receive_from;
  SU2_MPI::Status status;
#endif
  
  for (iMarker = 0; iMarker < nMarker; iMarker++) {
    
    if ((config->GetMarker_All_KindBC(iMarker) == SEND_RECEIVE) &&
        (config->GetMarker_All_SendRecv(iMarker) > 0)) {
      
      MarkerS = iMarker;  MarkerR = iMarker+1;
      
#ifdef HAVE_MPI
      send_to = config->GetMarker_All_SendRecv(MarkerS)-1;
      receive_from = abs(config->GetMarker_All_SendRecv(MarkerR))-1;
#endif
      
      nVertexS = geometry->nVertex[MarkerS];  nVertexR = geometry->nVertex[MarkerR];
      nBufferS_Vector = nVertexS;        nBufferR_Vector = nVertexR;
      
      /*--- Allocate Receive and send buffers  ---*/
      Buffer_Receive_Lambda = new su2double [nBufferR_Vector];
      Buffer_Send_Lambda = new su2double[nBufferS_Vector];
      
      /*--- Copy the solution old that should be sended ---*/
      for (iVertex = 0; iVertex < nVertexS; iVertex++) {
        iPoint = geometry->vertex[MarkerS][iVertex]->GetNode();
        Buffer_Send_Lambda[iVertex] = node[iPoint]->GetSensor();
      }
      
#ifdef HAVE_MPI
      
      /*--- Send/Receive information using Sendrecv ---*/
      SU2_MPI::Sendrecv(Buffer_Send_Lambda, nBufferS_Vector, MPI_DOUBLE, send_to, 0,
                        Buffer_Receive_Lambda, nBufferR_Vector, MPI_DOUBLE, receive_from, 0, MPI_COMM_WORLD, &status);
      
#else
      
      /*--- Receive information without MPI ---*/
      for (iVertex = 0; iVertex < nVertexR; iVertex++) {
        Buffer_Receive_Lambda[iVertex] = Buffer_Send_Lambda[iVertex];
      }
      
#endif
      
      /*--- Deallocate send buffer ---*/
      delete [] Buffer_Send_Lambda;
      
      /*--- Do the coordinate transformation ---*/
      for (iVertex = 0; iVertex < nVertexR; iVertex++) {
        
        /*--- Find point and its type of transformation ---*/
        iPoint = geometry->vertex[MarkerR][iVertex]->GetNode();
        node[iPoint]->SetSensor(Buffer_Receive_Lambda[iVertex]);
        
      }
      
      /*--- Deallocate receive buffer ---*/
      delete [] Buffer_Receive_Lambda;
      
    }
    
  }
}

void CIncEulerSolver::Set_MPI_Solution_Gradient(CGeometry *geometry, CConfig *config) {
  unsigned short iVar, iDim, iMarker, iPeriodic_Index, MarkerS, MarkerR;
  unsigned long iVertex, iPoint, nVertexS, nVertexR, nBufferS_Vector, nBufferR_Vector;
  su2double rotMatrix[3][3], *angles, theta, cosTheta, sinTheta, phi, cosPhi, sinPhi, psi, cosPsi, sinPsi,
  *Buffer_Receive_Gradient = NULL, *Buffer_Send_Gradient = NULL;
  
  su2double **Gradient = new su2double* [nVar];
  for (iVar = 0; iVar < nVar; iVar++)
    Gradient[iVar] = new su2double[nDim];
  
#ifdef HAVE_MPI
  int send_to, receive_from;
  SU2_MPI::Status status;
#endif
  
  for (iMarker = 0; iMarker < nMarker; iMarker++) {
    
    if ((config->GetMarker_All_KindBC(iMarker) == SEND_RECEIVE) &&
        (config->GetMarker_All_SendRecv(iMarker) > 0)) {
      
      MarkerS = iMarker;  MarkerR = iMarker+1;
      
#ifdef HAVE_MPI
      send_to = config->GetMarker_All_SendRecv(MarkerS)-1;
      receive_from = abs(config->GetMarker_All_SendRecv(MarkerR))-1;
#endif
      
      nVertexS = geometry->nVertex[MarkerS];  nVertexR = geometry->nVertex[MarkerR];
      nBufferS_Vector = nVertexS*nVar*nDim;        nBufferR_Vector = nVertexR*nVar*nDim;
      
      /*--- Allocate Receive and send buffers  ---*/
      Buffer_Receive_Gradient = new su2double [nBufferR_Vector];
      Buffer_Send_Gradient = new su2double[nBufferS_Vector];
      
      /*--- Copy the solution old that should be sended ---*/
      for (iVertex = 0; iVertex < nVertexS; iVertex++) {
        iPoint = geometry->vertex[MarkerS][iVertex]->GetNode();
        for (iVar = 0; iVar < nVar; iVar++)
          for (iDim = 0; iDim < nDim; iDim++)
            Buffer_Send_Gradient[iDim*nVar*nVertexS+iVar*nVertexS+iVertex] = node[iPoint]->GetGradient(iVar, iDim);
      }
      
#ifdef HAVE_MPI
      
      /*--- Send/Receive information using Sendrecv ---*/
      SU2_MPI::Sendrecv(Buffer_Send_Gradient, nBufferS_Vector, MPI_DOUBLE, send_to, 0,
                        Buffer_Receive_Gradient, nBufferR_Vector, MPI_DOUBLE, receive_from, 0, MPI_COMM_WORLD, &status);
      
#else
      
      /*--- Receive information without MPI ---*/
      for (iVertex = 0; iVertex < nVertexR; iVertex++) {
        for (iVar = 0; iVar < nVar; iVar++)
          for (iDim = 0; iDim < nDim; iDim++)
            Buffer_Receive_Gradient[iDim*nVar*nVertexR+iVar*nVertexR+iVertex] = Buffer_Send_Gradient[iDim*nVar*nVertexR+iVar*nVertexR+iVertex];
      }
      
#endif
      
      /*--- Deallocate send buffer ---*/
      delete [] Buffer_Send_Gradient;
      
      /*--- Do the coordinate transformation ---*/
      for (iVertex = 0; iVertex < nVertexR; iVertex++) {
        
        /*--- Find point and its type of transformation ---*/
        iPoint = geometry->vertex[MarkerR][iVertex]->GetNode();
        iPeriodic_Index = geometry->vertex[MarkerR][iVertex]->GetRotation_Type();
        
        /*--- Retrieve the supplied periodic information. ---*/
        angles = config->GetPeriodicRotation(iPeriodic_Index);
        
        /*--- Store angles separately for clarity. ---*/
        theta    = angles[0];   phi    = angles[1];     psi    = angles[2];
        cosTheta = cos(theta);  cosPhi = cos(phi);      cosPsi = cos(psi);
        sinTheta = sin(theta);  sinPhi = sin(phi);      sinPsi = sin(psi);
        
        /*--- Compute the rotation matrix. Note that the implicit
         ordering is rotation about the x-axis, y-axis,
         then z-axis. Note that this is the transpose of the matrix
         used during the preprocessing stage. ---*/
        rotMatrix[0][0] = cosPhi*cosPsi;    rotMatrix[1][0] = sinTheta*sinPhi*cosPsi - cosTheta*sinPsi;     rotMatrix[2][0] = cosTheta*sinPhi*cosPsi + sinTheta*sinPsi;
        rotMatrix[0][1] = cosPhi*sinPsi;    rotMatrix[1][1] = sinTheta*sinPhi*sinPsi + cosTheta*cosPsi;     rotMatrix[2][1] = cosTheta*sinPhi*sinPsi - sinTheta*cosPsi;
        rotMatrix[0][2] = -sinPhi;          rotMatrix[1][2] = sinTheta*cosPhi;                              rotMatrix[2][2] = cosTheta*cosPhi;
        
        /*--- Copy conserved variables before performing transformation. ---*/
        for (iVar = 0; iVar < nVar; iVar++)
          for (iDim = 0; iDim < nDim; iDim++)
            Gradient[iVar][iDim] = Buffer_Receive_Gradient[iDim*nVar*nVertexR+iVar*nVertexR+iVertex];
        
        /*--- Need to rotate the gradients for all conserved variables. ---*/
        for (iVar = 0; iVar < nVar; iVar++) {
          if (nDim == 2) {
            Gradient[iVar][0] = rotMatrix[0][0]*Buffer_Receive_Gradient[0*nVar*nVertexR+iVar*nVertexR+iVertex] + rotMatrix[0][1]*Buffer_Receive_Gradient[1*nVar*nVertexR+iVar*nVertexR+iVertex];
            Gradient[iVar][1] = rotMatrix[1][0]*Buffer_Receive_Gradient[0*nVar*nVertexR+iVar*nVertexR+iVertex] + rotMatrix[1][1]*Buffer_Receive_Gradient[1*nVar*nVertexR+iVar*nVertexR+iVertex];
          }
          else {
            Gradient[iVar][0] = rotMatrix[0][0]*Buffer_Receive_Gradient[0*nVar*nVertexR+iVar*nVertexR+iVertex] + rotMatrix[0][1]*Buffer_Receive_Gradient[1*nVar*nVertexR+iVar*nVertexR+iVertex] + rotMatrix[0][2]*Buffer_Receive_Gradient[2*nVar*nVertexR+iVar*nVertexR+iVertex];
            Gradient[iVar][1] = rotMatrix[1][0]*Buffer_Receive_Gradient[0*nVar*nVertexR+iVar*nVertexR+iVertex] + rotMatrix[1][1]*Buffer_Receive_Gradient[1*nVar*nVertexR+iVar*nVertexR+iVertex] + rotMatrix[1][2]*Buffer_Receive_Gradient[2*nVar*nVertexR+iVar*nVertexR+iVertex];
            Gradient[iVar][2] = rotMatrix[2][0]*Buffer_Receive_Gradient[0*nVar*nVertexR+iVar*nVertexR+iVertex] + rotMatrix[2][1]*Buffer_Receive_Gradient[1*nVar*nVertexR+iVar*nVertexR+iVertex] + rotMatrix[2][2]*Buffer_Receive_Gradient[2*nVar*nVertexR+iVar*nVertexR+iVertex];
          }
        }
        
        /*--- Store the received information ---*/
        for (iVar = 0; iVar < nVar; iVar++)
          for (iDim = 0; iDim < nDim; iDim++)
            node[iPoint]->SetGradient(iVar, iDim, Gradient[iVar][iDim]);
        
      }
      
      /*--- Deallocate receive buffer ---*/
      delete [] Buffer_Receive_Gradient;
      
    }
    
  }
  
  for (iVar = 0; iVar < nVar; iVar++)
    delete [] Gradient[iVar];
  delete [] Gradient;
  
}

void CIncEulerSolver::Set_MPI_Solution_Limiter(CGeometry *geometry, CConfig *config) {
  unsigned short iVar, iMarker, iPeriodic_Index, MarkerS, MarkerR;
  unsigned long iVertex, iPoint, nVertexS, nVertexR, nBufferS_Vector, nBufferR_Vector;
  su2double rotMatrix[3][3], *angles, theta, cosTheta, sinTheta, phi, cosPhi, sinPhi, psi, cosPsi, sinPsi,
  *Buffer_Receive_Limit = NULL, *Buffer_Send_Limit = NULL;
  
  su2double *Limiter = new su2double [nVar];
  
#ifdef HAVE_MPI
  int send_to, receive_from;
  SU2_MPI::Status status;
#endif
  
  for (iMarker = 0; iMarker < nMarker; iMarker++) {
    
    if ((config->GetMarker_All_KindBC(iMarker) == SEND_RECEIVE) &&
        (config->GetMarker_All_SendRecv(iMarker) > 0)) {
      
      MarkerS = iMarker;  MarkerR = iMarker+1;
      
#ifdef HAVE_MPI
      send_to = config->GetMarker_All_SendRecv(MarkerS)-1;
      receive_from = abs(config->GetMarker_All_SendRecv(MarkerR))-1;
#endif
      
      nVertexS = geometry->nVertex[MarkerS];  nVertexR = geometry->nVertex[MarkerR];
      nBufferS_Vector = nVertexS*nVar;        nBufferR_Vector = nVertexR*nVar;
      
      /*--- Allocate Receive and send buffers  ---*/
      Buffer_Receive_Limit = new su2double [nBufferR_Vector];
      Buffer_Send_Limit = new su2double[nBufferS_Vector];
      
      /*--- Copy the solution old that should be sended ---*/
      for (iVertex = 0; iVertex < nVertexS; iVertex++) {
        iPoint = geometry->vertex[MarkerS][iVertex]->GetNode();
        for (iVar = 0; iVar < nVar; iVar++)
          Buffer_Send_Limit[iVar*nVertexS+iVertex] = node[iPoint]->GetLimiter(iVar);
      }
      
#ifdef HAVE_MPI
      
      /*--- Send/Receive information using Sendrecv ---*/
      SU2_MPI::Sendrecv(Buffer_Send_Limit, nBufferS_Vector, MPI_DOUBLE, send_to, 0,
                        Buffer_Receive_Limit, nBufferR_Vector, MPI_DOUBLE, receive_from, 0, MPI_COMM_WORLD, &status);
      
#else
      
      /*--- Receive information without MPI ---*/
      for (iVertex = 0; iVertex < nVertexR; iVertex++) {
        for (iVar = 0; iVar < nVar; iVar++)
          Buffer_Receive_Limit[iVar*nVertexR+iVertex] = Buffer_Send_Limit[iVar*nVertexR+iVertex];
      }
      
#endif
      
      /*--- Deallocate send buffer ---*/
      delete [] Buffer_Send_Limit;
      
      /*--- Do the coordinate transformation ---*/
      for (iVertex = 0; iVertex < nVertexR; iVertex++) {
        
        /*--- Find point and its type of transformation ---*/
        iPoint = geometry->vertex[MarkerR][iVertex]->GetNode();
        iPeriodic_Index = geometry->vertex[MarkerR][iVertex]->GetRotation_Type();
        
        /*--- Retrieve the supplied periodic information. ---*/
        angles = config->GetPeriodicRotation(iPeriodic_Index);
        
        /*--- Store angles separately for clarity. ---*/
        theta    = angles[0];   phi    = angles[1];     psi    = angles[2];
        cosTheta = cos(theta);  cosPhi = cos(phi);      cosPsi = cos(psi);
        sinTheta = sin(theta);  sinPhi = sin(phi);      sinPsi = sin(psi);
        
        /*--- Compute the rotation matrix. Note that the implicit
         ordering is rotation about the x-axis, y-axis,
         then z-axis. Note that this is the transpose of the matrix
         used during the preprocessing stage. ---*/
        rotMatrix[0][0] = cosPhi*cosPsi;    rotMatrix[1][0] = sinTheta*sinPhi*cosPsi - cosTheta*sinPsi;     rotMatrix[2][0] = cosTheta*sinPhi*cosPsi + sinTheta*sinPsi;
        rotMatrix[0][1] = cosPhi*sinPsi;    rotMatrix[1][1] = sinTheta*sinPhi*sinPsi + cosTheta*cosPsi;     rotMatrix[2][1] = cosTheta*sinPhi*sinPsi - sinTheta*cosPsi;
        rotMatrix[0][2] = -sinPhi;          rotMatrix[1][2] = sinTheta*cosPhi;                              rotMatrix[2][2] = cosTheta*cosPhi;
        
        /*--- Copy conserved variables before performing transformation. ---*/
        for (iVar = 0; iVar < nVar; iVar++)
          Limiter[iVar] = Buffer_Receive_Limit[iVar*nVertexR+iVertex];
        
        /*--- Rotate the momentum components. ---*/
        if (nDim == 2) {
          Limiter[1] = rotMatrix[0][0]*Buffer_Receive_Limit[1*nVertexR+iVertex] +
          rotMatrix[0][1]*Buffer_Receive_Limit[2*nVertexR+iVertex];
          Limiter[2] = rotMatrix[1][0]*Buffer_Receive_Limit[1*nVertexR+iVertex] +
          rotMatrix[1][1]*Buffer_Receive_Limit[2*nVertexR+iVertex];
        }
        else {
          Limiter[1] = rotMatrix[0][0]*Buffer_Receive_Limit[1*nVertexR+iVertex] +
          rotMatrix[0][1]*Buffer_Receive_Limit[2*nVertexR+iVertex] +
          rotMatrix[0][2]*Buffer_Receive_Limit[3*nVertexR+iVertex];
          Limiter[2] = rotMatrix[1][0]*Buffer_Receive_Limit[1*nVertexR+iVertex] +
          rotMatrix[1][1]*Buffer_Receive_Limit[2*nVertexR+iVertex] +
          rotMatrix[1][2]*Buffer_Receive_Limit[3*nVertexR+iVertex];
          Limiter[3] = rotMatrix[2][0]*Buffer_Receive_Limit[1*nVertexR+iVertex] +
          rotMatrix[2][1]*Buffer_Receive_Limit[2*nVertexR+iVertex] +
          rotMatrix[2][2]*Buffer_Receive_Limit[3*nVertexR+iVertex];
        }
        
        /*--- Copy transformed conserved variables back into buffer. ---*/
        for (iVar = 0; iVar < nVar; iVar++)
          node[iPoint]->SetLimiter(iVar, Limiter[iVar]);
        
      }
      
      /*--- Deallocate receive buffer ---*/
      delete [] Buffer_Receive_Limit;
      
    }
    
  }
  
  delete [] Limiter;
  
}

void CIncEulerSolver::Set_MPI_Primitive_Gradient(CGeometry *geometry, CConfig *config) {
  unsigned short iVar, iDim, iMarker, iPeriodic_Index, MarkerS, MarkerR;
  unsigned long iVertex, iPoint, nVertexS, nVertexR, nBufferS_Vector, nBufferR_Vector;
  su2double rotMatrix[3][3], *angles, theta, cosTheta, sinTheta, phi, cosPhi, sinPhi, psi, cosPsi, sinPsi,
  *Buffer_Receive_Gradient = NULL, *Buffer_Send_Gradient = NULL;
  
  su2double **Gradient = new su2double* [nPrimVarGrad];
  for (iVar = 0; iVar < nPrimVarGrad; iVar++)
    Gradient[iVar] = new su2double[nDim];
  
#ifdef HAVE_MPI
  int send_to, receive_from;
  SU2_MPI::Status status;
#endif
  
  for (iMarker = 0; iMarker < nMarker; iMarker++) {
    
    if ((config->GetMarker_All_KindBC(iMarker) == SEND_RECEIVE) &&
        (config->GetMarker_All_SendRecv(iMarker) > 0)) {
      
      MarkerS = iMarker;  MarkerR = iMarker+1;
      
#ifdef HAVE_MPI
      send_to = config->GetMarker_All_SendRecv(MarkerS)-1;
      receive_from = abs(config->GetMarker_All_SendRecv(MarkerR))-1;
#endif
      
      nVertexS = geometry->nVertex[MarkerS];  nVertexR = geometry->nVertex[MarkerR];
      nBufferS_Vector = nVertexS*nPrimVarGrad*nDim;        nBufferR_Vector = nVertexR*nPrimVarGrad*nDim;
      
      /*--- Allocate Receive and send buffers  ---*/
      Buffer_Receive_Gradient = new su2double [nBufferR_Vector];
      Buffer_Send_Gradient = new su2double[nBufferS_Vector];
      
      /*--- Copy the solution old that should be sended ---*/
      for (iVertex = 0; iVertex < nVertexS; iVertex++) {
        iPoint = geometry->vertex[MarkerS][iVertex]->GetNode();
        for (iVar = 0; iVar < nPrimVarGrad; iVar++)
          for (iDim = 0; iDim < nDim; iDim++)
            Buffer_Send_Gradient[iDim*nPrimVarGrad*nVertexS+iVar*nVertexS+iVertex] = node[iPoint]->GetGradient_Primitive(iVar, iDim);
      }
      
#ifdef HAVE_MPI
      
      /*--- Send/Receive information using Sendrecv ---*/
      SU2_MPI::Sendrecv(Buffer_Send_Gradient, nBufferS_Vector, MPI_DOUBLE, send_to, 0,
                        Buffer_Receive_Gradient, nBufferR_Vector, MPI_DOUBLE, receive_from, 0, MPI_COMM_WORLD, &status);
      
#else
      
      /*--- Receive information without MPI ---*/
      for (iVertex = 0; iVertex < nVertexR; iVertex++) {
        for (iVar = 0; iVar < nPrimVarGrad; iVar++)
          for (iDim = 0; iDim < nDim; iDim++)
            Buffer_Receive_Gradient[iDim*nPrimVarGrad*nVertexR+iVar*nVertexR+iVertex] = Buffer_Send_Gradient[iDim*nPrimVarGrad*nVertexR+iVar*nVertexR+iVertex];
      }
      
#endif
      
      /*--- Deallocate send buffer ---*/
      delete [] Buffer_Send_Gradient;
      
      /*--- Do the coordinate transformation ---*/
      for (iVertex = 0; iVertex < nVertexR; iVertex++) {
        
        /*--- Find point and its type of transformation ---*/
        iPoint = geometry->vertex[MarkerR][iVertex]->GetNode();
        iPeriodic_Index = geometry->vertex[MarkerR][iVertex]->GetRotation_Type();
        
        /*--- Retrieve the supplied periodic information. ---*/
        angles = config->GetPeriodicRotation(iPeriodic_Index);
        
        /*--- Store angles separately for clarity. ---*/
        theta    = angles[0];   phi    = angles[1];     psi    = angles[2];
        cosTheta = cos(theta);  cosPhi = cos(phi);      cosPsi = cos(psi);
        sinTheta = sin(theta);  sinPhi = sin(phi);      sinPsi = sin(psi);
        
        /*--- Compute the rotation matrix. Note that the implicit
         ordering is rotation about the x-axis, y-axis,
         then z-axis. Note that this is the transpose of the matrix
         used during the preprocessing stage. ---*/
        rotMatrix[0][0] = cosPhi*cosPsi;    rotMatrix[1][0] = sinTheta*sinPhi*cosPsi - cosTheta*sinPsi;     rotMatrix[2][0] = cosTheta*sinPhi*cosPsi + sinTheta*sinPsi;
        rotMatrix[0][1] = cosPhi*sinPsi;    rotMatrix[1][1] = sinTheta*sinPhi*sinPsi + cosTheta*cosPsi;     rotMatrix[2][1] = cosTheta*sinPhi*sinPsi - sinTheta*cosPsi;
        rotMatrix[0][2] = -sinPhi;          rotMatrix[1][2] = sinTheta*cosPhi;                              rotMatrix[2][2] = cosTheta*cosPhi;
        
        /*--- Copy conserved variables before performing transformation. ---*/
        for (iVar = 0; iVar < nPrimVarGrad; iVar++)
          for (iDim = 0; iDim < nDim; iDim++)
            Gradient[iVar][iDim] = Buffer_Receive_Gradient[iDim*nPrimVarGrad*nVertexR+iVar*nVertexR+iVertex];
        
        /*--- Need to rotate the gradients for all conserved variables. ---*/
        for (iVar = 0; iVar < nPrimVarGrad; iVar++) {
          if (nDim == 2) {
            Gradient[iVar][0] = rotMatrix[0][0]*Buffer_Receive_Gradient[0*nPrimVarGrad*nVertexR+iVar*nVertexR+iVertex] + rotMatrix[0][1]*Buffer_Receive_Gradient[1*nPrimVarGrad*nVertexR+iVar*nVertexR+iVertex];
            Gradient[iVar][1] = rotMatrix[1][0]*Buffer_Receive_Gradient[0*nPrimVarGrad*nVertexR+iVar*nVertexR+iVertex] + rotMatrix[1][1]*Buffer_Receive_Gradient[1*nPrimVarGrad*nVertexR+iVar*nVertexR+iVertex];
          }
          else {
            Gradient[iVar][0] = rotMatrix[0][0]*Buffer_Receive_Gradient[0*nPrimVarGrad*nVertexR+iVar*nVertexR+iVertex] + rotMatrix[0][1]*Buffer_Receive_Gradient[1*nPrimVarGrad*nVertexR+iVar*nVertexR+iVertex] + rotMatrix[0][2]*Buffer_Receive_Gradient[2*nPrimVarGrad*nVertexR+iVar*nVertexR+iVertex];
            Gradient[iVar][1] = rotMatrix[1][0]*Buffer_Receive_Gradient[0*nPrimVarGrad*nVertexR+iVar*nVertexR+iVertex] + rotMatrix[1][1]*Buffer_Receive_Gradient[1*nPrimVarGrad*nVertexR+iVar*nVertexR+iVertex] + rotMatrix[1][2]*Buffer_Receive_Gradient[2*nPrimVarGrad*nVertexR+iVar*nVertexR+iVertex];
            Gradient[iVar][2] = rotMatrix[2][0]*Buffer_Receive_Gradient[0*nPrimVarGrad*nVertexR+iVar*nVertexR+iVertex] + rotMatrix[2][1]*Buffer_Receive_Gradient[1*nPrimVarGrad*nVertexR+iVar*nVertexR+iVertex] + rotMatrix[2][2]*Buffer_Receive_Gradient[2*nPrimVarGrad*nVertexR+iVar*nVertexR+iVertex];
          }
        }
        
        /*--- Store the received information ---*/
        for (iVar = 0; iVar < nPrimVarGrad; iVar++)
          for (iDim = 0; iDim < nDim; iDim++)
            node[iPoint]->SetGradient_Primitive(iVar, iDim, Gradient[iVar][iDim]);
        
      }
      
      /*--- Deallocate receive buffer ---*/
      delete [] Buffer_Receive_Gradient;
      
    }
    
  }
  
  for (iVar = 0; iVar < nPrimVarGrad; iVar++)
    delete [] Gradient[iVar];
  delete [] Gradient;
  
}

void CIncEulerSolver::Set_MPI_Primitive_Limiter(CGeometry *geometry, CConfig *config) {
  unsigned short iVar, iMarker, iPeriodic_Index, MarkerS, MarkerR;
  unsigned long iVertex, iPoint, nVertexS, nVertexR, nBufferS_Vector, nBufferR_Vector;
  su2double rotMatrix[3][3], *angles, theta, cosTheta, sinTheta, phi, cosPhi, sinPhi, psi, cosPsi, sinPsi,
  *Buffer_Receive_Limit = NULL, *Buffer_Send_Limit = NULL;
  
  su2double *Limiter = new su2double [nPrimVarGrad];
  
#ifdef HAVE_MPI
  int send_to, receive_from;
  SU2_MPI::Status status;
#endif
  
  for (iMarker = 0; iMarker < nMarker; iMarker++) {
    
    if ((config->GetMarker_All_KindBC(iMarker) == SEND_RECEIVE) &&
        (config->GetMarker_All_SendRecv(iMarker) > 0)) {
      
      MarkerS = iMarker;  MarkerR = iMarker+1;
      
#ifdef HAVE_MPI
      send_to = config->GetMarker_All_SendRecv(MarkerS)-1;
      receive_from = abs(config->GetMarker_All_SendRecv(MarkerR))-1;
#endif
      
      nVertexS = geometry->nVertex[MarkerS];  nVertexR = geometry->nVertex[MarkerR];
      nBufferS_Vector = nVertexS*nPrimVarGrad;        nBufferR_Vector = nVertexR*nPrimVarGrad;
      
      /*--- Allocate Receive and send buffers  ---*/
      Buffer_Receive_Limit = new su2double [nBufferR_Vector];
      Buffer_Send_Limit = new su2double[nBufferS_Vector];
      
      /*--- Copy the solution old that should be sended ---*/
      for (iVertex = 0; iVertex < nVertexS; iVertex++) {
        iPoint = geometry->vertex[MarkerS][iVertex]->GetNode();
        for (iVar = 0; iVar < nPrimVarGrad; iVar++)
          Buffer_Send_Limit[iVar*nVertexS+iVertex] = node[iPoint]->GetLimiter_Primitive(iVar);
      }
      
#ifdef HAVE_MPI
      
      /*--- Send/Receive information using Sendrecv ---*/
      SU2_MPI::Sendrecv(Buffer_Send_Limit, nBufferS_Vector, MPI_DOUBLE, send_to, 0,
                        Buffer_Receive_Limit, nBufferR_Vector, MPI_DOUBLE, receive_from, 0, MPI_COMM_WORLD, &status);
      
#else
      
      /*--- Receive information without MPI ---*/
      for (iVertex = 0; iVertex < nVertexR; iVertex++) {
        for (iVar = 0; iVar < nPrimVarGrad; iVar++)
          Buffer_Receive_Limit[iVar*nVertexR+iVertex] = Buffer_Send_Limit[iVar*nVertexR+iVertex];
      }
      
#endif
      
      /*--- Deallocate send buffer ---*/
      delete [] Buffer_Send_Limit;
      
      /*--- Do the coordinate transformation ---*/
      for (iVertex = 0; iVertex < nVertexR; iVertex++) {
        
        /*--- Find point and its type of transformation ---*/
        iPoint = geometry->vertex[MarkerR][iVertex]->GetNode();
        iPeriodic_Index = geometry->vertex[MarkerR][iVertex]->GetRotation_Type();
        
        /*--- Retrieve the supplied periodic information. ---*/
        angles = config->GetPeriodicRotation(iPeriodic_Index);
        
        /*--- Store angles separately for clarity. ---*/
        theta    = angles[0];   phi    = angles[1];     psi    = angles[2];
        cosTheta = cos(theta);  cosPhi = cos(phi);      cosPsi = cos(psi);
        sinTheta = sin(theta);  sinPhi = sin(phi);      sinPsi = sin(psi);
        
        /*--- Compute the rotation matrix. Note that the implicit
         ordering is rotation about the x-axis, y-axis,
         then z-axis. Note that this is the transpose of the matrix
         used during the preprocessing stage. ---*/
        rotMatrix[0][0] = cosPhi*cosPsi;    rotMatrix[1][0] = sinTheta*sinPhi*cosPsi - cosTheta*sinPsi;     rotMatrix[2][0] = cosTheta*sinPhi*cosPsi + sinTheta*sinPsi;
        rotMatrix[0][1] = cosPhi*sinPsi;    rotMatrix[1][1] = sinTheta*sinPhi*sinPsi + cosTheta*cosPsi;     rotMatrix[2][1] = cosTheta*sinPhi*sinPsi - sinTheta*cosPsi;
        rotMatrix[0][2] = -sinPhi;          rotMatrix[1][2] = sinTheta*cosPhi;                              rotMatrix[2][2] = cosTheta*cosPhi;
        
        /*--- Copy conserved variables before performing transformation. ---*/
        for (iVar = 0; iVar < nPrimVarGrad; iVar++)
          Limiter[iVar] = Buffer_Receive_Limit[iVar*nVertexR+iVertex];
        
        /*--- Rotate the momentum components. ---*/
        if (nDim == 2) {
          Limiter[1] = rotMatrix[0][0]*Buffer_Receive_Limit[1*nVertexR+iVertex] +
          rotMatrix[0][1]*Buffer_Receive_Limit[2*nVertexR+iVertex];
          Limiter[2] = rotMatrix[1][0]*Buffer_Receive_Limit[1*nVertexR+iVertex] +
          rotMatrix[1][1]*Buffer_Receive_Limit[2*nVertexR+iVertex];
        }
        else {
          Limiter[1] = rotMatrix[0][0]*Buffer_Receive_Limit[1*nVertexR+iVertex] +
          rotMatrix[0][1]*Buffer_Receive_Limit[2*nVertexR+iVertex] +
          rotMatrix[0][2]*Buffer_Receive_Limit[3*nVertexR+iVertex];
          Limiter[2] = rotMatrix[1][0]*Buffer_Receive_Limit[1*nVertexR+iVertex] +
          rotMatrix[1][1]*Buffer_Receive_Limit[2*nVertexR+iVertex] +
          rotMatrix[1][2]*Buffer_Receive_Limit[3*nVertexR+iVertex];
          Limiter[3] = rotMatrix[2][0]*Buffer_Receive_Limit[1*nVertexR+iVertex] +
          rotMatrix[2][1]*Buffer_Receive_Limit[2*nVertexR+iVertex] +
          rotMatrix[2][2]*Buffer_Receive_Limit[3*nVertexR+iVertex];
        }
        
        /*--- Copy transformed conserved variables back into buffer. ---*/
        for (iVar = 0; iVar < nPrimVarGrad; iVar++)
          node[iPoint]->SetLimiter_Primitive(iVar, Limiter[iVar]);
        
      }
      
      /*--- Deallocate receive buffer ---*/
      delete [] Buffer_Receive_Limit;
      
    }
    
  }
  
  delete [] Limiter;
  
}

void CIncEulerSolver::SetNondimensionalization(CGeometry *geometry, CConfig *config, unsigned short iMesh) {
  
<<<<<<< HEAD
  su2double Temperature_FreeStream = 0.0,  ModVel_FreeStream = 0.0,Energy_FreeStream = 0.0,
  ModVel_FreeStreamND = 0.0, Omega_FreeStream = 0.0, Omega_FreeStreamND = 0.0, Viscosity_FreeStream = 0.0,
  Density_FreeStream = 0.0, Pressure_FreeStream = 0.0, Pressure_Thermodynamic = 0.0, Tke_FreeStream = 0.0,
  Length_Ref = 0.0, Density_Ref = 0.0, Pressure_Ref = 0.0, Temperature_Ref = 0.0, Velocity_Ref = 0.0, Time_Ref = 0.0,
  Gas_Constant_Ref = 0.0, Omega_Ref = 0.0, Force_Ref = 0.0, Viscosity_Ref = 0.0, Conductivity_Ref = 0.0, Heat_Flux_Ref = 0.0, Energy_Ref= 0.0, Pressure_FreeStreamND = 0.0, Pressure_ThermodynamicND = 0.0, Density_FreeStreamND = 0.0,
  Temperature_FreeStreamND = 0.0, Gas_ConstantND = 0.0, Specific_Heat_CpND = 0.0, Specific_Heat_CvND = 0.0, Thermal_Expansion_CoeffND = 0.0,
  Velocity_FreeStreamND[3] = {0.0, 0.0, 0.0}, Viscosity_FreeStreamND = 0.0,
  Tke_FreeStreamND = 0.0, Energy_FreeStreamND = 0.0,
=======
  su2double ModVel_FreeStream = 0.0, ModVel_FreeStreamND = 0.0,
  Omega_FreeStream = 0.0, Omega_FreeStreamND = 0.0, Viscosity_FreeStream = 0.0,
  Density_FreeStream = 0.0, Pressure_FreeStream = 0.0, Tke_FreeStream = 0.0,
  Length_Ref = 0.0, Density_Ref = 0.0, Pressure_Ref = 0.0, Velocity_Ref = 0.0, Time_Ref = 0.0,
  Omega_Ref = 0.0, Viscosity_Ref = 0.0, Froude = 0.0,
  Pressure_FreeStreamND = 0.0, Density_FreeStreamND = 0.0,
  Velocity_FreeStreamND[3] = {0.0, 0.0, 0.0}, Viscosity_FreeStreamND = 0.0, Tke_FreeStreamND = 0.0,
>>>>>>> 68991cd1
  Total_UnstTimeND = 0.0, Delta_UnstTimeND = 0.0;
  
  unsigned short iDim;
  
  /*--- Local variables ---*/
  
  su2double Alpha    = config->GetAoA()*PI_NUMBER/180.0;
  su2double Beta     = config->GetAoS()*PI_NUMBER/180.0;
  su2double Mach     = config->GetMach();
  su2double Reynolds = config->GetReynolds();
  
  bool unsteady      = (config->GetUnsteady_Simulation() != NO);
  bool viscous       = config->GetViscous();
  bool grid_movement = config->GetGrid_Movement();
  bool turbulent     = ((config->GetKind_Solver() == RANS) ||
                        (config->GetKind_Solver() == DISC_ADJ_RANS));
<<<<<<< HEAD
  bool tkeNeeded     = ((turbulent) && (config->GetKind_Turb_Model() == SST));
  bool energy        = config->GetEnergy_Equation();
  bool boussinesq    = (config->GetKind_DensityModel() == BOUSSINESQ);

  /*--- Compute dimensional free-stream values. ---*/
=======
>>>>>>> 68991cd1

  Density_FreeStream     = config->GetInc_Density_Init();     config->SetDensity_FreeStream(Density_FreeStream);
  Temperature_FreeStream = config->GetInc_Temperature_Init(); config->SetTemperature_FreeStream(Temperature_FreeStream);
  Pressure_FreeStream    = 0.0; config->SetPressure_FreeStream(Pressure_FreeStream);

  ModVel_FreeStream   = 0.0;
  for (iDim = 0; iDim < nDim; iDim++) {
    ModVel_FreeStream += config->GetInc_Velocity_Init()[iDim]*config->GetInc_Velocity_Init()[iDim];
    config->SetVelocity_FreeStream(config->GetInc_Velocity_Init()[iDim],iDim);
  }
  ModVel_FreeStream = sqrt(ModVel_FreeStream); config->SetModVel_FreeStream(ModVel_FreeStream);

  /*--- Depending on the density model chosen, select a fluid model. ---*/

  switch (config->GetKind_FluidModel()) {

  case CONSTANT_DENSITY:

    FluidModel = new CConstantDensity(Density_FreeStream, config->GetSpecific_Heat_Cp(), config->GetSpecific_Heat_Cv());
    FluidModel->SetTDState_T(Temperature_FreeStream);
    break;

<<<<<<< HEAD
  case INC_STANDARD_AIR:

    config->SetGas_Constant(287.058);
    Pressure_Thermodynamic = Density_FreeStream*Temperature_FreeStream*config->GetGas_Constant();
    FluidModel = new CIncIdealGas(1.4, config->GetGas_Constant(), Pressure_Thermodynamic);
    FluidModel->SetTDState_T(Temperature_FreeStream);
    Pressure_Thermodynamic = FluidModel->GetPressure();
    config->SetPressure_Thermodynamic(Pressure_Thermodynamic);
    break;

  case INC_IDEAL_GAS:

    Pressure_Thermodynamic = Density_FreeStream*Temperature_FreeStream*config->GetGas_Constant();
    FluidModel = new CIncIdealGas(config->GetGamma(), config->GetGas_Constant(), Pressure_Thermodynamic);
    FluidModel->SetTDState_T(Temperature_FreeStream);
    Pressure_Thermodynamic = FluidModel->GetPressure();
    config->SetPressure_Thermodynamic(Pressure_Thermodynamic);
    break;

  default:

    if (rank == MASTER_NODE) {
      cout << endl << "Fluid model not implemented for incompressible solver." << endl << endl;
    }
#ifndef HAVE_MPI
    exit(EXIT_FAILURE);
#else
    MPI_Barrier(MPI_COMM_WORLD);
    MPI_Abort(MPI_COMM_WORLD,1);
    MPI_Finalize();
#endif
      break;
  }
=======
  Length_Ref   = config->GetLength_Reynolds();            config->SetLength_Ref(Length_Ref);
  Density_Ref  = Density_FreeStream;                      config->SetDensity_Ref(Density_Ref);
  Velocity_Ref = ModVel_FreeStream;                       config->SetVelocity_Ref(Velocity_Ref);
  Pressure_Ref = Density_Ref*(Velocity_Ref*Velocity_Ref); config->SetPressure_Ref(Pressure_Ref);
  Omega_Ref = Velocity_Ref / Length_Ref;                  config->SetOmega_Ref(Omega_Ref);
>>>>>>> 68991cd1

  if (viscous) {

    /*--- The dimensional viscosity is needed to determine the free-stream conditions.
      To accomplish this, simply set the non-dimensional coefficients to the
      dimensional ones. This will be overruled later.---*/

    config->SetMu_RefND(config->GetMu_Ref());
    config->SetMu_Temperature_RefND(config->GetMu_Temperature_Ref());
    config->SetMu_SND(config->GetMu_S());
    config->SetMu_ConstantND(config->GetMu_Constant());

    /*--- Use the fluid model to compute the dimensional viscosity/conductivity. ---*/

    FluidModel->SetLaminarViscosityModel(config);
    Viscosity_FreeStream = FluidModel->GetLaminarViscosity();
    config->SetViscosity_FreeStream(Viscosity_FreeStream);

    Reynolds = Density_FreeStream*ModVel_FreeStream/Viscosity_FreeStream; config->SetReynolds(Reynolds);

    /*--- Turbulence kinetic energy ---*/

    Tke_FreeStream  = 3.0/2.0*(ModVel_FreeStream*ModVel_FreeStream*config->GetTurbulenceIntensity_FreeStream()*config->GetTurbulenceIntensity_FreeStream());

  }

  /*--- The non-dim. scheme for incompressible flows uses the following ref. values:
     Reference length      = 1 m (fixed by default, grid in meters)
     Reference density     = liquid density or freestream (input)
     Reference velocity    = liquid velocity or freestream (input)
     Reference temperature = liquid temperature or freestream (input)
     Reference pressure    = Reference density * Reference velocity * Reference velocity
     Reference viscosity   = Reference Density * Reference velocity * Reference length
     This is the same non-dim. scheme as in the compressible solver.
     Note that the Re and Re Length are not used as part of initialization. ---*/

  //TDE consider doing a "viscous" non-dim. scheme where p_ref is based on viscosity

  if (config->GetRef_Inc_NonDim() == DIMENSIONAL) {
    Density_Ref     = 1.0;
    Velocity_Ref    = 1.0;
    Temperature_Ref = 1.0;
    Pressure_Ref    = 1.0;
  }
  else if (config->GetRef_Inc_NonDim() == INITIAL_VALUES) {
    Density_Ref     = Density_FreeStream;
    Velocity_Ref    = ModVel_FreeStream;
    Temperature_Ref = Temperature_FreeStream;
    Pressure_Ref    = Density_Ref*Velocity_Ref*Velocity_Ref;
  } 
  else if (config->GetRef_Inc_NonDim() == REFERENCE_VALUES) {
    Density_Ref     = config->GetInc_Density_Ref();
    Velocity_Ref    = config->GetInc_Velocity_Ref();
    Temperature_Ref = config->GetInc_Temperature_Ref();
    Pressure_Ref    = Density_Ref*Velocity_Ref*Velocity_Ref;
  }
  config->SetDensity_Ref(Density_Ref);
  config->SetVelocity_Ref(Velocity_Ref);
  config->SetTemperature_Ref(Temperature_Ref);
  config->SetPressure_Ref(Pressure_Ref);

  /*--- More derived reference values ---*/
  
  Length_Ref       = 1.0;                                                config->SetLength_Ref(Length_Ref);
  Time_Ref         = Length_Ref/Velocity_Ref;                            config->SetTime_Ref(Time_Ref);
  Omega_Ref        = Velocity_Ref/Length_Ref;                            config->SetOmega_Ref(Omega_Ref);
  Force_Ref        = Velocity_Ref*Velocity_Ref/Length_Ref;               config->SetForce_Ref(Force_Ref);
  Heat_Flux_Ref    = Density_Ref*Velocity_Ref*Velocity_Ref*Velocity_Ref; config->SetHeat_Flux_Ref(Heat_Flux_Ref);
  Gas_Constant_Ref = Velocity_Ref*Velocity_Ref/Temperature_Ref;          config->SetGas_Constant_Ref(Gas_Constant_Ref);
  Viscosity_Ref    = Density_Ref*Velocity_Ref*Length_Ref;                config->SetViscosity_Ref(Viscosity_Ref);
  Conductivity_Ref = Viscosity_Ref*Gas_Constant_Ref;                     config->SetConductivity_Ref(Conductivity_Ref);

  /*--- Get the freestream energy. Only useful if energy equation is active. ---*/

  Energy_FreeStream = FluidModel->GetStaticEnergy() + 0.5*ModVel_FreeStream*ModVel_FreeStream;
  config->SetEnergy_FreeStream(Energy_FreeStream);
  if (tkeNeeded) { Energy_FreeStream += Tke_FreeStream; }; config->SetEnergy_FreeStream(Energy_FreeStream);

  /*--- Compute Mach number ---*/

  if (config->GetKind_FluidModel() == CONSTANT_DENSITY) {
    Mach = ModVel_FreeStream / sqrt(config->GetBulk_Modulus()/Density_FreeStream);
  } else {
    Mach = ModVel_FreeStream / FluidModel->GetSoundSpeed();   
  }
  config->SetMach(Mach);

  /*--- Compute Alpha angle ---*/

  if (nDim == 2) Alpha = atan(config->GetVelocity_FreeStream()[1]/config->GetVelocity_FreeStream()[0])*180.0/PI_NUMBER;
  else Alpha = atan(config->GetVelocity_FreeStream()[2]/config->GetVelocity_FreeStream()[0])*180.0/PI_NUMBER;
  config->SetAoA(Alpha);

  /*--- Compute Beta angle ---*/

  if (nDim == 2) Beta = 0.0;
  else Beta = asin(config->GetVelocity_FreeStream()[1]/ModVel_FreeStream)*180.0/PI_NUMBER;
  config->SetAoS(Beta);

  /*--- Divide by reference values, to compute the non-dimensional free-stream values ---*/
  
  Pressure_FreeStreamND = Pressure_FreeStream/config->GetPressure_Ref(); config->SetPressure_FreeStreamND(Pressure_FreeStreamND);
  Pressure_ThermodynamicND = Pressure_Thermodynamic/config->GetPressure_Ref(); config->SetPressure_ThermodynamicND(Pressure_ThermodynamicND);
  Density_FreeStreamND  = Density_FreeStream/config->GetDensity_Ref();   config->SetDensity_FreeStreamND(Density_FreeStreamND);
  
  for (iDim = 0; iDim < nDim; iDim++) {
    Velocity_FreeStreamND[iDim] = config->GetVelocity_FreeStream()[iDim]/Velocity_Ref; config->SetVelocity_FreeStreamND(Velocity_FreeStreamND[iDim], iDim);
  }
<<<<<<< HEAD
  
  Temperature_FreeStreamND = Temperature_FreeStream/config->GetTemperature_Ref(); config->SetTemperature_FreeStreamND(Temperature_FreeStreamND);

  Gas_ConstantND      = config->GetGas_Constant()/Gas_Constant_Ref;    config->SetGas_ConstantND(Gas_ConstantND);
  Specific_Heat_CpND  = config->GetSpecific_Heat_Cp()/Gas_Constant_Ref; config->SetSpecific_Heat_CpND(Specific_Heat_CpND);
  Specific_Heat_CvND  = config->GetSpecific_Heat_Cv()/Gas_Constant_Ref; config->SetSpecific_Heat_CvND(Specific_Heat_CvND);
  Thermal_Expansion_CoeffND = config->GetThermal_Expansion_Coeff()*config->GetTemperature_Ref(); config->SetThermal_Expansion_CoeffND(Thermal_Expansion_CoeffND); //TDE double-check
=======
>>>>>>> 68991cd1

  ModVel_FreeStreamND = 0.0;
  for (iDim = 0; iDim < nDim; iDim++) ModVel_FreeStreamND += Velocity_FreeStreamND[iDim]*Velocity_FreeStreamND[iDim];
  ModVel_FreeStreamND    = sqrt(ModVel_FreeStreamND); config->SetModVel_FreeStreamND(ModVel_FreeStreamND);
  
  Viscosity_FreeStreamND = Viscosity_FreeStream / Viscosity_Ref;   config->SetViscosity_FreeStreamND(Viscosity_FreeStreamND);
  
  Tke_FreeStream  = 3.0/2.0*(ModVel_FreeStream*ModVel_FreeStream*config->GetTurbulenceIntensity_FreeStream()*config->GetTurbulenceIntensity_FreeStream());
  config->SetTke_FreeStream(Tke_FreeStream);
  
  Tke_FreeStreamND  = 3.0/2.0*(ModVel_FreeStreamND*ModVel_FreeStreamND*config->GetTurbulenceIntensity_FreeStream()*config->GetTurbulenceIntensity_FreeStream());
  config->SetTke_FreeStreamND(Tke_FreeStreamND);
  
  Omega_FreeStream = Density_FreeStream*Tke_FreeStream/(Viscosity_FreeStream*config->GetTurb2LamViscRatio_FreeStream());
  config->SetOmega_FreeStream(Omega_FreeStream);
  
  Omega_FreeStreamND = Density_FreeStreamND*Tke_FreeStreamND/(Viscosity_FreeStreamND*config->GetTurb2LamViscRatio_FreeStream());
  config->SetOmega_FreeStreamND(Omega_FreeStreamND);
 
  /*--- Delete the original (dimensional) FluidModel object. No fluid is used for inscompressible cases. ---*/
  
  delete FluidModel;
<<<<<<< HEAD

  switch (config->GetKind_FluidModel()) {
      
    case CONSTANT_DENSITY:
      FluidModel = new CConstantDensity(Density_FreeStreamND, Specific_Heat_CpND, Specific_Heat_CvND);
      FluidModel->SetTDState_T(Temperature_FreeStreamND);
      break;

    case INC_STANDARD_AIR:
      FluidModel = new CIncIdealGas(1.4, Gas_ConstantND, Pressure_ThermodynamicND);
      FluidModel->SetTDState_T(Temperature_FreeStreamND);
      break;
      
    case INC_IDEAL_GAS:
      FluidModel = new CIncIdealGas(config->GetGamma(), Gas_ConstantND, Pressure_ThermodynamicND);
      FluidModel->SetTDState_T(Temperature_FreeStreamND);
      break;
      
  }
  
  Energy_FreeStreamND = FluidModel->GetStaticEnergy() + 0.5*ModVel_FreeStreamND*ModVel_FreeStreamND;
=======
>>>>>>> 68991cd1
  
  if (viscous) {
    
    /*--- Constant viscosity model ---*/

    config->SetMu_ConstantND(config->GetMu_Constant()/Viscosity_Ref);
    
    /*--- Sutherland's model ---*/    
    config->SetMu_RefND(config->GetMu_Ref()/Viscosity_Ref);
<<<<<<< HEAD
    config->SetMu_SND(config->GetMu_S()/config->GetTemperature_Ref());
    config->SetMu_Temperature_RefND(config->GetMu_Temperature_Ref()/config->GetTemperature_Ref());
    
    /*--- Constant thermal conductivity model ---*/

    config->SetKt_ConstantND(config->GetKt_Constant()/Conductivity_Ref);
    
    /*--- Set up the transport property models. ---*/

    FluidModel->SetLaminarViscosityModel(config);
    FluidModel->SetThermalConductivityModel(config);
    
  }

  if (tkeNeeded) { Energy_FreeStreamND += Tke_FreeStreamND; };  config->SetEnergy_FreeStreamND(Energy_FreeStreamND);
  
  Energy_Ref = Energy_FreeStream/Energy_FreeStreamND; config->SetEnergy_Ref(Energy_Ref);
=======

  }
>>>>>>> 68991cd1
  
  Total_UnstTimeND = config->GetTotal_UnstTime() / Time_Ref;    config->SetTotal_UnstTimeND(Total_UnstTimeND);
  Delta_UnstTimeND = config->GetDelta_UnstTime() / Time_Ref;    config->SetDelta_UnstTimeND(Delta_UnstTimeND);
  
  /*--- Write output to the console if this is the master node and first domain ---*/
  
  if ((rank == MASTER_NODE) && (iMesh == MESH_0)) {
    
    cout.precision(6);

    if (config->GetRef_Inc_NonDim() == DIMENSIONAL) {
      cout << "Viscous and Inviscid flow: rho_ref, vel_ref, temp_ref, p_ref" << endl;
      cout << "are set to 1.0 in order to perform a dimensional calculation." << endl;
      if (grid_movement) cout << "Force coefficients computed using MACH_MOTION." << endl;
      else cout << "Force coefficients computed using initial values." << endl;
    }
    else if (config->GetRef_Inc_NonDim() == INITIAL_VALUES) {
      cout << "Viscous and Inviscid flow: rho_ref, vel_ref, and temp_ref" << endl;
      cout << "are based on the initial values, p_ref = rho_ref*vel_ref^2." << endl;
      if (grid_movement) cout << "Force coefficients computed using MACH_MOTION." << endl;
      else cout << "Force coefficients computed using initial values." << endl;
    } 
    else if (config->GetRef_Inc_NonDim() == REFERENCE_VALUES) {
      cout << "Viscous and Inviscid flow: rho_ref, vel_ref, and temp_ref" << endl;
      cout << "are user-provided reference values, p_ref = rho_ref*vel_ref^2." << endl;
      if (grid_movement) cout << "Force coefficients computed using MACH_MOTION." << endl;
      else cout << "Force coefficients computed using reference values." << endl;
    }
    cout << "The reference area for force coeffs. is " << config->GetRefArea() << " m^2." << endl;
    cout << "The reference length for force coeffs. is " << config->GetRefLength() << " m." << endl;

    cout << "The pressure is decomposed into thermodynamic and dynamic components." << endl;
    cout << "The initial value of the dynamic pressure is 0." << endl;

    cout << "Mach number: "<< config->GetMach();
    if (config->GetKind_FluidModel() == CONSTANT_DENSITY) {
      cout << ", computed using the Bulk modulus." << endl;
    } else {
      cout << ", computed using fluid speed of sound." << endl;
    }

    cout << "For external flows, the initial state is imposed at the far-field." << endl;
    cout << "Angle of attack (deg): "<< config->GetAoA() << ", computed using the initial velocity." << endl;
    cout << "Side slip angle (deg): "<< config->GetAoS() << ", computed using the initial velocity." << endl;

    if (viscous) { 
      cout << "Reynolds number per meter: " << config->GetReynolds() << ", computed using initial values."<< endl;
      cout << "Reynolds number is a byproduct of inputs only (not used internally)." << endl;
    }
    cout << "SI units only. The grid should be dimensional (meters)." << endl;
    
    switch (config->GetKind_DensityModel()) {
      
      case CONSTANT:
        if (energy) cout << "Energy equation is active and decoupled." << endl;
        else cout << "No energy equation." << endl;
        break;

      case BOUSSINESQ:
        if (energy) cout << "Energy equation is active and coupled through Boussinesq approx." << endl;
        break;

      case VARIABLE:
        if (energy) cout << "Energy equation is active and coupled for variable density." << endl;
        break;

    }

    cout <<"-- Input conditions:"<< endl;
    
    switch (config->GetKind_FluidModel()) {
      
      case CONSTANT_DENSITY:
        cout << "Fluid Model: CONSTANT_DENSITY "<< endl;
        if (energy) {
          cout << "Specific heat at constant pressure (Cp): " << config->GetSpecific_Heat_Cp() << " N.m/kg.K." << endl;
          cout << "Specific heat at constant volume (Cv): " << config->GetSpecific_Heat_Cv() << " N.m/kg.K." << endl;
        }
        if (boussinesq) cout << "Thermal expansion coefficient: " << config->GetThermal_Expansion_Coeff() << " K^-1." << endl;
        cout << "Thermodynamic pressure not required." << endl;
        break;

      case INC_STANDARD_AIR:
        cout << "Fluid Model: INC_STANDARD_AIR "<< endl;
        cout << "Variable density incompressible flow using ideal gas law (air)." << endl;
        cout << "Density is a function of temperature (constant thermodynamic pressure)." << endl;
        cout << "Specific gas constant: 287.058 N.m/kg.K." << endl;
        cout << "Specific gas constant (non-dim): " << config->GetGas_ConstantND()<< endl;
        cout << "Specific Heat Ratio: 1.4" << endl;
        cout << "Thermodynamic pressure: " << config->GetPressure_Thermodynamic();
        if (config->GetSystemMeasurements() == SI) cout << " Pa." << endl;
        else if (config->GetSystemMeasurements() == US) cout << " psf." << endl;
        break;
        
      case INC_IDEAL_GAS:
        cout << "Fluid Model: INC_IDEAL_GAS "<< endl;
        cout << "Variable density incompressible flow using ideal gas law." << endl;
        cout << "Density is a function of temperature (constant thermodynamic pressure)." << endl;
        cout << "Specific gas constant: " << config->GetGas_Constant() << " N.m/kg.K." << endl;
        cout << "Specific gas constant (non-dim): " << config->GetGas_ConstantND()<< endl;
        cout << "Specific Heat Ratio: "<< config->GetGamma() << endl;
        cout << "Thermodynamic pressure: " << config->GetPressure_Thermodynamic();
        if (config->GetSystemMeasurements() == SI) cout << " Pa." << endl;
        else if (config->GetSystemMeasurements() == US) cout << " psf." << endl;
        break;
      
    }
    if (viscous) {
      switch (config->GetKind_ViscosityModel()) {

        case CONSTANT_VISCOSITY:
          cout << "Viscosity Model: CONSTANT_VISCOSITY  "<< endl;
          cout << "Constant Laminar Viscosity: " << config->GetMu_Constant();
          if (config->GetSystemMeasurements() == SI) cout << " N.s/m^2." << endl;
          else if (config->GetSystemMeasurements() == US) cout << " lbf.s/ft^2." << endl;
          cout << "Laminar Viscosity (non-dim): " << config->GetMu_ConstantND()<< endl;
          break;

        case SUTHERLAND:
          cout << "Viscosity Model: SUTHERLAND "<< endl;
          cout << "Ref. Laminar Viscosity: " << config->GetMu_Ref();
          if (config->GetSystemMeasurements() == SI) cout << " N.s/m^2." << endl;
          else if (config->GetSystemMeasurements() == US) cout << " lbf.s/ft^2." << endl;
          cout << "Ref. Temperature: " << config->GetMu_Temperature_Ref();
          if (config->GetSystemMeasurements() == SI) cout << " K." << endl;
          else if (config->GetSystemMeasurements() == US) cout << " R." << endl;
          cout << "Sutherland Constant: "<< config->GetMu_S();
          if (config->GetSystemMeasurements() == SI) cout << " K." << endl;
          else if (config->GetSystemMeasurements() == US) cout << " R." << endl;
          cout << "Laminar Viscosity (non-dim): " << config->GetMu_ConstantND()<< endl;
          cout << "Ref. Temperature (non-dim): " << config->GetMu_Temperature_RefND()<< endl;
          cout << "Sutherland constant (non-dim): "<< config->GetMu_SND()<< endl;
          break;

      }

      if (energy) {
        switch (config->GetKind_ConductivityModel()) {

          case CONSTANT_PRANDTL:
            cout << "Conductivity Model: CONSTANT_PRANDTL  "<< endl;
            cout << "Prandtl (Laminar): " << config->GetPrandtl_Lam()<< endl;
            cout << "Prandtl (Turbulent): " << config->GetPrandtl_Turb()<< endl;
            break;

          case CONSTANT_CONDUCTIVITY:
            cout << "Conductivity Model: CONSTANT_CONDUCTIVITY "<< endl;
            cout << "Molecular Conductivity: " << config->GetKt_Constant()<< " W/m^2.K." << endl;
            cout << "Molecular Conductivity (non-dim): " << config->GetKt_ConstantND()<< endl;
            break;

        }
      }

    }
    
    if (config->GetKind_FluidModel() == CONSTANT_DENSITY) {
      cout << "Bulk modulus: " << config->GetBulk_Modulus();
      if (config->GetSystemMeasurements() == SI) cout << " Pa." << endl;
      else if (config->GetSystemMeasurements() == US) cout << " psf." << endl;
    }

    cout << "Initial dynamic pressure: " << config->GetPressure_FreeStream();
    if (config->GetSystemMeasurements() == SI) cout << " Pa." << endl;
    else if (config->GetSystemMeasurements() == US) cout << " psf." << endl;
    
    cout << "Initial total pressure: " << config->GetPressure_FreeStream() + 0.5*config->GetDensity_FreeStream()*config->GetModVel_FreeStream()*config->GetModVel_FreeStream();
    if (config->GetSystemMeasurements() == SI) cout << " Pa." << endl;
    else if (config->GetSystemMeasurements() == US) cout << " psf." << endl;

    if (energy) {
      cout << "Initial temperature: " << config->GetTemperature_FreeStream();
      if (config->GetSystemMeasurements() == SI) cout << " K." << endl;
      else if (config->GetSystemMeasurements() == US) cout << " R." << endl;
    }

    cout << "Initial density: " << config->GetDensity_FreeStream();
    if (config->GetSystemMeasurements() == SI) cout << " kg/m^3." << endl;
    else if (config->GetSystemMeasurements() == US) cout << " slug/ft^3." << endl;
    
    if (nDim == 2) {
      cout << "Initial velocity: (" << config->GetVelocity_FreeStream()[0] << ", ";
      cout << config->GetVelocity_FreeStream()[1] << ")";
    }
    if (nDim == 3) {
      cout << "Initial velocity: (" << config->GetVelocity_FreeStream()[0] << ", ";
      cout << config->GetVelocity_FreeStream()[1] << ", " << config->GetVelocity_FreeStream()[2] << ")";
    }
    if (config->GetSystemMeasurements() == SI) cout << " m/s. ";
    else if (config->GetSystemMeasurements() == US) cout << " ft/s. ";
    
    cout << "Magnitude: "  << config->GetModVel_FreeStream();
    if (config->GetSystemMeasurements() == SI) cout << " m/s." << endl;
    else if (config->GetSystemMeasurements() == US) cout << " ft/s." << endl;

    if (viscous) {
      cout << "Initial laminar viscosity: " << config->GetViscosity_FreeStream();
      if (config->GetSystemMeasurements() == SI) cout << " N.s/m^2." << endl;
      else if (config->GetSystemMeasurements() == US) cout << " lbf.s/ft^2." << endl;
      if (turbulent) {
        cout << "Initial turb. kinetic energy per unit mass: " << config->GetTke_FreeStream();
        if (config->GetSystemMeasurements() == SI) cout << " m^2/s^2." << endl;
        else if (config->GetSystemMeasurements() == US) cout << " ft^2/s^2." << endl;
        cout << "Initial specific dissipation: " << config->GetOmega_FreeStream();
        if (config->GetSystemMeasurements() == SI) cout << " 1/s." << endl;
        else if (config->GetSystemMeasurements() == US) cout << " 1/s." << endl;
      }
    }
    
    if (unsteady) { cout << "Total time: " << config->GetTotal_UnstTime() << " s. Time step: " << config->GetDelta_UnstTime() << " s." << endl; }
    
    /*--- Print out reference values. ---*/
    
    cout <<"-- Reference values:"<< endl;

    if (config->GetKind_FluidModel() != CONSTANT_DENSITY) {
      cout << "Reference specific gas constant: " << config->GetGas_Constant_Ref();
      if (config->GetSystemMeasurements() == SI) cout << " N.m/kg.K." << endl;
      else if (config->GetSystemMeasurements() == US) cout << " lbf.ft/slug.R." << endl;
    } else {
      if (energy) {
        cout << "Reference specific heat: " << config->GetGas_Constant_Ref();
        if (config->GetSystemMeasurements() == SI) cout << " N.m/kg.K." << endl;
        else if (config->GetSystemMeasurements() == US) cout << " lbf.ft/slug.R." << endl;
      }
    }

    cout << "Reference pressure: " << config->GetPressure_Ref();
    if (config->GetSystemMeasurements() == SI) cout << " Pa." << endl;
    else if (config->GetSystemMeasurements() == US) cout << " psf." << endl;
    
    if (energy) {
      cout << "Reference temperature: " << config->GetTemperature_Ref();
      if (config->GetSystemMeasurements() == SI) cout << " K." << endl;
      else if (config->GetSystemMeasurements() == US) cout << " R." << endl;
    }

    cout << "Reference density: " << config->GetDensity_Ref();
    if (config->GetSystemMeasurements() == SI) cout << " kg/m^3." << endl;
    else if (config->GetSystemMeasurements() == US) cout << " slug/ft^3." << endl;
    
    cout << "Reference velocity: " << config->GetVelocity_Ref();
    if (config->GetSystemMeasurements() == SI) cout << " m/s." << endl;
    else if (config->GetSystemMeasurements() == US) cout << " ft/s." << endl;

    cout << "Reference length: " << config->GetLength_Ref();
    if (config->GetSystemMeasurements() == SI) cout << " m." << endl;
    else if (config->GetSystemMeasurements() == US) cout << " in." << endl;

    if (viscous) {
      cout << "Reference viscosity: " << config->GetViscosity_Ref();
      if (config->GetSystemMeasurements() == SI) cout << " N.s/m^2." << endl;
      else if (config->GetSystemMeasurements() == US) cout << " lbf.s/ft^2." << endl;
    }
    
    if (unsteady) cout << "Reference time: " << config->GetTime_Ref() <<" s." << endl;
    
    /*--- Print out resulting non-dim values here. ---*/
    
    cout << "-- Resulting non-dimensional state:" << endl;
    cout << "Mach number (non-dim): " << config->GetMach() << endl;
    if (viscous) {
      cout << "Reynolds number (per m): " << config->GetReynolds() << endl;
    }
    
    if (config->GetKind_FluidModel() != CONSTANT_DENSITY) {
      cout << "Specific gas constant (non-dim): " << config->GetGas_ConstantND() << endl;
      cout << "Initial thermodynamic pressure (non-dim): " << config->GetPressure_ThermodynamicND() << endl;
    } else {
      if (energy) {
        cout << "Specific heat at constant pressure (non-dim): " << config->GetSpecific_Heat_CpND() << endl;
        cout << "Specific heat at constant volume (non-dim): " << config->GetSpecific_Heat_CvND() << endl;
        if (boussinesq) cout << "Thermal expansion coefficient (non-dim.): " << config->GetThermal_Expansion_CoeffND() << " K^-1." << endl;
      }
    }
    
    if (energy) cout << "Initial temperature (non-dim): " << config->GetTemperature_FreeStreamND() << endl;
    cout << "Initial pressure (non-dim): " << config->GetPressure_FreeStreamND() << endl;
    cout << "Initial density (non-dim): " << config->GetDensity_FreeStreamND() << endl;
    
    if (nDim == 2) {
      cout << "Initial velocity (non-dim): (" << config->GetVelocity_FreeStreamND()[0] << ", ";
      cout << config->GetVelocity_FreeStreamND()[1] << "). ";
    } else {
      cout << "Initial velocity (non-dim): (" << config->GetVelocity_FreeStreamND()[0] << ", ";
      cout << config->GetVelocity_FreeStreamND()[1] << ", " << config->GetVelocity_FreeStreamND()[2] << "). ";
    }
    cout << "Magnitude: "   << config->GetModVel_FreeStreamND() << endl;
    
    if (viscous) {
      cout << "Initial viscosity (non-dim): " << config->GetViscosity_FreeStreamND() << endl;
      if (turbulent) {
        cout << "Initial turb. kinetic energy (non-dim): " << config->GetTke_FreeStreamND() << endl;
        cout << "Initial specific dissipation (non-dim): " << config->GetOmega_FreeStreamND() << endl;
      }
    }
    
    if (unsteady) {
      cout << "Total time (non-dim): " << config->GetTotal_UnstTimeND() << endl;
      cout << "Time step (non-dim): " << config->GetDelta_UnstTimeND() << endl;
    }
    
    cout << endl;
    
  }
  
}

void CIncEulerSolver::SetInitialCondition(CGeometry **geometry, CSolver ***solver_container, CConfig *config, unsigned long ExtIter) {
  
  unsigned long iPoint, Point_Fine;
  unsigned short iMesh, iChildren, iVar;
  su2double Area_Children, Area_Parent, *Solution_Fine, *Solution;
    
  bool restart   = (config->GetRestart() || config->GetRestart_Flow());
  bool rans      = ((config->GetKind_Solver() == RANS) ||
                    (config->GetKind_Solver() == ADJ_RANS) ||
                    (config->GetKind_Solver() == DISC_ADJ_RANS));
  bool dual_time = ((config->GetUnsteady_Simulation() == DT_STEPPING_1ST) ||
                    (config->GetUnsteady_Simulation() == DT_STEPPING_2ND));
  
  /*--- If restart solution, then interpolate the flow solution to
   all the multigrid levels, this is important with the dual time strategy ---*/
  
  if (restart && (ExtIter == 0)) {
    
    Solution = new su2double[nVar];
    for (iMesh = 1; iMesh <= config->GetnMGLevels(); iMesh++) {
      for (iPoint = 0; iPoint < geometry[iMesh]->GetnPoint(); iPoint++) {
        Area_Parent = geometry[iMesh]->node[iPoint]->GetVolume();
        for (iVar = 0; iVar < nVar; iVar++) Solution[iVar] = 0.0;
        for (iChildren = 0; iChildren < geometry[iMesh]->node[iPoint]->GetnChildren_CV(); iChildren++) {
          Point_Fine = geometry[iMesh]->node[iPoint]->GetChildren_CV(iChildren);
          Area_Children = geometry[iMesh-1]->node[Point_Fine]->GetVolume();
          Solution_Fine = solver_container[iMesh-1][FLOW_SOL]->node[Point_Fine]->GetSolution();
          for (iVar = 0; iVar < nVar; iVar++) {
            Solution[iVar] += Solution_Fine[iVar]*Area_Children/Area_Parent;
          }
        }
        solver_container[iMesh][FLOW_SOL]->node[iPoint]->SetSolution(Solution);
      }
      solver_container[iMesh][FLOW_SOL]->Set_MPI_Solution(geometry[iMesh], config);
    }
    delete [] Solution;
    
    /*--- Interpolate the turblence variable also, if needed ---*/
    
    if (rans) {
      
      unsigned short nVar_Turb = solver_container[MESH_0][TURB_SOL]->GetnVar();
      Solution = new su2double[nVar_Turb];
      for (iMesh = 1; iMesh <= config->GetnMGLevels(); iMesh++) {
        for (iPoint = 0; iPoint < geometry[iMesh]->GetnPoint(); iPoint++) {
          Area_Parent = geometry[iMesh]->node[iPoint]->GetVolume();
          for (iVar = 0; iVar < nVar_Turb; iVar++) Solution[iVar] = 0.0;
          for (iChildren = 0; iChildren < geometry[iMesh]->node[iPoint]->GetnChildren_CV(); iChildren++) {
            Point_Fine = geometry[iMesh]->node[iPoint]->GetChildren_CV(iChildren);
            Area_Children = geometry[iMesh-1]->node[Point_Fine]->GetVolume();
            Solution_Fine = solver_container[iMesh-1][TURB_SOL]->node[Point_Fine]->GetSolution();
            for (iVar = 0; iVar < nVar_Turb; iVar++) {
              Solution[iVar] += Solution_Fine[iVar]*Area_Children/Area_Parent;
            }
          }
          solver_container[iMesh][TURB_SOL]->node[iPoint]->SetSolution(Solution);
        }
        solver_container[iMesh][TURB_SOL]->Set_MPI_Solution(geometry[iMesh], config);
        solver_container[iMesh][TURB_SOL]->Postprocessing(geometry[iMesh], solver_container[iMesh], config, iMesh);
      }
      delete [] Solution;
    }
    
  }
  
  /*--- The value of the solution for the first iteration of the dual time ---*/
  
  if (dual_time && (ExtIter == 0 || (restart && (long)ExtIter == config->GetUnst_RestartIter()))) {
    
    /*--- Push back the initial condition to previous solution containers
     for a 1st-order restart or when simply intitializing to freestream. ---*/
    
    for (iMesh = 0; iMesh <= config->GetnMGLevels(); iMesh++) {
      for (iPoint = 0; iPoint < geometry[iMesh]->GetnPoint(); iPoint++) {
        solver_container[iMesh][FLOW_SOL]->node[iPoint]->Set_Solution_time_n();
        solver_container[iMesh][FLOW_SOL]->node[iPoint]->Set_Solution_time_n1();
        if (rans) {
          solver_container[iMesh][TURB_SOL]->node[iPoint]->Set_Solution_time_n();
          solver_container[iMesh][TURB_SOL]->node[iPoint]->Set_Solution_time_n1();
        }
      }
    }
    
    if ((restart && (long)ExtIter == config->GetUnst_RestartIter()) &&
        (config->GetUnsteady_Simulation() == DT_STEPPING_2ND)) {
      
      /*--- Load an additional restart file for a 2nd-order restart ---*/
      
      solver_container[MESH_0][FLOW_SOL]->LoadRestart(geometry, solver_container, config, SU2_TYPE::Int(config->GetUnst_RestartIter()-1), true);
      
      /*--- Load an additional restart file for the turbulence model ---*/
      if (rans)
        solver_container[MESH_0][TURB_SOL]->LoadRestart(geometry, solver_container, config, SU2_TYPE::Int(config->GetUnst_RestartIter()-1), false);
      
      /*--- Push back this new solution to time level N. ---*/
      
      for (iMesh = 0; iMesh <= config->GetnMGLevels(); iMesh++) {
        for (iPoint = 0; iPoint < geometry[iMesh]->GetnPoint(); iPoint++) {
          solver_container[iMesh][FLOW_SOL]->node[iPoint]->Set_Solution_time_n();
          if (rans) {
            solver_container[iMesh][TURB_SOL]->node[iPoint]->Set_Solution_time_n();
          }
        }
      }
    }
  }
}

void CIncEulerSolver::Preprocessing(CGeometry *geometry, CSolver **solver_container, CConfig *config, unsigned short iMesh, unsigned short iRKStep, unsigned short RunTime_EqSystem, bool Output) {
  
  unsigned long ErrorCounter = 0;
<<<<<<< HEAD
  
#ifdef HAVE_MPI
  int rank;
  MPI_Comm_rank(MPI_COMM_WORLD, &rank);
#endif
=======
>>>>>>> 68991cd1

  unsigned long ExtIter = config->GetExtIter();
  bool cont_adjoint     = config->GetContinuous_Adjoint();
  bool disc_adjoint     = config->GetDiscrete_Adjoint();
  bool implicit         = (config->GetKind_TimeIntScheme_Flow() == EULER_IMPLICIT);
  bool muscl            = (config->GetMUSCL_Flow() || (cont_adjoint && config->GetKind_ConvNumScheme_AdjFlow() == ROE));
  bool limiter          = ((config->GetKind_SlopeLimit_Flow() != NO_LIMITER) && (ExtIter <= config->GetLimiterIter()) && !(disc_adjoint && config->GetFrozen_Limiter_Disc()));
  bool center           = ((config->GetKind_ConvNumScheme_Flow() == SPACE_CENTERED) || (cont_adjoint && config->GetKind_ConvNumScheme_AdjFlow() == SPACE_CENTERED));
  bool center_jst       = center && (config->GetKind_Centered_Flow() == JST);
  bool fixed_cl         = config->GetFixed_CL_Mode();
  bool van_albada       = config->GetKind_SlopeLimit_Flow() == VAN_ALBADA_EDGE;

  /*--- Update the angle of attack at the far-field for fixed CL calculations. ---*/
  
  if (fixed_cl) { SetFarfield_AoA(geometry, solver_container, config, iMesh, Output); }

  /*--- Set the primitive variables ---*/
  
  ErrorCounter = SetPrimitive_Variables(solver_container, config, Output);
  
  /*--- Upwind second order reconstruction ---*/
  
  if ((muscl && !center) && (iMesh == MESH_0) && !Output) {
    
    /*--- Gradient computation ---*/
    
    if (config->GetKind_Gradient_Method() == GREEN_GAUSS) {
      SetPrimitive_Gradient_GG(geometry, config);
    }
    if (config->GetKind_Gradient_Method() == WEIGHTED_LEAST_SQUARES) {
      SetPrimitive_Gradient_LS(geometry, config);
    }
    
    /*--- Limiter computation ---*/
    
    if ((limiter) && (iMesh == MESH_0) && !Output && !van_albada) {
      SetPrimitive_Limiter(geometry, config);
    }
    
  }
  
  /*--- Artificial dissipation ---*/
  
  if (center && !Output) {
    SetMax_Eigenvalue(geometry, config);
    if ((center_jst) && (iMesh == MESH_0)) {
      SetCentered_Dissipation_Sensor(geometry, config);
      SetUndivided_Laplacian(geometry, config);
    }
  }
  
  /*--- Update the beta value based on the maximum velocity. ---*/

  SetBeta_Parameter(geometry, solver_container, config, iMesh);

  /*--- Initialize the Jacobian matrices ---*/
  
  if (implicit && !disc_adjoint) Jacobian.SetValZero();

  /*--- Error message ---*/
  
  if (config->GetConsole_Output_Verb() == VERB_HIGH) {
#ifdef HAVE_MPI
    unsigned long MyErrorCounter = ErrorCounter; ErrorCounter = 0;
    SU2_MPI::Allreduce(&MyErrorCounter, &ErrorCounter, 1, MPI_UNSIGNED_LONG, MPI_SUM, MPI_COMM_WORLD);
#endif
    if (iMesh == MESH_0) config->SetNonphysical_Points(ErrorCounter);
  }
  
}

void CIncEulerSolver::Postprocessing(CGeometry *geometry, CSolver **solver_container, CConfig *config,
                                  unsigned short iMesh) { }

unsigned long CIncEulerSolver::SetPrimitive_Variables(CSolver **solver_container, CConfig *config, bool Output) {
  
  unsigned long iPoint, ErrorCounter = 0;
  bool physical = true;
  
  for (iPoint = 0; iPoint < nPoint; iPoint ++) {
    
    /*--- Initialize the non-physical points vector ---*/
    
    node[iPoint]->SetNon_Physical(false);
    
    /*--- Incompressible flow, primitive variables ---*/
    
    physical = node[iPoint]->SetPrimVar(FluidModel);

    /*--- Record any non-physical points. ---*/

    if (!physical) { node[iPoint]->SetNon_Physical(true); ErrorCounter++; }
    
    /*--- Initialize the convective, source and viscous residual vector ---*/
    
    if (!Output) LinSysRes.SetBlock_Zero(iPoint);
    
  }

  return ErrorCounter;
}

void CIncEulerSolver::SetTime_Step(CGeometry *geometry, CSolver **solver_container, CConfig *config,
                                unsigned short iMesh, unsigned long Iteration) {
  
  su2double *Normal, Area, Vol, Mean_SoundSpeed = 0.0, Mean_ProjVel = 0.0,
  Mean_BetaInc2, Lambda, Local_Delta_Time, Mean_Density,
  Global_Delta_Time = 1E6, Global_Delta_UnstTimeND, ProjVel, ProjVel_i, ProjVel_j;
  
  unsigned long iEdge, iVertex, iPoint, jPoint;
  unsigned short iDim, iMarker;
  
  bool implicit      = (config->GetKind_TimeIntScheme_Flow() == EULER_IMPLICIT);
  bool grid_movement = config->GetGrid_Movement();
  bool time_steping  = config->GetUnsteady_Simulation() == TIME_STEPPING;
  bool dual_time     = ((config->GetUnsteady_Simulation() == DT_STEPPING_1ST) ||
                    (config->GetUnsteady_Simulation() == DT_STEPPING_2ND));
  
  Min_Delta_Time = 1.E6; Max_Delta_Time = 0.0;

  /*--- Set maximum inviscid eigenvalue to zero, and compute sound speed ---*/
  
  for (iPoint = 0; iPoint < nPointDomain; iPoint++)
    node[iPoint]->SetMax_Lambda_Inv(0.0);
  
  /*--- Loop interior edges ---*/
  
  for (iEdge = 0; iEdge < geometry->GetnEdge(); iEdge++) {
    
    /*--- Point identification, Normal vector and area ---*/
    
    iPoint = geometry->edge[iEdge]->GetNode(0);
    jPoint = geometry->edge[iEdge]->GetNode(1);
    
    Normal = geometry->edge[iEdge]->GetNormal();
    
    Area = 0.0;
    for (iDim = 0; iDim < nDim; iDim++) Area += Normal[iDim]*Normal[iDim];
    Area = sqrt(Area);
    
    /*--- Mean Values ---*/

    Mean_ProjVel    = 0.5 * (node[iPoint]->GetProjVel(Normal) + node[jPoint]->GetProjVel(Normal));
    Mean_BetaInc2   = 0.5 * (node[iPoint]->GetBetaInc2()      + node[jPoint]->GetBetaInc2());
    Mean_Density    = 0.5 * (node[iPoint]->GetDensity()       + node[jPoint]->GetDensity());
    Mean_SoundSpeed = sqrt(Mean_BetaInc2*Area*Area);

    /*--- Adjustment for grid movement ---*/
    
    if (grid_movement) {
      su2double *GridVel_i = geometry->node[iPoint]->GetGridVel();
      su2double *GridVel_j = geometry->node[jPoint]->GetGridVel();
      ProjVel_i = 0.0; ProjVel_j = 0.0;
      for (iDim = 0; iDim < nDim; iDim++) {
        ProjVel_i += GridVel_i[iDim]*Normal[iDim];
        ProjVel_j += GridVel_j[iDim]*Normal[iDim];
      }
      Mean_ProjVel -= 0.5 * (ProjVel_i + ProjVel_j);
    }
    
    /*--- Inviscid contribution ---*/
    
    Lambda = fabs(Mean_ProjVel) + Mean_SoundSpeed;
    if (geometry->node[iPoint]->GetDomain()) node[iPoint]->AddMax_Lambda_Inv(Lambda);
    if (geometry->node[jPoint]->GetDomain()) node[jPoint]->AddMax_Lambda_Inv(Lambda);
    
  }
  
  /*--- Loop boundary edges ---*/
  
  for (iMarker = 0; iMarker < geometry->GetnMarker(); iMarker++) {
    for (iVertex = 0; iVertex < geometry->GetnVertex(iMarker); iVertex++) {
      
      /*--- Point identification, Normal vector and area ---*/
      
      iPoint = geometry->vertex[iMarker][iVertex]->GetNode();
      Normal = geometry->vertex[iMarker][iVertex]->GetNormal();
      
      Area = 0.0;
      for (iDim = 0; iDim < nDim; iDim++) Area += Normal[iDim]*Normal[iDim];
      Area = sqrt(Area);
      
      /*--- Mean Values ---*/

      Mean_ProjVel    = node[iPoint]->GetProjVel(Normal);
      Mean_BetaInc2   = node[iPoint]->GetBetaInc2();
      Mean_Density    = node[iPoint]->GetDensity();
      Mean_SoundSpeed = sqrt(Mean_BetaInc2*Area*Area);

      /*--- Adjustment for grid movement ---*/
      
      if (grid_movement) {
        su2double *GridVel = geometry->node[iPoint]->GetGridVel();
        ProjVel = 0.0;
        for (iDim = 0; iDim < nDim; iDim++)
          ProjVel += GridVel[iDim]*Normal[iDim];
        Mean_ProjVel -= ProjVel;
      }
      
      /*--- Inviscid contribution ---*/
      
      Lambda = fabs(Mean_ProjVel) + Mean_SoundSpeed;
      if (geometry->node[iPoint]->GetDomain()) {
        node[iPoint]->AddMax_Lambda_Inv(Lambda);
      }
      
    }
  }
  
  /*--- Local time-stepping: each element uses their own speed for steady state 
   simulations or for pseudo time steps in a dual time simulation. ---*/
  
  for (iPoint = 0; iPoint < nPointDomain; iPoint++) {
    
    Vol = geometry->node[iPoint]->GetVolume();
    
    if (Vol != 0.0) {
      Local_Delta_Time  = config->GetCFL(iMesh)*Vol / node[iPoint]->GetMax_Lambda_Inv();
      Global_Delta_Time = min(Global_Delta_Time, Local_Delta_Time);
      Min_Delta_Time    = min(Min_Delta_Time, Local_Delta_Time);
      Max_Delta_Time    = max(Max_Delta_Time, Local_Delta_Time);
      if (Local_Delta_Time > config->GetMax_DeltaTime())
        Local_Delta_Time = config->GetMax_DeltaTime();
      node[iPoint]->SetDelta_Time(Local_Delta_Time);
    }
    else {
      node[iPoint]->SetDelta_Time(0.0);
    }
    
  }
  
  /*--- Compute the max and the min dt (in parallel) ---*/
  
  if (config->GetConsole_Output_Verb() == VERB_HIGH) {
#ifdef HAVE_MPI
    su2double rbuf_time, sbuf_time;
    sbuf_time = Min_Delta_Time;
    SU2_MPI::Reduce(&sbuf_time, &rbuf_time, 1, MPI_DOUBLE, MPI_MIN, MASTER_NODE, MPI_COMM_WORLD);
    SU2_MPI::Bcast(&rbuf_time, 1, MPI_DOUBLE, MASTER_NODE, MPI_COMM_WORLD);
    Min_Delta_Time = rbuf_time;
    
    sbuf_time = Max_Delta_Time;
    SU2_MPI::Reduce(&sbuf_time, &rbuf_time, 1, MPI_DOUBLE, MPI_MAX, MASTER_NODE, MPI_COMM_WORLD);
    SU2_MPI::Bcast(&rbuf_time, 1, MPI_DOUBLE, MASTER_NODE, MPI_COMM_WORLD);
    Max_Delta_Time = rbuf_time;
#endif
  }
  
  /*--- For time-accurate simulations use the minimum delta time of the whole mesh (global) ---*/
  
  if (time_steping) {
#ifdef HAVE_MPI
    su2double rbuf_time, sbuf_time;
    sbuf_time = Global_Delta_Time;
    SU2_MPI::Reduce(&sbuf_time, &rbuf_time, 1, MPI_DOUBLE, MPI_MIN, MASTER_NODE, MPI_COMM_WORLD);
    SU2_MPI::Bcast(&rbuf_time, 1, MPI_DOUBLE, MASTER_NODE, MPI_COMM_WORLD);
    Global_Delta_Time = rbuf_time;
#endif
    for (iPoint = 0; iPoint < nPointDomain; iPoint++){
      
      /*--- Sets the regular CFL equal to the unsteady CFL ---*/
      
      config->SetCFL(iMesh,config->GetUnst_CFL());
      
      /*--- If the unsteady CFL is set to zero, it uses the defined unsteady time step, otherwise
       it computes the time step based on the unsteady CFL ---*/
      
      if (config->GetCFL(iMesh) == 0.0){
        node[iPoint]->SetDelta_Time(config->GetDelta_UnstTime());
      } else {
        node[iPoint]->SetDelta_Time(Global_Delta_Time);
      }
    }
  }
  
  /*--- Recompute the unsteady time step for the dual time strategy
   if the unsteady CFL is diferent from 0 ---*/
  
  if ((dual_time) && (Iteration == 0) && (config->GetUnst_CFL() != 0.0) && (iMesh == MESH_0)) {
    Global_Delta_UnstTimeND = config->GetUnst_CFL()*Global_Delta_Time/config->GetCFL(iMesh);
    
#ifdef HAVE_MPI
    su2double rbuf_time, sbuf_time;
    sbuf_time = Global_Delta_UnstTimeND;
    SU2_MPI::Reduce(&sbuf_time, &rbuf_time, 1, MPI_DOUBLE, MPI_MIN, MASTER_NODE, MPI_COMM_WORLD);
    SU2_MPI::Bcast(&rbuf_time, 1, MPI_DOUBLE, MASTER_NODE, MPI_COMM_WORLD);
    Global_Delta_UnstTimeND = rbuf_time;
#endif
    config->SetDelta_UnstTimeND(Global_Delta_UnstTimeND);
  }
  
  /*--- The pseudo local time (explicit integration) cannot be greater than the physical time ---*/
  
  if (dual_time)
    for (iPoint = 0; iPoint < nPointDomain; iPoint++) {
      if (!implicit) {
        Local_Delta_Time = min((2.0/3.0)*config->GetDelta_UnstTimeND(), node[iPoint]->GetDelta_Time());
        node[iPoint]->SetDelta_Time(Local_Delta_Time);
      }
    }
  
}

void CIncEulerSolver::Centered_Residual(CGeometry *geometry, CSolver **solver_container, CNumerics *numerics,
                                     CConfig *config, unsigned short iMesh, unsigned short iRKStep) {
  
  unsigned long iEdge, iPoint, jPoint;
  
  bool implicit      = (config->GetKind_TimeIntScheme_Flow() == EULER_IMPLICIT);
  bool jst_scheme  = ((config->GetKind_Centered_Flow() == JST) && (iMesh == MESH_0));
  bool grid_movement = config->GetGrid_Movement();
  
  for (iEdge = 0; iEdge < geometry->GetnEdge(); iEdge++) {
    
    /*--- Points in edge, set normal vectors, and number of neighbors ---*/
    
    iPoint = geometry->edge[iEdge]->GetNode(0); jPoint = geometry->edge[iEdge]->GetNode(1);
    numerics->SetNormal(geometry->edge[iEdge]->GetNormal());
    numerics->SetNeighbor(geometry->node[iPoint]->GetnNeighbor(), geometry->node[jPoint]->GetnNeighbor());
    
    /*--- Set primitive variables w/o reconstruction ---*/
    
    numerics->SetPrimitive(node[iPoint]->GetPrimitive(), node[jPoint]->GetPrimitive());
    
    /*--- Set the largest convective eigenvalue ---*/
    
    numerics->SetLambda(node[iPoint]->GetLambda(), node[jPoint]->GetLambda());
    
    /*--- Set undivided laplacian and pressure-based sensor ---*/
    
    if (jst_scheme) {
      numerics->SetUndivided_Laplacian(node[iPoint]->GetUndivided_Laplacian(), node[jPoint]->GetUndivided_Laplacian());
      numerics->SetSensor(node[iPoint]->GetSensor(), node[jPoint]->GetSensor());
    }
    
    /*--- Grid movement ---*/
    
    if (grid_movement) {
      numerics->SetGridVel(geometry->node[iPoint]->GetGridVel(), geometry->node[jPoint]->GetGridVel());
    }
    
    /*--- Compute residuals, and Jacobians ---*/

    numerics->ComputeResidual(Res_Conv, Jacobian_i, Jacobian_j, config);
    
    /*--- Update convective and artificial dissipation residuals ---*/

    LinSysRes.AddBlock(iPoint, Res_Conv);
    LinSysRes.SubtractBlock(jPoint, Res_Conv);
    
    /*--- Store implicit contributions from the residual calculation. ---*/
    
    if (implicit) {
      Jacobian.AddBlock(iPoint, iPoint, Jacobian_i);
      Jacobian.AddBlock(iPoint, jPoint, Jacobian_j);
      Jacobian.SubtractBlock(jPoint, iPoint, Jacobian_i);
      Jacobian.SubtractBlock(jPoint, jPoint, Jacobian_j);
    }
  }
  
}

void CIncEulerSolver::Upwind_Residual(CGeometry *geometry, CSolver **solver_container, CNumerics *numerics,
                                   CConfig *config, unsigned short iMesh) {
  
  su2double **Gradient_i, **Gradient_j, Project_Grad_i, Project_Grad_j,
  *V_i, *V_j, *S_i, *S_j, *Limiter_i = NULL, *Limiter_j = NULL, Non_Physical = 1.0;
  
  unsigned long iEdge, iPoint, jPoint, counter_local = 0, counter_global = 0;
  unsigned short iDim, iVar;
  
  unsigned long ExtIter = config->GetExtIter();
  bool implicit         = (config->GetKind_TimeIntScheme_Flow() == EULER_IMPLICIT);
  bool muscl            = (config->GetMUSCL_Flow() && (iMesh == MESH_0));
  bool disc_adjoint     = config->GetDiscrete_Adjoint();
  bool limiter          = ((config->GetKind_SlopeLimit_Flow() != NO_LIMITER) && (ExtIter <= config->GetLimiterIter()) && !(disc_adjoint && config->GetFrozen_Limiter_Disc()));
  bool grid_movement    = config->GetGrid_Movement();
  bool van_albada       = config->GetKind_SlopeLimit_Flow() == VAN_ALBADA_EDGE;

  /*--- Loop over all the edges ---*/
  
  for (iEdge = 0; iEdge < geometry->GetnEdge(); iEdge++) {
    
    /*--- Points in edge and normal vectors ---*/
    
    iPoint = geometry->edge[iEdge]->GetNode(0); jPoint = geometry->edge[iEdge]->GetNode(1);
    numerics->SetNormal(geometry->edge[iEdge]->GetNormal());
    
    /*--- Grid movement ---*/
    
    if (grid_movement)
      numerics->SetGridVel(geometry->node[iPoint]->GetGridVel(), geometry->node[jPoint]->GetGridVel());
    
    /*--- Get primitive variables ---*/
    
    V_i = node[iPoint]->GetPrimitive(); V_j = node[jPoint]->GetPrimitive();
    S_i = node[iPoint]->GetSecondary(); S_j = node[jPoint]->GetSecondary();

    /*--- High order reconstruction using MUSCL strategy ---*/
    
    if (muscl) {
      
      for (iDim = 0; iDim < nDim; iDim++) {
        Vector_i[iDim] = 0.5*(geometry->node[jPoint]->GetCoord(iDim) - geometry->node[iPoint]->GetCoord(iDim));
        Vector_j[iDim] = 0.5*(geometry->node[iPoint]->GetCoord(iDim) - geometry->node[jPoint]->GetCoord(iDim));
      }
      
      Gradient_i = node[iPoint]->GetGradient_Primitive();
      Gradient_j = node[jPoint]->GetGradient_Primitive();
      if (limiter) {
        Limiter_i = node[iPoint]->GetLimiter_Primitive();
        Limiter_j = node[jPoint]->GetLimiter_Primitive();
      }
      
      for (iVar = 0; iVar < nPrimVarGrad; iVar++) {
        Project_Grad_i = 0.0; Project_Grad_j = 0.0;
        Non_Physical = node[iPoint]->GetNon_Physical()*node[jPoint]->GetNon_Physical();
        for (iDim = 0; iDim < nDim; iDim++) {
          Project_Grad_i += Vector_i[iDim]*Gradient_i[iVar][iDim]*Non_Physical;
          Project_Grad_j += Vector_j[iDim]*Gradient_j[iVar][iDim]*Non_Physical;
        }
        if (limiter) {
          if (van_albada){
            Limiter_i[iVar] = (V_j[iVar]-V_i[iVar])*(2.0*Project_Grad_i + V_j[iVar]-V_i[iVar])/(4*Project_Grad_i*Project_Grad_i+(V_j[iVar]-V_i[iVar])*(V_j[iVar]-V_i[iVar])+EPS);
            Limiter_j[iVar] = (V_j[iVar]-V_i[iVar])*(-2.0*Project_Grad_j + V_j[iVar]-V_i[iVar])/(4*Project_Grad_j*Project_Grad_j+(V_j[iVar]-V_i[iVar])*(V_j[iVar]-V_i[iVar])+EPS);
          }
          Primitive_i[iVar] = V_i[iVar] + Limiter_i[iVar]*Project_Grad_i;
          Primitive_j[iVar] = V_j[iVar] + Limiter_j[iVar]*Project_Grad_j;
        }
        else {
          Primitive_i[iVar] = V_i[iVar] + Project_Grad_i;
          Primitive_j[iVar] = V_j[iVar] + Project_Grad_j;
        }
      }

      for (iVar = nPrimVarGrad; iVar < nPrimVar; iVar++) {
        Primitive_i[iVar] = V_i[iVar];
        Primitive_j[iVar] = V_j[iVar];
      }

      numerics->SetPrimitive(Primitive_i, Primitive_j);
      
    } else {
      
      /*--- Set conservative variables without reconstruction ---*/
      
      numerics->SetPrimitive(V_i, V_j);
      numerics->SetSecondary(S_i, S_j);
      
    }
    
    /*--- Compute the residual ---*/
    
    numerics->ComputeResidual(Res_Conv, Jacobian_i, Jacobian_j, config);

    /*--- Update residual value ---*/
    
    LinSysRes.AddBlock(iPoint, Res_Conv);
    LinSysRes.SubtractBlock(jPoint, Res_Conv);
    
    /*--- Set implicit Jacobians ---*/
    
    if (implicit) {
      Jacobian.AddBlock(iPoint, iPoint, Jacobian_i);
      Jacobian.AddBlock(iPoint, jPoint, Jacobian_j);
      Jacobian.SubtractBlock(jPoint, iPoint, Jacobian_i);
      Jacobian.SubtractBlock(jPoint, jPoint, Jacobian_j);
    }
  }
  
  /*--- Warning message about non-physical reconstructions. ---*/
  
  if (config->GetConsole_Output_Verb() == VERB_HIGH) {
#ifdef HAVE_MPI
    SU2_MPI::Reduce(&counter_local, &counter_global, 1, MPI_UNSIGNED_LONG, MPI_SUM, MASTER_NODE, MPI_COMM_WORLD);
#else
    counter_global = counter_local;
#endif
    if (iMesh == MESH_0) config->SetNonphysical_Reconstr(counter_global);
  }
  
}

void CIncEulerSolver::Source_Residual(CGeometry *geometry, CSolver **solver_container, CNumerics *numerics, CNumerics *second_numerics, CConfig *config, unsigned short iMesh) {
  
  unsigned short iVar;
  unsigned long iPoint;
  
  bool implicit       = (config->GetKind_TimeIntScheme_Flow() == EULER_IMPLICIT);
  bool rotating_frame = config->GetRotating_Frame();
  bool axisymmetric   = config->GetAxisymmetric();
  bool body_force     = config->GetBody_Force();
  bool boussinesq     = (config->GetKind_DensityModel() == BOUSSINESQ);

  /*--- Initialize the source residual to zero ---*/

  for (iVar = 0; iVar < nVar; iVar++) Residual[iVar] = 0.0;

  if (body_force) {

    /*--- Loop over all points ---*/

    for (iPoint = 0; iPoint < nPointDomain; iPoint++) {

      /*--- Load the conservative variables ---*/

      numerics->SetConservative(node[iPoint]->GetSolution(),
                                node[iPoint]->GetSolution());

      /*--- Set incompressible density  ---*/
      
      numerics->SetDensity(node[iPoint]->GetDensity(),
                           node[iPoint]->GetDensity());

      /*--- Load the volume of the dual mesh cell ---*/

      numerics->SetVolume(geometry->node[iPoint]->GetVolume());

      /*--- Compute the rotating frame source residual ---*/

      numerics->ComputeResidual(Residual, config);

      /*--- Add the source residual to the total ---*/
      
      LinSysRes.AddBlock(iPoint, Residual);
      
    }
  }

  if (boussinesq) {

    /*--- Loop over all points ---*/

    for (iPoint = 0; iPoint < nPointDomain; iPoint++) {

      /*--- Load the conservative variables ---*/

      numerics->SetConservative(node[iPoint]->GetSolution(),
                                node[iPoint]->GetSolution());

      /*--- Set incompressible density  ---*/
      
      numerics->SetDensity(node[iPoint]->GetDensity(),
                           node[iPoint]->GetDensity());

      /*--- Load the volume of the dual mesh cell ---*/

      numerics->SetVolume(geometry->node[iPoint]->GetVolume());

      /*--- Compute the rotating frame source residual ---*/

      numerics->ComputeResidual(Residual, config);

      /*--- Add the source residual to the total ---*/
      
      LinSysRes.AddBlock(iPoint, Residual);
      
    }
  }

  if (rotating_frame) {
    
    /*--- Loop over all points ---*/
    
    for (iPoint = 0; iPoint < nPointDomain; iPoint++) {
      
      /*--- Load the conservative variables ---*/
      
      numerics->SetConservative(node[iPoint]->GetSolution(),
                                node[iPoint]->GetSolution());
      
      /*--- Load the volume of the dual mesh cell ---*/
      
      numerics->SetVolume(geometry->node[iPoint]->GetVolume());
      
      /*--- Compute the rotating frame source residual ---*/
      
      numerics->ComputeResidual(Residual, Jacobian_i, config);
      
      /*--- Add the source residual to the total ---*/
      
      LinSysRes.AddBlock(iPoint, Residual);
      
      /*--- Add the implicit Jacobian contribution ---*/
      
      if (implicit) Jacobian.AddBlock(iPoint, iPoint, Jacobian_i);
      
    }
  }
  
  if (axisymmetric) {
    
    /*--- Zero out Jacobian structure ---*/
    if (implicit) {
      for (iVar = 0; iVar < nVar; iVar ++)
        for (unsigned short jVar = 0; jVar < nVar; jVar ++)
          Jacobian_i[iVar][jVar] = 0.0;
    }
    
    /*--- loop over points ---*/
    
    for (iPoint = 0; iPoint < nPointDomain; iPoint++) {
      
      /*--- Set solution  ---*/
      
      numerics->SetConservative(node[iPoint]->GetSolution(),
                                node[iPoint]->GetSolution());

      /*--- Set incompressible density  ---*/
      
      numerics->SetDensity(node[iPoint]->GetDensity(),
                           node[iPoint]->GetDensity());

      /*--- Set control volume ---*/
      
      numerics->SetVolume(geometry->node[iPoint]->GetVolume());
      
      /*--- Set y coordinate ---*/
      
      numerics->SetCoord(geometry->node[iPoint]->GetCoord(),
                         geometry->node[iPoint]->GetCoord());
      
      /*--- Compute Source term Residual ---*/
      
      numerics->ComputeResidual(Residual, Jacobian_i, config);
      
      /*--- Add Residual ---*/
      
      LinSysRes.AddBlock(iPoint, Residual);
      
      /*--- Implicit part ---*/
      
      if (implicit) Jacobian.AddBlock(iPoint, iPoint, Jacobian_i);
      
    }
  }
  
}

void CIncEulerSolver::Source_Template(CGeometry *geometry, CSolver **solver_container, CNumerics *numerics,
                                   CConfig *config, unsigned short iMesh) {
  
  /* This method should be used to call any new source terms for a particular problem*/
  /* This method calls the new child class in CNumerics, where the new source term should be implemented.  */
  
  /* Next we describe how to get access to some important quanties for this method */
  /* Access to all points in the current geometric mesh by saying: nPointDomain */
  /* Get the vector of conservative variables at some point iPoint = node[iPoint]->GetSolution() */
  /* Get the volume (or area in 2D) associated with iPoint = node[iPoint]->GetVolume() */
  /* Get the vector of geometric coordinates of point iPoint = node[iPoint]->GetCoord() */
  
}

void CIncEulerSolver::SetMax_Eigenvalue(CGeometry *geometry, CConfig *config) {
  
  su2double *Normal, Area, Mean_SoundSpeed = 0.0, Mean_ProjVel = 0.0, Mean_Density,
  Mean_BetaInc2, Lambda, ProjVel, ProjVel_i, ProjVel_j, *GridVel, *GridVel_i, *GridVel_j;
  
  unsigned long iEdge, iVertex, iPoint, jPoint;
  unsigned short iDim, iMarker;

  bool grid_movement = config->GetGrid_Movement();

  /*--- Set maximum inviscid eigenvalue to zero, and compute sound speed ---*/
  
  for (iPoint = 0; iPoint < nPointDomain; iPoint++) {
    node[iPoint]->SetLambda(0.0);
  }
  
  /*--- Loop interior edges ---*/
  
  for (iEdge = 0; iEdge < geometry->GetnEdge(); iEdge++) {
    
    /*--- Point identification, Normal vector and area ---*/
    
    iPoint = geometry->edge[iEdge]->GetNode(0);
    jPoint = geometry->edge[iEdge]->GetNode(1);
    
    Normal = geometry->edge[iEdge]->GetNormal();
    Area = 0.0;
    for (iDim = 0; iDim < nDim; iDim++) Area += Normal[iDim]*Normal[iDim];
    Area = sqrt(Area);
    
    /*--- Mean Values ---*/

    Mean_ProjVel    = 0.5 * (node[iPoint]->GetProjVel(Normal) + node[jPoint]->GetProjVel(Normal));
    Mean_BetaInc2   = 0.5 * (node[iPoint]->GetBetaInc2()      + node[jPoint]->GetBetaInc2());
    Mean_Density    = 0.5 * (node[iPoint]->GetDensity()       + node[jPoint]->GetDensity());
    Mean_SoundSpeed = sqrt(Mean_BetaInc2*Area*Area);

    /*--- Adjustment for grid movement ---*/
    
    if (grid_movement) {
      GridVel_i = geometry->node[iPoint]->GetGridVel();
      GridVel_j = geometry->node[jPoint]->GetGridVel();
      ProjVel_i = 0.0; ProjVel_j =0.0;
      for (iDim = 0; iDim < nDim; iDim++) {
        ProjVel_i += GridVel_i[iDim]*Normal[iDim];
        ProjVel_j += GridVel_j[iDim]*Normal[iDim];
      }
      Mean_ProjVel -= 0.5 * (ProjVel_i + ProjVel_j);
    }
    
    /*--- Inviscid contribution ---*/
    
    Lambda = fabs(Mean_ProjVel) + Mean_SoundSpeed;
    if (geometry->node[iPoint]->GetDomain()) node[iPoint]->AddLambda(Lambda);
    if (geometry->node[jPoint]->GetDomain()) node[jPoint]->AddLambda(Lambda);
    
  }
  
  /*--- Loop boundary edges ---*/
  
  for (iMarker = 0; iMarker < geometry->GetnMarker(); iMarker++) {
    for (iVertex = 0; iVertex < geometry->GetnVertex(iMarker); iVertex++) {
      
      /*--- Point identification, Normal vector and area ---*/
      
      iPoint = geometry->vertex[iMarker][iVertex]->GetNode();
      Normal = geometry->vertex[iMarker][iVertex]->GetNormal();
      Area = 0.0;
      for (iDim = 0; iDim < nDim; iDim++) Area += Normal[iDim]*Normal[iDim];
      Area = sqrt(Area);
      
      /*--- Mean Values ---*/
      
      Mean_ProjVel    = node[iPoint]->GetProjVel(Normal);
      Mean_BetaInc2   = node[iPoint]->GetBetaInc2();
      Mean_Density    = node[iPoint]->GetDensity();
      Mean_SoundSpeed = sqrt(Mean_BetaInc2*Area*Area);
      
      /*--- Adjustment for grid movement ---*/
      
      if (grid_movement) {
        GridVel = geometry->node[iPoint]->GetGridVel();
        ProjVel = 0.0;
        for (iDim = 0; iDim < nDim; iDim++)
          ProjVel += GridVel[iDim]*Normal[iDim];
        Mean_ProjVel -= ProjVel;
      }
      
      /*--- Inviscid contribution ---*/
      
      Lambda = fabs(Mean_ProjVel) + Mean_SoundSpeed;
      if (geometry->node[iPoint]->GetDomain()) {
        node[iPoint]->AddLambda(Lambda);
      }
      
    }
  }
  
  /*--- MPI parallelization ---*/
  
  Set_MPI_MaxEigenvalue(geometry, config);
  
}

void CIncEulerSolver::SetUndivided_Laplacian(CGeometry *geometry, CConfig *config) {
  
  unsigned long iPoint, jPoint, iEdge;
  su2double *Diff;
  unsigned short iVar;
  bool boundary_i, boundary_j;
  
  Diff = new su2double[nVar];
  
  for (iPoint = 0; iPoint < nPointDomain; iPoint++)
    node[iPoint]->SetUnd_LaplZero();
  
  for (iEdge = 0; iEdge < geometry->GetnEdge(); iEdge++) {
    
    iPoint = geometry->edge[iEdge]->GetNode(0);
    jPoint = geometry->edge[iEdge]->GetNode(1);
    
    /*--- Solution differences ---*/
    
    for (iVar = 0; iVar < nVar; iVar++)
      Diff[iVar] = node[iPoint]->GetSolution(iVar) - node[jPoint]->GetSolution(iVar);
    
    boundary_i = geometry->node[iPoint]->GetPhysicalBoundary();
    boundary_j = geometry->node[jPoint]->GetPhysicalBoundary();
    
    /*--- Both points inside the domain, or both in the boundary ---*/
    
    if ((!boundary_i && !boundary_j) || (boundary_i && boundary_j)) {
      if (geometry->node[iPoint]->GetDomain()) node[iPoint]->SubtractUnd_Lapl(Diff);
      if (geometry->node[jPoint]->GetDomain()) node[jPoint]->AddUnd_Lapl(Diff);
    }
    
    /*--- iPoint inside the domain, jPoint on the boundary ---*/
    
    if (!boundary_i && boundary_j)
      if (geometry->node[iPoint]->GetDomain()) node[iPoint]->SubtractUnd_Lapl(Diff);
    
    /*--- jPoint inside the domain, iPoint on the boundary ---*/
    
    if (boundary_i && !boundary_j)
      if (geometry->node[jPoint]->GetDomain()) node[jPoint]->AddUnd_Lapl(Diff);
    
  }
  
  /*--- MPI parallelization ---*/
  
  Set_MPI_Undivided_Laplacian(geometry, config);
  
  delete [] Diff;
  
}

void CIncEulerSolver::SetCentered_Dissipation_Sensor(CGeometry *geometry, CConfig *config) {
  
  unsigned long iEdge, iPoint, jPoint;
  su2double Pressure_i = 0.0, Pressure_j = 0.0;
  bool boundary_i, boundary_j;
  
  /*--- Reset variables to store the undivided pressure ---*/
  
  for (iPoint = 0; iPoint < nPointDomain; iPoint++) {
    iPoint_UndLapl[iPoint] = 0.0;
    jPoint_UndLapl[iPoint] = 0.0;
  }
  
  /*--- Evaluate the pressure sensor ---*/
  
  for (iEdge = 0; iEdge < geometry->GetnEdge(); iEdge++) {
    
    iPoint = geometry->edge[iEdge]->GetNode(0);
    jPoint = geometry->edge[iEdge]->GetNode(1);
    
    /*--- Get the pressure, or density for incompressible solvers ---*/

    Pressure_i = node[iPoint]->GetDensity();
    Pressure_j = node[jPoint]->GetDensity();

    boundary_i = geometry->node[iPoint]->GetPhysicalBoundary();
    boundary_j = geometry->node[jPoint]->GetPhysicalBoundary();
    
    /*--- Both points inside the domain, or both on the boundary ---*/
    
    if ((!boundary_i && !boundary_j) || (boundary_i && boundary_j)) {
      
      if (geometry->node[iPoint]->GetDomain()) {
        iPoint_UndLapl[iPoint] += (Pressure_j - Pressure_i);
        jPoint_UndLapl[iPoint] += (Pressure_i + Pressure_j);
      }
      
      if (geometry->node[jPoint]->GetDomain()) {
        iPoint_UndLapl[jPoint] += (Pressure_i - Pressure_j);
        jPoint_UndLapl[jPoint] += (Pressure_i + Pressure_j);
      }
      
    }
    
    /*--- iPoint inside the domain, jPoint on the boundary ---*/
    
    if (!boundary_i && boundary_j)
      if (geometry->node[iPoint]->GetDomain()) {
        iPoint_UndLapl[iPoint] += (Pressure_j - Pressure_i);
        jPoint_UndLapl[iPoint] += (Pressure_i + Pressure_j);
      }
    
    /*--- jPoint inside the domain, iPoint on the boundary ---*/
    
    if (boundary_i && !boundary_j)
      if (geometry->node[jPoint]->GetDomain()) {
        iPoint_UndLapl[jPoint] += (Pressure_i - Pressure_j);
        jPoint_UndLapl[jPoint] += (Pressure_i + Pressure_j);
      }
    
  }
  
  /*--- Set pressure switch for each point ---*/
  
  for (iPoint = 0; iPoint < nPointDomain; iPoint++)
    node[iPoint]->SetSensor(fabs(iPoint_UndLapl[iPoint]) / jPoint_UndLapl[iPoint]);
  
  /*--- MPI parallelization ---*/
  
  Set_MPI_Sensor(geometry, config);
  
}

void CIncEulerSolver::Pressure_Forces(CGeometry *geometry, CConfig *config) {

  unsigned long iVertex, iPoint;
  unsigned short iDim, iMarker, Boundary, Monitoring, iMarker_Monitoring;
<<<<<<< HEAD
  su2double Pressure = 0.0, *Normal = NULL, MomentDist[3] = {0.0,0.0,0.0}, *Coord,
  factor, RefVel2 = 0.0, RefDensity = 0.0, RefPressure,
=======
  su2double Pressure = 0.0, *Normal = NULL, MomentDist[3] = {0.0,0.0,0.0}, *Coord, Area,
  factor, NFPressOF, RefVel2, RefDensity, RefPressure,
>>>>>>> 68991cd1
  Force[3] = {0.0,0.0,0.0};
  su2double MomentX_Force[3] = {0.0,0.0,0.0}, MomentY_Force[3] = {0.0,0.0,0.0}, MomentZ_Force[3] = {0.0,0.0,0.0};
  su2double AxiFactor;

  bool axisymmetric = config->GetAxisymmetric();

  string Marker_Tag, Monitoring_Tag;

#ifdef HAVE_MPI
  su2double MyAllBound_CD_Inv, MyAllBound_CL_Inv, MyAllBound_CSF_Inv, MyAllBound_CMx_Inv, MyAllBound_CMy_Inv, MyAllBound_CMz_Inv, MyAllBound_CoPx_Inv, MyAllBound_CoPy_Inv, MyAllBound_CoPz_Inv, MyAllBound_CFx_Inv, MyAllBound_CFy_Inv, MyAllBound_CFz_Inv, MyAllBound_CT_Inv, MyAllBound_CQ_Inv, *MySurface_CL_Inv = NULL, *MySurface_CD_Inv = NULL, *MySurface_CSF_Inv = NULL, *MySurface_CEff_Inv = NULL, *MySurface_CFx_Inv = NULL, *MySurface_CFy_Inv = NULL, *MySurface_CFz_Inv = NULL, *MySurface_CMx_Inv = NULL, *MySurface_CMy_Inv = NULL, *MySurface_CMz_Inv = NULL;
#endif

  su2double Alpha     = config->GetAoA()*PI_NUMBER/180.0;
  su2double Beta      = config->GetAoS()*PI_NUMBER/180.0;
  su2double RefArea   = config->GetRefArea();
  su2double RefLength = config->GetRefLength();
<<<<<<< HEAD

  su2double *Origin = NULL;
  if (config->GetnMarker_Monitoring() != 0){
    Origin = config->GetRefOriginMoment(0);
  }

  /*--- Evaluate reference values for non-dimensionalization.
   For dimensional or non-dim based on initial values, use
   the far-field state (inf). For a custom non-dim based
   on user-provided reference values, use the ref values
   to compute the forces. ---*/

  if ((config->GetRef_Inc_NonDim() == DIMENSIONAL) || 
      (config->GetRef_Inc_NonDim() == INITIAL_VALUES)) {
    RefDensity  = Density_Inf;
    RefVel2 = 0.0;
    for (iDim = 0; iDim < nDim; iDim++)
      RefVel2  += Velocity_Inf[iDim]*Velocity_Inf[iDim];
  }
  else if (config->GetRef_Inc_NonDim() == REFERENCE_VALUES) {
    RefDensity = config->GetInc_Density_Ref();
    RefVel2    = config->GetInc_Velocity_Ref()*config->GetInc_Velocity_Ref();
  }

  /*--- Reference pressure is always the far-field value. ---*/

  RefPressure = Pressure_Inf;

  /*--- Compute factor for force coefficients. ---*/
=======
  su2double *Origin         = config->GetRefOriginMoment(0);

  /*--- Evaluate reference values for non-dimensionalization.
   For dynamic meshes, use the motion Mach number as a reference value
   for computing the force coefficients. Otherwise, use the freestream
   values, which is the standard convention. ---*/

  RefDensity  = Density_Inf;
  RefPressure = Pressure_Inf;

  RefVel2 = 0.0;
  for (iDim = 0; iDim < nDim; iDim++)
    RefVel2  += Velocity_Inf[iDim]*Velocity_Inf[iDim];
>>>>>>> 68991cd1

  factor = 1.0 / (0.5*RefDensity*RefArea*RefVel2);

  /*-- Variables initialization ---*/

  Total_CD   = 0.0; Total_CL  = 0.0; Total_CSF = 0.0; Total_CEff = 0.0;
  Total_CMx  = 0.0; Total_CMy = 0.0; Total_CMz = 0.0;
  Total_CoPx = 0.0; Total_CoPy = 0.0;  Total_CoPz = 0.0;
  Total_CFx  = 0.0; Total_CFy = 0.0; Total_CFz = 0.0;
  Total_CT   = 0.0; Total_CQ  = 0.0; Total_CMerit = 0.0;
  Total_Heat = 0.0; Total_MaxHeat = 0.0;

  AllBound_CD_Inv   = 0.0; AllBound_CL_Inv  = 0.0;  AllBound_CSF_Inv    = 0.0;
  AllBound_CMx_Inv  = 0.0; AllBound_CMy_Inv = 0.0;  AllBound_CMz_Inv    = 0.0;
  AllBound_CoPx_Inv = 0.0; AllBound_CoPy_Inv = 0.0; AllBound_CoPz_Inv = 0.0;
  AllBound_CFx_Inv  = 0.0; AllBound_CFy_Inv = 0.0;  AllBound_CFz_Inv    = 0.0;
  AllBound_CT_Inv   = 0.0; AllBound_CQ_Inv  = 0.0;  AllBound_CMerit_Inv = 0.0;
  AllBound_CEff_Inv = 0.0;

  for (iMarker_Monitoring = 0; iMarker_Monitoring < config->GetnMarker_Monitoring(); iMarker_Monitoring++) {
    Surface_CL_Inv[iMarker_Monitoring]  = 0.0; Surface_CD_Inv[iMarker_Monitoring]   = 0.0;
    Surface_CSF_Inv[iMarker_Monitoring] = 0.0; Surface_CEff_Inv[iMarker_Monitoring] = 0.0;
    Surface_CFx_Inv[iMarker_Monitoring] = 0.0; Surface_CFy_Inv[iMarker_Monitoring]  = 0.0;
    Surface_CFz_Inv[iMarker_Monitoring] = 0.0; Surface_CMx_Inv[iMarker_Monitoring]  = 0.0;
    Surface_CMy_Inv[iMarker_Monitoring] = 0.0; Surface_CMz_Inv[iMarker_Monitoring]  = 0.0;
    
    Surface_CL[iMarker_Monitoring]  = 0.0; Surface_CD[iMarker_Monitoring]   = 0.0;
    Surface_CSF[iMarker_Monitoring] = 0.0; Surface_CEff[iMarker_Monitoring] = 0.0;
    Surface_CFx[iMarker_Monitoring] = 0.0; Surface_CFy[iMarker_Monitoring]  = 0.0;
    Surface_CFz[iMarker_Monitoring] = 0.0; Surface_CMx[iMarker_Monitoring]  = 0.0;
    Surface_CMy[iMarker_Monitoring] = 0.0; Surface_CMz[iMarker_Monitoring]  = 0.0;
  }

  /*--- Loop over the Euler and Navier-Stokes markers ---*/

  for (iMarker = 0; iMarker < nMarker; iMarker++) {

    Boundary   = config->GetMarker_All_KindBC(iMarker);
    Monitoring = config->GetMarker_All_Monitoring(iMarker);

    /*--- Obtain the origin for the moment computation for a particular marker ---*/

    if (Monitoring == YES) {
      for (iMarker_Monitoring = 0; iMarker_Monitoring < config->GetnMarker_Monitoring(); iMarker_Monitoring++) {
        Monitoring_Tag = config->GetMarker_Monitoring_TagBound(iMarker_Monitoring);
        Marker_Tag = config->GetMarker_All_TagBound(iMarker);
        if (Marker_Tag == Monitoring_Tag)
          Origin = config->GetRefOriginMoment(iMarker_Monitoring);
      }
    }

    if ((Boundary == EULER_WALL) || (Boundary == HEAT_FLUX) ||
        (Boundary == ISOTHERMAL) || (Boundary == NEARFIELD_BOUNDARY) ||
        (Boundary == INLET_FLOW) || (Boundary == OUTLET_FLOW) ||
        (Boundary == ACTDISK_INLET) || (Boundary == ACTDISK_OUTLET)||
        (Boundary == ENGINE_INFLOW) || (Boundary == ENGINE_EXHAUST)) {

      /*--- Forces initialization at each Marker ---*/

      CD_Inv[iMarker]   = 0.0; CL_Inv[iMarker]  = 0.0;  CSF_Inv[iMarker]    = 0.0;
      CMx_Inv[iMarker]  = 0.0; CMy_Inv[iMarker] = 0.0;  CMz_Inv[iMarker]    = 0.0;
      CoPx_Inv[iMarker] = 0.0; CoPy_Inv[iMarker] = 0.0; CoPz_Inv[iMarker] = 0.0;
      CFx_Inv[iMarker]  = 0.0; CFy_Inv[iMarker] = 0.0;  CFz_Inv[iMarker]    = 0.0;
      CT_Inv[iMarker]   = 0.0; CQ_Inv[iMarker]  = 0.0;  CMerit_Inv[iMarker] = 0.0;
      CEff_Inv[iMarker] = 0.0;

      for (iDim = 0; iDim < nDim; iDim++) ForceInviscid[iDim] = 0.0;
      MomentInviscid[0] = 0.0; MomentInviscid[1] = 0.0; MomentInviscid[2] = 0.0;
      MomentX_Force[0] = 0.0; MomentX_Force[1] = 0.0; MomentX_Force[2] = 0.0;
      MomentY_Force[0] = 0.0; MomentY_Force[1] = 0.0; MomentY_Force[2] = 0.0;
      MomentZ_Force[0] = 0.0; MomentZ_Force[1] = 0.0; MomentZ_Force[2] = 0.0;

      /*--- Loop over the vertices to compute the forces ---*/

      for (iVertex = 0; iVertex < geometry->GetnVertex(iMarker); iVertex++) {

        iPoint = geometry->vertex[iMarker][iVertex]->GetNode();

        Pressure = node[iPoint]->GetPressure();

        CPressure[iMarker][iVertex] = (Pressure - RefPressure)*factor*RefArea;

        /*--- Note that the pressure coefficient is computed at the
         halo cells (for visualization purposes), but not the forces ---*/

        if ( (geometry->node[iPoint]->GetDomain()) && (Monitoring == YES) ) {

          Normal = geometry->vertex[iMarker][iVertex]->GetNormal();
          Coord = geometry->node[iPoint]->GetCoord();

          for (iDim = 0; iDim < nDim; iDim++) {
            MomentDist[iDim] = Coord[iDim] - Origin[iDim];
          }

          /*--- Axisymmetric simulations ---*/

          if (axisymmetric) AxiFactor = 2.0*PI_NUMBER*geometry->node[iPoint]->GetCoord(1);
          else AxiFactor = 1.0;

          /*--- Force computation, note the minus sign due to the
           orientation of the normal (outward) ---*/

          for (iDim = 0; iDim < nDim; iDim++) {
            Force[iDim] = -(Pressure - Pressure_Inf) * Normal[iDim] * factor * AxiFactor;
            ForceInviscid[iDim] += Force[iDim];
          }

          /*--- Moment with respect to the reference axis ---*/

          if (nDim == 3) {
            MomentInviscid[0] += (Force[2]*MomentDist[1]-Force[1]*MomentDist[2])/RefLength;
            MomentX_Force[1]  += (-Force[1]*Coord[2]);
            MomentX_Force[2]  += (Force[2]*Coord[1]);

            MomentInviscid[1] += (Force[0]*MomentDist[2]-Force[2]*MomentDist[0])/RefLength;
            MomentY_Force[2]  += (-Force[2]*Coord[0]);
            MomentY_Force[0]  += (Force[0]*Coord[2]);
          }
          MomentInviscid[2] += (Force[1]*MomentDist[0]-Force[0]*MomentDist[1])/RefLength;
          MomentZ_Force[0]  += (-Force[0]*Coord[1]);
          MomentZ_Force[1]  += (Force[1]*Coord[0]);
        }

      }

      /*--- Project forces and store the non-dimensional coefficients ---*/

      if (Monitoring == YES) {

        if (Boundary != NEARFIELD_BOUNDARY) {
          if (nDim == 2) {
            CD_Inv[iMarker]  =  ForceInviscid[0]*cos(Alpha) + ForceInviscid[1]*sin(Alpha);
            CL_Inv[iMarker]  = -ForceInviscid[0]*sin(Alpha) + ForceInviscid[1]*cos(Alpha);
            CEff_Inv[iMarker]   = CL_Inv[iMarker] / (CD_Inv[iMarker]+EPS);
            CMz_Inv[iMarker]    = MomentInviscid[2];
            CoPx_Inv[iMarker]   = MomentZ_Force[1];
            CoPy_Inv[iMarker]   = -MomentZ_Force[0];
            CFx_Inv[iMarker]    = ForceInviscid[0];
            CFy_Inv[iMarker]    = ForceInviscid[1];
            CT_Inv[iMarker]     = -CFx_Inv[iMarker];
            CQ_Inv[iMarker]     = -CMz_Inv[iMarker];
            CMerit_Inv[iMarker] = CT_Inv[iMarker] / (CQ_Inv[iMarker] + EPS);
          }
          if (nDim == 3) {
            CD_Inv[iMarker]      =  ForceInviscid[0]*cos(Alpha)*cos(Beta) + ForceInviscid[1]*sin(Beta) + ForceInviscid[2]*sin(Alpha)*cos(Beta);
            CL_Inv[iMarker]      = -ForceInviscid[0]*sin(Alpha) + ForceInviscid[2]*cos(Alpha);
            CSF_Inv[iMarker] = -ForceInviscid[0]*sin(Beta)*cos(Alpha) + ForceInviscid[1]*cos(Beta) - ForceInviscid[2]*sin(Beta)*sin(Alpha);
            CEff_Inv[iMarker]       = CL_Inv[iMarker] / (CD_Inv[iMarker] + EPS);
            CMx_Inv[iMarker]        = MomentInviscid[0];
            CMy_Inv[iMarker]        = MomentInviscid[1];
            CMz_Inv[iMarker]        = MomentInviscid[2];
            CoPx_Inv[iMarker]    = -MomentY_Force[0];
            CoPz_Inv[iMarker]    = MomentY_Force[2];
            CFx_Inv[iMarker]        = ForceInviscid[0];
            CFy_Inv[iMarker]        = ForceInviscid[1];
            CFz_Inv[iMarker]        = ForceInviscid[2];
            CT_Inv[iMarker]         = -CFz_Inv[iMarker];
            CQ_Inv[iMarker]         = -CMz_Inv[iMarker];
            CMerit_Inv[iMarker]     = CT_Inv[iMarker] / (CQ_Inv[iMarker] + EPS);
          }

          AllBound_CD_Inv     += CD_Inv[iMarker];
          AllBound_CL_Inv     += CL_Inv[iMarker];
          AllBound_CSF_Inv    += CSF_Inv[iMarker];
          AllBound_CEff_Inv    = AllBound_CL_Inv / (AllBound_CD_Inv + EPS);
          AllBound_CMx_Inv    += CMx_Inv[iMarker];
          AllBound_CMy_Inv    += CMy_Inv[iMarker];
          AllBound_CMz_Inv    += CMz_Inv[iMarker];
          AllBound_CoPx_Inv   += CoPx_Inv[iMarker];
          AllBound_CoPy_Inv   += CoPy_Inv[iMarker];
          AllBound_CoPz_Inv   += CoPz_Inv[iMarker];
          AllBound_CFx_Inv    += CFx_Inv[iMarker];
          AllBound_CFy_Inv    += CFy_Inv[iMarker];
          AllBound_CFz_Inv    += CFz_Inv[iMarker];
          AllBound_CT_Inv     += CT_Inv[iMarker];
          AllBound_CQ_Inv     += CQ_Inv[iMarker];
          AllBound_CMerit_Inv  = AllBound_CT_Inv / (AllBound_CQ_Inv + EPS);

          /*--- Compute the coefficients per surface ---*/

          for (iMarker_Monitoring = 0; iMarker_Monitoring < config->GetnMarker_Monitoring(); iMarker_Monitoring++) {
            Monitoring_Tag = config->GetMarker_Monitoring_TagBound(iMarker_Monitoring);
            Marker_Tag = config->GetMarker_All_TagBound(iMarker);
            if (Marker_Tag == Monitoring_Tag) {
              Surface_CL_Inv[iMarker_Monitoring]   += CL_Inv[iMarker];
              Surface_CD_Inv[iMarker_Monitoring]   += CD_Inv[iMarker];
              Surface_CSF_Inv[iMarker_Monitoring]  += CSF_Inv[iMarker];
              Surface_CEff_Inv[iMarker_Monitoring]  = CL_Inv[iMarker] / (CD_Inv[iMarker] + EPS);
              Surface_CFx_Inv[iMarker_Monitoring]  += CFx_Inv[iMarker];
              Surface_CFy_Inv[iMarker_Monitoring]  += CFy_Inv[iMarker];
              Surface_CFz_Inv[iMarker_Monitoring]  += CFz_Inv[iMarker];
              Surface_CMx_Inv[iMarker_Monitoring]  += CMx_Inv[iMarker];
              Surface_CMy_Inv[iMarker_Monitoring]  += CMy_Inv[iMarker];
              Surface_CMz_Inv[iMarker_Monitoring]  += CMz_Inv[iMarker];
            }
          }

        }

      }

    }
  }

#ifdef HAVE_MPI

  /*--- Add AllBound information using all the nodes ---*/

  MyAllBound_CD_Inv        = AllBound_CD_Inv;        AllBound_CD_Inv = 0.0;
  MyAllBound_CL_Inv        = AllBound_CL_Inv;        AllBound_CL_Inv = 0.0;
  MyAllBound_CSF_Inv   = AllBound_CSF_Inv;   AllBound_CSF_Inv = 0.0;
  AllBound_CEff_Inv = 0.0;
  MyAllBound_CMx_Inv          = AllBound_CMx_Inv;          AllBound_CMx_Inv = 0.0;
  MyAllBound_CMy_Inv          = AllBound_CMy_Inv;          AllBound_CMy_Inv = 0.0;
  MyAllBound_CMz_Inv          = AllBound_CMz_Inv;          AllBound_CMz_Inv = 0.0;
  MyAllBound_CoPx_Inv          = AllBound_CoPx_Inv;          AllBound_CoPx_Inv = 0.0;
  MyAllBound_CoPy_Inv          = AllBound_CoPy_Inv;          AllBound_CoPy_Inv = 0.0;
  MyAllBound_CoPz_Inv          = AllBound_CoPz_Inv;          AllBound_CoPz_Inv = 0.0;
  MyAllBound_CFx_Inv          = AllBound_CFx_Inv;          AllBound_CFx_Inv = 0.0;
  MyAllBound_CFy_Inv          = AllBound_CFy_Inv;          AllBound_CFy_Inv = 0.0;
  MyAllBound_CFz_Inv          = AllBound_CFz_Inv;          AllBound_CFz_Inv = 0.0;
  MyAllBound_CT_Inv           = AllBound_CT_Inv;           AllBound_CT_Inv = 0.0;
  MyAllBound_CQ_Inv           = AllBound_CQ_Inv;           AllBound_CQ_Inv = 0.0;
  AllBound_CMerit_Inv = 0.0;

  SU2_MPI::Allreduce(&MyAllBound_CD_Inv, &AllBound_CD_Inv, 1, MPI_DOUBLE, MPI_SUM, MPI_COMM_WORLD);
  SU2_MPI::Allreduce(&MyAllBound_CL_Inv, &AllBound_CL_Inv, 1, MPI_DOUBLE, MPI_SUM, MPI_COMM_WORLD);
  SU2_MPI::Allreduce(&MyAllBound_CSF_Inv, &AllBound_CSF_Inv, 1, MPI_DOUBLE, MPI_SUM, MPI_COMM_WORLD);
  AllBound_CEff_Inv = AllBound_CL_Inv / (AllBound_CD_Inv + EPS);
  SU2_MPI::Allreduce(&MyAllBound_CMx_Inv, &AllBound_CMx_Inv, 1, MPI_DOUBLE, MPI_SUM, MPI_COMM_WORLD);
  SU2_MPI::Allreduce(&MyAllBound_CMy_Inv, &AllBound_CMy_Inv, 1, MPI_DOUBLE, MPI_SUM, MPI_COMM_WORLD);
  SU2_MPI::Allreduce(&MyAllBound_CMz_Inv, &AllBound_CMz_Inv, 1, MPI_DOUBLE, MPI_SUM, MPI_COMM_WORLD);
  SU2_MPI::Allreduce(&MyAllBound_CoPx_Inv, &AllBound_CoPx_Inv, 1, MPI_DOUBLE, MPI_SUM, MPI_COMM_WORLD);
  SU2_MPI::Allreduce(&MyAllBound_CoPy_Inv, &AllBound_CoPy_Inv, 1, MPI_DOUBLE, MPI_SUM, MPI_COMM_WORLD);
  SU2_MPI::Allreduce(&MyAllBound_CoPz_Inv, &AllBound_CoPz_Inv, 1, MPI_DOUBLE, MPI_SUM, MPI_COMM_WORLD);
  SU2_MPI::Allreduce(&MyAllBound_CFx_Inv, &AllBound_CFx_Inv, 1, MPI_DOUBLE, MPI_SUM, MPI_COMM_WORLD);
  SU2_MPI::Allreduce(&MyAllBound_CFy_Inv, &AllBound_CFy_Inv, 1, MPI_DOUBLE, MPI_SUM, MPI_COMM_WORLD);
  SU2_MPI::Allreduce(&MyAllBound_CFz_Inv, &AllBound_CFz_Inv, 1, MPI_DOUBLE, MPI_SUM, MPI_COMM_WORLD);
  SU2_MPI::Allreduce(&MyAllBound_CT_Inv, &AllBound_CT_Inv, 1, MPI_DOUBLE, MPI_SUM, MPI_COMM_WORLD);
  SU2_MPI::Allreduce(&MyAllBound_CQ_Inv, &AllBound_CQ_Inv, 1, MPI_DOUBLE, MPI_SUM, MPI_COMM_WORLD);
  AllBound_CMerit_Inv = AllBound_CT_Inv / (AllBound_CQ_Inv + EPS);

  /*--- Add the forces on the surfaces using all the nodes ---*/

  MySurface_CL_Inv      = new su2double[config->GetnMarker_Monitoring()];
  MySurface_CD_Inv      = new su2double[config->GetnMarker_Monitoring()];
  MySurface_CSF_Inv = new su2double[config->GetnMarker_Monitoring()];
  MySurface_CEff_Inv       = new su2double[config->GetnMarker_Monitoring()];
  MySurface_CFx_Inv        = new su2double[config->GetnMarker_Monitoring()];
  MySurface_CFy_Inv        = new su2double[config->GetnMarker_Monitoring()];
  MySurface_CFz_Inv        = new su2double[config->GetnMarker_Monitoring()];
  MySurface_CMx_Inv        = new su2double[config->GetnMarker_Monitoring()];
  MySurface_CMy_Inv        = new su2double[config->GetnMarker_Monitoring()];
  MySurface_CMz_Inv        = new su2double[config->GetnMarker_Monitoring()];

  for (iMarker_Monitoring = 0; iMarker_Monitoring < config->GetnMarker_Monitoring(); iMarker_Monitoring++) {
    MySurface_CL_Inv[iMarker_Monitoring]      = Surface_CL_Inv[iMarker_Monitoring];
    MySurface_CD_Inv[iMarker_Monitoring]      = Surface_CD_Inv[iMarker_Monitoring];
    MySurface_CSF_Inv[iMarker_Monitoring] = Surface_CSF_Inv[iMarker_Monitoring];
    MySurface_CEff_Inv[iMarker_Monitoring]       = Surface_CEff_Inv[iMarker_Monitoring];
    MySurface_CFx_Inv[iMarker_Monitoring]        = Surface_CFx_Inv[iMarker_Monitoring];
    MySurface_CFy_Inv[iMarker_Monitoring]        = Surface_CFy_Inv[iMarker_Monitoring];
    MySurface_CFz_Inv[iMarker_Monitoring]        = Surface_CFz_Inv[iMarker_Monitoring];
    MySurface_CMx_Inv[iMarker_Monitoring]        = Surface_CMx_Inv[iMarker_Monitoring];
    MySurface_CMy_Inv[iMarker_Monitoring]        = Surface_CMy_Inv[iMarker_Monitoring];
    MySurface_CMz_Inv[iMarker_Monitoring]        = Surface_CMz_Inv[iMarker_Monitoring];

    Surface_CL_Inv[iMarker_Monitoring]      = 0.0;
    Surface_CD_Inv[iMarker_Monitoring]      = 0.0;
    Surface_CSF_Inv[iMarker_Monitoring] = 0.0;
    Surface_CEff_Inv[iMarker_Monitoring]       = 0.0;
    Surface_CFx_Inv[iMarker_Monitoring]        = 0.0;
    Surface_CFy_Inv[iMarker_Monitoring]        = 0.0;
    Surface_CFz_Inv[iMarker_Monitoring]        = 0.0;
    Surface_CMx_Inv[iMarker_Monitoring]        = 0.0;
    Surface_CMy_Inv[iMarker_Monitoring]        = 0.0;
    Surface_CMz_Inv[iMarker_Monitoring]        = 0.0;
  }

  SU2_MPI::Allreduce(MySurface_CL_Inv, Surface_CL_Inv, config->GetnMarker_Monitoring(), MPI_DOUBLE, MPI_SUM, MPI_COMM_WORLD);
  SU2_MPI::Allreduce(MySurface_CD_Inv, Surface_CD_Inv, config->GetnMarker_Monitoring(), MPI_DOUBLE, MPI_SUM, MPI_COMM_WORLD);
  SU2_MPI::Allreduce(MySurface_CSF_Inv, Surface_CSF_Inv, config->GetnMarker_Monitoring(), MPI_DOUBLE, MPI_SUM, MPI_COMM_WORLD);
  for (iMarker_Monitoring = 0; iMarker_Monitoring < config->GetnMarker_Monitoring(); iMarker_Monitoring++)
    Surface_CEff_Inv[iMarker_Monitoring] = Surface_CL_Inv[iMarker_Monitoring] / (Surface_CD_Inv[iMarker_Monitoring] + EPS);
  SU2_MPI::Allreduce(MySurface_CFx_Inv, Surface_CFx_Inv, config->GetnMarker_Monitoring(), MPI_DOUBLE, MPI_SUM, MPI_COMM_WORLD);
  SU2_MPI::Allreduce(MySurface_CFy_Inv, Surface_CFy_Inv, config->GetnMarker_Monitoring(), MPI_DOUBLE, MPI_SUM, MPI_COMM_WORLD);
  SU2_MPI::Allreduce(MySurface_CFz_Inv, Surface_CFz_Inv, config->GetnMarker_Monitoring(), MPI_DOUBLE, MPI_SUM, MPI_COMM_WORLD);
  SU2_MPI::Allreduce(MySurface_CMx_Inv, Surface_CMx_Inv, config->GetnMarker_Monitoring(), MPI_DOUBLE, MPI_SUM, MPI_COMM_WORLD);
  SU2_MPI::Allreduce(MySurface_CMy_Inv, Surface_CMy_Inv, config->GetnMarker_Monitoring(), MPI_DOUBLE, MPI_SUM, MPI_COMM_WORLD);
  SU2_MPI::Allreduce(MySurface_CMz_Inv, Surface_CMz_Inv, config->GetnMarker_Monitoring(), MPI_DOUBLE, MPI_SUM, MPI_COMM_WORLD);

  delete [] MySurface_CL_Inv; delete [] MySurface_CD_Inv; delete [] MySurface_CSF_Inv;
  delete [] MySurface_CEff_Inv;  delete [] MySurface_CFx_Inv;   delete [] MySurface_CFy_Inv;
  delete [] MySurface_CFz_Inv;   delete [] MySurface_CMx_Inv;   delete [] MySurface_CMy_Inv;
  delete [] MySurface_CMz_Inv;

#endif

  /*--- Update the total coefficients (note that all the nodes have the same value) ---*/

  Total_CD            = AllBound_CD_Inv;
  Total_CL            = AllBound_CL_Inv;
  Total_CSF           = AllBound_CSF_Inv;
  Total_CEff          = Total_CL / (Total_CD + EPS);
  Total_CMx           = AllBound_CMx_Inv;
  Total_CMy           = AllBound_CMy_Inv;
  Total_CMz           = AllBound_CMz_Inv;
  Total_CoPx          = AllBound_CoPx_Inv;
  Total_CoPy          = AllBound_CoPy_Inv;
  Total_CoPz          = AllBound_CoPz_Inv;
  Total_CFx           = AllBound_CFx_Inv;
  Total_CFy           = AllBound_CFy_Inv;
  Total_CFz           = AllBound_CFz_Inv;
  Total_CT            = AllBound_CT_Inv;
  Total_CQ            = AllBound_CQ_Inv;
  Total_CMerit        = Total_CT / (Total_CQ + EPS);

  /*--- Update the total coefficients per surface (note that all the nodes have the same value)---*/

  for (iMarker_Monitoring = 0; iMarker_Monitoring < config->GetnMarker_Monitoring(); iMarker_Monitoring++) {
    Surface_CL[iMarker_Monitoring]      = Surface_CL_Inv[iMarker_Monitoring];
    Surface_CD[iMarker_Monitoring]      = Surface_CD_Inv[iMarker_Monitoring];
    Surface_CSF[iMarker_Monitoring] = Surface_CSF_Inv[iMarker_Monitoring];
    Surface_CEff[iMarker_Monitoring]       = Surface_CL_Inv[iMarker_Monitoring] / (Surface_CD_Inv[iMarker_Monitoring] + EPS);
    Surface_CFx[iMarker_Monitoring]        = Surface_CFx_Inv[iMarker_Monitoring];
    Surface_CFy[iMarker_Monitoring]        = Surface_CFy_Inv[iMarker_Monitoring];
    Surface_CFz[iMarker_Monitoring]        = Surface_CFz_Inv[iMarker_Monitoring];
    Surface_CMx[iMarker_Monitoring]        = Surface_CMx_Inv[iMarker_Monitoring];
    Surface_CMy[iMarker_Monitoring]        = Surface_CMy_Inv[iMarker_Monitoring];
    Surface_CMz[iMarker_Monitoring]        = Surface_CMz_Inv[iMarker_Monitoring];
  }

}

void CIncEulerSolver::Momentum_Forces(CGeometry *geometry, CConfig *config) {

  unsigned long iVertex, iPoint;
  unsigned short iDim, iMarker, Boundary, Monitoring, iMarker_Monitoring;
  su2double *Normal = NULL, MomentDist[3] = {0.0,0.0,0.0}, *Coord, Area,
<<<<<<< HEAD
  factor, RefVel2 = 0.0, RefDensity = 0.0,
  Force[3] = {0.0,0.0,0.0}, Velocity[3], MassFlow, Density;
=======
  factor, RefVel2, RefDensity,
  Force[3] = {0.0,0.0,0.0}, Velocity[3], MassFlow, Density, Vel_Infty2;
>>>>>>> 68991cd1
  string Marker_Tag, Monitoring_Tag;
  su2double MomentX_Force[3] = {0.0,0.0,0.0}, MomentY_Force[3] = {0.0,0.0,0.0}, MomentZ_Force[3] = {0.0,0.0,0.0};
  su2double AxiFactor;

#ifdef HAVE_MPI
  su2double MyAllBound_CD_Mnt, MyAllBound_CL_Mnt, MyAllBound_CSF_Mnt,
  MyAllBound_CMx_Mnt, MyAllBound_CMy_Mnt, MyAllBound_CMz_Mnt,
  MyAllBound_CoPx_Mnt, MyAllBound_CoPy_Mnt, MyAllBound_CoPz_Mnt,
  MyAllBound_CFx_Mnt, MyAllBound_CFy_Mnt, MyAllBound_CFz_Mnt, MyAllBound_CT_Mnt,
  MyAllBound_CQ_Mnt,
  *MySurface_CL_Mnt = NULL, *MySurface_CD_Mnt = NULL, *MySurface_CSF_Mnt = NULL,
  *MySurface_CEff_Mnt = NULL, *MySurface_CFx_Mnt = NULL, *MySurface_CFy_Mnt = NULL,
  *MySurface_CFz_Mnt = NULL,
  *MySurface_CMx_Mnt = NULL, *MySurface_CMy_Mnt = NULL,  *MySurface_CMz_Mnt = NULL;
#endif

  su2double Alpha     = config->GetAoA()*PI_NUMBER/180.0;
  su2double Beta      = config->GetAoS()*PI_NUMBER/180.0;
  su2double RefArea   = config->GetRefArea();
  su2double RefLength = config->GetRefLength();
<<<<<<< HEAD
  su2double *Origin = NULL;
  if (config->GetnMarker_Monitoring() != 0){
    Origin = config->GetRefOriginMoment(0);
  }
  bool axisymmetric          = config->GetAxisymmetric();

  /*--- Evaluate reference values for non-dimensionalization.
   For dimensional or non-dim based on initial values, use
   the far-field state (inf). For a custom non-dim based
   on user-provided reference values, use the ref values
   to compute the forces. ---*/

  if ((config->GetRef_Inc_NonDim() == DIMENSIONAL) || 
      (config->GetRef_Inc_NonDim() == INITIAL_VALUES)) {
    RefDensity  = Density_Inf;
    RefVel2 = 0.0;
    for (iDim = 0; iDim < nDim; iDim++)
      RefVel2  += Velocity_Inf[iDim]*Velocity_Inf[iDim];
  }
  else if (config->GetRef_Inc_NonDim() == REFERENCE_VALUES) {
    RefDensity = config->GetInc_Density_Ref();
    RefVel2    = config->GetInc_Velocity_Ref()*config->GetInc_Velocity_Ref();
  }

  /*--- Compute factor for force coefficients. ---*/
=======
  su2double *Origin         = config->GetRefOriginMoment(0);

  /*--- Evaluate reference values for non-dimensionalization.
   For dynamic meshes, use the motion Mach number as a reference value
   for computing the force coefficients. Otherwise, use the freestream values,
   which is the standard convention. ---*/

  RefDensity  = Density_Inf;

  RefVel2 = 0.0;
  for (iDim = 0; iDim < nDim; iDim++)
    RefVel2  += Velocity_Inf[iDim]*Velocity_Inf[iDim];
>>>>>>> 68991cd1

  factor = 1.0 / (0.5*RefDensity*RefArea*RefVel2);

  /*-- Variables initialization ---*/

  AllBound_CD_Mnt = 0.0;        AllBound_CL_Mnt = 0.0; AllBound_CSF_Mnt = 0.0;
  AllBound_CMx_Mnt = 0.0;          AllBound_CMy_Mnt = 0.0;   AllBound_CMz_Mnt = 0.0;
  AllBound_CoPx_Mnt = 0.0;          AllBound_CoPy_Mnt = 0.0;   AllBound_CoPz_Mnt = 0.0;
  AllBound_CFx_Mnt = 0.0;          AllBound_CFy_Mnt = 0.0;   AllBound_CFz_Mnt = 0.0;
  AllBound_CT_Mnt = 0.0;           AllBound_CQ_Mnt = 0.0;    AllBound_CMerit_Mnt = 0.0;
  AllBound_CEff_Mnt = 0.0;

  for (iMarker_Monitoring = 0; iMarker_Monitoring < config->GetnMarker_Monitoring(); iMarker_Monitoring++) {
    Surface_CL_Mnt[iMarker_Monitoring]      = 0.0; Surface_CD_Mnt[iMarker_Monitoring]      = 0.0;
    Surface_CSF_Mnt[iMarker_Monitoring] = 0.0; Surface_CEff_Mnt[iMarker_Monitoring]       = 0.0;
    Surface_CFx_Mnt[iMarker_Monitoring]        = 0.0; Surface_CFy_Mnt[iMarker_Monitoring]        = 0.0;
    Surface_CFz_Mnt[iMarker_Monitoring]        = 0.0;
    Surface_CMx_Mnt[iMarker_Monitoring]        = 0.0; Surface_CMy_Mnt[iMarker_Monitoring]        = 0.0; Surface_CMz_Mnt[iMarker_Monitoring]        = 0.0;
  }

  /*--- Loop over the Inlet / Outlet Markers  ---*/

  for (iMarker = 0; iMarker < nMarker; iMarker++) {

    Boundary   = config->GetMarker_All_KindBC(iMarker);
    Monitoring = config->GetMarker_All_Monitoring(iMarker);

    /*--- Obtain the origin for the moment computation for a particular marker ---*/

    if (Monitoring == YES) {
      for (iMarker_Monitoring = 0; iMarker_Monitoring < config->GetnMarker_Monitoring(); iMarker_Monitoring++) {
        Monitoring_Tag = config->GetMarker_Monitoring_TagBound(iMarker_Monitoring);
        Marker_Tag = config->GetMarker_All_TagBound(iMarker);
        if (Marker_Tag == Monitoring_Tag)
          Origin = config->GetRefOriginMoment(iMarker_Monitoring);
      }
    }

    if ((Boundary == INLET_FLOW) || (Boundary == OUTLET_FLOW) ||
        (Boundary == ACTDISK_INLET) || (Boundary == ACTDISK_OUTLET)||
        (Boundary == ENGINE_INFLOW) || (Boundary == ENGINE_EXHAUST)) {

      /*--- Forces initialization at each Marker ---*/

      CD_Mnt[iMarker] = 0.0;        CL_Mnt[iMarker] = 0.0; CSF_Mnt[iMarker] = 0.0;
      CMx_Mnt[iMarker] = 0.0;          CMy_Mnt[iMarker] = 0.0;   CMz_Mnt[iMarker] = 0.0;
      CFx_Mnt[iMarker] = 0.0;          CFy_Mnt[iMarker] = 0.0;   CFz_Mnt[iMarker] = 0.0;
      CoPx_Mnt[iMarker] = 0.0;         CoPy_Mnt[iMarker] = 0.0;  CoPz_Mnt[iMarker] = 0.0;
      CT_Mnt[iMarker] = 0.0;           CQ_Mnt[iMarker] = 0.0;    CMerit_Mnt[iMarker] = 0.0;
      CEff_Mnt[iMarker] = 0.0;

      for (iDim = 0; iDim < nDim; iDim++) ForceMomentum[iDim] = 0.0;
      MomentMomentum[0] = 0.0; MomentMomentum[1] = 0.0; MomentMomentum[2] = 0.0;
      MomentX_Force[0] = 0.0; MomentX_Force[1] = 0.0; MomentX_Force[2] = 0.0;
      MomentY_Force[0] = 0.0; MomentY_Force[1] = 0.0; MomentY_Force[2] = 0.0;
      MomentZ_Force[0] = 0.0; MomentZ_Force[1] = 0.0; MomentZ_Force[2] = 0.0;

      /*--- Loop over the vertices to compute the forces ---*/

      for (iVertex = 0; iVertex < geometry->GetnVertex(iMarker); iVertex++) {

        iPoint = geometry->vertex[iMarker][iVertex]->GetNode();

        /*--- Note that the pressure coefficient is computed at the
         halo cells (for visualization purposes), but not the forces ---*/

        if ( (geometry->node[iPoint]->GetDomain()) && (Monitoring == YES) ) {

          Normal = geometry->vertex[iMarker][iVertex]->GetNormal();
          Coord = geometry->node[iPoint]->GetCoord();
          Density   = node[iPoint]->GetDensity();

          Area = 0.0;
          for (iDim = 0; iDim < nDim; iDim++)
            Area += Normal[iDim]*Normal[iDim];
          Area = sqrt(Area);

          MassFlow = 0.0;
          for (iDim = 0; iDim < nDim; iDim++) {
            Velocity[iDim]   = node[iPoint]->GetVelocity(iDim);
            MomentDist[iDim] = Coord[iDim] - Origin[iDim];
            MassFlow -= Normal[iDim]*Velocity[iDim]*Density;
          }

          /*--- Axisymmetric simulations ---*/

          if (axisymmetric) AxiFactor = 2.0*PI_NUMBER*geometry->node[iPoint]->GetCoord(1);
          else AxiFactor = 1.0;

          /*--- Force computation, note the minus sign due to the
           orientation of the normal (outward) ---*/

          for (iDim = 0; iDim < nDim; iDim++) {
            Force[iDim] = MassFlow * Velocity[iDim] * factor * AxiFactor;
            ForceMomentum[iDim] += Force[iDim];
          }

          /*--- Moment with respect to the reference axis ---*/

          if (iDim == 3) {
            MomentMomentum[0] += (Force[2]*MomentDist[1]-Force[1]*MomentDist[2])/RefLength;
            MomentX_Force[1]  += (-Force[1]*Coord[2]);
            MomentX_Force[2]  += (Force[2]*Coord[1]);

            MomentMomentum[1] += (Force[0]*MomentDist[2]-Force[2]*MomentDist[0])/RefLength;
            MomentY_Force[2]  += (-Force[2]*Coord[0]);
            MomentY_Force[0]  += (Force[0]*Coord[2]);
          }
          MomentMomentum[2] += (Force[1]*MomentDist[0]-Force[0]*MomentDist[1])/RefLength;
          MomentZ_Force[0]  += (-Force[0]*Coord[1]);
          MomentZ_Force[1]  += (Force[1]*Coord[0]);

        }

      }

      /*--- Project forces and store the non-dimensional coefficients ---*/

      if (Monitoring == YES) {

        if (nDim == 2) {
          CD_Mnt[iMarker]  =  ForceMomentum[0]*cos(Alpha) + ForceMomentum[1]*sin(Alpha);
          CL_Mnt[iMarker]  = -ForceMomentum[0]*sin(Alpha) + ForceMomentum[1]*cos(Alpha);
          CEff_Mnt[iMarker]   = CL_Mnt[iMarker] / (CD_Mnt[iMarker]+EPS);
          CMz_Mnt[iMarker]    = MomentInviscid[2];
          CFx_Mnt[iMarker]    = ForceMomentum[0];
          CFy_Mnt[iMarker]    = ForceMomentum[1];
          CoPx_Mnt[iMarker]   = MomentZ_Force[1];
          CoPy_Mnt[iMarker]   = -MomentZ_Force[0];
          CT_Mnt[iMarker]     = -CFx_Mnt[iMarker];
          CQ_Mnt[iMarker]     = -CMz_Mnt[iMarker];
          CMerit_Mnt[iMarker] = CT_Mnt[iMarker] / (CQ_Mnt[iMarker] + EPS);
        }
        if (nDim == 3) {
          CD_Mnt[iMarker]      =  ForceMomentum[0]*cos(Alpha)*cos(Beta) + ForceMomentum[1]*sin(Beta) + ForceMomentum[2]*sin(Alpha)*cos(Beta);
          CL_Mnt[iMarker]      = -ForceMomentum[0]*sin(Alpha) + ForceMomentum[2]*cos(Alpha);
          CSF_Mnt[iMarker] = -ForceMomentum[0]*sin(Beta)*cos(Alpha) + ForceMomentum[1]*cos(Beta) - ForceMomentum[2]*sin(Beta)*sin(Alpha);
          CEff_Mnt[iMarker]       = CL_Mnt[iMarker] / (CD_Mnt[iMarker] + EPS);
          CMx_Mnt[iMarker]        = MomentInviscid[0];
          CMy_Mnt[iMarker]        = MomentInviscid[1];
          CMz_Mnt[iMarker]        = MomentInviscid[2];
          CFx_Mnt[iMarker]        = ForceMomentum[0];
          CFy_Mnt[iMarker]        = ForceMomentum[1];
          CFz_Mnt[iMarker]        = ForceMomentum[2];
          CoPx_Mnt[iMarker]       = -MomentY_Force[0];
          CoPz_Mnt[iMarker]       =  MomentY_Force[2];
          CT_Mnt[iMarker]         = -CFz_Mnt[iMarker];
          CQ_Mnt[iMarker]         = -CMz_Mnt[iMarker];
          CMerit_Mnt[iMarker]     = CT_Mnt[iMarker] / (CQ_Mnt[iMarker] + EPS);
        }

        AllBound_CD_Mnt        += CD_Mnt[iMarker];
        AllBound_CL_Mnt        += CL_Mnt[iMarker];
        AllBound_CSF_Mnt   += CSF_Mnt[iMarker];
        AllBound_CEff_Mnt          = AllBound_CL_Mnt / (AllBound_CD_Mnt + EPS);
        AllBound_CMx_Mnt          += CMx_Mnt[iMarker];
        AllBound_CMy_Mnt          += CMy_Mnt[iMarker];
        AllBound_CMz_Mnt          += CMz_Mnt[iMarker];
        AllBound_CFx_Mnt          += CFx_Mnt[iMarker];
        AllBound_CFy_Mnt          += CFy_Mnt[iMarker];
        AllBound_CFz_Mnt          += CFz_Mnt[iMarker];
        AllBound_CoPx_Mnt         += CoPx_Mnt[iMarker];
        AllBound_CoPy_Mnt         += CoPy_Mnt[iMarker];
        AllBound_CoPz_Mnt         += CoPz_Mnt[iMarker];
        AllBound_CT_Mnt           += CT_Mnt[iMarker];
        AllBound_CQ_Mnt           += CQ_Mnt[iMarker];
        AllBound_CMerit_Mnt        += AllBound_CT_Mnt / (AllBound_CQ_Mnt + EPS);

        /*--- Compute the coefficients per surface ---*/

        for (iMarker_Monitoring = 0; iMarker_Monitoring < config->GetnMarker_Monitoring(); iMarker_Monitoring++) {
          Monitoring_Tag = config->GetMarker_Monitoring_TagBound(iMarker_Monitoring);
          Marker_Tag = config->GetMarker_All_TagBound(iMarker);
          if (Marker_Tag == Monitoring_Tag) {
            Surface_CL_Mnt[iMarker_Monitoring]      += CL_Mnt[iMarker];
            Surface_CD_Mnt[iMarker_Monitoring]      += CD_Mnt[iMarker];
            Surface_CSF_Mnt[iMarker_Monitoring] += CSF_Mnt[iMarker];
            Surface_CEff_Mnt[iMarker_Monitoring]        = CL_Mnt[iMarker] / (CD_Mnt[iMarker] + EPS);
            Surface_CFx_Mnt[iMarker_Monitoring]        += CFx_Mnt[iMarker];
            Surface_CFy_Mnt[iMarker_Monitoring]        += CFy_Mnt[iMarker];
            Surface_CFz_Mnt[iMarker_Monitoring]        += CFz_Mnt[iMarker];
            Surface_CMx_Mnt[iMarker_Monitoring]        += CMx_Mnt[iMarker];
            Surface_CMy_Mnt[iMarker_Monitoring]        += CMy_Mnt[iMarker];
            Surface_CMz_Mnt[iMarker_Monitoring]        += CMz_Mnt[iMarker];
          }
        }

      }


    }
  }

#ifdef HAVE_MPI

  /*--- Add AllBound information using all the nodes ---*/

  MyAllBound_CD_Mnt        = AllBound_CD_Mnt;        AllBound_CD_Mnt = 0.0;
  MyAllBound_CL_Mnt        = AllBound_CL_Mnt;        AllBound_CL_Mnt = 0.0;
  MyAllBound_CSF_Mnt   = AllBound_CSF_Mnt;   AllBound_CSF_Mnt = 0.0;
  AllBound_CEff_Mnt = 0.0;
  MyAllBound_CMx_Mnt          = AllBound_CMx_Mnt;          AllBound_CMx_Mnt = 0.0;
  MyAllBound_CMy_Mnt          = AllBound_CMy_Mnt;          AllBound_CMy_Mnt = 0.0;
  MyAllBound_CMz_Mnt          = AllBound_CMz_Mnt;          AllBound_CMz_Mnt = 0.0;
  MyAllBound_CFx_Mnt          = AllBound_CFx_Mnt;          AllBound_CFx_Mnt = 0.0;
  MyAllBound_CFy_Mnt          = AllBound_CFy_Mnt;          AllBound_CFy_Mnt = 0.0;
  MyAllBound_CFz_Mnt          = AllBound_CFz_Mnt;          AllBound_CFz_Mnt = 0.0;
  MyAllBound_CoPx_Mnt         = AllBound_CoPx_Mnt;         AllBound_CoPx_Mnt = 0.0;
  MyAllBound_CoPy_Mnt         = AllBound_CoPy_Mnt;         AllBound_CoPy_Mnt = 0.0;
  MyAllBound_CoPz_Mnt         = AllBound_CoPz_Mnt;         AllBound_CoPz_Mnt = 0.0;
  MyAllBound_CT_Mnt           = AllBound_CT_Mnt;           AllBound_CT_Mnt = 0.0;
  MyAllBound_CQ_Mnt           = AllBound_CQ_Mnt;           AllBound_CQ_Mnt = 0.0;
  AllBound_CMerit_Mnt = 0.0;

  SU2_MPI::Allreduce(&MyAllBound_CD_Mnt, &AllBound_CD_Mnt, 1, MPI_DOUBLE, MPI_SUM, MPI_COMM_WORLD);
  SU2_MPI::Allreduce(&MyAllBound_CL_Mnt, &AllBound_CL_Mnt, 1, MPI_DOUBLE, MPI_SUM, MPI_COMM_WORLD);
  SU2_MPI::Allreduce(&MyAllBound_CSF_Mnt, &AllBound_CSF_Mnt, 1, MPI_DOUBLE, MPI_SUM, MPI_COMM_WORLD);
  AllBound_CEff_Mnt = AllBound_CL_Mnt / (AllBound_CD_Mnt + EPS);
  SU2_MPI::Allreduce(&MyAllBound_CMx_Mnt, &AllBound_CMx_Mnt, 1, MPI_DOUBLE, MPI_SUM, MPI_COMM_WORLD);
  SU2_MPI::Allreduce(&MyAllBound_CMy_Mnt, &AllBound_CMy_Mnt, 1, MPI_DOUBLE, MPI_SUM, MPI_COMM_WORLD);
  SU2_MPI::Allreduce(&MyAllBound_CMz_Mnt, &AllBound_CMz_Mnt, 1, MPI_DOUBLE, MPI_SUM, MPI_COMM_WORLD);
  SU2_MPI::Allreduce(&MyAllBound_CFx_Mnt, &AllBound_CFx_Mnt, 1, MPI_DOUBLE, MPI_SUM, MPI_COMM_WORLD);
  SU2_MPI::Allreduce(&MyAllBound_CFy_Mnt, &AllBound_CFy_Mnt, 1, MPI_DOUBLE, MPI_SUM, MPI_COMM_WORLD);
  SU2_MPI::Allreduce(&MyAllBound_CFz_Mnt, &AllBound_CFz_Mnt, 1, MPI_DOUBLE, MPI_SUM, MPI_COMM_WORLD);
  SU2_MPI::Allreduce(&MyAllBound_CoPx_Mnt, &AllBound_CoPx_Mnt, 1, MPI_DOUBLE, MPI_SUM, MPI_COMM_WORLD);
  SU2_MPI::Allreduce(&MyAllBound_CoPy_Mnt, &AllBound_CoPy_Mnt, 1, MPI_DOUBLE, MPI_SUM, MPI_COMM_WORLD);
  SU2_MPI::Allreduce(&MyAllBound_CoPz_Mnt, &AllBound_CoPz_Mnt, 1, MPI_DOUBLE, MPI_SUM, MPI_COMM_WORLD);
  SU2_MPI::Allreduce(&MyAllBound_CT_Mnt, &AllBound_CT_Mnt, 1, MPI_DOUBLE, MPI_SUM, MPI_COMM_WORLD);
  SU2_MPI::Allreduce(&MyAllBound_CQ_Mnt, &AllBound_CQ_Mnt, 1, MPI_DOUBLE, MPI_SUM, MPI_COMM_WORLD);
  AllBound_CMerit_Mnt = AllBound_CT_Mnt / (AllBound_CQ_Mnt + EPS);

  /*--- Add the forces on the surfaces using all the nodes ---*/

  MySurface_CL_Mnt      = new su2double[config->GetnMarker_Monitoring()];
  MySurface_CD_Mnt      = new su2double[config->GetnMarker_Monitoring()];
  MySurface_CSF_Mnt = new su2double[config->GetnMarker_Monitoring()];
  MySurface_CEff_Mnt       = new su2double[config->GetnMarker_Monitoring()];
  MySurface_CFx_Mnt        = new su2double[config->GetnMarker_Monitoring()];
  MySurface_CFy_Mnt        = new su2double[config->GetnMarker_Monitoring()];
  MySurface_CFz_Mnt        = new su2double[config->GetnMarker_Monitoring()];
  MySurface_CMx_Mnt        = new su2double[config->GetnMarker_Monitoring()];
  MySurface_CMy_Mnt        = new su2double[config->GetnMarker_Monitoring()];
  MySurface_CMz_Mnt        = new su2double[config->GetnMarker_Monitoring()];

  for (iMarker_Monitoring = 0; iMarker_Monitoring < config->GetnMarker_Monitoring(); iMarker_Monitoring++) {
    MySurface_CL_Mnt[iMarker_Monitoring]      = Surface_CL_Mnt[iMarker_Monitoring];
    MySurface_CD_Mnt[iMarker_Monitoring]      = Surface_CD_Mnt[iMarker_Monitoring];
    MySurface_CSF_Mnt[iMarker_Monitoring] = Surface_CSF_Mnt[iMarker_Monitoring];
    MySurface_CEff_Mnt[iMarker_Monitoring]       = Surface_CEff_Mnt[iMarker_Monitoring];
    MySurface_CFx_Mnt[iMarker_Monitoring]        = Surface_CFx_Mnt[iMarker_Monitoring];
    MySurface_CFy_Mnt[iMarker_Monitoring]        = Surface_CFy_Mnt[iMarker_Monitoring];
    MySurface_CFz_Mnt[iMarker_Monitoring]        = Surface_CFz_Mnt[iMarker_Monitoring];
    MySurface_CMx_Mnt[iMarker_Monitoring]        = Surface_CMx_Mnt[iMarker_Monitoring];
    MySurface_CMy_Mnt[iMarker_Monitoring]        = Surface_CMy_Mnt[iMarker_Monitoring];
    MySurface_CMz_Mnt[iMarker_Monitoring]        = Surface_CMz_Mnt[iMarker_Monitoring];

    Surface_CL_Mnt[iMarker_Monitoring]      = 0.0;
    Surface_CD_Mnt[iMarker_Monitoring]      = 0.0;
    Surface_CSF_Mnt[iMarker_Monitoring] = 0.0;
    Surface_CEff_Mnt[iMarker_Monitoring]       = 0.0;
    Surface_CFx_Mnt[iMarker_Monitoring]        = 0.0;
    Surface_CFy_Mnt[iMarker_Monitoring]        = 0.0;
    Surface_CFz_Mnt[iMarker_Monitoring]        = 0.0;
    Surface_CMx_Mnt[iMarker_Monitoring]        = 0.0;
    Surface_CMy_Mnt[iMarker_Monitoring]        = 0.0;
    Surface_CMz_Mnt[iMarker_Monitoring]        = 0.0;
  }

  SU2_MPI::Allreduce(MySurface_CL_Mnt, Surface_CL_Mnt, config->GetnMarker_Monitoring(), MPI_DOUBLE, MPI_SUM, MPI_COMM_WORLD);
  SU2_MPI::Allreduce(MySurface_CD_Mnt, Surface_CD_Mnt, config->GetnMarker_Monitoring(), MPI_DOUBLE, MPI_SUM, MPI_COMM_WORLD);
  SU2_MPI::Allreduce(MySurface_CSF_Mnt, Surface_CSF_Mnt, config->GetnMarker_Monitoring(), MPI_DOUBLE, MPI_SUM, MPI_COMM_WORLD);
  for (iMarker_Monitoring = 0; iMarker_Monitoring < config->GetnMarker_Monitoring(); iMarker_Monitoring++)
    Surface_CEff_Mnt[iMarker_Monitoring] = Surface_CL_Mnt[iMarker_Monitoring] / (Surface_CD_Mnt[iMarker_Monitoring] + EPS);
  SU2_MPI::Allreduce(MySurface_CFx_Mnt, Surface_CFx_Mnt, config->GetnMarker_Monitoring(), MPI_DOUBLE, MPI_SUM, MPI_COMM_WORLD);
  SU2_MPI::Allreduce(MySurface_CFy_Mnt, Surface_CFy_Mnt, config->GetnMarker_Monitoring(), MPI_DOUBLE, MPI_SUM, MPI_COMM_WORLD);
  SU2_MPI::Allreduce(MySurface_CFz_Mnt, Surface_CFz_Mnt, config->GetnMarker_Monitoring(), MPI_DOUBLE, MPI_SUM, MPI_COMM_WORLD);
  SU2_MPI::Allreduce(MySurface_CMx_Mnt, Surface_CMx_Mnt, config->GetnMarker_Monitoring(), MPI_DOUBLE, MPI_SUM, MPI_COMM_WORLD);
  SU2_MPI::Allreduce(MySurface_CMy_Mnt, Surface_CMy_Mnt, config->GetnMarker_Monitoring(), MPI_DOUBLE, MPI_SUM, MPI_COMM_WORLD);
  SU2_MPI::Allreduce(MySurface_CMz_Mnt, Surface_CMz_Mnt, config->GetnMarker_Monitoring(), MPI_DOUBLE, MPI_SUM, MPI_COMM_WORLD);

  delete [] MySurface_CL_Mnt; delete [] MySurface_CD_Mnt; delete [] MySurface_CSF_Mnt;
  delete [] MySurface_CEff_Mnt;  delete [] MySurface_CFx_Mnt;   delete [] MySurface_CFy_Mnt;
  delete [] MySurface_CFz_Mnt;
  delete [] MySurface_CMx_Mnt;   delete [] MySurface_CMy_Mnt;  delete [] MySurface_CMz_Mnt;

#endif

  /*--- Update the total coefficients (note that all the nodes have the same value) ---*/

  Total_CD            += AllBound_CD_Mnt;
  Total_CL            += AllBound_CL_Mnt;
  Total_CSF           += AllBound_CSF_Mnt;
  Total_CEff          = Total_CL / (Total_CD + EPS);
  Total_CMx           += AllBound_CMx_Mnt;
  Total_CMy           += AllBound_CMy_Mnt;
  Total_CMz           += AllBound_CMz_Mnt;
  Total_CFx           += AllBound_CFx_Mnt;
  Total_CFy           += AllBound_CFy_Mnt;
  Total_CFz           += AllBound_CFz_Mnt;
  Total_CoPx          += AllBound_CoPx_Mnt;
  Total_CoPy          += AllBound_CoPy_Mnt;
  Total_CoPz          += AllBound_CoPz_Mnt;
  Total_CT            += AllBound_CT_Mnt;
  Total_CQ            += AllBound_CQ_Mnt;
  Total_CMerit        = Total_CT / (Total_CQ + EPS);

  /*--- Update the total coefficients per surface (note that all the nodes have the same value)---*/

  for (iMarker_Monitoring = 0; iMarker_Monitoring < config->GetnMarker_Monitoring(); iMarker_Monitoring++) {
    Surface_CL[iMarker_Monitoring]   += Surface_CL_Mnt[iMarker_Monitoring];
    Surface_CD[iMarker_Monitoring]   += Surface_CD_Mnt[iMarker_Monitoring];
    Surface_CSF[iMarker_Monitoring]  += Surface_CSF_Mnt[iMarker_Monitoring];
    Surface_CEff[iMarker_Monitoring] += Surface_CL_Mnt[iMarker_Monitoring] / (Surface_CD_Mnt[iMarker_Monitoring] + EPS);
    Surface_CFx[iMarker_Monitoring]  += Surface_CFx_Mnt[iMarker_Monitoring];
    Surface_CFy[iMarker_Monitoring]  += Surface_CFy_Mnt[iMarker_Monitoring];
    Surface_CFz[iMarker_Monitoring]  += Surface_CFz_Mnt[iMarker_Monitoring];
    Surface_CMx[iMarker_Monitoring]  += Surface_CMx_Mnt[iMarker_Monitoring];
    Surface_CMy[iMarker_Monitoring]  += Surface_CMy_Mnt[iMarker_Monitoring];
    Surface_CMz[iMarker_Monitoring]  += Surface_CMz_Mnt[iMarker_Monitoring];
  }

}

void CIncEulerSolver::ExplicitRK_Iteration(CGeometry *geometry, CSolver **solver_container,
                                        CConfig *config, unsigned short iRKStep) {
  
  su2double *Residual, *Res_TruncError, Vol, Delta, Res;
  unsigned short iVar, jVar;
  unsigned long iPoint;
  
  su2double RK_AlphaCoeff = config->Get_Alpha_RKStep(iRKStep);
  bool adjoint = config->GetContinuous_Adjoint();
  
  for (iVar = 0; iVar < nVar; iVar++) {
    SetRes_RMS(iVar, 0.0);
    SetRes_Max(iVar, 0.0, 0);
  }
  
  /*--- Update the solution ---*/
  
  for (iPoint = 0; iPoint < nPointDomain; iPoint++) {
    Vol = geometry->node[iPoint]->GetVolume();
    Delta = node[iPoint]->GetDelta_Time() / Vol;

    Res_TruncError = node[iPoint]->GetResTruncError();
    Residual = LinSysRes.GetBlock(iPoint);

    if (!adjoint) {
      SetPreconditioner(config, iPoint);
      for (iVar = 0; iVar < nVar; iVar ++ ) {
        Res = 0.0;
        for (jVar = 0; jVar < nVar; jVar ++ )
          Res += Preconditioner[iVar][jVar]*(Residual[jVar] + Res_TruncError[jVar]);
        node[iPoint]->AddSolution(iVar, -Res*Delta*RK_AlphaCoeff);
        AddRes_RMS(iVar, Res*Res);
        AddRes_Max(iVar, fabs(Res), geometry->node[iPoint]->GetGlobalIndex(), geometry->node[iPoint]->GetCoord());
      }
    }
  }
  
  /*--- MPI solution ---*/
  
  Set_MPI_Solution(geometry, config);
  
  /*--- Compute the root mean square residual ---*/
  
  SetResidual_RMS(geometry, config);
  
}

void CIncEulerSolver::ExplicitEuler_Iteration(CGeometry *geometry, CSolver **solver_container, CConfig *config) {
  
  su2double *local_Residual, *local_Res_TruncError, Vol, Delta, Res;
  unsigned short iVar, jVar;
  unsigned long iPoint;
  
  bool adjoint = config->GetContinuous_Adjoint();
  
  for (iVar = 0; iVar < nVar; iVar++) {
    SetRes_RMS(iVar, 0.0);
    SetRes_Max(iVar, 0.0, 0);
  }
  
  /*--- Update the solution ---*/
  
  for (iPoint = 0; iPoint < nPointDomain; iPoint++) {
    Vol = geometry->node[iPoint]->GetVolume();
    Delta = node[iPoint]->GetDelta_Time() / Vol;
    
    local_Res_TruncError = node[iPoint]->GetResTruncError();
    local_Residual = LinSysRes.GetBlock(iPoint);


    if (!adjoint) {
      SetPreconditioner(config, iPoint);
      for (iVar = 0; iVar < nVar; iVar ++ ) {
        Res = 0.0;
        for (jVar = 0; jVar < nVar; jVar ++ )
          Res += Preconditioner[iVar][jVar]*(local_Residual[jVar] + local_Res_TruncError[jVar]);
        node[iPoint]->AddSolution(iVar, -Res*Delta);
        AddRes_RMS(iVar, Res*Res);
        AddRes_Max(iVar, fabs(Res), geometry->node[iPoint]->GetGlobalIndex(), geometry->node[iPoint]->GetCoord());
      }
    }
  }
  
  /*--- MPI solution ---*/
  
  Set_MPI_Solution(geometry, config);
  
  /*--- Compute the root mean square residual ---*/
  
  SetResidual_RMS(geometry, config);
  
}

void CIncEulerSolver::ImplicitEuler_Iteration(CGeometry *geometry, CSolver **solver_container, CConfig *config) {
  
  unsigned short iVar, jVar;
  unsigned long iPoint, total_index, IterLinSol = 0;
  su2double Delta, *local_Res_TruncError, Vol;
  
  bool adjoint = config->GetContinuous_Adjoint();
  
  /*--- Set maximum residual to zero ---*/
  
  for (iVar = 0; iVar < nVar; iVar++) {
    SetRes_RMS(iVar, 0.0);
    SetRes_Max(iVar, 0.0, 0);
  }
  
  /*--- Build implicit system ---*/
  
  for (iPoint = 0; iPoint < nPointDomain; iPoint++) {
    
    /*--- Read the residual ---*/
    
    local_Res_TruncError = node[iPoint]->GetResTruncError();
    
    /*--- Read the volume ---*/
    
    Vol = geometry->node[iPoint]->GetVolume();
    
    /*--- Apply the preconditioner and add to the diagonal. ---*/
    
    if (node[iPoint]->GetDelta_Time() != 0.0) {
      Delta = Vol / node[iPoint]->GetDelta_Time();
      SetPreconditioner(config, iPoint);
      for (iVar = 0; iVar < nVar; iVar ++ ) {
        for (jVar = 0; jVar < nVar; jVar ++ ) {
          Preconditioner[iVar][jVar] = Delta*Preconditioner[iVar][jVar];
        }
      }
      Jacobian.AddBlock(iPoint, iPoint, Preconditioner);
    } else {
      Jacobian.SetVal2Diag(iPoint, 1.0);
      for (iVar = 0; iVar < nVar; iVar++) {
        total_index = iPoint*nVar + iVar;
        LinSysRes[total_index] = 0.0;
        local_Res_TruncError[iVar] = 0.0;
      }
    }

    /*--- Right hand side of the system (-Residual) and initial guess (x = 0) ---*/
    
    for (iVar = 0; iVar < nVar; iVar++) {
      total_index = iPoint*nVar + iVar;
      LinSysRes[total_index] = - (LinSysRes[total_index] + local_Res_TruncError[iVar]);
      LinSysSol[total_index] = 0.0;
      AddRes_RMS(iVar, LinSysRes[total_index]*LinSysRes[total_index]);
      AddRes_Max(iVar, fabs(LinSysRes[total_index]), geometry->node[iPoint]->GetGlobalIndex(), geometry->node[iPoint]->GetCoord());
    }
    
  }
  
  /*--- Initialize residual and solution at the ghost points ---*/
  
  for (iPoint = nPointDomain; iPoint < nPoint; iPoint++) {
    for (iVar = 0; iVar < nVar; iVar++) {
      total_index = iPoint*nVar + iVar;
      LinSysRes[total_index] = 0.0;
      LinSysSol[total_index] = 0.0;
    }
  }
  
  /*--- Solve or smooth the linear system ---*/
  
  CSysSolve system;
  IterLinSol = system.Solve(Jacobian, LinSysRes, LinSysSol, geometry, config);
  
  /*--- The the number of iterations of the linear solver ---*/
  
  SetIterLinSolver(IterLinSol);
  
  /*--- Update solution (system written in terms of increments) ---*/
  
  if (!adjoint) {
    for (iPoint = 0; iPoint < nPointDomain; iPoint++) {
      for (iVar = 0; iVar < nVar; iVar++) {
        node[iPoint]->AddSolution(iVar, config->GetRelaxation_Factor_Flow()*LinSysSol[iPoint*nVar+iVar]);
      }
    }
  }
  
  /*--- MPI solution ---*/
  
  Set_MPI_Solution(geometry, config);
  
  /*--- Compute the root mean square residual ---*/
  
  SetResidual_RMS(geometry, config);
  
}

void CIncEulerSolver::SetPrimitive_Gradient_GG(CGeometry *geometry, CConfig *config) {
  unsigned long iPoint, jPoint, iEdge, iVertex;
  unsigned short iDim, iVar, iMarker;
  su2double *PrimVar_Vertex, *PrimVar_i, *PrimVar_j, PrimVar_Average,
  Partial_Gradient, Partial_Res, *Normal;
  
  /*--- Incompressible flow, primitive variables nDim+4, (P, vx, vy, vz, T, rho, beta) ---*/
  
  PrimVar_Vertex = new su2double [nPrimVarGrad];
  PrimVar_i = new su2double [nPrimVarGrad];
  PrimVar_j = new su2double [nPrimVarGrad];
  
  /*--- Set Gradient_Primitive to zero ---*/
  for (iPoint = 0; iPoint < nPointDomain; iPoint++)
    node[iPoint]->SetGradient_PrimitiveZero(nPrimVarGrad);
  
  /*--- Loop interior edges ---*/
  for (iEdge = 0; iEdge < geometry->GetnEdge(); iEdge++) {
    iPoint = geometry->edge[iEdge]->GetNode(0);
    jPoint = geometry->edge[iEdge]->GetNode(1);
    
    for (iVar = 0; iVar < nPrimVarGrad; iVar++) {
      PrimVar_i[iVar] = node[iPoint]->GetPrimitive(iVar);
      PrimVar_j[iVar] = node[jPoint]->GetPrimitive(iVar);
    }
    
    Normal = geometry->edge[iEdge]->GetNormal();
    for (iVar = 0; iVar < nPrimVarGrad; iVar++) {
      PrimVar_Average =  0.5 * ( PrimVar_i[iVar] + PrimVar_j[iVar] );
      for (iDim = 0; iDim < nDim; iDim++) {
        Partial_Res = PrimVar_Average*Normal[iDim];
        if (geometry->node[iPoint]->GetDomain())
          node[iPoint]->AddGradient_Primitive(iVar, iDim, Partial_Res);
        if (geometry->node[jPoint]->GetDomain())
          node[jPoint]->SubtractGradient_Primitive(iVar, iDim, Partial_Res);
      }
    }
  }
  
  /*--- Loop boundary edges ---*/
  for (iMarker = 0; iMarker < geometry->GetnMarker(); iMarker++) {
    if (config->GetMarker_All_KindBC(iMarker) != INTERNAL_BOUNDARY &&
        config->GetMarker_All_KindBC(iMarker) != PERIODIC_BOUNDARY)
    for (iVertex = 0; iVertex < geometry->GetnVertex(iMarker); iVertex++) {
      iPoint = geometry->vertex[iMarker][iVertex]->GetNode();
      if (geometry->node[iPoint]->GetDomain()) {
        
        for (iVar = 0; iVar < nPrimVarGrad; iVar++)
          PrimVar_Vertex[iVar] = node[iPoint]->GetPrimitive(iVar);
        
        Normal = geometry->vertex[iMarker][iVertex]->GetNormal();
        for (iVar = 0; iVar < nPrimVarGrad; iVar++)
          for (iDim = 0; iDim < nDim; iDim++) {
            Partial_Res = PrimVar_Vertex[iVar]*Normal[iDim];
            node[iPoint]->SubtractGradient_Primitive(iVar, iDim, Partial_Res);
          }
      }
    }
  }
  
  /*--- Update gradient value ---*/
  for (iPoint = 0; iPoint < nPointDomain; iPoint++) {
    for (iVar = 0; iVar < nPrimVarGrad; iVar++) {
      for (iDim = 0; iDim < nDim; iDim++) {
        Partial_Gradient = node[iPoint]->GetGradient_Primitive(iVar, iDim) / (geometry->node[iPoint]->GetVolume());
        node[iPoint]->SetGradient_Primitive(iVar, iDim, Partial_Gradient);
      }
    }
  }
  
  delete [] PrimVar_Vertex;
  delete [] PrimVar_i;
  delete [] PrimVar_j;
  
  Set_MPI_Primitive_Gradient(geometry, config);
  
}

void CIncEulerSolver::SetPrimitive_Gradient_LS(CGeometry *geometry, CConfig *config) {
  
  unsigned short iVar, iDim, jDim, iNeigh;
  unsigned long iPoint, jPoint;
  su2double *PrimVar_i, *PrimVar_j, *Coord_i, *Coord_j, r11, r12, r13, r22, r23, r23_a,
  r23_b, r33, weight, product, z11, z12, z13, z22, z23, z33, detR2;
  bool singular;
  
  /*--- Incompressible flow, primitive variables nDim+4, (P, vx, vy, vz, T, rho, beta) ---*/
  
  /*--- Loop over points of the grid ---*/
  
  for (iPoint = 0; iPoint < nPointDomain; iPoint++) {
    
    /*--- Set the value of the singular ---*/
    singular = false;
    
    /*--- Get coordinates ---*/
    
    Coord_i = geometry->node[iPoint]->GetCoord();
    
    /*--- Get primitives from CVariable ---*/
    
    PrimVar_i = node[iPoint]->GetPrimitive();
    
    /*--- Inizialization of variables ---*/
    
    for (iVar = 0; iVar < nPrimVarGrad; iVar++)
      for (iDim = 0; iDim < nDim; iDim++)
        Cvector[iVar][iDim] = 0.0;
    
    r11 = 0.0; r12 = 0.0;   r13 = 0.0;    r22 = 0.0;
    r23 = 0.0; r23_a = 0.0; r23_b = 0.0;  r33 = 0.0;
    
    AD::StartPreacc();
    AD::SetPreaccIn(PrimVar_i, nPrimVarGrad);
    AD::SetPreaccIn(Coord_i, nDim);
    
    for (iNeigh = 0; iNeigh < geometry->node[iPoint]->GetnPoint(); iNeigh++) {
      jPoint = geometry->node[iPoint]->GetPoint(iNeigh);
      Coord_j = geometry->node[jPoint]->GetCoord();
      
      PrimVar_j = node[jPoint]->GetPrimitive();
      
      AD::SetPreaccIn(Coord_j, nDim);
      AD::SetPreaccIn(PrimVar_j, nPrimVarGrad);

      weight = 0.0;
      for (iDim = 0; iDim < nDim; iDim++)
        weight += (Coord_j[iDim]-Coord_i[iDim])*(Coord_j[iDim]-Coord_i[iDim]);
      
      /*--- Sumations for entries of upper triangular matrix R ---*/
      
      if (weight != 0.0) {
        
        r11 += (Coord_j[0]-Coord_i[0])*(Coord_j[0]-Coord_i[0])/weight;
        r12 += (Coord_j[0]-Coord_i[0])*(Coord_j[1]-Coord_i[1])/weight;
        r22 += (Coord_j[1]-Coord_i[1])*(Coord_j[1]-Coord_i[1])/weight;
        
        if (nDim == 3) {
          r13 += (Coord_j[0]-Coord_i[0])*(Coord_j[2]-Coord_i[2])/weight;
          r23_a += (Coord_j[1]-Coord_i[1])*(Coord_j[2]-Coord_i[2])/weight;
          r23_b += (Coord_j[0]-Coord_i[0])*(Coord_j[2]-Coord_i[2])/weight;
          r33 += (Coord_j[2]-Coord_i[2])*(Coord_j[2]-Coord_i[2])/weight;
        }
        
        /*--- Entries of c:= transpose(A)*b ---*/
        
        for (iVar = 0; iVar < nPrimVarGrad; iVar++)
          for (iDim = 0; iDim < nDim; iDim++)
            Cvector[iVar][iDim] += (Coord_j[iDim]-Coord_i[iDim])*(PrimVar_j[iVar]-PrimVar_i[iVar])/weight;
        
      }
      
    }
    
    /*--- Entries of upper triangular matrix R ---*/
    
    if (r11 >= 0.0) r11 = sqrt(r11); else r11 = 0.0;
    if (r11 != 0.0) r12 = r12/r11; else r12 = 0.0;
    if (r22-r12*r12 >= 0.0) r22 = sqrt(r22-r12*r12); else r22 = 0.0;
    
    if (nDim == 3) {
      if (r11 != 0.0) r13 = r13/r11; else r13 = 0.0;
      if ((r22 != 0.0) && (r11*r22 != 0.0)) r23 = r23_a/r22 - r23_b*r12/(r11*r22); else r23 = 0.0;
      if (r33-r23*r23-r13*r13 >= 0.0) r33 = sqrt(r33-r23*r23-r13*r13); else r33 = 0.0;
    }
    
    /*--- Compute determinant ---*/
    
    if (nDim == 2) detR2 = (r11*r22)*(r11*r22);
    else detR2 = (r11*r22*r33)*(r11*r22*r33);
    
    /*--- Detect singular matrices ---*/
    
    if (abs(detR2) <= EPS) { detR2 = 1.0; singular = true; }
    
    /*--- S matrix := inv(R)*traspose(inv(R)) ---*/
    
    if (singular) {
      for (iDim = 0; iDim < nDim; iDim++)
        for (jDim = 0; jDim < nDim; jDim++)
          Smatrix[iDim][jDim] = 0.0;
    }
    else {
      if (nDim == 2) {
        Smatrix[0][0] = (r12*r12+r22*r22)/detR2;
        Smatrix[0][1] = -r11*r12/detR2;
        Smatrix[1][0] = Smatrix[0][1];
        Smatrix[1][1] = r11*r11/detR2;
      }
      else {
        z11 = r22*r33; z12 = -r12*r33; z13 = r12*r23-r13*r22;
        z22 = r11*r33; z23 = -r11*r23; z33 = r11*r22;
        Smatrix[0][0] = (z11*z11+z12*z12+z13*z13)/detR2;
        Smatrix[0][1] = (z12*z22+z13*z23)/detR2;
        Smatrix[0][2] = (z13*z33)/detR2;
        Smatrix[1][0] = Smatrix[0][1];
        Smatrix[1][1] = (z22*z22+z23*z23)/detR2;
        Smatrix[1][2] = (z23*z33)/detR2;
        Smatrix[2][0] = Smatrix[0][2];
        Smatrix[2][1] = Smatrix[1][2];
        Smatrix[2][2] = (z33*z33)/detR2;
      }
    }
    
    /*--- Computation of the gradient: S*c ---*/
    for (iVar = 0; iVar < nPrimVarGrad; iVar++) {
      for (iDim = 0; iDim < nDim; iDim++) {
        product = 0.0;
        for (jDim = 0; jDim < nDim; jDim++) {
          product += Smatrix[iDim][jDim]*Cvector[iVar][jDim];
        }
        
        node[iPoint]->SetGradient_Primitive(iVar, iDim, product);
      }
    }
    
    AD::SetPreaccOut(node[iPoint]->GetGradient_Primitive(), nPrimVarGrad, nDim);
    AD::EndPreacc();
  }
  
  Set_MPI_Primitive_Gradient(geometry, config);
  
}

void CIncEulerSolver::SetPrimitive_Limiter(CGeometry *geometry, CConfig *config) {
  
  unsigned long iEdge, iPoint, jPoint;
  unsigned short iVar, iDim;
  su2double **Gradient_i, **Gradient_j, *Coord_i, *Coord_j,
  *Primitive, *Primitive_i, *Primitive_j, *LocalMinPrimitive, *LocalMaxPrimitive,
  *GlobalMinPrimitive, *GlobalMaxPrimitive,
  dave, LimK, eps2, eps1, dm, dp, du, y, limiter;
  
  dave = config->GetRefElemLength();
  LimK = config->GetVenkat_LimiterCoeff();

  if (config->GetKind_SlopeLimit_Flow() == NO_LIMITER) {
   
    for (iPoint = 0; iPoint < geometry->GetnPoint(); iPoint++) {
      for (iVar = 0; iVar < nPrimVarGrad; iVar++) {
        node[iPoint]->SetLimiter_Primitive(iVar, 1.0);
      }
    }
    
  }
  
  else {
    
    /*--- Initialize solution max and solution min and the limiter in the entire domain --*/
    
    for (iPoint = 0; iPoint < geometry->GetnPoint(); iPoint++) {
      for (iVar = 0; iVar < nPrimVarGrad; iVar++) {
        node[iPoint]->SetSolution_Max(iVar, -EPS);
        node[iPoint]->SetSolution_Min(iVar, EPS);
        node[iPoint]->SetLimiter_Primitive(iVar, 2.0);
      }
    }
    
    /*--- Establish bounds for Spekreijse monotonicity by finding max & min values of neighbor variables --*/
    
    for (iEdge = 0; iEdge < geometry->GetnEdge(); iEdge++) {
      
      /*--- Point identification, Normal vector and area ---*/
      
      iPoint = geometry->edge[iEdge]->GetNode(0);
      jPoint = geometry->edge[iEdge]->GetNode(1);
      
      /*--- Get the primitive variables ---*/
      
      Primitive_i = node[iPoint]->GetPrimitive();
      Primitive_j = node[jPoint]->GetPrimitive();
      
      /*--- Compute the maximum, and minimum values for nodes i & j ---*/
      
      for (iVar = 0; iVar < nPrimVarGrad; iVar++) {
        du = (Primitive_j[iVar] - Primitive_i[iVar]);
        node[iPoint]->SetSolution_Min(iVar, min(node[iPoint]->GetSolution_Min(iVar), du));
        node[iPoint]->SetSolution_Max(iVar, max(node[iPoint]->GetSolution_Max(iVar), du));
        node[jPoint]->SetSolution_Min(iVar, min(node[jPoint]->GetSolution_Min(iVar), -du));
        node[jPoint]->SetSolution_Max(iVar, max(node[jPoint]->GetSolution_Max(iVar), -du));
      }
      
    }
    
  }
  
  
  /*--- Barth-Jespersen limiter with Venkatakrishnan modification ---*/
  
  if (config->GetKind_SlopeLimit_Flow() == BARTH_JESPERSEN) {
    
    for (iEdge = 0; iEdge < geometry->GetnEdge(); iEdge++) {
      
      iPoint     = geometry->edge[iEdge]->GetNode(0);
      jPoint     = geometry->edge[iEdge]->GetNode(1);
      Gradient_i = node[iPoint]->GetGradient_Primitive();
      Gradient_j = node[jPoint]->GetGradient_Primitive();
      Coord_i    = geometry->node[iPoint]->GetCoord();
      Coord_j    = geometry->node[jPoint]->GetCoord();
      
      AD::StartPreacc();
      AD::SetPreaccIn(Gradient_i, nPrimVarGrad, nDim);
      AD::SetPreaccIn(Gradient_j, nPrimVarGrad, nDim);
      AD::SetPreaccIn(Coord_i, nDim); AD::SetPreaccIn(Coord_j, nDim);

      for (iVar = 0; iVar < nPrimVarGrad; iVar++) {
        
        AD::SetPreaccIn(node[iPoint]->GetSolution_Max(iVar));
        AD::SetPreaccIn(node[iPoint]->GetSolution_Min(iVar));
        AD::SetPreaccIn(node[jPoint]->GetSolution_Max(iVar));
        AD::SetPreaccIn(node[jPoint]->GetSolution_Min(iVar));

        /*--- Calculate the interface left gradient, delta- (dm) ---*/
        
        dm = 0.0;
        for (iDim = 0; iDim < nDim; iDim++)
          dm += 0.5*(Coord_j[iDim]-Coord_i[iDim])*Gradient_i[iVar][iDim];
        
        if (dm == 0.0) { limiter = 2.0; }
        else {
          if ( dm > 0.0 ) dp = node[iPoint]->GetSolution_Max(iVar);
          else dp = node[iPoint]->GetSolution_Min(iVar);
          limiter = dp/dm;
        }
        
        if (limiter < node[iPoint]->GetLimiter_Primitive(iVar)) {
          node[iPoint]->SetLimiter_Primitive(iVar, limiter);
          AD::SetPreaccOut(node[iPoint]->GetLimiter_Primitive()[iVar]);
        }
        
        /*--- Calculate the interface right gradient, delta+ (dp) ---*/
        
        dm = 0.0;
        for (iDim = 0; iDim < nDim; iDim++)
          dm += 0.5*(Coord_i[iDim]-Coord_j[iDim])*Gradient_j[iVar][iDim];
        
        if (dm == 0.0) { limiter = 2.0; }
        else {
          if ( dm > 0.0 ) dp = node[jPoint]->GetSolution_Max(iVar);
          else dp = node[jPoint]->GetSolution_Min(iVar);
          limiter = dp/dm;
        }
        
        if (limiter < node[jPoint]->GetLimiter_Primitive(iVar)) {
          node[jPoint]->SetLimiter_Primitive(iVar, limiter);
          AD::SetPreaccOut(node[jPoint]->GetLimiter_Primitive()[iVar]);
        }
        
      }
      
      AD::EndPreacc();
      
    }
    
    for (iPoint = 0; iPoint < geometry->GetnPoint(); iPoint++) {
      for (iVar = 0; iVar < nPrimVarGrad; iVar++) {
        y =  node[iPoint]->GetLimiter_Primitive(iVar);
        limiter = (y*y + 2.0*y) / (y*y + y + 2.0);
        node[iPoint]->SetLimiter_Primitive(iVar, limiter);
      }
    }
    
  }
  
  /*--- Venkatakrishnan limiter ---*/
  
  if ((config->GetKind_SlopeLimit_Flow() == VENKATAKRISHNAN) ||
      (config->GetKind_SlopeLimit_Flow() == VENKATAKRISHNAN_WANG)) {
    
    /*--- Allocate memory for the max and min primitive value --*/
    
    LocalMinPrimitive = new su2double [nPrimVarGrad]; GlobalMinPrimitive = new su2double [nPrimVarGrad];
    LocalMaxPrimitive = new su2double [nPrimVarGrad]; GlobalMaxPrimitive = new su2double [nPrimVarGrad];
    
    /*--- Compute the max value and min value of the solution ---*/
    
    Primitive = node[0]->GetPrimitive();
    for (iVar = 0; iVar < nPrimVarGrad; iVar++) {
      LocalMinPrimitive[iVar] = Primitive[iVar];
      LocalMaxPrimitive[iVar] = Primitive[iVar];
    }
    
    for (iPoint = 0; iPoint < geometry->GetnPoint(); iPoint++) {
      
      /*--- Get the primitive variables ---*/
      
      Primitive = node[iPoint]->GetPrimitive();

      for (iVar = 0; iVar < nPrimVarGrad; iVar++) {
        LocalMinPrimitive[iVar] = min (LocalMinPrimitive[iVar], Primitive[iVar]);
        LocalMaxPrimitive[iVar] = max (LocalMaxPrimitive[iVar], Primitive[iVar]);
      }
      
    }

#ifdef HAVE_MPI
    SU2_MPI::Allreduce(LocalMinPrimitive, GlobalMinPrimitive, nPrimVarGrad, MPI_DOUBLE, MPI_MIN, MPI_COMM_WORLD);
    SU2_MPI::Allreduce(LocalMaxPrimitive, GlobalMaxPrimitive, nPrimVarGrad, MPI_DOUBLE, MPI_MAX, MPI_COMM_WORLD);
#else
    for (iVar = 0; iVar < nPrimVarGrad; iVar++) {
      GlobalMinPrimitive[iVar] = LocalMinPrimitive[iVar];
      GlobalMaxPrimitive[iVar] = LocalMaxPrimitive[iVar];
    }
#endif
    
    for (iEdge = 0; iEdge < geometry->GetnEdge(); iEdge++) {
      
      iPoint     = geometry->edge[iEdge]->GetNode(0);
      jPoint     = geometry->edge[iEdge]->GetNode(1);
      Gradient_i = node[iPoint]->GetGradient_Primitive();
      Gradient_j = node[jPoint]->GetGradient_Primitive();
      Coord_i    = geometry->node[iPoint]->GetCoord();
      Coord_j    = geometry->node[jPoint]->GetCoord();

      AD::StartPreacc();
      AD::SetPreaccIn(Gradient_i, nPrimVarGrad, nDim);
      AD::SetPreaccIn(Gradient_j, nPrimVarGrad, nDim);
      AD::SetPreaccIn(Coord_i, nDim); AD::SetPreaccIn(Coord_j, nDim);

      for (iVar = 0; iVar < nPrimVarGrad; iVar++) {
        
        if (config->GetKind_SlopeLimit_Flow() == VENKATAKRISHNAN_WANG) {
          eps1 = LimK * (GlobalMaxPrimitive[iVar] - GlobalMinPrimitive[iVar]);
          eps2 = eps1*eps1;
        }
        else {
          eps1 = LimK*dave;
          eps2 = eps1*eps1*eps1;
        }
        
        AD::SetPreaccIn(node[iPoint]->GetSolution_Max(iVar));
        AD::SetPreaccIn(node[iPoint]->GetSolution_Min(iVar));
        AD::SetPreaccIn(node[jPoint]->GetSolution_Max(iVar));
        AD::SetPreaccIn(node[jPoint]->GetSolution_Min(iVar));

        /*--- Calculate the interface left gradient, delta- (dm) ---*/
        
        dm = 0.0;
        for (iDim = 0; iDim < nDim; iDim++)
          dm += 0.5*(Coord_j[iDim]-Coord_i[iDim])*Gradient_i[iVar][iDim];
        
        /*--- Calculate the interface right gradient, delta+ (dp) ---*/
        
        if ( dm > 0.0 ) dp = node[iPoint]->GetSolution_Max(iVar);
        else dp = node[iPoint]->GetSolution_Min(iVar);
        
        limiter = ( dp*dp + 2.0*dp*dm + eps2 )/( dp*dp + dp*dm + 2.0*dm*dm + eps2);
        
        if (limiter < node[iPoint]->GetLimiter_Primitive(iVar)){
          node[iPoint]->SetLimiter_Primitive(iVar, limiter);
          AD::SetPreaccOut(node[iPoint]->GetLimiter_Primitive()[iVar]);
        }
        
        /*-- Repeat for point j on the edge ---*/
        
        dm = 0.0;
        for (iDim = 0; iDim < nDim; iDim++)
          dm += 0.5*(Coord_i[iDim]-Coord_j[iDim])*Gradient_j[iVar][iDim];
        
        if ( dm > 0.0 ) dp = node[jPoint]->GetSolution_Max(iVar);
        else dp = node[jPoint]->GetSolution_Min(iVar);
        
        limiter = ( dp*dp + 2.0*dp*dm + eps2 )/( dp*dp + dp*dm + 2.0*dm*dm + eps2);
        
        if (limiter < node[jPoint]->GetLimiter_Primitive(iVar)){
          node[jPoint]->SetLimiter_Primitive(iVar, limiter);
          AD::SetPreaccOut(node[jPoint]->GetLimiter_Primitive()[iVar]);
        }
        
      }

      AD::EndPreacc();
      
    }
    
    delete [] LocalMinPrimitive; delete [] GlobalMinPrimitive;
    delete [] LocalMaxPrimitive; delete [] GlobalMaxPrimitive;

  }
  
  /*--- Limiter MPI ---*/
  
  Set_MPI_Primitive_Limiter(geometry, config);
  
}

void CIncEulerSolver::SetFarfield_AoA(CGeometry *geometry, CSolver **solver_container,
                                   CConfig *config, unsigned short iMesh, bool Output) {
  
  su2double Target_CL = 0.0, AoA = 0.0, Vel_Infty[3] = {0.0,0.0,0.0},
  AoA_inc = 0.0, Vel_Infty_Mag, Old_AoA;
  
  unsigned short iDim;
  
  unsigned long Iter_Fixed_CL = config->GetIter_Fixed_CL();
  unsigned long Update_Alpha = config->GetUpdate_Alpha();
  
  unsigned long ExtIter       = config->GetExtIter();
  bool write_heads = ((ExtIter % Iter_Fixed_CL == 0) && (ExtIter != 0));
  su2double Beta                 = config->GetAoS()*PI_NUMBER/180.0;
  su2double dCL_dAlpha           = config->GetdCL_dAlpha()*180.0/PI_NUMBER;
  bool Update_AoA             = false;
  
  if (ExtIter == 0) AoA_Counter = 0;
  
  /*--- Only the fine mesh level should check the convergence criteria ---*/
  
  if ((iMesh == MESH_0) && Output) {
    
    /*--- Initialize the update flag to false ---*/
    
    Update_AoA = false;
    
    /*--- Reevaluate Angle of Attack at a fixed number of iterations ---*/
    
    if ((ExtIter % Iter_Fixed_CL == 0) && (ExtIter != 0)) {
      AoA_Counter++;
      if ((AoA_Counter <= Update_Alpha)) Update_AoA = true;
      Update_AoA = true;
    }
    
    /*--- Store the update boolean for use on other mesh levels in the MG ---*/
    
    config->SetUpdate_AoA(Update_AoA);
    
  } else {
    Update_AoA = config->GetUpdate_AoA();
  }
  
  if (Update_AoA && Output) {
    
    /*--- Retrieve the specified target CL value. ---*/
    
    Target_CL = config->GetTarget_CL();
    
    /*--- Retrieve the old AoA (radians) ---*/
    
    AoA_old = config->GetAoA()*PI_NUMBER/180.0;
    
    /*--- Estimate the increment in AoA based on dCL_dAlpha (radians) ---*/
    
    AoA_inc = (1.0/dCL_dAlpha)*(Target_CL - Total_CL);
    
    /*--- Compute a new value for AoA on the fine mesh only (radians)---*/
    
    if (iMesh == MESH_0) AoA = AoA_old + AoA_inc;
    else { AoA = config->GetAoA()*PI_NUMBER/180.0; }
    
    /*--- Only the fine mesh stores the updated values for AoA in config ---*/
    
    if (iMesh == MESH_0) {
      config->SetAoA(AoA*180.0/PI_NUMBER);
    }
    
    /*--- Update the freestream velocity vector at the farfield ---*/
    
    for (iDim = 0; iDim < nDim; iDim++)
      Vel_Infty[iDim] = GetVelocity_Inf(iDim);
    
    /*--- Compute the magnitude of the free stream velocity ---*/
    
    Vel_Infty_Mag = 0;
    for (iDim = 0; iDim < nDim; iDim++)
      Vel_Infty_Mag += Vel_Infty[iDim]*Vel_Infty[iDim];
    Vel_Infty_Mag = sqrt(Vel_Infty_Mag);
    
    /*--- Compute the new freestream velocity with the updated AoA ---*/
    
    if (nDim == 2) {
      Vel_Infty[0] = cos(AoA)*Vel_Infty_Mag;
      Vel_Infty[1] = sin(AoA)*Vel_Infty_Mag;
    }
    if (nDim == 3) {
      Vel_Infty[0] = cos(AoA)*cos(Beta)*Vel_Infty_Mag;
      Vel_Infty[1] = sin(Beta)*Vel_Infty_Mag;
      Vel_Infty[2] = sin(AoA)*cos(Beta)*Vel_Infty_Mag;
    }
    
    /*--- Store the new freestream velocity vector for the next iteration ---*/
    
    for (iDim = 0; iDim < nDim; iDim++) {
      Velocity_Inf[iDim] = Vel_Infty[iDim];
    }
    
    /*--- Only the fine mesh stores the updated values for velocity in config ---*/
    
    if (iMesh == MESH_0) {
      for (iDim = 0; iDim < nDim; iDim++)
        config->SetVelocity_FreeStreamND(Vel_Infty[iDim], iDim);
    }
    
    /*--- Output some information to the console with the headers ---*/
    
    if ((rank == MASTER_NODE) && (iMesh == MESH_0) && write_heads && !config->GetDiscrete_Adjoint()) {
      Old_AoA = config->GetAoA() - AoA_inc*(180.0/PI_NUMBER);
      
      cout.precision(7);
      cout.setf(ios::fixed, ios::floatfield);
      cout << endl << "----------------------------- Fixed CL Mode -----------------------------" << endl;
      cout << "CL: " << Total_CL;
      cout << " (target: " << config->GetTarget_CL() <<")." << endl;
      cout.precision(4);
      cout << "Previous AoA: " << Old_AoA << " deg";
      cout << ", new AoA: " << config->GetAoA() << " deg." << endl;

      cout << "-------------------------------------------------------------------------" << endl << endl;
    }
    
  }
  
}

void CIncEulerSolver::Evaluate_ObjFunc(CConfig *config) {

  unsigned short iMarker_Monitoring;
  su2double Weight_ObjFunc;

  /*--- Loop over all monitored markers, add to the 'combo' objective ---*/

  for (iMarker_Monitoring = 0; iMarker_Monitoring < config->GetnMarker_Monitoring(); iMarker_Monitoring++) {

    Weight_ObjFunc = config->GetWeight_ObjFunc(iMarker_Monitoring);

    switch(config->GetKind_ObjFunc(iMarker_Monitoring)) {
      case DRAG_COEFFICIENT:
        Total_ComboObj+=Weight_ObjFunc*(Surface_CD[iMarker_Monitoring]);
        if (config->GetFixed_CL_Mode()) Total_ComboObj -= Weight_ObjFunc*config->GetdCD_dCL()*(Surface_CL[iMarker_Monitoring]);
        if (config->GetFixed_CM_Mode()) Total_ComboObj -= Weight_ObjFunc*config->GetdCD_dCMy()*(Surface_CMy[iMarker_Monitoring]);
        break;
      case LIFT_COEFFICIENT:
        Total_ComboObj+=Weight_ObjFunc*(Surface_CL[iMarker_Monitoring]);
        break;
      case SIDEFORCE_COEFFICIENT:
        Total_ComboObj+=Weight_ObjFunc*(Surface_CSF[iMarker_Monitoring]);
        break;
      case EFFICIENCY:
        Total_ComboObj+=Weight_ObjFunc*(Surface_CEff[iMarker_Monitoring]);
        break;
      case MOMENT_X_COEFFICIENT:
        Total_ComboObj+=Weight_ObjFunc*(Surface_CMx[iMarker_Monitoring]);
        if (config->GetFixed_CL_Mode()) Total_ComboObj -= Weight_ObjFunc*config->GetdCMx_dCL()*(Surface_CL[iMarker_Monitoring]);
        break;
      case MOMENT_Y_COEFFICIENT:
        Total_ComboObj+=Weight_ObjFunc*(Surface_CMy[iMarker_Monitoring]);
        if (config->GetFixed_CL_Mode()) Total_ComboObj -= Weight_ObjFunc*config->GetdCMy_dCL()*(Surface_CL[iMarker_Monitoring]);
        break;
      case MOMENT_Z_COEFFICIENT:
        Total_ComboObj+=Weight_ObjFunc*(Surface_CMz[iMarker_Monitoring]);
        if (config->GetFixed_CL_Mode()) Total_ComboObj -= Weight_ObjFunc*config->GetdCMz_dCL()*(Surface_CL[iMarker_Monitoring]);
        break;
      case FORCE_X_COEFFICIENT:
        Total_ComboObj+=Weight_ObjFunc*Surface_CFx[iMarker_Monitoring];
        break;
      case FORCE_Y_COEFFICIENT:
        Total_ComboObj+=Weight_ObjFunc*Surface_CFy[iMarker_Monitoring];
        break;
      case FORCE_Z_COEFFICIENT:
        Total_ComboObj+=Weight_ObjFunc*Surface_CFz[iMarker_Monitoring];
        break;
      case TOTAL_HEATFLUX:
        Total_ComboObj+=Weight_ObjFunc*Surface_HF_Visc[iMarker_Monitoring];
        break;
      case MAXIMUM_HEATFLUX:
        Total_ComboObj+=Weight_ObjFunc*Surface_MaxHF_Visc[iMarker_Monitoring];
        break;

        /*--- The following are not per-surface, and as a result will be
          double-counted iff multiple surfaces are specified as well as multi-objective ---*/

      case INVERSE_DESIGN_PRESSURE:
        Total_ComboObj+=Weight_ObjFunc*Total_CpDiff;
        break;
      case INVERSE_DESIGN_HEATFLUX:
        Total_ComboObj+=Weight_ObjFunc*Total_HeatFluxDiff;
        break;
      case THRUST_COEFFICIENT:
        Total_ComboObj+=Weight_ObjFunc*Total_CT;
        break;
      case TORQUE_COEFFICIENT:
        Total_ComboObj+=Weight_ObjFunc*Total_CQ;
        break;
      case FIGURE_OF_MERIT:
        Total_ComboObj+=Weight_ObjFunc*Total_CMerit;
        break;
      case SURFACE_TOTAL_PRESSURE:
        Total_ComboObj+=Weight_ObjFunc*config->GetSurface_TotalPressure(0);
        break;
      case SURFACE_STATIC_PRESSURE:
        Total_ComboObj+=Weight_ObjFunc*config->GetSurface_Pressure(0);
        break;
      case SURFACE_MASSFLOW:
        Total_ComboObj+=Weight_ObjFunc*config->GetSurface_MassFlow(0);
        break;
      case CUSTOM_OBJFUNC:
        Total_ComboObj+=Weight_ObjFunc*Total_Custom_ObjFunc;
        break;
      default:
        break;

    }
  }
  
}

void CIncEulerSolver::SetBeta_Parameter(CGeometry *geometry, CSolver **solver_container,
                                   CConfig *config, unsigned short iMesh) {
  
  su2double ArtComp_Factor  = config->GetArtComp_Factor();
  su2double ArtComp_Default = 4.1;
  su2double maxVel2 = 0.0, epsilon = 1e-10;
  su2double Beta = 1.0;

  unsigned long iPoint;

  for (iPoint = 0; iPoint < nPoint; iPoint++) {
 
    /*--- Store the local maximum of the squared velocity in the field. ---*/

    if (node[iPoint]->GetVelocity2() > maxVel2)
      maxVel2 = node[iPoint]->GetVelocity2();

  }

  /*--- Communicate the max globally to give a conservative estimate. ---*/

#ifdef HAVE_MPI
  su2double myMaxVel2 = maxVel2; maxVel2 = 0.0;
  SU2_MPI::Allreduce(&myMaxVel2, &maxVel2, 1, MPI_DOUBLE, MPI_MAX, MPI_COMM_WORLD);
#endif

  /*--- Only the finest mesh level should store the value for all levels. ---*/

  if (iMesh == MESH_0) {
    Beta = max(epsilon,maxVel2);
    config->SetMax_Beta(Beta);
  }

  /*--- Allow an override if user supplies a large Beta factor. ---*/

  ArtComp_Factor = max(ArtComp_Default,ArtComp_Factor);

  for (iPoint = 0; iPoint < nPoint; iPoint++)
    node[iPoint]->SetBetaInc2(ArtComp_Factor*config->GetMax_Beta());

}

void CIncEulerSolver::SetPreconditioner(CConfig *config, unsigned long iPoint) {

  unsigned short iDim, jDim;

  su2double  BetaInc2, Density, dRhodT, Temperature, oneOverCp, Cp;
  su2double  Velocity[3] = {0.0,0.0,0.0};

  bool variable_density = (config->GetKind_DensityModel() == VARIABLE);
  bool implicit         = (config->GetKind_TimeIntScheme_Flow() == EULER_IMPLICIT);
  bool energy           = config->GetEnergy_Equation();

  /*--- Access the primitive variables at this node. ---*/

  Density     = node[iPoint]->GetDensity();
  BetaInc2    = node[iPoint]->GetBetaInc2();
  Cp          = node[iPoint]->GetSpecificHeatCp();
  oneOverCp   = 1.0/Cp;
  Temperature = node[iPoint]->GetTemperature();

  for (iDim = 0; iDim < nDim; iDim++)
    Velocity[iDim] = node[iPoint]->GetVelocity(iDim);

  /*--- We need the derivative of the equation of state to build the
   preconditioning matrix. For now, the only option is the ideal gas
   law, but in the future, dRhodT should be in the fluid model. ---*/

  if (variable_density) {
    dRhodT = -Density/Temperature;
  } else {
    dRhodT = 0.0;
  }

  /*--- Calculating the inverse of the preconditioning matrix
   that multiplies the time derivative during time integration. ---*/

  if (implicit) {

    /*--- For implicit calculations, we multiply the preconditioner
     by the cell volume over the time step and add to the Jac diagonal. ---*/

    Preconditioner[0][0] = 1.0/BetaInc2;
    for (iDim = 0; iDim < nDim; iDim++)
      Preconditioner[iDim+1][0] = Velocity[iDim]/BetaInc2;

    if (energy) Preconditioner[nDim+1][0] = Cp*Temperature/BetaInc2;
    else        Preconditioner[nDim+1][0] = 0.0;

    for (jDim = 0; jDim < nDim; jDim++) {
      Preconditioner[0][jDim+1] = 0.0;
      for (iDim = 0; iDim < nDim; iDim++) {
        if (iDim == jDim) Preconditioner[iDim+1][jDim+1] = Density;
        else Preconditioner[iDim+1][jDim+1] = 0.0;
      }
      Preconditioner[nDim+1][jDim+1] = 0.0;
    }

    Preconditioner[0][nDim+1] = dRhodT;
    for (iDim = 0; iDim < nDim; iDim++)
      Preconditioner[iDim+1][nDim+1] = Velocity[iDim]*dRhodT;

    if (energy) Preconditioner[nDim+1][nDim+1] = Cp*(dRhodT*Temperature + Density);
    else        Preconditioner[nDim+1][nDim+1] = 1.0;

  } else {

    /*--- For explicit calculations, we move the residual to the
     right-hand side and pre-multiply by the preconditioner inverse.
     Therefore, we build inv(Precon) here and multiply by the residual
     later in the R-K and Euler Explicit time integration schemes. ---*/

    Preconditioner[0][0] = Temperature*BetaInc2*dRhodT/Density + BetaInc2;
    for (iDim = 0; iDim < nDim; iDim ++)
      Preconditioner[iDim+1][0] = -1.0*Velocity[iDim]/Density;

    if (energy) Preconditioner[nDim+1][0] = -1.0*Temperature/Density;
    else        Preconditioner[nDim+1][0] = 0.0;


    for (jDim = 0; jDim < nDim; jDim++) {
      Preconditioner[0][jDim+1] = 0.0;
      for (iDim = 0; iDim < nDim; iDim++) {
        if (iDim == jDim) Preconditioner[iDim+1][jDim+1] = 1.0/Density;
        else Preconditioner[iDim+1][jDim+1] = 0.0;
      }
      Preconditioner[nDim+1][jDim+1] = 0.0;
    }

    Preconditioner[0][nDim+1] = -1.0*BetaInc2*dRhodT*oneOverCp/Density;
    for (iDim = 0; iDim < nDim; iDim ++)
      Preconditioner[iDim+1][nDim+1] = 0.0;

    if (energy) Preconditioner[nDim+1][nDim+1] = oneOverCp/Density;
    else        Preconditioner[nDim+1][nDim+1] = 0.0;
    
  }
  
}

void CIncEulerSolver::BC_Euler_Wall(CGeometry *geometry, CSolver **solver_container,
                                 CNumerics *numerics, CConfig *config, unsigned short val_marker) {
  
  unsigned short iDim, iVar, jVar;
  unsigned long iPoint, iVertex;

  su2double Density = 0.0, Pressure = 0.0, *Normal = NULL, Area, *NormalArea, turb_ke;
  
  bool implicit = (config->GetKind_TimeIntScheme_Flow() == EULER_IMPLICIT);
  bool tkeNeeded = (((config->GetKind_Solver() == RANS ) ||
                     (config->GetKind_Solver() == DISC_ADJ_RANS)) &&
                    (config->GetKind_Turb_Model() == SST));
  
  Normal     = new su2double[nDim];
  NormalArea = new su2double[nDim];

  /*--- Loop over all the vertices on this boundary marker ---*/
  
  for (iVertex = 0; iVertex < geometry->nVertex[val_marker]; iVertex++) {
    iPoint = geometry->vertex[val_marker][iVertex]->GetNode();
    
    /*--- Check if the node belongs to the domain (i.e, not a halo node) ---*/
    
    if (geometry->node[iPoint]->GetDomain()) {
      
      /*--- Normal vector for this vertex (negative for outward convention) ---*/
      
      geometry->vertex[val_marker][iVertex]->GetNormal(Normal);
      
      Area = 0.0;
      for (iDim = 0; iDim < nDim; iDim++) Area += Normal[iDim]*Normal[iDim];
      Area = sqrt (Area);
      
      for (iDim = 0; iDim < nDim; iDim++) {
        NormalArea[iDim] = -Normal[iDim];
      }

      /*--- Compute the residual ---*/

      Pressure = node[iPoint]->GetPressure();
      Density  = node[iPoint]->GetDensity();

      Residual[0] = 0.0;
      for (iDim = 0; iDim < nDim; iDim++)
        Residual[iDim+1] = Pressure*NormalArea[iDim];
      Residual[nDim+1] = 0.0;

      /*--- Add the Reynolds stress tensor contribution ---*/

      if (tkeNeeded) {
        turb_ke = solver_container[TURB_SOL]->node[iPoint]->GetSolution(0);
        for (iDim = 0; iDim < nDim; iDim++)
          Residual[iDim+1] += (2.0/3.0)*Density*turb_ke*NormalArea[iDim];
      }

      /*--- Add value to the residual ---*/

      LinSysRes.AddBlock(iPoint, Residual);
      
      /*--- Form Jacobians for implicit computations ---*/
      
      if (implicit) {
        
        /*--- Initialize Jacobian ---*/
        
        for (iVar = 0; iVar < nVar; iVar++) {
          for (jVar = 0; jVar < nVar; jVar++)
            Jacobian_i[iVar][jVar] = 0.0;
        }
        
        for (iDim = 0; iDim < nDim; iDim++)
          Jacobian_i[iDim+1][0] = -Normal[iDim];
        Jacobian.AddBlock(iPoint, iPoint, Jacobian_i);

      }
    }
  }
  
  delete [] Normal;
  delete [] NormalArea;
  
}

void CIncEulerSolver::BC_Far_Field(CGeometry *geometry, CSolver **solver_container, CNumerics *conv_numerics,
                                CNumerics *visc_numerics, CConfig *config, unsigned short val_marker) {
  
  unsigned short iDim;
  unsigned long iVertex, iPoint, Point_Normal;
  
  su2double *V_infty, *V_domain;
  su2double P_Total, Density, Density_Inf, Vel_Mag, Vel_Mag_Inf;
  
  bool implicit      = config->GetKind_TimeIntScheme_Flow() == EULER_IMPLICIT;
  bool grid_movement = config->GetGrid_Movement();
  bool viscous       = config->GetViscous();
  
  su2double *Normal = new su2double[nDim];

  /*--- Loop over all the vertices on this boundary marker ---*/
  
  for (iVertex = 0; iVertex < geometry->nVertex[val_marker]; iVertex++) {
    iPoint = geometry->vertex[val_marker][iVertex]->GetNode();

    /*--- Allocate the value at the infinity ---*/

    V_infty = GetCharacPrimVar(val_marker, iVertex);
    
    /*--- Check if the node belongs to the domain (i.e, not a halo node) ---*/
    
    if (geometry->node[iPoint]->GetDomain()) {
      
      /*--- Index of the closest interior node ---*/
      
      Point_Normal = geometry->vertex[val_marker][iVertex]->GetNormal_Neighbor();
      
      /*--- Normal vector for this vertex (negate for outward convention) ---*/
      
      geometry->vertex[val_marker][iVertex]->GetNormal(Normal);
      for (iDim = 0; iDim < nDim; iDim++) Normal[iDim] = -Normal[iDim];
      conv_numerics->SetNormal(Normal);
      
      /*--- Retrieve solution at the farfield boundary node ---*/
      
      V_domain = node[iPoint]->GetPrimitive();
        
      /*--- The total pressure is equivalent to specifying the
        dynamic pressure alone, as pressure in the solver has
        been divided between thermodynamic and hydrodynamic parts.
        We therefore assume that the baseline (static) pressure is
        zero at the far-field, and P_Total = 0.5*rho*v^2. ---*/

      Density_Inf = GetDensity_Inf();
      Vel_Mag_Inf = config->GetModVel_FreeStreamND();
      P_Total     = 0.5*Density_Inf*Vel_Mag_Inf*Vel_Mag_Inf;

      /*--- Access density at the node. This is either constant by
        construction, or will be set fixed implicitly by the temperature
        and equation of state. ---*/

      Density = node[iPoint]->GetDensity();

      /*--- Update the new velocity magnitude using the total pressure. ---*/

      Vel_Mag = sqrt(P_Total/(0.5*Density));

      /*--- Recompute and store the velocity in the primitive variable vector. ---*/

      for (iDim = 0; iDim < nDim; iDim++)
        V_infty[iDim+1] = GetVelocity_Inf(iDim);
      //V_infty[iDim+1] = Vel_Mag*(GetVelocity_Inf(iDim)/Vel_Mag_Inf);


      /*--- Far-field pressure set to static pressure (0.0). ---*/

      V_infty[0] = GetPressure_Inf();

      /*--- Dirichlet condition for temperature at far-field (if energy is active). ---*/

      V_infty[nDim+1] = GetTemperature_Inf();

      /*--- Store the density from the node.  ---*/

      V_infty[nDim+2] = Density;

      /*--- Beta coefficient stored at the node ---*/

      V_infty[nDim+3] = node[iPoint]->GetBetaInc2();

      /*--- Cp is needed for Temperature equation. ---*/

      V_infty[nDim+7] = node[iPoint]->GetSpecificHeatCp();

      /*--- Set various quantities in the numerics class ---*/
      
      conv_numerics->SetPrimitive(V_domain, V_infty);
      
      if (grid_movement)
        conv_numerics->SetGridVel(geometry->node[iPoint]->GetGridVel(),
                                  geometry->node[iPoint]->GetGridVel());
      
      /*--- Compute the convective residual using an upwind scheme ---*/
      
      conv_numerics->ComputeResidual(Residual, Jacobian_i, Jacobian_j, config);
      
      /*--- Update residual value ---*/

      LinSysRes.AddBlock(iPoint, Residual);
      
      /*--- Convective Jacobian contribution for implicit integration ---*/
      
      if (implicit)
        Jacobian.AddBlock(iPoint, iPoint, Jacobian_i);
      
      /*--- Viscous residual contribution ---*/
      
      if (viscous) {
        
        /*--- Set transport properties at infinity. ---*/

        V_infty[nDim+4] = node[iPoint]->GetLaminarViscosity();
        V_infty[nDim+5] = node[iPoint]->GetEddyViscosity();
        V_infty[nDim+6] = node[iPoint]->GetThermalConductivity();

        /*--- Set the normal vector and the coordinates ---*/
        
        visc_numerics->SetNormal(Normal);
        visc_numerics->SetCoord(geometry->node[iPoint]->GetCoord(),
                                geometry->node[Point_Normal]->GetCoord());
        
        /*--- Primitive variables, and gradient ---*/
        
        visc_numerics->SetPrimitive(V_domain, V_infty);
        visc_numerics->SetPrimVarGradient(node[iPoint]->GetGradient_Primitive(),
                                          node[iPoint]->GetGradient_Primitive());
        
        /*--- Turbulent kinetic energy ---*/
        
        if (config->GetKind_Turb_Model() == SST)
          visc_numerics->SetTurbKineticEnergy(solver_container[TURB_SOL]->node[iPoint]->GetSolution(0),
                                              solver_container[TURB_SOL]->node[iPoint]->GetSolution(0));
        
        /*--- Compute and update viscous residual ---*/

        visc_numerics->ComputeResidual(Residual, Jacobian_i, Jacobian_j, config);
        LinSysRes.SubtractBlock(iPoint, Residual);
        
        /*--- Viscous Jacobian contribution for implicit integration ---*/
        
        if (implicit)
          Jacobian.SubtractBlock(iPoint, iPoint, Jacobian_i);
        
      }
      
    }
  }
  
  /*--- Free locally allocated memory ---*/
  
  delete [] Normal;
  
}

void CIncEulerSolver::BC_Inlet(CGeometry *geometry, CSolver **solver_container,
                            CNumerics *conv_numerics, CNumerics *visc_numerics, CConfig *config, unsigned short val_marker) {
  unsigned short iDim;
  unsigned long iVertex, iPoint, Point_Normal;
  su2double *Flow_Dir, Flow_Dir_Mag, Vel_Mag, Area, P_Total;
  su2double *V_inlet, *V_domain;
  su2double UnitNormal[3] = {0.0,0.0,0.0}, UnitFlowDir[3] = {0.0,0.0,0.0};
  
  bool implicit      = (config->GetKind_TimeIntScheme_Flow() == EULER_IMPLICIT);
  bool grid_movement = config->GetGrid_Movement();
  string Marker_Tag  = config->GetMarker_All_TagBound(val_marker);
  bool viscous       = config->GetViscous();

  unsigned short Kind_Inlet = config->GetKind_Inc_Inlet(Marker_Tag);

  su2double *Normal = new su2double[nDim];

  /*--- Both types of inlets may use the prescribed flow direction.
    Ensure that the flow direction is a unit vector. ---*/

  Flow_Dir = config->GetInlet_FlowDir(Marker_Tag);
  Flow_Dir_Mag = 0.0;
  for (iDim = 0; iDim < nDim; iDim++)
    Flow_Dir_Mag += Flow_Dir[iDim]*Flow_Dir[iDim];
  Flow_Dir_Mag = sqrt(Flow_Dir_Mag);

  /*--- Store the unit flow direction vector. ---*/

  for (iDim = 0; iDim < nDim; iDim++)
    UnitFlowDir[iDim] = Flow_Dir[iDim]/Flow_Dir_Mag;

  /*--- Loop over all the vertices on this boundary marker ---*/
  
  for (iVertex = 0; iVertex < geometry->nVertex[val_marker]; iVertex++) {
    
    /*--- Allocate the value at the inlet ---*/
    
    V_inlet = GetCharacPrimVar(val_marker, iVertex);
    
    iPoint = geometry->vertex[val_marker][iVertex]->GetNode();
    
    /*--- Check if the node belongs to the domain (i.e., not a halo node) ---*/
    
    if (geometry->node[iPoint]->GetDomain()) {
      
      /*--- Index of the closest interior node ---*/
      
      Point_Normal = geometry->vertex[val_marker][iVertex]->GetNormal_Neighbor();
      
      /*--- Normal vector for this vertex (negate for outward convention) ---*/
      
      geometry->vertex[val_marker][iVertex]->GetNormal(Normal);
      for (iDim = 0; iDim < nDim; iDim++) Normal[iDim] = -Normal[iDim];
      conv_numerics->SetNormal(Normal);
      
      Area = 0.0;
      for (iDim = 0; iDim < nDim; iDim++) Area += Normal[iDim]*Normal[iDim];
      Area = sqrt (Area);
      
      for (iDim = 0; iDim < nDim; iDim++)
        UnitNormal[iDim] = Normal[iDim]/Area;

      /*--- Retrieve solution at this boundary node. ---*/
      
      V_domain = node[iPoint]->GetPrimitive();

      /*--- The velocity is either prescribed or computed from total pressure. ---*/

      switch (Kind_Inlet) {

        /*--- Velocity and temperature (if required) been specified at the inlet. ---*/

        case VELOCITY_INLET:

        /*--- Retrieve the specified velocity and temperature for the inlet. ---*/

        Vel_Mag = config->GetInlet_Ptotal(Marker_Tag)/config->GetVelocity_Ref();

        /*--- Store the velocity in the primitive variable vector. ---*/

        for (iDim = 0; iDim < nDim; iDim++)
          V_inlet[iDim+1] = Vel_Mag*UnitFlowDir[iDim];

        break;

        /*--- Stagnation pressure has been specified at the inlet. ---*/

        case PRESSURE_INLET:

        /*--- Retrieve the specified velocity and temperature for the inlet. ---*/

        P_Total = config->GetInlet_Ptotal(Marker_Tag)/config->GetPressure_Ref();

        /*--- Update the new velocity magnitude using the total pressure. ---*/

        Vel_Mag = sqrt((P_Total-node[iPoint]->GetPressure())/(0.5*node[iPoint]->GetDensity()));

        /*--- If requested, use the local boundary normal (negative),
        instead of the prescribed flow direction in the config. ---*/

        if (config->GetInc_Inlet_UseNormal()) {
          for (iDim = 0; iDim < nDim; iDim++)
            UnitFlowDir[iDim] = -UnitNormal[iDim];
        }

        /*--- Store the velocity in the primitive variable vector. ---*/
        
        for (iDim = 0; iDim < nDim; iDim++)
          V_inlet[iDim+1] = Vel_Mag*UnitFlowDir[iDim];

        break;

      }
      
      /*--- Neumann condition for dynamic pressure ---*/

      V_inlet[0] = node[iPoint]->GetPressure();

      /*--- Dirichlet condition for temperature (if energy is active) ---*/

      V_inlet[nDim+1] = config->GetInlet_Ttotal(Marker_Tag)/config->GetTemperature_Ref();

      /*--- Access density at the node. This is either constant by
        construction, or will be set fixed implicitly by the temperature
        and equation of state. ---*/

      V_inlet[nDim+2] = node[iPoint]->GetDensity();

      /*--- Beta coefficient from the config file ---*/

      V_inlet[nDim+3] = node[iPoint]->GetBetaInc2();

      /*--- Cp is needed for Temperature equation. ---*/

      V_inlet[nDim+7] = node[iPoint]->GetSpecificHeatCp();

      /*--- Set various quantities in the solver class ---*/
      
      conv_numerics->SetPrimitive(V_domain, V_inlet);
      
      if (grid_movement)
        conv_numerics->SetGridVel(geometry->node[iPoint]->GetGridVel(),
                                  geometry->node[iPoint]->GetGridVel());
      
      /*--- Compute the residual using an upwind scheme ---*/
      
      conv_numerics->ComputeResidual(Residual, Jacobian_i, Jacobian_j, config);
      
      /*--- Update residual value ---*/
      
      LinSysRes.AddBlock(iPoint, Residual);
      
      /*--- Jacobian contribution for implicit integration ---*/
      
      if (implicit)
        Jacobian.AddBlock(iPoint, iPoint, Jacobian_i);

      /*--- Viscous contribution ---*/
      
      if (viscous) {
        
        /*--- Set transport properties at the inlet ---*/
        
        V_inlet[nDim+4] = node[iPoint]->GetLaminarViscosity();
        V_inlet[nDim+5] = node[iPoint]->GetEddyViscosity();
        V_inlet[nDim+6] = node[iPoint]->GetThermalConductivity();

        /*--- Set the normal vector and the coordinates ---*/
        
        visc_numerics->SetNormal(Normal);
        visc_numerics->SetCoord(geometry->node[iPoint]->GetCoord(),
                                geometry->node[Point_Normal]->GetCoord());
        
        /*--- Primitive variables, and gradient ---*/
        
        visc_numerics->SetPrimitive(V_domain, V_inlet);
        visc_numerics->SetPrimVarGradient(node[iPoint]->GetGradient_Primitive(),
                                          node[iPoint]->GetGradient_Primitive());
        
        /*--- Turbulent kinetic energy ---*/
        
        if (config->GetKind_Turb_Model() == SST)
          visc_numerics->SetTurbKineticEnergy(solver_container[TURB_SOL]->node[iPoint]->GetSolution(0),
                                              solver_container[TURB_SOL]->node[iPoint]->GetSolution(0));
        
        /*--- Compute and update residual ---*/
        
        visc_numerics->ComputeResidual(Residual, Jacobian_i, Jacobian_j, config);
        
        LinSysRes.SubtractBlock(iPoint, Residual);
        
        /*--- Jacobian contribution for implicit integration ---*/
        
        if (implicit)
          Jacobian.SubtractBlock(iPoint, iPoint, Jacobian_i);
        
      }
    }
  }
  
  /*--- Free locally allocated memory ---*/
  
  delete [] Normal;
  
}

void CIncEulerSolver::BC_Outlet(CGeometry *geometry, CSolver **solver_container,
                             CNumerics *conv_numerics, CNumerics *visc_numerics, CConfig *config, unsigned short val_marker) {
  unsigned short iDim;
  unsigned long iVertex, iPoint, Point_Normal;
  su2double Area;
  su2double *V_outlet, *V_domain, P_Outlet;
  
  bool implicit      = (config->GetKind_TimeIntScheme_Flow() == EULER_IMPLICIT);
  bool grid_movement = config->GetGrid_Movement();
  bool viscous       = config->GetViscous();
  string Marker_Tag  = config->GetMarker_All_TagBound(val_marker);

  su2double *Normal = new su2double[nDim];
  
  /*--- Loop over all the vertices on this boundary marker ---*/
  
  for (iVertex = 0; iVertex < geometry->nVertex[val_marker]; iVertex++) {
    
    /*--- Allocate the value at the outlet ---*/
    
    V_outlet = GetCharacPrimVar(val_marker, iVertex);
    
    iPoint = geometry->vertex[val_marker][iVertex]->GetNode();
    
    /*--- Check if the node belongs to the domain (i.e., not a halo node) ---*/
    
    if (geometry->node[iPoint]->GetDomain()) {
      
      /*--- Index of the closest interior node ---*/
      
      Point_Normal = geometry->vertex[val_marker][iVertex]->GetNormal_Neighbor();
      
      /*--- Normal vector for this vertex (negate for outward convention) ---*/
      
      geometry->vertex[val_marker][iVertex]->GetNormal(Normal);
      for (iDim = 0; iDim < nDim; iDim++) Normal[iDim] = -Normal[iDim];
      conv_numerics->SetNormal(Normal);
      
      Area = 0.0;
      for (iDim = 0; iDim < nDim; iDim++) Area += Normal[iDim]*Normal[iDim];
      Area = sqrt (Area);
       
      /*--- Current solution at this boundary node ---*/
      
      V_domain = node[iPoint]->GetPrimitive();

      /*--- Retrieve the specified back pressure for this outlet. ---*/

      P_Outlet = config->GetOutlet_Pressure(Marker_Tag)/config->GetPressure_Ref();

      /*--- The pressure is prescribed at the outlet. ---*/
      
      V_outlet[0] = P_Outlet;

      /*--- Neumann condition for the velocity ---*/
      
      for (iDim = 0; iDim < nDim; iDim++) {
        V_outlet[iDim+1] = node[iPoint]->GetPrimitive(iDim+1);
      }

      /*--- Neumann condition for the temperature. ---*/

      V_outlet[nDim+1] = node[iPoint]->GetTemperature();

      /*--- Access density at the interior node. This is either constant by
        construction, or will be set fixed implicitly by the temperature
        and equation of state. ---*/
      
      V_outlet[nDim+2] = node[iPoint]->GetDensity();

      /*--- Beta coefficient from the config file ---*/
      
      V_outlet[nDim+3] = node[iPoint]->GetBetaInc2();

      /*--- Cp is needed for Temperature equation. ---*/

      V_outlet[nDim+7] = node[iPoint]->GetSpecificHeatCp();

      /*--- Set various quantities in the solver class ---*/

      conv_numerics->SetPrimitive(V_domain, V_outlet);
      
      if (grid_movement)
        conv_numerics->SetGridVel(geometry->node[iPoint]->GetGridVel(),
                                  geometry->node[iPoint]->GetGridVel());
      
      /*--- Compute the residual using an upwind scheme ---*/
      
      conv_numerics->ComputeResidual(Residual, Jacobian_i, Jacobian_j, config);
      
      /*--- Update residual value ---*/
      
      LinSysRes.AddBlock(iPoint, Residual);
      
      /*--- Jacobian contribution for implicit integration ---*/
      
      if (implicit) {
        Jacobian.AddBlock(iPoint, iPoint, Jacobian_i);
      }
      
      /*--- Viscous contribution ---*/
      
      if (viscous) {

        /*--- Set transport properties at the outlet. ---*/

        V_outlet[nDim+4] = node[iPoint]->GetLaminarViscosity();
        V_outlet[nDim+5] = node[iPoint]->GetEddyViscosity();
        V_outlet[nDim+6] = node[iPoint]->GetThermalConductivity();

        /*--- Set the normal vector and the coordinates ---*/
        
        visc_numerics->SetNormal(Normal);
        visc_numerics->SetCoord(geometry->node[iPoint]->GetCoord(),
                                geometry->node[Point_Normal]->GetCoord());
        
        /*--- Primitive variables, and gradient ---*/
        
        visc_numerics->SetPrimitive(V_domain, V_outlet);
        visc_numerics->SetPrimVarGradient(node[iPoint]->GetGradient_Primitive(),
                                          node[iPoint]->GetGradient_Primitive());
        
        /*--- Turbulent kinetic energy ---*/
        
        if (config->GetKind_Turb_Model() == SST)
          visc_numerics->SetTurbKineticEnergy(solver_container[TURB_SOL]->node[iPoint]->GetSolution(0),
                                              solver_container[TURB_SOL]->node[iPoint]->GetSolution(0));
        
        /*--- Compute and update residual ---*/
        
        visc_numerics->ComputeResidual(Residual, Jacobian_i, Jacobian_j, config);
        
        LinSysRes.SubtractBlock(iPoint, Residual);
        
        /*--- Jacobian contribution for implicit integration ---*/
        if (implicit)
          Jacobian.SubtractBlock(iPoint, iPoint, Jacobian_i);
        
      }
    }
  }
  
  /*--- Free locally allocated memory ---*/
  delete [] Normal;
  
}

void CIncEulerSolver::BC_Sym_Plane(CGeometry *geometry, CSolver **solver_container, CNumerics *conv_numerics, CNumerics *visc_numerics,
                                CConfig *config, unsigned short val_marker) {
  
  /*--- Call the Euler wall residual method. ---*/
  
  BC_Euler_Wall(geometry, solver_container, conv_numerics, config, val_marker);
  
}

void CIncEulerSolver::BC_Custom(CGeometry *geometry, CSolver **solver_container, CNumerics *numerics, CConfig *config, unsigned short val_marker) { }

void CIncEulerSolver::SetResidual_DualTime(CGeometry *geometry, CSolver **solver_container, CConfig *config,
                                        unsigned short iRKStep, unsigned short iMesh, unsigned short RunTime_EqSystem) {
  
  /*--- Local variables ---*/
  
  unsigned short iVar, jVar, iMarker, iDim;
  unsigned long iPoint, jPoint, iEdge, iVertex;
  
  su2double *U_time_nM1, *U_time_n, *U_time_nP1;
  su2double Volume_nM1, Volume_nP1, TimeStep;
  su2double *Normal = NULL, *GridVel_i = NULL, *GridVel_j = NULL, Residual_GCL;
  
  bool implicit      = (config->GetKind_TimeIntScheme_Flow() == EULER_IMPLICIT);
  bool grid_movement = config->GetGrid_Movement();
  
  /*--- Store the physical time step ---*/
  
  TimeStep = config->GetDelta_UnstTimeND();
  
  /*--- Compute the dual time-stepping source term for static meshes ---*/
  
  if (!grid_movement) {
    
    /*--- Loop over all nodes (excluding halos) ---*/
    
    for (iPoint = 0; iPoint < nPointDomain; iPoint++) {
      
      /*--- Initialize the Residual / Jacobian container to zero. ---*/
      
      for (iVar = 0; iVar < nVar; iVar++) {
        Residual[iVar] = 0.0;
        if (implicit) {
        for (jVar = 0; jVar < nVar; jVar++)
          Jacobian_i[iVar][jVar] = 0.0;
        }
      }
      
      /*--- Retrieve the solution at time levels n-1, n, and n+1. Note that
       we are currently iterating on U^n+1 and that U^n & U^n-1 are fixed,
       previous solutions that are stored in memory. ---*/
      
      U_time_nM1 = node[iPoint]->GetSolution_time_n1();
      U_time_n   = node[iPoint]->GetSolution_time_n();
      U_time_nP1 = node[iPoint]->GetSolution();
      
      /*--- CV volume at time n+1. As we are on a static mesh, the volume
       of the CV will remained fixed for all time steps. ---*/
      
      Volume_nP1 = geometry->node[iPoint]->GetVolume();
      
      /*--- Compute the dual time-stepping source term based on the chosen
       time discretization scheme (1st- or 2nd-order). Note that for an
       incompressible problem, the pressure equation does not have a
       contribution, as the time derivative should always be zero. ---*/
       //TDE check
      
      for (iVar = 1; iVar < nVar; iVar++) {
        if (config->GetUnsteady_Simulation() == DT_STEPPING_1ST)
          Residual[iVar] = (U_time_nP1[iVar] - U_time_n[iVar])*Volume_nP1 / TimeStep;
        if (config->GetUnsteady_Simulation() == DT_STEPPING_2ND)
          Residual[iVar] = ( 3.0*U_time_nP1[iVar] - 4.0*U_time_n[iVar]
                            +1.0*U_time_nM1[iVar])*Volume_nP1 / (2.0*TimeStep);
      }
      
      /*--- Store the residual and compute the Jacobian contribution due
       to the dual time source term. ---*/
      
      LinSysRes.AddBlock(iPoint, Residual);
      if (implicit) {
        for (iVar = 1; iVar < nVar; iVar++) {
          if (config->GetUnsteady_Simulation() == DT_STEPPING_1ST)
            Jacobian_i[iVar][iVar] = Volume_nP1 / TimeStep;
          if (config->GetUnsteady_Simulation() == DT_STEPPING_2ND)
            Jacobian_i[iVar][iVar] = (Volume_nP1*3.0)/(2.0*TimeStep);
        }
        Jacobian.AddBlock(iPoint, iPoint, Jacobian_i);
      }
    }
    
  }
  
  else {
    
    /*--- For unsteady flows on dynamic meshes (rigidly transforming or
     dynamically deforming), the Geometric Conservation Law (GCL) should be
     satisfied in conjunction with the ALE formulation of the governing
     equations. The GCL prevents accuracy issues caused by grid motion, i.e.
     a uniform free-stream should be preserved through a moving grid. First,
     we will loop over the edges and boundaries to compute the GCL component
     of the dual time source term that depends on grid velocities. ---*/
    
    for (iEdge = 0; iEdge < geometry->GetnEdge(); iEdge++) {
      
      /*--- Initialize the Residual / Jacobian container to zero. ---*/
      
      for (iVar = 0; iVar < nVar; iVar++) Residual[iVar] = 0.0;
      
      /*--- Get indices for nodes i & j plus the face normal ---*/
      
      iPoint = geometry->edge[iEdge]->GetNode(0);
      jPoint = geometry->edge[iEdge]->GetNode(1);
      Normal = geometry->edge[iEdge]->GetNormal();
      
      /*--- Grid velocities stored at nodes i & j ---*/
      
      GridVel_i = geometry->node[iPoint]->GetGridVel();
      GridVel_j = geometry->node[jPoint]->GetGridVel();
      
      /*--- Compute the GCL term by averaging the grid velocities at the
       edge mid-point and dotting with the face normal. ---*/
      
      Residual_GCL = 0.0;
      for (iDim = 0; iDim < nDim; iDim++)
        Residual_GCL += 0.5*(GridVel_i[iDim]+GridVel_j[iDim])*Normal[iDim];
      
      /*--- Compute the GCL component of the source term for node i ---*/
      
      U_time_n = node[iPoint]->GetSolution_time_n();
      for (iVar = 1; iVar < nVar; iVar++)
        Residual[iVar] = U_time_n[iVar]*Residual_GCL;
      LinSysRes.AddBlock(iPoint, Residual);
      
      /*--- Compute the GCL component of the source term for node j ---*/
      
      U_time_n = node[jPoint]->GetSolution_time_n();
      for (iVar = 1; iVar < nVar; iVar++)
        Residual[iVar] = U_time_n[iVar]*Residual_GCL;
      LinSysRes.SubtractBlock(jPoint, Residual);
      
    }
    
    /*---  Loop over the boundary edges ---*/
    
    for (iMarker = 0; iMarker < geometry->GetnMarker(); iMarker++) {
      for (iVertex = 0; iVertex < geometry->GetnVertex(iMarker); iVertex++) {
        
        /*--- Initialize the Residual / Jacobian container to zero. ---*/
        
        for (iVar = 0; iVar < nVar; iVar++) Residual[iVar] = 0.0;
        
        /*--- Get the index for node i plus the boundary face normal ---*/
        
        iPoint = geometry->vertex[iMarker][iVertex]->GetNode();
        Normal = geometry->vertex[iMarker][iVertex]->GetNormal();
        
        /*--- Grid velocities stored at boundary node i ---*/
        
        GridVel_i = geometry->node[iPoint]->GetGridVel();
        
        /*--- Compute the GCL term by dotting the grid velocity with the face
         normal. The normal is negated to match the boundary convention. ---*/
        
        Residual_GCL = 0.0;
        for (iDim = 0; iDim < nDim; iDim++)
          Residual_GCL -= 0.5*(GridVel_i[iDim]+GridVel_i[iDim])*Normal[iDim];
        
        /*--- Compute the GCL component of the source term for node i ---*/
        
        U_time_n = node[iPoint]->GetSolution_time_n();
        for (iVar = 0; iVar < nVar; iVar++)
          Residual[iVar] = U_time_n[iVar]*Residual_GCL;
        LinSysRes.AddBlock(iPoint, Residual);
        
      }
    }
    
    /*--- Loop over all nodes (excluding halos) to compute the remainder
     of the dual time-stepping source term. ---*/
    
    for (iPoint = 0; iPoint < nPointDomain; iPoint++) {
      
      /*--- Initialize the Residual / Jacobian container to zero. ---*/
      
      for (iVar = 0; iVar < nVar; iVar++) {
        Residual[iVar] = 0.0;
        if (implicit) {
          for (jVar = 0; jVar < nVar; jVar++)
            Jacobian_i[iVar][jVar] = 0.0;
        }
      }
      
      /*--- Retrieve the solution at time levels n-1, n, and n+1. Note that
       we are currently iterating on U^n+1 and that U^n & U^n-1 are fixed,
       previous solutions that are stored in memory. ---*/
      
      U_time_nM1 = node[iPoint]->GetSolution_time_n1();
      U_time_n   = node[iPoint]->GetSolution_time_n();
      U_time_nP1 = node[iPoint]->GetSolution();
      
      /*--- CV volume at time n-1 and n+1. In the case of dynamically deforming
       grids, the volumes will change. On rigidly transforming grids, the
       volumes will remain constant. ---*/
      
      Volume_nM1 = geometry->node[iPoint]->GetVolume_nM1();
      Volume_nP1 = geometry->node[iPoint]->GetVolume();
      
      /*--- Compute the dual time-stepping source residual. Due to the
       introduction of the GCL term above, the remainder of the source residual
       due to the time discretization has a new form.---*/
      
      for (iVar = 1; iVar < nVar; iVar++) {
        if (config->GetUnsteady_Simulation() == DT_STEPPING_1ST)
          Residual[iVar] = (U_time_nP1[iVar] - U_time_n[iVar])*(Volume_nP1/TimeStep);
        if (config->GetUnsteady_Simulation() == DT_STEPPING_2ND)
          Residual[iVar] = (U_time_nP1[iVar] - U_time_n[iVar])*(3.0*Volume_nP1/(2.0*TimeStep))
          + (U_time_nM1[iVar] - U_time_n[iVar])*(Volume_nM1/(2.0*TimeStep));
      }
      
      /*--- Store the residual and compute the Jacobian contribution due
       to the dual time source term. ---*/
      
      LinSysRes.AddBlock(iPoint, Residual);
      if (implicit) {
        for (iVar = 1; iVar < nVar; iVar++) {
          if (config->GetUnsteady_Simulation() == DT_STEPPING_1ST)
            Jacobian_i[iVar][iVar] = Volume_nP1/TimeStep;
          if (config->GetUnsteady_Simulation() == DT_STEPPING_2ND)
            Jacobian_i[iVar][iVar] = (3.0*Volume_nP1)/(2.0*TimeStep);
        }
        Jacobian.AddBlock(iPoint, iPoint, Jacobian_i);
      }
    }
  }
  
}

void CIncEulerSolver::SetFlow_Displacement(CGeometry **flow_geometry, CVolumetricMovement *flow_grid_movement,
                                        CConfig *flow_config, CConfig *fea_config, CGeometry **fea_geometry, CSolver ***fea_solution) {
    unsigned short iDim;
    unsigned long iVertex;
    su2double *Coord, VarCoord[3] = {0,0,0};

  #ifndef HAVE_MPI
    unsigned long iPoint_Donor, iPoint;
    unsigned short iMarker;
    su2double *CoordDonor, *DisplacementDonor;

    for (iMarker = 0; iMarker < flow_config->GetnMarker_All(); iMarker++) {

      if (flow_config->GetMarker_All_ZoneInterface(iMarker) != 0) {

        for(iVertex = 0; iVertex < flow_geometry[MESH_0]->nVertex[iMarker]; iVertex++) {

          iPoint = flow_geometry[MESH_0]->vertex[iMarker][iVertex]->GetNode();

          iPoint_Donor = flow_geometry[MESH_0]->vertex[iMarker][iVertex]->GetDonorPoint();

          Coord = flow_geometry[MESH_0]->node[iPoint]->GetCoord();

          CoordDonor = fea_geometry[MESH_0]->node[iPoint_Donor]->GetCoord();

          /*--- The displacements come from the predicted solution ---*/
          
          DisplacementDonor = fea_solution[MESH_0][FEA_SOL]->node[iPoint_Donor]->GetSolution_Pred();

          for (iDim = 0; iDim < nDim; iDim++)

            VarCoord[iDim] = (CoordDonor[iDim]+DisplacementDonor[iDim])-Coord[iDim];

          flow_geometry[MESH_0]->vertex[iMarker][iVertex]->SetVarCoord(VarCoord);
        }
      }
    }

  #else
  unsigned long nLocalVertexStruct = 0, nLocalVertexFlow = 0;

  unsigned short nMarkerFSI, nMarkerStruct, nMarkerFlow;    // Number of markers on FSI problem, FEA and Flow side
  unsigned short iMarkerFSI, iMarkerStruct, iMarkerFlow;    // Variables for iteration over markers

  unsigned long MaxLocalVertexStruct = 0, MaxLocalVertexFlow = 0;

  unsigned long nBuffer_StructCoord = 0, nBuffer_FlowNewCoord = 0;
  unsigned long nBuffer_DonorIndices = 0, nBuffer_SetIndex = 0;

  unsigned long Point_Flow, Point_Struct;
  long Point_Flow_Rcv, Processor_Flow_Rcv;
  unsigned long Processor_Flow;

  int Marker_Flow = -1, Marker_Struct = -1;

  int iProcessor, nProcessor = 0;


  su2double *Coord_Struct, *Displacement_Struct;

  /*--- Number of markers on the FSI interface ---*/

  nMarkerFSI     = (flow_config->GetMarker_n_ZoneInterface())/2;
  nMarkerStruct  = fea_geometry[MESH_0]->GetnMarker();
  nMarkerFlow    = flow_geometry[MESH_0]->GetnMarker();

  nProcessor = size;

  /*--- Outer loop over the markers on the FSI interface: compute one by one ---*/
  /*--- The tags are always an integer greater than 1: loop from 1 to nMarkerFSI ---*/

  for (iMarkerFSI = 1; iMarkerFSI <= nMarkerFSI; iMarkerFSI++){

    Marker_Struct = -1;
    Marker_Flow = -1;

    /*--- Initialize pointer buffers inside the loop, so we can delete for each marker. ---*/
    unsigned long Buffer_Send_nVertexStruct[1], *Buffer_Recv_nVertexStruct = NULL;
    unsigned long Buffer_Send_nVertexFlow[1], *Buffer_Recv_nVertexFlow = NULL;

    /*--- The markers on the fluid and structural side are tagged with the same index.
     *--- This is independent of the MPI domain decomposition.
     *--- We need to loop over all markers on structural side and get the number of nodes
     *--- that belong to each FSI marker for each processor ---*/

    /*--- On the structural side ---*/

    for (iMarkerStruct = 0; iMarkerStruct < nMarkerStruct; iMarkerStruct++){
      /*--- If the tag GetMarker_All_ZoneInterface(iMarkerFEA) equals the index we are looping at ---*/
      if ( fea_config->GetMarker_All_ZoneInterface(iMarkerStruct) == iMarkerFSI ){
        /*--- We have identified the local index of the FEA marker ---*/
        /*--- Store the number of local points that belong to markFEA on each processor ---*/
        /*--- This includes the halo nodes ---*/
        nLocalVertexStruct = fea_geometry[MESH_0]->GetnVertex(iMarkerStruct);
        /*--- Store the identifier for the structural marker ---*/
        Marker_Struct = iMarkerStruct;
        /*--- Exit the for loop: we have found the local index for iMarkerFSI on the FEA side ---*/
        break;
      }
      else {
        /*--- If the tag hasn't matched any tag within the FEA markers ---*/
        nLocalVertexStruct = 0;
        Marker_Struct = -1;
      }
    }

    /*--- On the fluid side ---*/

    for (iMarkerFlow = 0; iMarkerFlow < nMarkerFlow; iMarkerFlow++){
      /*--- If the tag GetMarker_All_ZoneInterface(iMarkerFlow) equals the index we are looping at ---*/
      if ( flow_config->GetMarker_All_ZoneInterface(iMarkerFlow) == iMarkerFSI ){
        /*--- We have identified the local index of the Flow marker ---*/
        /*--- Store the number of local points that belong to markFlow on each processor ---*/
        /*--- This includes the halo nodes ---*/
        nLocalVertexFlow = flow_geometry[MESH_0]->GetnVertex(iMarkerFlow);
        /*--- Store the identifier for the fluid marker ---*/
        Marker_Flow = iMarkerFlow;
        /*--- Exit the for loop: we have found the local index for iMarkerFSI on the FEA side ---*/
        break;
      }
      else {
        /*--- If the tag hasn't matched any tag within the Flow markers ---*/
        nLocalVertexFlow = 0;
        Marker_Flow = -1;
      }
    }

    Buffer_Send_nVertexStruct[0] = nLocalVertexStruct;                 // Retrieve total number of vertices on FEA marker
    Buffer_Send_nVertexFlow[0] = nLocalVertexFlow;                 // Retrieve total number of vertices on Flow marker
    if (rank == MASTER_NODE) Buffer_Recv_nVertexStruct = new unsigned long[size];   // Allocate memory to receive how many vertices are on each rank on the structural side
    if (rank == MASTER_NODE) Buffer_Recv_nVertexFlow = new unsigned long[size];  // Allocate memory to receive how many vertices are on each rank on the fluid side

    /*--- We receive MaxLocalVertexFEA as the maximum number of vertices in one single processor on the structural side---*/
    SU2_MPI::Allreduce(&nLocalVertexStruct, &MaxLocalVertexStruct, 1, MPI_UNSIGNED_LONG, MPI_MAX, MPI_COMM_WORLD);
    /*--- We receive MaxLocalVertexFlow as the maximum number of vertices in one single processor on the fluid side ---*/
    SU2_MPI::Allreduce(&nLocalVertexFlow, &MaxLocalVertexFlow, 1, MPI_UNSIGNED_LONG, MPI_MAX, MPI_COMM_WORLD);

    /*--- We gather a vector in MASTER_NODE that determines how many elements are there on each processor on the structural side ---*/
    SU2_MPI::Gather(&Buffer_Send_nVertexStruct, 1, MPI_UNSIGNED_LONG, Buffer_Recv_nVertexStruct, 1, MPI_UNSIGNED_LONG, MASTER_NODE, MPI_COMM_WORLD);
    /*--- We gather a vector in MASTER_NODE that determines how many elements are there on each processor on the fluid side ---*/
    SU2_MPI::Gather(&Buffer_Send_nVertexFlow, 1, MPI_UNSIGNED_LONG, Buffer_Recv_nVertexFlow, 1, MPI_UNSIGNED_LONG, MASTER_NODE, MPI_COMM_WORLD);

    /*--- We will be gathering the structural coordinates into the master node ---*/
    /*--- Then we will distribute them using a scatter operation into the appropriate fluid processor ---*/
    nBuffer_StructCoord = MaxLocalVertexStruct * nDim;
    nBuffer_FlowNewCoord = MaxLocalVertexFlow * nDim;

    /*--- We will be gathering donor index and donor processor (for structure -> donor = flow) ---*/
    /*--- Then we will pass on to the fluid side the index (flow point) to the appropriate processor ---*/
    nBuffer_DonorIndices = 2 * MaxLocalVertexStruct;
    nBuffer_SetIndex = MaxLocalVertexFlow;

    /*--- Send and Recv buffers ---*/

    /*--- Buffers to send and receive the structural coordinates ---*/
    su2double *Buffer_Send_StructCoord = new su2double[nBuffer_StructCoord];
    su2double *Buffer_Recv_StructCoord = NULL;

    /*--- Buffers to send and receive the donor index and processor ---*/
    long *Buffer_Send_DonorIndices = new long[nBuffer_DonorIndices];
    long *Buffer_Recv_DonorIndices = NULL;

    /*--- Buffers to send and receive the new fluid coordinates ---*/
    su2double *Buffer_Send_FlowNewCoord = NULL;
    su2double *Buffer_Recv_FlowNewCoord = new su2double[nBuffer_FlowNewCoord];

    /*--- Buffers to send and receive the fluid index ---*/
    long *Buffer_Send_SetIndex = NULL;
    long *Buffer_Recv_SetIndex = new long[nBuffer_SetIndex];

    /*--- Prepare the receive buffers (1st step) and send buffers (2nd step) on the master node only. ---*/

    if (rank == MASTER_NODE) {
      Buffer_Recv_StructCoord  = new su2double[size*nBuffer_StructCoord];
      Buffer_Recv_DonorIndices = new long[size*nBuffer_DonorIndices];
      Buffer_Send_FlowNewCoord = new su2double[size*nBuffer_FlowNewCoord];
      Buffer_Send_SetIndex     = new long[size*nBuffer_SetIndex];
    }

    /*--- On the structural side ---*/

    /*--- If this processor owns the marker we are looping at on the structural side ---*/

    /*--- First we initialize all of the indices and processors to -1 ---*/
    /*--- This helps on identifying halo nodes and avoids setting wrong values ---*/
    for (iVertex = 0; iVertex < nBuffer_DonorIndices; iVertex++)
      Buffer_Send_DonorIndices[iVertex] = -1;

    if (Marker_Struct >= 0){

      /*--- We have identified the local index of the FEA marker ---*/
      /*--- We loop over all the vertices in that marker and in that particular processor ---*/

      for (iVertex = 0; iVertex < nLocalVertexStruct; iVertex++){

            Point_Struct = fea_geometry[MESH_0]->vertex[Marker_Struct][iVertex]->GetNode();

            Point_Flow = fea_geometry[MESH_0]->vertex[Marker_Struct][iVertex]->GetDonorPoint();

            Processor_Flow = fea_geometry[MESH_0]->vertex[Marker_Struct][iVertex]->GetDonorProcessor();

            Coord_Struct = fea_geometry[MESH_0]->node[Point_Struct]->GetCoord();

            /*--- The displacements come from the predicted solution ---*/
            Displacement_Struct = fea_solution[MESH_0][FEA_SOL]->node[Point_Struct]->GetSolution_Pred();

        for (iDim = 0; iDim < nDim; iDim++){
          Buffer_Send_StructCoord[iVertex*nDim+iDim] = Coord_Struct[iDim] + Displacement_Struct[iDim];
        }
        /*--- If this processor owns the node ---*/
        if (fea_geometry[MESH_0]->node[Point_Struct]->GetDomain()){
          Buffer_Send_DonorIndices[2*iVertex]     = Point_Flow;
          Buffer_Send_DonorIndices[2*iVertex + 1] = Processor_Flow;
        }
        else{
          /*--- We set the values to be -1 to be able to identify them later as halo nodes ---*/
          Buffer_Send_DonorIndices[2*iVertex]     = -1;
          Buffer_Send_DonorIndices[2*iVertex + 1] = -1;
        }

      }
    }

    /*--- Once all the messages have been sent, we gather them all into the MASTER_NODE ---*/
    SU2_MPI::Gather(Buffer_Send_StructCoord, nBuffer_StructCoord, MPI_DOUBLE, Buffer_Recv_StructCoord, nBuffer_StructCoord, MPI_DOUBLE, MASTER_NODE, MPI_COMM_WORLD);
    SU2_MPI::Gather(Buffer_Send_DonorIndices, nBuffer_DonorIndices, MPI_LONG, Buffer_Recv_DonorIndices, nBuffer_DonorIndices, MPI_LONG, MASTER_NODE, MPI_COMM_WORLD);

    /*--- Counter to determine where in the array we have to set the information ---*/
    long *Counter_Processor_Flow = NULL;
    long iProcessor_Struct = 0, iIndex_Struct = 0;
    long iProcessor_Flow = 0, iPoint_Flow = 0, iIndex_Flow = 0;

    /*--- Now we pack the information to send it over to the different processors ---*/

    if (rank == MASTER_NODE){

      /*--- We set the counter to 0 ---*/
      Counter_Processor_Flow = new long[nProcessor];
      for (iProcessor = 0; iProcessor < nProcessor; iProcessor++){
        Counter_Processor_Flow[iProcessor] = 0;
      }

      /*--- First we initialize the index vector to -1 ---*/
      /*--- This helps on identifying halo nodes and avoids setting wrong values ---*/
      for (iVertex = 0; iVertex < nProcessor*nBuffer_SetIndex; iVertex++)
        Buffer_Send_SetIndex[iVertex] = -2;

      /*--- As of now we do the loop over the structural points ---*/
      /*--- The number of points for flow and structure does not necessarily have to match ---*/
      /*--- In fact, it's possible that a processor asks for nFlow nodes and there are only ---*/
      /*--- nStruc < nFlow available; this is due to halo nodes ---*/

      /*--- For every processor from which we have received information ---*/
      /*--- (This is, for every processor on the structural side) ---*/
      for (iProcessor = 0; iProcessor < nProcessor; iProcessor++){

        /*--- This is the initial index on the coordinates buffer for that particular processor on the structural side ---*/
        iProcessor_Struct = iProcessor*nBuffer_StructCoord;
        /*--- This is the initial index on the donor index/processor buffer for that particular processor on the structural side ---*/
        iIndex_Struct = iProcessor*nBuffer_DonorIndices;

        /*--- For every vertex in the information retreived from iProcessor ---*/
        for (iVertex = 0; iVertex < Buffer_Recv_nVertexStruct[iProcessor]; iVertex++) {

          /*--- The processor and index for the flow are: ---*/
          Processor_Flow_Rcv = Buffer_Recv_DonorIndices[iIndex_Struct+iVertex*2+1];
          Point_Flow_Rcv     = Buffer_Recv_DonorIndices[iIndex_Struct+iVertex*2];

          /*--- Load the buffer at the appropriate position ---*/
          /*--- This is determined on the fluid side by:
           *--- Processor_Flow*nBuffer_FlowNewCoord -> Initial position of the processor array (fluid side)
           *--- +
           *--- Counter_Processor_Flow*nDim -> Initial position of the nDim array for the particular point on the fluid side
           *--- +
           *--- iDim -> Position within the nDim array that corresponds to a point
           *---
           *--- While on the structural side is:
           *--- iProcessor*nBuffer_StructCoord -> Initial position on the processor array (structural side)
           *--- +
           *--- iVertex*nDim -> Initial position of the nDim array for the particular point on the structural side
           */

          /*--- We check that we are not setting the value for a halo node ---*/
          if (Point_Flow_Rcv != -1){
            iProcessor_Flow = Processor_Flow_Rcv*nBuffer_FlowNewCoord;
            iIndex_Flow = Processor_Flow_Rcv*nBuffer_SetIndex;
            iPoint_Flow = Counter_Processor_Flow[Processor_Flow_Rcv]*nDim;

            for (iDim = 0; iDim < nDim; iDim++)
              Buffer_Send_FlowNewCoord[iProcessor_Flow + iPoint_Flow + iDim] = Buffer_Recv_StructCoord[iProcessor_Struct + iVertex*nDim + iDim];

            /*--- We set the fluid index at an appropriate position matching the coordinates ---*/
            Buffer_Send_SetIndex[iIndex_Flow + Counter_Processor_Flow[Processor_Flow_Rcv]] = Point_Flow_Rcv;

            Counter_Processor_Flow[Processor_Flow_Rcv]++;
          }

        }

      }

    }

    /*--- Once all the messages have been prepared, we scatter them all from the MASTER_NODE ---*/
    SU2_MPI::Scatter(Buffer_Send_FlowNewCoord, nBuffer_FlowNewCoord, MPI_DOUBLE, Buffer_Recv_FlowNewCoord, nBuffer_FlowNewCoord, MPI_DOUBLE, MASTER_NODE, MPI_COMM_WORLD);
    SU2_MPI::Scatter(Buffer_Send_SetIndex, nBuffer_SetIndex, MPI_LONG, Buffer_Recv_SetIndex, nBuffer_SetIndex, MPI_LONG, MASTER_NODE, MPI_COMM_WORLD);

    long indexPoint_iVertex, Point_Flow_Check;

    /*--- For the flow marker we are studying ---*/
    if (Marker_Flow >= 0){

      /*--- We have identified the local index of the Flow marker ---*/
      /*--- We loop over all the vertices in that marker and in that particular processor ---*/

      for (iVertex = 0; iVertex < nLocalVertexFlow; iVertex++){

        Point_Flow = flow_geometry[MESH_0]->vertex[Marker_Flow][iVertex]->GetNode();

        if (flow_geometry[MESH_0]->node[Point_Flow]->GetDomain()){
          /*--- Find the index of the point Point_Flow in the buffer Buffer_Recv_SetIndex ---*/
          indexPoint_iVertex = std::distance(Buffer_Recv_SetIndex, std::find(Buffer_Recv_SetIndex, Buffer_Recv_SetIndex + MaxLocalVertexFlow, Point_Flow));

          Point_Flow_Check = Buffer_Recv_SetIndex[indexPoint_iVertex];

          if (Point_Flow_Check < 0) {
            SU2_MPI::Error("A nonphysical point is being considered for mesh deformation.", CURRENT_FUNCTION);
          }

          Coord = flow_geometry[MESH_0]->node[Point_Flow]->GetCoord();

          for (iDim = 0; iDim < nDim; iDim++)
            VarCoord[iDim] = (Buffer_Recv_FlowNewCoord[indexPoint_iVertex*nDim+iDim])-Coord[iDim];

          flow_geometry[MESH_0]->vertex[Marker_Flow][iVertex]->SetVarCoord(VarCoord);

        }

      }

    }

    delete [] Buffer_Send_StructCoord;
    delete [] Buffer_Send_DonorIndices;
    delete [] Buffer_Recv_FlowNewCoord;
    delete [] Buffer_Recv_SetIndex;

    if (rank == MASTER_NODE) {
      delete [] Buffer_Recv_nVertexStruct;
      delete [] Buffer_Recv_nVertexFlow;
      delete [] Buffer_Recv_StructCoord;
      delete [] Buffer_Recv_DonorIndices;
      delete [] Buffer_Send_FlowNewCoord;
      delete [] Buffer_Send_SetIndex;
      delete [] Counter_Processor_Flow;
    }


  }

  #endif

    flow_grid_movement->SetVolume_Deformation(flow_geometry[MESH_0], flow_config, true);

}

void CIncEulerSolver::SetFlow_Displacement_Int(CGeometry **flow_geometry, CVolumetricMovement *flow_grid_movement,
                                        CConfig *flow_config, CConfig *fea_config, CGeometry **fea_geometry, CSolver ***fea_solution) {
    unsigned short iMarker, iDim, iDonor, nDonor;
    unsigned long iVertex;
    su2double VarCoord[3];

    unsigned long iPoint_Donor;
    su2double *DisplacementDonor, *DisplacementDonor_Prev, coeff;

    for (iMarker = 0; iMarker < flow_config->GetnMarker_All(); iMarker++) {

      if (flow_config->GetMarker_All_ZoneInterface(iMarker) != 0) {

        for(iVertex = 0; iVertex < flow_geometry[MESH_0]->nVertex[iMarker]; iVertex++) {

          for (iDim = 0; iDim < nDim; iDim++)
            VarCoord[iDim]=0.0;

          nDonor = flow_geometry[MESH_0]->vertex[iMarker][iVertex]->GetnDonorPoints();

          for (iDonor = 0; iDonor < nDonor; iDonor++){
            iPoint_Donor = flow_geometry[MESH_0]->vertex[iMarker][iVertex]->GetInterpDonorPoint(iDonor);
            coeff = flow_geometry[MESH_0]->vertex[iMarker][iVertex]->GetDonorCoeff(iDonor);

            /*--- The displacements come from the predicted solution ---*/
            DisplacementDonor = fea_solution[MESH_0][FEA_SOL]->node[iPoint_Donor]->GetSolution_Pred();

            DisplacementDonor_Prev = fea_solution[MESH_0][FEA_SOL]->node[iPoint_Donor]->GetSolution_Pred_Old();

            for (iDim = 0; iDim < nDim; iDim++)

              VarCoord[iDim] += (DisplacementDonor[iDim] - DisplacementDonor_Prev[iDim])*coeff;
          }

          flow_geometry[MESH_0]->vertex[iMarker][iVertex]->SetVarCoord(VarCoord);
        }
      }
    }
    flow_grid_movement->SetVolume_Deformation(flow_geometry[MESH_0], flow_config, true);

}

void CIncEulerSolver::LoadRestart(CGeometry **geometry, CSolver ***solver, CConfig *config, int val_iter, bool val_update_geo) {
  
  /*--- Restart the solution from file information ---*/
  unsigned short iDim, iVar, iMesh, iMeshFine;
  unsigned long iPoint, index, iChildren, Point_Fine;
  unsigned short turb_model = config->GetKind_Turb_Model();
  su2double Area_Children, Area_Parent, *Coord, *Solution_Fine;
  bool grid_movement  = config->GetGrid_Movement();
  bool static_fsi = ((config->GetUnsteady_Simulation() == STEADY) &&
                     (config->GetFSI_Simulation()));
  bool dual_time = ((config->GetUnsteady_Simulation() == DT_STEPPING_1ST) ||
                    (config->GetUnsteady_Simulation() == DT_STEPPING_2ND));
  bool steady_restart = config->GetSteadyRestart();
  bool time_stepping = config->GetUnsteady_Simulation() == TIME_STEPPING;
  string UnstExt, text_line;
  ifstream restart_file;
  
  unsigned short iZone = config->GetiZone();
  unsigned short nZone = config->GetnZone();

  string restart_filename = config->GetSolution_FlowFileName();

  Coord = new su2double [nDim];
  for (iDim = 0; iDim < nDim; iDim++)
    Coord[iDim] = 0.0;
  
  int counter = 0;
  long iPoint_Local = 0; unsigned long iPoint_Global = 0;
  unsigned long iPoint_Global_Local = 0;
  unsigned short rbuf_NotMatching = 0, sbuf_NotMatching = 0;

  /*--- Skip coordinates ---*/

  unsigned short skipVars = geometry[MESH_0]->GetnDim();

  /*--- Multizone problems require the number of the zone to be appended. ---*/

  if (nZone > 1)
  restart_filename = config->GetMultizone_FileName(restart_filename, iZone);

  /*--- Modify file name for an unsteady restart ---*/
  
  if (dual_time || time_stepping)
    restart_filename = config->GetUnsteady_FileName(restart_filename, val_iter);

  /*--- Read the restart data from either an ASCII or binary SU2 file. ---*/

  if (config->GetRead_Binary_Restart()) {
    Read_SU2_Restart_Binary(geometry[MESH_0], config, restart_filename);
  } else {
    Read_SU2_Restart_ASCII(geometry[MESH_0], config, restart_filename);
  }

  /*--- Load data from the restart into correct containers. ---*/

  counter = 0;
  for (iPoint_Global = 0; iPoint_Global < geometry[MESH_0]->GetGlobal_nPointDomain(); iPoint_Global++ ) {

    /*--- Retrieve local index. If this node from the restart file lives
     on the current processor, we will load and instantiate the vars. ---*/

    iPoint_Local = geometry[MESH_0]->GetGlobal_to_Local_Point(iPoint_Global);

    if (iPoint_Local > -1) {

      /*--- We need to store this point's data, so jump to the correct
       offset in the buffer of data from the restart file and load it. ---*/

      index = counter*Restart_Vars[1] + skipVars;
      for (iVar = 0; iVar < nVar; iVar++) Solution[iVar] = Restart_Data[index+iVar];
      node[iPoint_Local]->SetSolution(Solution);
      iPoint_Global_Local++;

      /*--- For dynamic meshes, read in and store the
       grid coordinates and grid velocities for each node. ---*/

      if (grid_movement && val_update_geo) {

        /*--- First, remove any variables for the turbulence model that
         appear in the restart file before the grid velocities. ---*/

        if (turb_model == SA || turb_model == SA_NEG) {
          index++;
        } else if (turb_model == SST) {
          index+=2;
        }

        /*--- Read in the next 2 or 3 variables which are the grid velocities ---*/
        /*--- If we are restarting the solution from a previously computed static calculation (no grid movement) ---*/
        /*--- the grid velocities are set to 0. This is useful for FSI computations ---*/

        su2double GridVel[3] = {0.0,0.0,0.0};
        if (!steady_restart) {

          /*--- Rewind the index to retrieve the Coords. ---*/
          index = counter*Restart_Vars[1];
          for (iDim = 0; iDim < nDim; iDim++) { Coord[iDim] = Restart_Data[index+iDim]; }

          /*--- Move the index forward to get the grid velocities. ---*/
          index = counter*Restart_Vars[1] + skipVars + nVar;
          for (iDim = 0; iDim < nDim; iDim++) { GridVel[iDim] = Restart_Data[index+iDim]; }
        }

        for (iDim = 0; iDim < nDim; iDim++) {
          geometry[MESH_0]->node[iPoint_Local]->SetCoord(iDim, Coord[iDim]);
          geometry[MESH_0]->node[iPoint_Local]->SetGridVel(iDim, GridVel[iDim]);
        }
      }
      

      /*--- For static FSI problems, grid_movement is 0 but we need to read in and store the
       grid coordinates for each node (but not the grid velocities, as there are none). ---*/

      if (static_fsi && val_update_geo) {
       /*--- Rewind the index to retrieve the Coords. ---*/
        index = counter*Restart_Vars[1];
        for (iDim = 0; iDim < nDim; iDim++) { Coord[iDim] = Restart_Data[index+iDim];}

        for (iDim = 0; iDim < nDim; iDim++) {
          geometry[MESH_0]->node[iPoint_Local]->SetCoord(iDim, Coord[iDim]);
        }
      }

      /*--- Increment the overall counter for how many points have been loaded. ---*/
      counter++;
      
    }
  }

  /*--- Detect a wrong solution file ---*/

  if (iPoint_Global_Local < nPointDomain) { sbuf_NotMatching = 1; }

#ifndef HAVE_MPI
  rbuf_NotMatching = sbuf_NotMatching;
#else
  SU2_MPI::Allreduce(&sbuf_NotMatching, &rbuf_NotMatching, 1, MPI_UNSIGNED_SHORT, MPI_SUM, MPI_COMM_WORLD);
#endif
  if (rbuf_NotMatching != 0) {
    SU2_MPI::Error(string("The solution file ") + restart_filename + string(" doesn't match with the mesh file!\n") +
                   string("It could be empty lines at the end of the file."), CURRENT_FUNCTION);
  }
  
  /*--- Communicate the loaded solution on the fine grid before we transfer
   it down to the coarse levels. We alo call the preprocessing routine
   on the fine level in order to have all necessary quantities updated,
   especially if this is a turbulent simulation (eddy viscosity). ---*/
  
  solver[MESH_0][FLOW_SOL]->Set_MPI_Solution(geometry[MESH_0], config);
  solver[MESH_0][FLOW_SOL]->Preprocessing(geometry[MESH_0], solver[MESH_0], config, MESH_0, NO_RK_ITER, RUNTIME_FLOW_SYS, false);

  /*--- Interpolate the solution down to the coarse multigrid levels ---*/
  
  for (iMesh = 1; iMesh <= config->GetnMGLevels(); iMesh++) {
    for (iPoint = 0; iPoint < geometry[iMesh]->GetnPoint(); iPoint++) {
      Area_Parent = geometry[iMesh]->node[iPoint]->GetVolume();
      for (iVar = 0; iVar < nVar; iVar++) Solution[iVar] = 0.0;
      for (iChildren = 0; iChildren < geometry[iMesh]->node[iPoint]->GetnChildren_CV(); iChildren++) {
        Point_Fine = geometry[iMesh]->node[iPoint]->GetChildren_CV(iChildren);
        Area_Children = geometry[iMesh-1]->node[Point_Fine]->GetVolume();
        Solution_Fine = solver[iMesh-1][FLOW_SOL]->node[Point_Fine]->GetSolution();
        for (iVar = 0; iVar < nVar; iVar++) {
          Solution[iVar] += Solution_Fine[iVar]*Area_Children/Area_Parent;
        }
      }
      solver[iMesh][FLOW_SOL]->node[iPoint]->SetSolution(Solution);
    }
    solver[iMesh][FLOW_SOL]->Set_MPI_Solution(geometry[iMesh], config);
    solver[iMesh][FLOW_SOL]->Preprocessing(geometry[iMesh], solver[iMesh], config, iMesh, NO_RK_ITER, RUNTIME_FLOW_SYS, false);

  }
  
  /*--- Update the geometry for flows on dynamic meshes ---*/
  
  if (grid_movement && val_update_geo) {
    
    /*--- Communicate the new coordinates and grid velocities at the halos ---*/
    
    geometry[MESH_0]->Set_MPI_Coord(config);
    geometry[MESH_0]->Set_MPI_GridVel(config);
    
    /*--- Recompute the edges and  dual mesh control volumes in the
     domain and on the boundaries. ---*/
    
    geometry[MESH_0]->SetCoord_CG();
    geometry[MESH_0]->SetControlVolume(config, UPDATE);
    geometry[MESH_0]->SetBoundControlVolume(config, UPDATE);
    
    /*--- Update the multigrid structure after setting up the finest grid,
     including computing the grid velocities on the coarser levels. ---*/
    
    for (iMesh = 1; iMesh <= config->GetnMGLevels(); iMesh++) {
      iMeshFine = iMesh-1;
      geometry[iMesh]->SetControlVolume(config, geometry[iMeshFine], UPDATE);
      geometry[iMesh]->SetBoundControlVolume(config, geometry[iMeshFine],UPDATE);
      geometry[iMesh]->SetCoord(geometry[iMeshFine]);
      geometry[iMesh]->SetRestricted_GridVelocity(geometry[iMeshFine], config);
    }
  }
  
  /*--- Update the geometry for flows on static FSI problems with moving meshes ---*/
  
  if (static_fsi && val_update_geo) {
    
    /*--- Communicate the new coordinates and grid velocities at the halos ---*/
    
    geometry[MESH_0]->Set_MPI_Coord(config);
    
    /*--- Recompute the edges and  dual mesh control volumes in the
     domain and on the boundaries. ---*/
    
    geometry[MESH_0]->SetCoord_CG();
    geometry[MESH_0]->SetControlVolume(config, UPDATE);
    geometry[MESH_0]->SetBoundControlVolume(config, UPDATE);
    
    /*--- Update the multigrid structure after setting up the finest grid,
     including computing the grid velocities on the coarser levels. ---*/
    
    for (iMesh = 1; iMesh <= config->GetnMGLevels(); iMesh++) {
      iMeshFine = iMesh-1;
      geometry[iMesh]->SetControlVolume(config, geometry[iMeshFine], UPDATE);
      geometry[iMesh]->SetBoundControlVolume(config, geometry[iMeshFine],UPDATE);
      geometry[iMesh]->SetCoord(geometry[iMeshFine]);
    }
  }
  
  delete [] Coord;

  /*--- Delete the class memory that is used to load the restart. ---*/

  if (Restart_Vars != NULL) delete [] Restart_Vars;
  if (Restart_Data != NULL) delete [] Restart_Data;
  Restart_Vars = NULL; Restart_Data = NULL;
  
}

void CIncEulerSolver::SetFreeStream_Solution(CConfig *config){

  unsigned long iPoint;
  unsigned short iDim;

  for (iPoint = 0; iPoint < nPoint; iPoint++){
    node[iPoint]->SetSolution(0, Pressure_Inf);
    for (iDim = 0; iDim < nDim; iDim++){
      node[iPoint]->SetSolution(iDim+1, Velocity_Inf[iDim]);
    }
    node[iPoint]->SetSolution(nDim+1, Temperature_Inf);
  }
}

CIncNSSolver::CIncNSSolver(void) : CIncEulerSolver() {
  
  /*--- Basic array initialization ---*/
  
  CD_Visc = NULL; CL_Visc = NULL; CSF_Visc = NULL; CEff_Visc = NULL;
  CMx_Visc = NULL;   CMy_Visc = NULL;   CMz_Visc = NULL;
  CFx_Visc = NULL;   CFy_Visc = NULL;   CFz_Visc = NULL;
  CoPx_Visc = NULL;   CoPy_Visc = NULL;   CoPz_Visc = NULL;

  ForceViscous = NULL; MomentViscous = NULL; CSkinFriction = NULL;
  
  /*--- Surface based array initialization ---*/
  
  Surface_CL_Visc = NULL; Surface_CD_Visc = NULL; Surface_CSF_Visc = NULL; Surface_CEff_Visc = NULL;
  Surface_CFx_Visc = NULL;   Surface_CFy_Visc = NULL;   Surface_CFz_Visc = NULL;
  Surface_CMx_Visc = NULL;   Surface_CMy_Visc = NULL;   Surface_CMz_Visc = NULL;
  Surface_HF_Visc = NULL; Surface_MaxHF_Visc = NULL;

  /*--- Rotorcraft simulation array initialization ---*/
  
  CMerit_Visc = NULL; CT_Visc = NULL; CQ_Visc = NULL;
  
}

CIncNSSolver::CIncNSSolver(CGeometry *geometry, CConfig *config, unsigned short iMesh) : CIncEulerSolver() {
  
  unsigned long iPoint, iVertex;
  unsigned short iVar, iDim, iMarker, nLineLets;
  ifstream restart_file;
  unsigned short nZone = geometry->GetnZone();
  bool restart   = (config->GetRestart() || config->GetRestart_Flow());
  int Unst_RestartIter;
  unsigned short iZone = config->GetiZone();
  bool dual_time = ((config->GetUnsteady_Simulation() == DT_STEPPING_1ST) ||
                    (config->GetUnsteady_Simulation() == DT_STEPPING_2ND));
  bool time_stepping = config->GetUnsteady_Simulation() == TIME_STEPPING;
  bool adjoint = (config->GetContinuous_Adjoint()) || (config->GetDiscrete_Adjoint());
  string filename_ = config->GetSolution_FlowFileName();

  unsigned short direct_diff = config->GetDirectDiff();

  /*--- Check for a restart file to evaluate if there is a change in the angle of attack
   before computing all the non-dimesional quantities. ---*/

  if (!(!restart || (iMesh != MESH_0) || nZone > 1)) {

    /*--- Multizone problems require the number of the zone to be appended. ---*/

    if (nZone > 1) filename_ = config->GetMultizone_FileName(filename_, iZone);

    /*--- Modify file name for a dual-time unsteady restart ---*/

    if (dual_time) {
      if (adjoint) Unst_RestartIter = SU2_TYPE::Int(config->GetUnst_AdjointIter())-1;
      else if (config->GetUnsteady_Simulation() == DT_STEPPING_1ST)
        Unst_RestartIter = SU2_TYPE::Int(config->GetUnst_RestartIter())-1;
      else Unst_RestartIter = SU2_TYPE::Int(config->GetUnst_RestartIter())-2;
      filename_ = config->GetUnsteady_FileName(filename_, Unst_RestartIter);
    }

    /*--- Modify file name for a time stepping unsteady restart ---*/

    if (time_stepping) {
      if (adjoint) Unst_RestartIter = SU2_TYPE::Int(config->GetUnst_AdjointIter())-1;
      else Unst_RestartIter = SU2_TYPE::Int(config->GetUnst_RestartIter())-1;
      filename_ = config->GetUnsteady_FileName(filename_, Unst_RestartIter);
    }

    /*--- Read and store the restart metadata. ---*/

    Read_SU2_Restart_Metadata(geometry, config, false, filename_);
    
  }

  /*--- Array initialization ---*/
  
  CD_Visc = NULL; CL_Visc = NULL; CSF_Visc = NULL; CEff_Visc = NULL;
  CMx_Visc = NULL;   CMy_Visc = NULL;   CMz_Visc = NULL;
  CFx_Visc = NULL;   CFy_Visc = NULL;   CFz_Visc = NULL;
  CoPx_Visc = NULL;   CoPy_Visc = NULL;   CoPz_Visc = NULL;

  Surface_CL_Visc = NULL; Surface_CD_Visc = NULL; Surface_CSF_Visc = NULL; Surface_CEff_Visc = NULL;
  Surface_CFx_Visc = NULL;   Surface_CFy_Visc = NULL;   Surface_CFz_Visc = NULL;
  Surface_CMx_Visc = NULL;   Surface_CMy_Visc = NULL;   Surface_CMz_Visc = NULL;
  Surface_HF_Visc = NULL; Surface_MaxHF_Visc = NULL;

  CMerit_Visc = NULL;      CT_Visc = NULL;      CQ_Visc = NULL;
  MaxHF_Visc = NULL; ForceViscous = NULL; MomentViscous = NULL;
  CSkinFriction = NULL;    Cauchy_Serie = NULL; HF_Visc = NULL;
  
  /*--- Set the gamma value ---*/
  
  Gamma = config->GetGamma();
  Gamma_Minus_One = Gamma - 1.0;
  
  /*--- Define geometry constants in the solver structure
   * Incompressible flow, primitive variables (P, vx, vy, vz, T, rho, beta, lamMu, EddyMu, Kt_eff, Cp, Cv) --- */

  nDim = geometry->GetnDim();
  
  nVar = nDim+2; nPrimVar = nDim+9; nPrimVarGrad = nDim+4;
  
  /*--- Initialize nVarGrad for deallocation ---*/
  
  nVarGrad = nPrimVarGrad;
  
  nMarker      = config->GetnMarker_All();
  nPoint       = geometry->GetnPoint();
  nPointDomain = geometry->GetnPointDomain();
 
  /*--- Store the number of vertices on each marker for deallocation later ---*/

  nVertex = new unsigned long[nMarker];
  for (iMarker = 0; iMarker < nMarker; iMarker++)
    nVertex[iMarker] = geometry->nVertex[iMarker];
 
  /*--- Fluid model intialization. ---*/

  FluidModel = NULL;

  /*--- Perform the non-dimensionalization for the flow equations using the
   specified reference values. ---*/
  
  SetNondimensionalization(geometry, config, iMesh);
  
  /*--- Allocate the node variables ---*/
  node = new CVariable*[nPoint];
  
  /*--- Define some auxiliar vector related with the residual ---*/
  
  Residual      = new su2double[nVar]; for (iVar = 0; iVar < nVar; iVar++) Residual[iVar]      = 0.0;
  Residual_RMS  = new su2double[nVar]; for (iVar = 0; iVar < nVar; iVar++) Residual_RMS[iVar]  = 0.0;
  Residual_Max  = new su2double[nVar]; for (iVar = 0; iVar < nVar; iVar++) Residual_Max[iVar]  = 0.0;
  Res_Conv      = new su2double[nVar]; for (iVar = 0; iVar < nVar; iVar++) Res_Conv[iVar]      = 0.0;
  Res_Visc      = new su2double[nVar]; for (iVar = 0; iVar < nVar; iVar++) Res_Visc[iVar]      = 0.0;
  Res_Sour      = new su2double[nVar]; for (iVar = 0; iVar < nVar; iVar++) Res_Sour[iVar]      = 0.0;
  
  /*--- Define some structures for locating max residuals ---*/
  
  Point_Max     = new unsigned long[nVar];  for (iVar = 0; iVar < nVar; iVar++) Point_Max[iVar]     = 0;
  Point_Max_Coord = new su2double*[nVar];
  for (iVar = 0; iVar < nVar; iVar++) {
    Point_Max_Coord[iVar] = new su2double[nDim];
    for (iDim = 0; iDim < nDim; iDim++) Point_Max_Coord[iVar][iDim] = 0.0;
  }
  
  /*--- Define some auxiliary vectors related to the solution ---*/
  
  Solution   = new su2double[nVar]; for (iVar = 0; iVar < nVar; iVar++) Solution[iVar]   = 0.0;
  Solution_i = new su2double[nVar]; for (iVar = 0; iVar < nVar; iVar++) Solution_i[iVar] = 0.0;
  Solution_j = new su2double[nVar]; for (iVar = 0; iVar < nVar; iVar++) Solution_j[iVar] = 0.0;
  
  /*--- Define some auxiliary vectors related to the geometry ---*/
  
  Vector   = new su2double[nDim]; for (iDim = 0; iDim < nDim; iDim++) Vector[iDim]   = 0.0;
  Vector_i = new su2double[nDim]; for (iDim = 0; iDim < nDim; iDim++) Vector_i[iDim] = 0.0;
  Vector_j = new su2double[nDim]; for (iDim = 0; iDim < nDim; iDim++) Vector_j[iDim] = 0.0;
  
  /*--- Define some auxiliary vectors related to the primitive solution ---*/
  
  Primitive   = new su2double[nPrimVar]; for (iVar = 0; iVar < nPrimVar; iVar++) Primitive[iVar]   = 0.0;
  Primitive_i = new su2double[nPrimVar]; for (iVar = 0; iVar < nPrimVar; iVar++) Primitive_i[iVar] = 0.0;
  Primitive_j = new su2double[nPrimVar]; for (iVar = 0; iVar < nPrimVar; iVar++) Primitive_j[iVar] = 0.0;
  
  /*--- Define some auxiliar vector related with the undivided lapalacian computation ---*/
  
  if (config->GetKind_ConvNumScheme_Flow() == SPACE_CENTERED) {
    iPoint_UndLapl = new su2double [nPoint];
    jPoint_UndLapl = new su2double [nPoint];
  }

  Preconditioner = new su2double* [nVar];
  for (iVar = 0; iVar < nVar; iVar ++)
    Preconditioner[iVar] = new su2double[nVar];

  /*--- Initialize the solution and right hand side vectors for storing
   the residuals and updating the solution (always needed even for
   explicit schemes). ---*/
  
  LinSysSol.Initialize(nPoint, nPointDomain, nVar, 0.0);
  LinSysRes.Initialize(nPoint, nPointDomain, nVar, 0.0);
  
  /*--- Jacobians and vector structures for implicit computations ---*/
  
  if (config->GetKind_TimeIntScheme_Flow() == EULER_IMPLICIT) {
    
    Jacobian_i = new su2double* [nVar];
    Jacobian_j = new su2double* [nVar];
    for (iVar = 0; iVar < nVar; iVar++) {
      Jacobian_i[iVar] = new su2double [nVar];
      Jacobian_j[iVar] = new su2double [nVar];
    }
    
    if (rank == MASTER_NODE) cout << "Initialize Jacobian structure (Navier-Stokes). MG level: " << iMesh <<"." << endl;
    Jacobian.Initialize(nPoint, nPointDomain, nVar, nVar, true, geometry, config);
    
    if ((config->GetKind_Linear_Solver_Prec() == LINELET) ||
        (config->GetKind_Linear_Solver() == SMOOTHER_LINELET)) {
      nLineLets = Jacobian.BuildLineletPreconditioner(geometry, config);
      if (rank == MASTER_NODE) cout << "Compute linelet structure. " << nLineLets << " elements in each line (average)." << endl;
    }
    
  }
  
  else {
    if (rank == MASTER_NODE)
      cout << "Explicit scheme. No Jacobian structure (Navier-Stokes). MG level: " << iMesh <<"." << endl;
  }
  
  /*--- Define some auxiliary vectors for computing flow variable
   gradients by least squares, S matrix := inv(R)*traspose(inv(R)),
   c vector := transpose(WA)*(Wb) ---*/
  
  if (config->GetKind_Gradient_Method() == WEIGHTED_LEAST_SQUARES) {
    
    Smatrix = new su2double* [nDim];
    for (iDim = 0; iDim < nDim; iDim++)
      Smatrix[iDim] = new su2double [nDim];
    
    Cvector = new su2double* [nPrimVarGrad];
    for (iVar = 0; iVar < nPrimVarGrad; iVar++)
      Cvector[iVar] = new su2double [nDim];
  }
  
  /*--- Store the value of the characteristic primitive variables at the boundaries ---*/
  
  CharacPrimVar = new su2double** [nMarker];
  for (iMarker = 0; iMarker < nMarker; iMarker++) {
    CharacPrimVar[iMarker] = new su2double* [geometry->nVertex[iMarker]];
    for (iVertex = 0; iVertex < geometry->nVertex[iMarker]; iVertex++) {
      CharacPrimVar[iMarker][iVertex] = new su2double [nPrimVar];
      for (iVar = 0; iVar < nPrimVar; iVar++) {
        CharacPrimVar[iMarker][iVertex][iVar] = 0.0;
      }
    }
  }
  
  /*--- Inviscid force definition and coefficient in all the markers ---*/
  
  CPressure = new su2double* [nMarker];
  CPressureTarget = new su2double* [nMarker];
  for (iMarker = 0; iMarker < nMarker; iMarker++) {
    CPressure[iMarker] = new su2double [geometry->nVertex[iMarker]];
    CPressureTarget[iMarker] = new su2double [geometry->nVertex[iMarker]];
    for (iVertex = 0; iVertex < geometry->nVertex[iMarker]; iVertex++) {
      CPressure[iMarker][iVertex] = 0.0;
      CPressureTarget[iMarker][iVertex] = 0.0;
    }
  }
  
  /*--- Heat flux in all the markers ---*/
  
  HeatFlux = new su2double* [nMarker];
  HeatFluxTarget = new su2double* [nMarker];
  for (iMarker = 0; iMarker < nMarker; iMarker++) {
    HeatFlux[iMarker] = new su2double [geometry->nVertex[iMarker]];
    HeatFluxTarget[iMarker] = new su2double [geometry->nVertex[iMarker]];
    for (iVertex = 0; iVertex < geometry->nVertex[iMarker]; iVertex++) {
      HeatFlux[iMarker][iVertex] = 0.0;
      HeatFluxTarget[iMarker][iVertex] = 0.0;
    }
  }
  
  /*--- Y plus in all the markers ---*/
  
  YPlus = new su2double* [nMarker];
  for (iMarker = 0; iMarker < nMarker; iMarker++) {
    YPlus[iMarker] = new su2double [geometry->nVertex[iMarker]];
    for (iVertex = 0; iVertex < geometry->nVertex[iMarker]; iVertex++) {
      YPlus[iMarker][iVertex] = 0.0;
    }
  }
  
  /*--- Skin friction in all the markers ---*/
  
  CSkinFriction = new su2double** [nMarker];
  for (iMarker = 0; iMarker < nMarker; iMarker++) {
    CSkinFriction[iMarker] = new su2double*[nDim];
    for (iDim = 0; iDim < nDim; iDim++) {
      CSkinFriction[iMarker][iDim] = new su2double[geometry->nVertex[iMarker]];
      for (iVertex = 0; iVertex < geometry->nVertex[iMarker]; iVertex++) {
        CSkinFriction[iMarker][iDim][iVertex] = 0.0;
      }
    }
  }
  
  /*--- Non dimensional coefficients ---*/
  
  ForceInviscid  = new su2double[3];
  MomentInviscid = new su2double[3];
  CD_Inv      = new su2double[nMarker];
  CL_Inv      = new su2double[nMarker];
  CSF_Inv = new su2double[nMarker];
  CMx_Inv        = new su2double[nMarker];
  CMy_Inv        = new su2double[nMarker];
  CMz_Inv        = new su2double[nMarker];
  CEff_Inv       = new su2double[nMarker];
  CFx_Inv        = new su2double[nMarker];
  CFy_Inv        = new su2double[nMarker];
  CFz_Inv        = new su2double[nMarker];
  CoPx_Inv        = new su2double[nMarker];
  CoPy_Inv        = new su2double[nMarker];
  CoPz_Inv        = new su2double[nMarker];

  ForceMomentum  = new su2double[3];
  MomentMomentum = new su2double[3];
  CD_Mnt      = new su2double[nMarker];
  CL_Mnt      = new su2double[nMarker];
  CSF_Mnt = new su2double[nMarker];
  CMx_Mnt        = new su2double[nMarker];
  CMy_Mnt        = new su2double[nMarker];
  CMz_Mnt        = new su2double[nMarker];
  CEff_Mnt       = new su2double[nMarker];
  CFx_Mnt        = new su2double[nMarker];
  CFy_Mnt        = new su2double[nMarker];
  CFz_Mnt        = new su2double[nMarker];
  CoPx_Mnt        = new su2double[nMarker];
  CoPy_Mnt        = new su2double[nMarker];
  CoPz_Mnt        = new su2double[nMarker];

  ForceViscous     = new su2double[3];
  MomentViscous    = new su2double[3];
  CD_Visc       = new su2double[nMarker];
  CL_Visc       = new su2double[nMarker];
  CSF_Visc  = new su2double[nMarker];
  CMx_Visc         = new su2double[nMarker];
  CMy_Visc         = new su2double[nMarker];
  CMz_Visc         = new su2double[nMarker];
  CEff_Visc        = new su2double[nMarker];
  CFx_Visc         = new su2double[nMarker];
  CFy_Visc         = new su2double[nMarker];
  CFz_Visc         = new su2double[nMarker];
  CoPx_Visc         = new su2double[nMarker];
  CoPy_Visc         = new su2double[nMarker];
  CoPz_Visc         = new su2double[nMarker];

  Surface_CL_Inv      = new su2double[config->GetnMarker_Monitoring()];
  Surface_CD_Inv      = new su2double[config->GetnMarker_Monitoring()];
  Surface_CSF_Inv = new su2double[config->GetnMarker_Monitoring()];
  Surface_CEff_Inv       = new su2double[config->GetnMarker_Monitoring()];
  Surface_CFx_Inv        = new su2double[config->GetnMarker_Monitoring()];
  Surface_CFy_Inv        = new su2double[config->GetnMarker_Monitoring()];
  Surface_CFz_Inv        = new su2double[config->GetnMarker_Monitoring()];
  Surface_CMx_Inv        = new su2double[config->GetnMarker_Monitoring()];
  Surface_CMy_Inv        = new su2double[config->GetnMarker_Monitoring()];
  Surface_CMz_Inv        = new su2double[config->GetnMarker_Monitoring()];

  Surface_CL_Mnt      = new su2double[config->GetnMarker_Monitoring()];
  Surface_CD_Mnt      = new su2double[config->GetnMarker_Monitoring()];
  Surface_CSF_Mnt = new su2double[config->GetnMarker_Monitoring()];
  Surface_CEff_Mnt       = new su2double[config->GetnMarker_Monitoring()];
  Surface_CFx_Mnt        = new su2double[config->GetnMarker_Monitoring()];
  Surface_CFy_Mnt        = new su2double[config->GetnMarker_Monitoring()];
  Surface_CFz_Mnt        = new su2double[config->GetnMarker_Monitoring()];
  Surface_CMx_Mnt        = new su2double[config->GetnMarker_Monitoring()];
  Surface_CMy_Mnt        = new su2double[config->GetnMarker_Monitoring()];
  Surface_CMz_Mnt        = new su2double[config->GetnMarker_Monitoring()];

  Surface_CL          = new su2double[config->GetnMarker_Monitoring()];
  Surface_CD          = new su2double[config->GetnMarker_Monitoring()];
  Surface_CSF     = new su2double[config->GetnMarker_Monitoring()];
  Surface_CEff           = new su2double[config->GetnMarker_Monitoring()];
  Surface_CFx            = new su2double[config->GetnMarker_Monitoring()];
  Surface_CFy            = new su2double[config->GetnMarker_Monitoring()];
  Surface_CFz            = new su2double[config->GetnMarker_Monitoring()];
  Surface_CMx            = new su2double[config->GetnMarker_Monitoring()];
  Surface_CMy            = new su2double[config->GetnMarker_Monitoring()];
  Surface_CMz            = new su2double[config->GetnMarker_Monitoring()];

  Surface_CL_Visc      = new su2double[config->GetnMarker_Monitoring()];
  Surface_CD_Visc      = new su2double[config->GetnMarker_Monitoring()];
  Surface_CSF_Visc = new su2double[config->GetnMarker_Monitoring()];
  Surface_CEff_Visc       = new su2double[config->GetnMarker_Monitoring()];
  Surface_CFx_Visc        = new su2double[config->GetnMarker_Monitoring()];
  Surface_CFy_Visc        = new su2double[config->GetnMarker_Monitoring()];
  Surface_CFz_Visc        = new su2double[config->GetnMarker_Monitoring()];
  Surface_CMx_Visc        = new su2double[config->GetnMarker_Monitoring()];
  Surface_CMy_Visc        = new su2double[config->GetnMarker_Monitoring()];
  Surface_CMz_Visc        = new su2double[config->GetnMarker_Monitoring()];
  Surface_HF_Visc         = new su2double[config->GetnMarker_Monitoring()];
  Surface_MaxHF_Visc      = new su2double[config->GetnMarker_Monitoring()];
  
  /*--- Rotorcraft coefficients ---*/

  CT_Inv           = new su2double[nMarker];
  CQ_Inv           = new su2double[nMarker];
  CMerit_Inv       = new su2double[nMarker];

  CT_Mnt           = new su2double[nMarker];
  CQ_Mnt           = new su2double[nMarker];
  CMerit_Mnt       = new su2double[nMarker];

  CMerit_Visc      = new su2double[nMarker];
  CT_Visc          = new su2double[nMarker];
  CQ_Visc          = new su2double[nMarker];
  
  /*--- Heat based coefficients ---*/

  HF_Visc    = new su2double[nMarker];
  MaxHF_Visc = new su2double[nMarker];

  /*--- Init total coefficients ---*/
  
  Total_CD   = 0.0;  Total_CL        = 0.0;  Total_CSF   = 0.0;
  Total_CMx     = 0.0;  Total_CMy          = 0.0;  Total_CMz          = 0.0;
  Total_CoPx        = 0.0;    Total_CoPy          = 0.0;    Total_CoPz          = 0.0;
  Total_CEff    = 0.0;
  Total_CFx     = 0.0;  Total_CFy          = 0.0;  Total_CFz          = 0.0;
  Total_CT      = 0.0;  Total_CQ           = 0.0;  Total_CMerit       = 0.0;
  Total_MaxHeat = 0.0;  Total_Heat         = 0.0;
  Total_CpDiff  = 0.0;  Total_HeatFluxDiff = 0.0;
  
  /*--- Coefficients for fixed lift mode. ---*/
  
  AoA_Prev = 0.0;
  Total_CL_Prev = 0.0; Total_CD_Prev = 0.0;
  Total_CMx_Prev = 0.0; Total_CMy_Prev = 0.0; Total_CMz_Prev = 0.0;

  /*--- Read farfield conditions from config ---*/
  
  Density_Inf     = config->GetDensity_FreeStreamND();
  Pressure_Inf    = config->GetPressure_FreeStreamND();
  Temperature_Inf = config->GetTemperature_FreeStreamND();
  Velocity_Inf    = config->GetVelocity_FreeStreamND();
  Viscosity_Inf   = config->GetViscosity_FreeStreamND();
  Tke_Inf         = config->GetTke_FreeStreamND();
  
  /*--- Initialize the secondary values for direct derivative approxiations ---*/
  
  switch(direct_diff){
    case NO_DERIVATIVE:
      break;
    case D_DENSITY:
      SU2_TYPE::SetDerivative(Density_Inf, 1.0);
      break;
    case D_PRESSURE:
      SU2_TYPE::SetDerivative(Pressure_Inf, 1.0);
      break;
    case D_TEMPERATURE:
      SU2_TYPE::SetDerivative(Temperature_Inf, 1.0);
      break;
    case D_VISCOSITY:
      SU2_TYPE::SetDerivative(Viscosity_Inf, 1.0);
      break;
    case D_MACH: case D_AOA:
    case D_SIDESLIP: case D_REYNOLDS:
    case D_TURB2LAM: case D_DESIGN:
      /*--- Already done in postprocessing of config ---*/
      break;
    default:
      break;
  }

  /*--- Initialize the cauchy critera array for fixed CL mode ---*/

  if (config->GetFixed_CL_Mode())
    Cauchy_Serie = new su2double [config->GetCauchy_Elems()+1];

  /*--- Initialize the solution to the far-field state everywhere. ---*/

  for (iPoint = 0; iPoint < nPoint; iPoint++)
    node[iPoint] = new CIncNSVariable(Pressure_Inf, Velocity_Inf, Temperature_Inf, nDim, nVar, config);

  /*--- Define solver parameters needed for execution of destructor ---*/

  if (config->GetKind_ConvNumScheme_Flow() == SPACE_CENTERED) space_centered = true;
  else space_centered = false;

  if (config->GetKind_TimeIntScheme_Flow() == EULER_IMPLICIT) euler_implicit = true;
  else euler_implicit = false;

  if (config->GetKind_Gradient_Method() == WEIGHTED_LEAST_SQUARES) least_squares = true;
  else least_squares = false;

  /*--- Perform the MPI communication of the solution ---*/

  Set_MPI_Solution(geometry, config);

}

CIncNSSolver::~CIncNSSolver(void) {
  unsigned short iMarker, iDim;

  if (CD_Visc != NULL)       delete [] CD_Visc;
  if (CL_Visc != NULL)       delete [] CL_Visc;
  if (CSF_Visc != NULL)  delete [] CSF_Visc;
  if (CMx_Visc != NULL)         delete [] CMx_Visc;
  if (CMy_Visc != NULL)         delete [] CMy_Visc;
  if (CMz_Visc != NULL)         delete [] CMz_Visc;
  if (CoPx_Visc != NULL)        delete [] CoPx_Visc;
  if (CoPy_Visc != NULL)        delete [] CoPy_Visc;
  if (CoPz_Visc != NULL)        delete [] CoPz_Visc;
  if (CFx_Visc != NULL)         delete [] CFx_Visc;
  if (CFy_Visc != NULL)         delete [] CFy_Visc;
  if (CFz_Visc != NULL)         delete [] CFz_Visc;
  if (CEff_Visc != NULL)        delete [] CEff_Visc;
  if (CMerit_Visc != NULL)      delete [] CMerit_Visc;
  if (CT_Visc != NULL)          delete [] CT_Visc;
  if (CQ_Visc != NULL)          delete [] CQ_Visc;
  if (HF_Visc != NULL)        delete [] HF_Visc;
  if (MaxHF_Visc != NULL) delete [] MaxHF_Visc;
  if (ForceViscous != NULL)     delete [] ForceViscous;
  if (MomentViscous != NULL)    delete [] MomentViscous;

  if (Surface_CL_Visc != NULL)      delete [] Surface_CL_Visc;
  if (Surface_CD_Visc != NULL)      delete [] Surface_CD_Visc;
  if (Surface_CSF_Visc != NULL) delete [] Surface_CSF_Visc;
  if (Surface_CEff_Visc != NULL)       delete [] Surface_CEff_Visc;
  if (Surface_CFx_Visc != NULL)        delete [] Surface_CFx_Visc;
  if (Surface_CFy_Visc != NULL)        delete [] Surface_CFy_Visc;
  if (Surface_CFz_Visc != NULL)        delete [] Surface_CFz_Visc;
  if (Surface_CMx_Visc != NULL)        delete [] Surface_CMx_Visc;
  if (Surface_CMy_Visc != NULL)        delete [] Surface_CMy_Visc;
  if (Surface_CMz_Visc != NULL)        delete [] Surface_CMz_Visc;
  if (Surface_HF_Visc != NULL)      delete [] Surface_HF_Visc;
  if (Surface_MaxHF_Visc != NULL)   delete [] Surface_MaxHF_Visc;

  if (Cauchy_Serie != NULL) delete [] Cauchy_Serie;
  
  if (CSkinFriction != NULL) {
    for (iMarker = 0; iMarker < nMarker; iMarker++) {
      for (iDim = 0; iDim < nDim; iDim++) {
        delete [] CSkinFriction[iMarker][iDim];
      }
      delete [] CSkinFriction[iMarker];
    }
    delete [] CSkinFriction;
  }
  
}

void CIncNSSolver::Preprocessing(CGeometry *geometry, CSolver **solver_container, CConfig *config, unsigned short iMesh, unsigned short iRKStep, unsigned short RunTime_EqSystem, bool Output) {
  
  unsigned long iPoint, ErrorCounter = 0;
  su2double StrainMag = 0.0, Omega = 0.0, *Vorticity;
  
  unsigned long ExtIter     = config->GetExtIter();
  bool cont_adjoint         = config->GetContinuous_Adjoint();
  bool disc_adjoint         = config->GetDiscrete_Adjoint();
  bool implicit             = (config->GetKind_TimeIntScheme_Flow() == EULER_IMPLICIT);
  bool center               = ((config->GetKind_ConvNumScheme_Flow() == SPACE_CENTERED) || (cont_adjoint && config->GetKind_ConvNumScheme_AdjFlow() == SPACE_CENTERED));
  bool center_jst           = center && config->GetKind_Centered_Flow() == JST;
  bool limiter_flow         = ((config->GetKind_SlopeLimit_Flow() != NO_LIMITER) && (ExtIter <= config->GetLimiterIter()) && !(disc_adjoint && config->GetFrozen_Limiter_Disc()));
  bool limiter_turb         = ((config->GetKind_SlopeLimit_Turb() != NO_LIMITER) && (ExtIter <= config->GetLimiterIter()) && !(disc_adjoint && config->GetFrozen_Limiter_Disc()));
  bool limiter_adjflow      = (cont_adjoint && (config->GetKind_SlopeLimit_AdjFlow() != NO_LIMITER) && (ExtIter <= config->GetLimiterIter()));
  bool fixed_cl             = config->GetFixed_CL_Mode();

  /*--- Update the angle of attack at the far-field for fixed CL calculations. ---*/
  
  if (fixed_cl) { SetFarfield_AoA(geometry, solver_container, config, iMesh, Output); }
  
  /*--- Set the primitive variables ---*/
  
  ErrorCounter = SetPrimitive_Variables(solver_container, config, Output);
  
  /*--- Artificial dissipation ---*/
  
  if (center && !Output) {
    SetMax_Eigenvalue(geometry, config);
    if ((center_jst) && (iMesh == MESH_0)) {
      SetCentered_Dissipation_Sensor(geometry, config);
      SetUndivided_Laplacian(geometry, config);
    }
  }
  
  /*--- Compute gradient of the primitive variables ---*/
  
  if (config->GetKind_Gradient_Method() == GREEN_GAUSS) {
    SetPrimitive_Gradient_GG(geometry, config);
  }
  if (config->GetKind_Gradient_Method() == WEIGHTED_LEAST_SQUARES) {
    SetPrimitive_Gradient_LS(geometry, config);
  }
  
  /*--- Compute the limiter in case we need it in the turbulence model
   or to limit the viscous terms (check this logic with JST and 2nd order turbulence model) ---*/
  
  if ((iMesh == MESH_0) && (limiter_flow || limiter_turb || limiter_adjflow) && !Output) { SetPrimitive_Limiter(geometry, config);
  }
  
  /*--- Update the beta value based on the maximum velocity / viscosity. ---*/

  SetBeta_Parameter(geometry, solver_container, config, iMesh);

  /*--- Evaluate the vorticity and strain rate magnitude ---*/
  
  StrainMag_Max = 0.0, Omega_Max = 0.0;
  for (iPoint = 0; iPoint < nPoint; iPoint++) {
    
    solver_container[FLOW_SOL]->node[iPoint]->SetVorticity();
    solver_container[FLOW_SOL]->node[iPoint]->SetStrainMag();
    
    StrainMag = solver_container[FLOW_SOL]->node[iPoint]->GetStrainMag();
    Vorticity = solver_container[FLOW_SOL]->node[iPoint]->GetVorticity();
    Omega = sqrt(Vorticity[0]*Vorticity[0]+ Vorticity[1]*Vorticity[1]+ Vorticity[2]*Vorticity[2]);
    
    StrainMag_Max = max(StrainMag_Max, StrainMag);
    Omega_Max = max(Omega_Max, Omega);
    
  }
  
  /*--- Initialize the Jacobian matrices ---*/
  
  if (implicit && !config->GetDiscrete_Adjoint()) Jacobian.SetValZero();

  /*--- Error message ---*/
  
  if (config->GetConsole_Output_Verb() == VERB_HIGH) {
    
#ifdef HAVE_MPI
    unsigned long MyErrorCounter = ErrorCounter; ErrorCounter = 0;
    su2double MyOmega_Max = Omega_Max; Omega_Max = 0.0;
    su2double MyStrainMag_Max = StrainMag_Max; StrainMag_Max = 0.0;
    
    SU2_MPI::Allreduce(&MyErrorCounter, &ErrorCounter, 1, MPI_UNSIGNED_LONG, MPI_SUM, MPI_COMM_WORLD);
    SU2_MPI::Allreduce(&MyStrainMag_Max, &StrainMag_Max, 1, MPI_DOUBLE, MPI_MAX, MPI_COMM_WORLD);
    SU2_MPI::Allreduce(&MyOmega_Max, &Omega_Max, 1, MPI_DOUBLE, MPI_MAX, MPI_COMM_WORLD);
#endif
    
    if (iMesh == MESH_0) {
      config->SetNonphysical_Points(ErrorCounter);
      solver_container[FLOW_SOL]->SetStrainMag_Max(StrainMag_Max);
      solver_container[FLOW_SOL]->SetOmega_Max(Omega_Max);
    }
    
  }
  
}

unsigned long CIncNSSolver::SetPrimitive_Variables(CSolver **solver_container, CConfig *config, bool Output) {
  
  unsigned long iPoint, ErrorCounter = 0;
  su2double eddy_visc = 0.0, turb_ke = 0.0, DES_LengthScale = 0.0;
  unsigned short turb_model = config->GetKind_Turb_Model();
  bool physical = true;
  
  bool tkeNeeded = (turb_model == SST);
  
  for (iPoint = 0; iPoint < nPoint; iPoint++) {
    
    /*--- Retrieve the value of the kinetic energy (if needed) ---*/
    
    if (turb_model != NONE) {
      eddy_visc = solver_container[TURB_SOL]->node[iPoint]->GetmuT();
      if (tkeNeeded) turb_ke = solver_container[TURB_SOL]->node[iPoint]->GetSolution(0);
      
      if (config->GetKind_HybridRANSLES() != NO_HYBRIDRANSLES){
        DES_LengthScale = solver_container[TURB_SOL]->node[iPoint]->GetDES_LengthScale();
      }
    }
    
    /*--- Initialize the non-physical points vector ---*/
    
    node[iPoint]->SetNon_Physical(false);
    
    /*--- Incompressible flow, primitive variables --- */

    physical = node[iPoint]->SetPrimVar(eddy_visc, turb_ke, FluidModel);
    
<<<<<<< HEAD
    /*--- Record any non-physical points. ---*/

    if (!physical) { node[iPoint]->SetNon_Physical(true); ErrorCounter++; }

=======
    /*--- Set the DES length scale ---*/
    
    node[iPoint]->SetDES_LengthScale(DES_LengthScale);    
    
>>>>>>> 68991cd1
    /*--- Initialize the convective, source and viscous residual vector ---*/
    
    if (!Output) LinSysRes.SetBlock_Zero(iPoint);
    
  }

  return ErrorCounter;

}

void CIncNSSolver::SetTime_Step(CGeometry *geometry, CSolver **solver_container, CConfig *config, unsigned short iMesh, unsigned long Iteration) {
  
<<<<<<< HEAD
  su2double Mean_BetaInc2, *Normal, Area, Vol, Mean_SoundSpeed = 0.0, Mean_ProjVel = 0.0, Lambda, Local_Delta_Time, Local_Delta_Time_Visc,
  Global_Delta_Time = 1E6, Mean_LaminarVisc = 0.0, Mean_EddyVisc = 0.0, Mean_Density = 0.0, Mean_Thermal_Conductivity = 0.0, Mean_Cv = 0.0, Lambda_1, Lambda_2, K_v = 0.25, Global_Delta_UnstTimeND;
=======
  su2double Mean_BetaInc2, *Normal, Area, Vol, Mean_SoundSpeed = 0.0, Mean_ProjVel = 0.0, Lambda, Local_Delta_Time, Local_Delta_Time_Visc, Mean_DensityInc,
  Global_Delta_Time = 1E6, Mean_LaminarVisc = 0.0, Mean_EddyVisc = 0.0, Mean_Density = 0.0, K_v = 0.25, Global_Delta_UnstTimeND;
>>>>>>> 68991cd1
  unsigned long iEdge, iVertex, iPoint = 0, jPoint = 0;
  unsigned short iDim, iMarker;
  su2double ProjVel, ProjVel_i, ProjVel_j;
  
  bool implicit = (config->GetKind_TimeIntScheme_Flow() == EULER_IMPLICIT);
  bool grid_movement = config->GetGrid_Movement();
  bool dual_time = ((config->GetUnsteady_Simulation() == DT_STEPPING_1ST) ||
                    (config->GetUnsteady_Simulation() == DT_STEPPING_2ND));
  bool energy = config->GetEnergy_Equation();

  Min_Delta_Time = 1.E6; Max_Delta_Time = 0.0;
  
  /*--- Set maximum inviscid eigenvalue to zero, and compute sound speed and viscosity ---*/
  
  for (iPoint = 0; iPoint < nPointDomain; iPoint++) {
    node[iPoint]->SetMax_Lambda_Inv(0.0);
    node[iPoint]->SetMax_Lambda_Visc(0.0);
  }
  
  /*--- Loop interior edges ---*/
  
  for (iEdge = 0; iEdge < geometry->GetnEdge(); iEdge++) {
    
    /*--- Point identification, Normal vector and area ---*/
    
    iPoint = geometry->edge[iEdge]->GetNode(0);
    jPoint = geometry->edge[iEdge]->GetNode(1);
    
    Normal = geometry->edge[iEdge]->GetNormal();
    Area = 0; for (iDim = 0; iDim < nDim; iDim++) Area += Normal[iDim]*Normal[iDim]; Area = sqrt(Area);
    
    /*--- Mean Values ---*/
    
    Mean_ProjVel    = 0.5 * (node[iPoint]->GetProjVel(Normal) + node[jPoint]->GetProjVel(Normal));
    Mean_BetaInc2   = 0.5 * (node[iPoint]->GetBetaInc2()      + node[jPoint]->GetBetaInc2());
    Mean_Density    = 0.5 * (node[iPoint]->GetDensity()       + node[jPoint]->GetDensity());
    Mean_SoundSpeed = sqrt(Mean_BetaInc2*Area*Area);
    
    /*--- Adjustment for grid movement ---*/
    
    if (grid_movement) {
      su2double *GridVel_i = geometry->node[iPoint]->GetGridVel();
      su2double *GridVel_j = geometry->node[jPoint]->GetGridVel();
      ProjVel_i = 0.0; ProjVel_j =0.0;
      for (iDim = 0; iDim < nDim; iDim++) {
        ProjVel_i += GridVel_i[iDim]*Normal[iDim];
        ProjVel_j += GridVel_j[iDim]*Normal[iDim];
      }
      Mean_ProjVel -= 0.5 * (ProjVel_i + ProjVel_j);
    }
    
    /*--- Inviscid contribution ---*/
    
    Lambda = fabs(Mean_ProjVel) + Mean_SoundSpeed;
    if (geometry->node[iPoint]->GetDomain()) node[iPoint]->AddMax_Lambda_Inv(Lambda);
    if (geometry->node[jPoint]->GetDomain()) node[jPoint]->AddMax_Lambda_Inv(Lambda);
    
    /*--- Viscous contribution ---*/
    
    Mean_LaminarVisc          = 0.5*(node[iPoint]->GetLaminarViscosity()    + node[jPoint]->GetLaminarViscosity());
    Mean_EddyVisc             = 0.5*(node[iPoint]->GetEddyViscosity()       + node[jPoint]->GetEddyViscosity());
    Mean_Density              = 0.5*(node[iPoint]->GetDensity()             + node[jPoint]->GetDensity());
    Mean_Thermal_Conductivity = 0.5*(node[iPoint]->GetThermalConductivity() + node[jPoint]->GetThermalConductivity());
    Mean_Cv                   = 0.5*(node[iPoint]->GetSpecificHeatCv()      + node[jPoint]->GetSpecificHeatCv());

<<<<<<< HEAD
    Lambda_1 = (4.0/3.0)*(Mean_LaminarVisc + Mean_EddyVisc);
    Lambda_2 = 0.0;
    if (energy) Lambda_2 = (1.0/Mean_Cv)*Mean_Thermal_Conductivity;
    Lambda = (Lambda_1 + Lambda_2)*Area*Area/Mean_Density;
=======
    Lambda = (Mean_LaminarVisc + Mean_EddyVisc)*Area*Area/Mean_Density;
>>>>>>> 68991cd1
    
    if (geometry->node[iPoint]->GetDomain()) node[iPoint]->AddMax_Lambda_Visc(Lambda);
    if (geometry->node[jPoint]->GetDomain()) node[jPoint]->AddMax_Lambda_Visc(Lambda);
    
  }
  
  /*--- Loop boundary edges ---*/
  
  for (iMarker = 0; iMarker < geometry->GetnMarker(); iMarker++) {
    for (iVertex = 0; iVertex < geometry->GetnVertex(iMarker); iVertex++) {
      
      /*--- Point identification, Normal vector and area ---*/
      
      iPoint = geometry->vertex[iMarker][iVertex]->GetNode();
      Normal = geometry->vertex[iMarker][iVertex]->GetNormal();
      Area = 0.0; for (iDim = 0; iDim < nDim; iDim++) Area += Normal[iDim]*Normal[iDim]; Area = sqrt(Area);
      
      /*--- Mean Values ---*/
      
      Mean_ProjVel    = node[iPoint]->GetProjVel(Normal);
      Mean_BetaInc2   = node[iPoint]->GetBetaInc2();
      Mean_Density    = node[iPoint]->GetDensity();
      Mean_SoundSpeed = sqrt(Mean_BetaInc2*Area*Area);

      /*--- Adjustment for grid movement ---*/
      
      if (grid_movement) {
        su2double *GridVel = geometry->node[iPoint]->GetGridVel();
        ProjVel = 0.0;
        for (iDim = 0; iDim < nDim; iDim++)
          ProjVel += GridVel[iDim]*Normal[iDim];
        Mean_ProjVel -= ProjVel;
      }
      
      /*--- Inviscid contribution ---*/
      
      Lambda = fabs(Mean_ProjVel) + Mean_SoundSpeed;
      if (geometry->node[iPoint]->GetDomain()) {
        node[iPoint]->AddMax_Lambda_Inv(Lambda);
      }
      
      /*--- Viscous contribution ---*/

<<<<<<< HEAD
      Mean_LaminarVisc          = node[iPoint]->GetLaminarViscosity();
      Mean_EddyVisc             = node[iPoint]->GetEddyViscosity();
      Mean_Density              = node[iPoint]->GetDensity();
      Mean_Thermal_Conductivity = node[iPoint]->GetThermalConductivity();
      Mean_Cv                   = node[iPoint]->GetSpecificHeatCv();

      Lambda_1 = (4.0/3.0)*(Mean_LaminarVisc + Mean_EddyVisc);
      Lambda_2 = 0.0;
      if (energy) Lambda_2 = (1.0/Mean_Cv)*Mean_Thermal_Conductivity;
      Lambda = (Lambda_1 + Lambda_2)*Area*Area/Mean_Density;
=======
      Mean_LaminarVisc = node[iPoint]->GetLaminarViscosity();
      Mean_EddyVisc    = node[iPoint]->GetEddyViscosity();
      Mean_Density     = node[iPoint]->GetDensity();
      
      Lambda = (Mean_LaminarVisc + Mean_EddyVisc)*Area*Area/Mean_Density;
>>>>>>> 68991cd1
      
      if (geometry->node[iPoint]->GetDomain()) node[iPoint]->AddMax_Lambda_Visc(Lambda);
      
    }
  }
  
  /*--- Each element uses their own speed, steady state simulation ---*/
  
  for (iPoint = 0; iPoint < nPointDomain; iPoint++) {
    
    Vol = geometry->node[iPoint]->GetVolume();
    
    if (Vol != 0.0) {
      Local_Delta_Time = config->GetCFL(iMesh)*Vol / node[iPoint]->GetMax_Lambda_Inv();
      Local_Delta_Time_Visc = config->GetCFL(iMesh)*K_v*Vol*Vol/ node[iPoint]->GetMax_Lambda_Visc();
      Local_Delta_Time = min(Local_Delta_Time, Local_Delta_Time_Visc);
      Global_Delta_Time = min(Global_Delta_Time, Local_Delta_Time);
      Min_Delta_Time = min(Min_Delta_Time, Local_Delta_Time);
      Max_Delta_Time = max(Max_Delta_Time, Local_Delta_Time);
      if (Local_Delta_Time > config->GetMax_DeltaTime())
        Local_Delta_Time = config->GetMax_DeltaTime();
      node[iPoint]->SetDelta_Time(Local_Delta_Time);
    }
    else {
      node[iPoint]->SetDelta_Time(0.0);
    }
    
  }
  
  /*--- Compute the max and the min dt (in parallel) ---*/
  if (config->GetConsole_Output_Verb() == VERB_HIGH) {
#ifdef HAVE_MPI
    su2double rbuf_time, sbuf_time;
    sbuf_time = Min_Delta_Time;
    SU2_MPI::Reduce(&sbuf_time, &rbuf_time, 1, MPI_DOUBLE, MPI_MIN, MASTER_NODE, MPI_COMM_WORLD);
    SU2_MPI::Bcast(&rbuf_time, 1, MPI_DOUBLE, MASTER_NODE, MPI_COMM_WORLD);
    Min_Delta_Time = rbuf_time;
    
    sbuf_time = Max_Delta_Time;
    SU2_MPI::Reduce(&sbuf_time, &rbuf_time, 1, MPI_DOUBLE, MPI_MAX, MASTER_NODE, MPI_COMM_WORLD);
    SU2_MPI::Bcast(&rbuf_time, 1, MPI_DOUBLE, MASTER_NODE, MPI_COMM_WORLD);
    Max_Delta_Time = rbuf_time;
#endif
  }
  
  /*--- For exact time solution use the minimum delta time of the whole mesh ---*/
  if (config->GetUnsteady_Simulation() == TIME_STEPPING) {
#ifdef HAVE_MPI
    su2double rbuf_time, sbuf_time;
    sbuf_time = Global_Delta_Time;
    SU2_MPI::Reduce(&sbuf_time, &rbuf_time, 1, MPI_DOUBLE, MPI_MIN, MASTER_NODE, MPI_COMM_WORLD);
    SU2_MPI::Bcast(&rbuf_time, 1, MPI_DOUBLE, MASTER_NODE, MPI_COMM_WORLD);
    Global_Delta_Time = rbuf_time;
#endif
    for (iPoint = 0; iPoint < nPointDomain; iPoint++)
      node[iPoint]->SetDelta_Time(Global_Delta_Time);
  }
  
  /*--- Recompute the unsteady time step for the dual time strategy
   if the unsteady CFL is diferent from 0 ---*/
  if ((dual_time) && (Iteration == 0) && (config->GetUnst_CFL() != 0.0) && (iMesh == MESH_0)) {
    Global_Delta_UnstTimeND = config->GetUnst_CFL()*Global_Delta_Time/config->GetCFL(iMesh);
    
#ifdef HAVE_MPI
    su2double rbuf_time, sbuf_time;
    sbuf_time = Global_Delta_UnstTimeND;
    SU2_MPI::Reduce(&sbuf_time, &rbuf_time, 1, MPI_DOUBLE, MPI_MIN, MASTER_NODE, MPI_COMM_WORLD);
    SU2_MPI::Bcast(&rbuf_time, 1, MPI_DOUBLE, MASTER_NODE, MPI_COMM_WORLD);
    Global_Delta_UnstTimeND = rbuf_time;
#endif
    config->SetDelta_UnstTimeND(Global_Delta_UnstTimeND);
  }
  
  /*--- The pseudo local time (explicit integration) cannot be greater than the physical time ---*/
  if (dual_time)
    for (iPoint = 0; iPoint < nPointDomain; iPoint++) {
      if (!implicit) {
        Local_Delta_Time = min((2.0/3.0)*config->GetDelta_UnstTimeND(), node[iPoint]->GetDelta_Time());
        node[iPoint]->SetDelta_Time(Local_Delta_Time);
      }
    }
  
}

void CIncNSSolver::Viscous_Residual(CGeometry *geometry, CSolver **solver_container, CNumerics *numerics,
                                 CConfig *config, unsigned short iMesh, unsigned short iRKStep) {
  
  unsigned long iPoint, jPoint, iEdge;
  
  bool implicit = (config->GetKind_TimeIntScheme_Flow() == EULER_IMPLICIT);
  
  for (iEdge = 0; iEdge < geometry->GetnEdge(); iEdge++) {
    
    /*--- Points, coordinates and normal vector in edge ---*/
    
    iPoint = geometry->edge[iEdge]->GetNode(0);
    jPoint = geometry->edge[iEdge]->GetNode(1);
    numerics->SetCoord(geometry->node[iPoint]->GetCoord(),
                       geometry->node[jPoint]->GetCoord());
    numerics->SetNormal(geometry->edge[iEdge]->GetNormal());
    
    /*--- Primitive and secondary variables ---*/
    
    numerics->SetPrimitive(node[iPoint]->GetPrimitive(),
                           node[jPoint]->GetPrimitive());
    numerics->SetSecondary(node[iPoint]->GetSecondary(),
                           node[jPoint]->GetSecondary());
    
    /*--- Gradient and limiters ---*/
    
    numerics->SetPrimVarGradient(node[iPoint]->GetGradient_Primitive(),
                                 node[jPoint]->GetGradient_Primitive());
    
    /*--- Turbulent kinetic energy ---*/
    
    if (config->GetKind_Turb_Model() == SST)
      numerics->SetTurbKineticEnergy(solver_container[TURB_SOL]->node[iPoint]->GetSolution(0),
                                     solver_container[TURB_SOL]->node[jPoint]->GetSolution(0));
    
    /*--- Compute and update residual ---*/
    
    numerics->ComputeResidual(Res_Visc, Jacobian_i, Jacobian_j, config);

    LinSysRes.SubtractBlock(iPoint, Res_Visc);
    LinSysRes.AddBlock(jPoint, Res_Visc);
    
    /*--- Implicit part ---*/
    
    if (implicit) {
      Jacobian.SubtractBlock(iPoint, iPoint, Jacobian_i);
      Jacobian.SubtractBlock(iPoint, jPoint, Jacobian_j);
      Jacobian.AddBlock(jPoint, iPoint, Jacobian_i);
      Jacobian.AddBlock(jPoint, jPoint, Jacobian_j);
    }
    
  }
  
}

void CIncNSSolver::Friction_Forces(CGeometry *geometry, CConfig *config) {

  unsigned long iVertex, iPoint, iPointNormal;
  unsigned short Boundary, Monitoring, iMarker, iMarker_Monitoring, iDim, jDim;
  su2double Viscosity = 0.0, div_vel, *Normal, MomentDist[3] = {0.0, 0.0, 0.0}, WallDist[3] = {0.0, 0.0, 0.0},
<<<<<<< HEAD
  *Coord, *Coord_Normal, Area, WallShearStress, TauNormal, factor, RefVel2 = 0.0,
  RefDensity = 0.0, Density = 0.0, WallDistMod, FrictionVel, UnitNormal[3] = {0.0, 0.0, 0.0}, TauElem[3] = {0.0, 0.0, 0.0}, TauTangent[3] = {0.0, 0.0, 0.0},
  Tau[3][3] = {{0.0, 0.0, 0.0},{0.0, 0.0, 0.0},{0.0, 0.0, 0.0}}, Force[3] = {0.0, 0.0, 0.0},
=======
  *Coord, *Coord_Normal, Area, WallShearStress, TauNormal, factor, RefVel2,
  RefDensity, Density = 0.0, WallDistMod, FrictionVel,
  UnitNormal[3] = {0.0, 0.0, 0.0}, TauElem[3] = {0.0, 0.0, 0.0}, TauTangent[3] = {0.0, 0.0, 0.0},
  Tau[3][3] = {{0.0, 0.0, 0.0},{0.0, 0.0, 0.0},{0.0, 0.0, 0.0}}, Force[3] = {0.0, 0.0, 0.0}, MaxNorm = 8.0,
>>>>>>> 68991cd1
  Grad_Vel[3][3] = {{0.0, 0.0, 0.0},{0.0, 0.0, 0.0},{0.0, 0.0, 0.0}},
  delta[3][3] = {{1.0, 0.0, 0.0},{0.0,1.0,0.0},{0.0,0.0,1.0}},
  Grad_Temp[3] = {0.0, 0.0, 0.0}, GradTemperature, thermal_conductivity, MaxNorm = 8.0;
  su2double MomentX_Force[3] = {0.0,0.0,0.0}, MomentY_Force[3] = {0.0,0.0,0.0}, MomentZ_Force[3] = {0.0,0.0,0.0};
  su2double AxiFactor;

#ifdef HAVE_MPI
  su2double MyAllBound_CD_Visc, MyAllBound_CL_Visc, MyAllBound_CSF_Visc, MyAllBound_CMx_Visc, MyAllBound_CMy_Visc, MyAllBound_CMz_Visc, MyAllBound_CoPx_Visc, MyAllBound_CoPy_Visc, MyAllBound_CoPz_Visc, MyAllBound_CFx_Visc, MyAllBound_CFy_Visc, MyAllBound_CFz_Visc, MyAllBound_CT_Visc, MyAllBound_CQ_Visc, MyAllBound_HF_Visc, MyAllBound_MaxHF_Visc, *MySurface_CL_Visc = NULL, *MySurface_CD_Visc = NULL, *MySurface_CSF_Visc = NULL, *MySurface_CEff_Visc = NULL, *MySurface_CFx_Visc = NULL, *MySurface_CFy_Visc = NULL, *MySurface_CFz_Visc = NULL, *MySurface_CMx_Visc = NULL, *MySurface_CMy_Visc = NULL, *MySurface_CMz_Visc = NULL, *MySurface_HF_Visc = NULL, *MySurface_MaxHF_Visc = NULL;
#endif

  string Marker_Tag, Monitoring_Tag;

  su2double Alpha     = config->GetAoA()*PI_NUMBER/180.0;
  su2double Beta      = config->GetAoS()*PI_NUMBER/180.0;
  su2double RefArea   = config->GetRefArea();
  su2double RefLength = config->GetRefLength();
<<<<<<< HEAD
  su2double *Origin = NULL;

  if (config->GetnMarker_Monitoring() != 0) { Origin = config->GetRefOriginMoment(0); }

  bool axisymmetric         = config->GetAxisymmetric();

  /*--- Evaluate reference values for non-dimensionalization.
   For dimensional or non-dim based on initial values, use
   the far-field state (inf). For a custom non-dim based
   on user-provided reference values, use the ref values
   to compute the forces. ---*/

  if ((config->GetRef_Inc_NonDim() == DIMENSIONAL) || 
      (config->GetRef_Inc_NonDim() == INITIAL_VALUES)) {
    RefDensity  = Density_Inf;
    RefVel2 = 0.0;
    for (iDim = 0; iDim < nDim; iDim++)
      RefVel2  += Velocity_Inf[iDim]*Velocity_Inf[iDim];
  }
  else if (config->GetRef_Inc_NonDim() == REFERENCE_VALUES) {
    RefDensity = config->GetInc_Density_Ref();
    RefVel2    = config->GetInc_Velocity_Ref()*config->GetInc_Velocity_Ref();
  }

  /*--- Compute factor for force coefficients. ---*/
=======
  su2double *Origin         = config->GetRefOriginMoment(0);

  /*--- Evaluate reference values for non-dimensionalization.
   For dynamic meshes, use the motion Mach number as a reference value
   for computing the force coefficients. Otherwise, use the freestream values,
   which is the standard convention. ---*/

  RefDensity = Density_Inf;

  RefVel2 = 0.0;
  for (iDim = 0; iDim < nDim; iDim++)
    RefVel2  += Velocity_Inf[iDim]*Velocity_Inf[iDim];
>>>>>>> 68991cd1

  factor = 1.0 / (0.5*RefDensity*RefArea*RefVel2);

  /*--- Variables initialization ---*/

  AllBound_CD_Visc = 0.0;    AllBound_CL_Visc = 0.0;       AllBound_CSF_Visc = 0.0;
  AllBound_CMx_Visc = 0.0;      AllBound_CMy_Visc = 0.0;         AllBound_CMz_Visc = 0.0;
  AllBound_CFx_Visc = 0.0;      AllBound_CFy_Visc = 0.0;         AllBound_CFz_Visc = 0.0;
  AllBound_CoPx_Visc = 0.0;      AllBound_CoPy_Visc = 0.0;         AllBound_CoPz_Visc = 0.0;
  AllBound_CT_Visc = 0.0;       AllBound_CQ_Visc = 0.0;          AllBound_CMerit_Visc = 0.0;
  AllBound_HF_Visc = 0.0; AllBound_MaxHF_Visc = 0.0; AllBound_CEff_Visc = 0.0;

  for (iMarker_Monitoring = 0; iMarker_Monitoring < config->GetnMarker_Monitoring(); iMarker_Monitoring++) {
    Surface_CL_Visc[iMarker_Monitoring]      = 0.0; Surface_CD_Visc[iMarker_Monitoring]      = 0.0;
    Surface_CSF_Visc[iMarker_Monitoring] = 0.0; Surface_CEff_Visc[iMarker_Monitoring]       = 0.0;
    Surface_CFx_Visc[iMarker_Monitoring]        = 0.0; Surface_CFy_Visc[iMarker_Monitoring]        = 0.0;
    Surface_CFz_Visc[iMarker_Monitoring]        = 0.0; Surface_CMx_Visc[iMarker_Monitoring]        = 0.0;
    Surface_CMy_Visc[iMarker_Monitoring]        = 0.0; Surface_CMz_Visc[iMarker_Monitoring]        = 0.0;
    Surface_HF_Visc[iMarker_Monitoring]              = 0.0; Surface_MaxHF_Visc[iMarker_Monitoring]           = 0.0;
  }

  /*--- Loop over the Navier-Stokes markers ---*/

  for (iMarker = 0; iMarker < nMarker; iMarker++) {

    Boundary = config->GetMarker_All_KindBC(iMarker);
    Monitoring = config->GetMarker_All_Monitoring(iMarker);

    /*--- Obtain the origin for the moment computation for a particular marker ---*/

    if (Monitoring == YES) {
      for (iMarker_Monitoring = 0; iMarker_Monitoring < config->GetnMarker_Monitoring(); iMarker_Monitoring++) {
        Monitoring_Tag = config->GetMarker_Monitoring_TagBound(iMarker_Monitoring);
        Marker_Tag = config->GetMarker_All_TagBound(iMarker);
        if (Marker_Tag == Monitoring_Tag)
          Origin = config->GetRefOriginMoment(iMarker_Monitoring);
      }
    }

    if ((Boundary == HEAT_FLUX) || (Boundary == ISOTHERMAL)) {

      /*--- Forces initialization at each Marker ---*/

      CD_Visc[iMarker] = 0.0; CL_Visc[iMarker] = 0.0;       CSF_Visc[iMarker] = 0.0;
      CMx_Visc[iMarker] = 0.0;   CMy_Visc[iMarker] = 0.0;         CMz_Visc[iMarker] = 0.0;
      CFx_Visc[iMarker] = 0.0;   CFy_Visc[iMarker] = 0.0;         CFz_Visc[iMarker] = 0.0;
      CoPx_Visc[iMarker] = 0.0;  CoPy_Visc[iMarker] = 0.0;       CoPz_Visc[iMarker] = 0.0;
      CT_Visc[iMarker] = 0.0;    CQ_Visc[iMarker] = 0.0;          CMerit_Visc[iMarker] = 0.0;
      HF_Visc[iMarker] = 0.0;  MaxHF_Visc[iMarker] = 0.0; CEff_Visc[iMarker] = 0.0;

      for (iDim = 0; iDim < nDim; iDim++) ForceViscous[iDim] = 0.0;
      MomentViscous[0] = 0.0; MomentViscous[1] = 0.0; MomentViscous[2] = 0.0;
      MomentX_Force[0] = 0.0; MomentX_Force[1] = 0.0; MomentX_Force[2] = 0.0;
      MomentY_Force[0] = 0.0; MomentY_Force[1] = 0.0; MomentY_Force[2] = 0.0;
      MomentZ_Force[0] = 0.0; MomentZ_Force[1] = 0.0; MomentZ_Force[2] = 0.0;

      /*--- Loop over the vertices to compute the forces ---*/

      for (iVertex = 0; iVertex < geometry->nVertex[iMarker]; iVertex++) {

        iPoint = geometry->vertex[iMarker][iVertex]->GetNode();
        iPointNormal = geometry->vertex[iMarker][iVertex]->GetNormal_Neighbor();

        Coord = geometry->node[iPoint]->GetCoord();
        Coord_Normal = geometry->node[iPointNormal]->GetCoord();

        Normal = geometry->vertex[iMarker][iVertex]->GetNormal();

        for (iDim = 0; iDim < nDim; iDim++) {
          for (jDim = 0 ; jDim < nDim; jDim++) {
            Grad_Vel[iDim][jDim] = node[iPoint]->GetGradient_Primitive(iDim+1, jDim);
          }
          Grad_Temp[iDim] = node[iPoint]->GetGradient_Primitive(nDim+1, iDim);
        }

        Viscosity = node[iPoint]->GetLaminarViscosity();
        Density = node[iPoint]->GetDensity();

        Area = 0.0; for (iDim = 0; iDim < nDim; iDim++) Area += Normal[iDim]*Normal[iDim]; Area = sqrt(Area);
        for (iDim = 0; iDim < nDim; iDim++) {
          UnitNormal[iDim] = Normal[iDim]/Area;
        }

        /*--- Evaluate Tau ---*/

        div_vel = 0.0; for (iDim = 0; iDim < nDim; iDim++) div_vel += Grad_Vel[iDim][iDim];

        for (iDim = 0; iDim < nDim; iDim++) {
          for (jDim = 0 ; jDim < nDim; jDim++) {
            Tau[iDim][jDim] = Viscosity*(Grad_Vel[jDim][iDim] + Grad_Vel[iDim][jDim]) - TWO3*Viscosity*div_vel*delta[iDim][jDim];
          }
        }

        /*--- Project Tau in each surface element ---*/

        for (iDim = 0; iDim < nDim; iDim++) {
          TauElem[iDim] = 0.0;
          for (jDim = 0; jDim < nDim; jDim++) {
            TauElem[iDim] += Tau[iDim][jDim]*UnitNormal[jDim];
          }
        }

        /*--- Compute wall shear stress (using the stress tensor). Compute wall skin friction coefficient, and heat flux on the wall ---*/

        TauNormal = 0.0;
        for (iDim = 0; iDim < nDim; iDim++)
          TauNormal += TauElem[iDim] * UnitNormal[iDim];

        WallShearStress = 0.0;
        for (iDim = 0; iDim < nDim; iDim++) {
          TauTangent[iDim] = TauElem[iDim] - TauNormal * UnitNormal[iDim];
          CSkinFriction[iMarker][iDim][iVertex] = TauTangent[iDim] / (0.5*RefDensity*RefVel2);
          WallShearStress += TauTangent[iDim] * TauTangent[iDim];
        }
        WallShearStress = sqrt(WallShearStress);

        for (iDim = 0; iDim < nDim; iDim++) WallDist[iDim] = (Coord[iDim] - Coord_Normal[iDim]);
        WallDistMod = 0.0; for (iDim = 0; iDim < nDim; iDim++) WallDistMod += WallDist[iDim]*WallDist[iDim]; WallDistMod = sqrt(WallDistMod);

        /*--- Compute y+ and non-dimensional velocity ---*/

        FrictionVel = sqrt(fabs(WallShearStress)/Density);
        YPlus[iMarker][iVertex] = WallDistMod*FrictionVel/(Viscosity/Density);

        /*--- Compute total and maximum heat flux on the wall ---*/

        GradTemperature = 0.0;
        for (iDim = 0; iDim < nDim; iDim++)
          GradTemperature -= Grad_Temp[iDim]*UnitNormal[iDim];

        thermal_conductivity       = node[iPoint]->GetThermalConductivity();
        HeatFlux[iMarker][iVertex] = -thermal_conductivity*GradTemperature;
        HF_Visc[iMarker]          += HeatFlux[iMarker][iVertex]*Area;
        MaxHF_Visc[iMarker]       += pow(HeatFlux[iMarker][iVertex], MaxNorm);

        /*--- Note that y+, and heat are computed at the
         halo cells (for visualization purposes), but not the forces ---*/

        if ((geometry->node[iPoint]->GetDomain()) && (Monitoring == YES)) {

          /*--- Axisymmetric simulations ---*/

          if (axisymmetric) AxiFactor = 2.0*PI_NUMBER*geometry->node[iPoint]->GetCoord(1);
          else AxiFactor = 1.0;

          /*--- Force computation ---*/

          for (iDim = 0; iDim < nDim; iDim++) {
            Force[iDim] = TauElem[iDim] * Area * factor * AxiFactor;
            ForceViscous[iDim] += Force[iDim];
            MomentDist[iDim] = Coord[iDim] - Origin[iDim];
          }

          /*--- Moment with respect to the reference axis ---*/

          if (iDim == 3) {
            MomentViscous[0] += (Force[2]*MomentDist[1] - Force[1]*MomentDist[2])/RefLength;
            MomentX_Force[1] += (-Force[1]*Coord[2]);
            MomentX_Force[2] += (Force[2]*Coord[1]);

            MomentViscous[1] += (Force[0]*MomentDist[2] - Force[2]*MomentDist[0])/RefLength;
            MomentY_Force[2] += (-Force[2]*Coord[0]);
            MomentY_Force[0] += (Force[0]*Coord[2]);
          }
          MomentViscous[2] += (Force[1]*MomentDist[0] - Force[0]*MomentDist[1])/RefLength;
          MomentZ_Force[0] += (-Force[0]*Coord[1]);
          MomentZ_Force[1] += (Force[1]*Coord[0]);
          
        }

      }

      /*--- Project forces and store the non-dimensional coefficients ---*/

      if (Monitoring == YES) {
        if (nDim == 2) {
          CD_Visc[iMarker]       =  ForceViscous[0]*cos(Alpha) + ForceViscous[1]*sin(Alpha);
          CL_Visc[iMarker]       = -ForceViscous[0]*sin(Alpha) + ForceViscous[1]*cos(Alpha);
          CEff_Visc[iMarker]        = CL_Visc[iMarker] / (CD_Visc[iMarker]+EPS);
          CMz_Visc[iMarker]         = MomentViscous[2];
          CFx_Visc[iMarker]         = ForceViscous[0];
          CFy_Visc[iMarker]         = ForceViscous[1];
          CoPx_Visc[iMarker]        = MomentZ_Force[1];
          CoPy_Visc[iMarker]        = -MomentZ_Force[0];
          CT_Visc[iMarker]          = -CFx_Visc[iMarker];
          CQ_Visc[iMarker]          = -CMz_Visc[iMarker];
          CMerit_Visc[iMarker]      = CT_Visc[iMarker] / (CQ_Visc[iMarker]+EPS);
          MaxHF_Visc[iMarker] = pow(MaxHF_Visc[iMarker], 1.0/MaxNorm);
        }
        if (nDim == 3) {
          CD_Visc[iMarker]       =  ForceViscous[0]*cos(Alpha)*cos(Beta) + ForceViscous[1]*sin(Beta) + ForceViscous[2]*sin(Alpha)*cos(Beta);
          CL_Visc[iMarker]       = -ForceViscous[0]*sin(Alpha) + ForceViscous[2]*cos(Alpha);
          CSF_Visc[iMarker]  = -ForceViscous[0]*sin(Beta)*cos(Alpha) + ForceViscous[1]*cos(Beta) - ForceViscous[2]*sin(Beta)*sin(Alpha);
          CEff_Visc[iMarker]        = CL_Visc[iMarker]/(CD_Visc[iMarker] + EPS);
          CMx_Visc[iMarker]         = MomentViscous[0];
          CMy_Visc[iMarker]         = MomentViscous[1];
          CMz_Visc[iMarker]         = MomentViscous[2];
          CFx_Visc[iMarker]         = ForceViscous[0];
          CFy_Visc[iMarker]         = ForceViscous[1];
          CFz_Visc[iMarker]         = ForceViscous[2];
          CoPx_Visc[iMarker]        =  -MomentY_Force[0];
          CoPz_Visc[iMarker]        = MomentY_Force[2];
          CT_Visc[iMarker]          = -CFz_Visc[iMarker];
          CQ_Visc[iMarker]          = -CMz_Visc[iMarker];
          CMerit_Visc[iMarker]      = CT_Visc[iMarker] / (CQ_Visc[iMarker] + EPS);
          MaxHF_Visc[iMarker] = pow(MaxHF_Visc[iMarker], 1.0/MaxNorm);
        }

        AllBound_CD_Visc       += CD_Visc[iMarker];
        AllBound_CL_Visc       += CL_Visc[iMarker];
        AllBound_CSF_Visc  += CSF_Visc[iMarker];
        AllBound_CMx_Visc         += CMx_Visc[iMarker];
        AllBound_CMy_Visc         += CMy_Visc[iMarker];
        AllBound_CMz_Visc         += CMz_Visc[iMarker];
        AllBound_CFx_Visc         += CFx_Visc[iMarker];
        AllBound_CFy_Visc         += CFy_Visc[iMarker];
        AllBound_CFz_Visc         += CFz_Visc[iMarker];
        AllBound_CoPx_Visc        += CoPx_Visc[iMarker];
        AllBound_CoPy_Visc        += CoPy_Visc[iMarker];
        AllBound_CoPz_Visc        += CoPz_Visc[iMarker];
        AllBound_CT_Visc          += CT_Visc[iMarker];
        AllBound_CQ_Visc          += CQ_Visc[iMarker];
        AllBound_HF_Visc    += HF_Visc[iMarker];
        AllBound_MaxHF_Visc += pow(MaxHF_Visc[iMarker], MaxNorm);

        /*--- Compute the coefficients per surface ---*/

        for (iMarker_Monitoring = 0; iMarker_Monitoring < config->GetnMarker_Monitoring(); iMarker_Monitoring++) {
          Monitoring_Tag = config->GetMarker_Monitoring_TagBound(iMarker_Monitoring);
          Marker_Tag = config->GetMarker_All_TagBound(iMarker);
          if (Marker_Tag == Monitoring_Tag) {
            Surface_CL_Visc[iMarker_Monitoring]      += CL_Visc[iMarker];
            Surface_CD_Visc[iMarker_Monitoring]      += CD_Visc[iMarker];
            Surface_CSF_Visc[iMarker_Monitoring] += CSF_Visc[iMarker];
            Surface_CEff_Visc[iMarker_Monitoring]       += CEff_Visc[iMarker];
            Surface_CFx_Visc[iMarker_Monitoring]        += CFx_Visc[iMarker];
            Surface_CFy_Visc[iMarker_Monitoring]        += CFy_Visc[iMarker];
            Surface_CFz_Visc[iMarker_Monitoring]        += CFz_Visc[iMarker];
            Surface_CMx_Visc[iMarker_Monitoring]        += CMx_Visc[iMarker];
            Surface_CMy_Visc[iMarker_Monitoring]        += CMy_Visc[iMarker];
            Surface_CMz_Visc[iMarker_Monitoring]        += CMz_Visc[iMarker];
            Surface_HF_Visc[iMarker_Monitoring]         += HF_Visc[iMarker];
            Surface_MaxHF_Visc[iMarker_Monitoring]      += pow(MaxHF_Visc[iMarker],MaxNorm);
          }
        }

      }

    }
  }

  /*--- Update some global coeffients ---*/

  AllBound_CEff_Visc = AllBound_CL_Visc / (AllBound_CD_Visc + EPS);
  AllBound_CMerit_Visc = AllBound_CT_Visc / (AllBound_CQ_Visc + EPS);
  AllBound_MaxHF_Visc = pow(AllBound_MaxHF_Visc, 1.0/MaxNorm);


#ifdef HAVE_MPI

  /*--- Add AllBound information using all the nodes ---*/

  MyAllBound_CD_Visc        = AllBound_CD_Visc;                      AllBound_CD_Visc = 0.0;
  MyAllBound_CL_Visc        = AllBound_CL_Visc;                      AllBound_CL_Visc = 0.0;
  MyAllBound_CSF_Visc   = AllBound_CSF_Visc;                 AllBound_CSF_Visc = 0.0;
  AllBound_CEff_Visc = 0.0;
  MyAllBound_CMx_Visc          = AllBound_CMx_Visc;                        AllBound_CMx_Visc = 0.0;
  MyAllBound_CMy_Visc          = AllBound_CMy_Visc;                        AllBound_CMy_Visc = 0.0;
  MyAllBound_CMz_Visc          = AllBound_CMz_Visc;                        AllBound_CMz_Visc = 0.0;
  MyAllBound_CFx_Visc          = AllBound_CFx_Visc;                        AllBound_CFx_Visc = 0.0;
  MyAllBound_CFy_Visc          = AllBound_CFy_Visc;                        AllBound_CFy_Visc = 0.0;
  MyAllBound_CFz_Visc          = AllBound_CFz_Visc;                        AllBound_CFz_Visc = 0.0;
  MyAllBound_CoPx_Visc          = AllBound_CoPx_Visc;                        AllBound_CoPx_Visc = 0.0;
  MyAllBound_CoPy_Visc          = AllBound_CoPy_Visc;                        AllBound_CoPy_Visc = 0.0;
  MyAllBound_CoPz_Visc          = AllBound_CoPz_Visc;                        AllBound_CoPz_Visc = 0.0;
  MyAllBound_CT_Visc           = AllBound_CT_Visc;                         AllBound_CT_Visc = 0.0;
  MyAllBound_CQ_Visc           = AllBound_CQ_Visc;                         AllBound_CQ_Visc = 0.0;
  AllBound_CMerit_Visc = 0.0;
  MyAllBound_HF_Visc     = AllBound_HF_Visc;                   AllBound_HF_Visc = 0.0;
  MyAllBound_MaxHF_Visc  = pow(AllBound_MaxHF_Visc, MaxNorm);  AllBound_MaxHF_Visc = 0.0;

  SU2_MPI::Allreduce(&MyAllBound_CD_Visc, &AllBound_CD_Visc, 1, MPI_DOUBLE, MPI_SUM, MPI_COMM_WORLD);
  SU2_MPI::Allreduce(&MyAllBound_CL_Visc, &AllBound_CL_Visc, 1, MPI_DOUBLE, MPI_SUM, MPI_COMM_WORLD);
  SU2_MPI::Allreduce(&MyAllBound_CSF_Visc, &AllBound_CSF_Visc, 1, MPI_DOUBLE, MPI_SUM, MPI_COMM_WORLD);
  AllBound_CEff_Visc = AllBound_CL_Visc / (AllBound_CD_Visc + EPS);
  SU2_MPI::Allreduce(&MyAllBound_CMx_Visc, &AllBound_CMx_Visc, 1, MPI_DOUBLE, MPI_SUM, MPI_COMM_WORLD);
  SU2_MPI::Allreduce(&MyAllBound_CMy_Visc, &AllBound_CMy_Visc, 1, MPI_DOUBLE, MPI_SUM, MPI_COMM_WORLD);
  SU2_MPI::Allreduce(&MyAllBound_CMz_Visc, &AllBound_CMz_Visc, 1, MPI_DOUBLE, MPI_SUM, MPI_COMM_WORLD);
  SU2_MPI::Allreduce(&MyAllBound_CFx_Visc, &AllBound_CFx_Visc, 1, MPI_DOUBLE, MPI_SUM, MPI_COMM_WORLD);
  SU2_MPI::Allreduce(&MyAllBound_CFy_Visc, &AllBound_CFy_Visc, 1, MPI_DOUBLE, MPI_SUM, MPI_COMM_WORLD);
  SU2_MPI::Allreduce(&MyAllBound_CFz_Visc, &AllBound_CFz_Visc, 1, MPI_DOUBLE, MPI_SUM, MPI_COMM_WORLD);
  SU2_MPI::Allreduce(&MyAllBound_CoPx_Visc, &AllBound_CoPx_Visc, 1, MPI_DOUBLE, MPI_SUM, MPI_COMM_WORLD);
  SU2_MPI::Allreduce(&MyAllBound_CoPy_Visc, &AllBound_CoPy_Visc, 1, MPI_DOUBLE, MPI_SUM, MPI_COMM_WORLD);
  SU2_MPI::Allreduce(&MyAllBound_CoPz_Visc, &AllBound_CoPz_Visc, 1, MPI_DOUBLE, MPI_SUM, MPI_COMM_WORLD);
  SU2_MPI::Allreduce(&MyAllBound_CT_Visc, &AllBound_CT_Visc, 1, MPI_DOUBLE, MPI_SUM, MPI_COMM_WORLD);
  SU2_MPI::Allreduce(&MyAllBound_CQ_Visc, &AllBound_CQ_Visc, 1, MPI_DOUBLE, MPI_SUM, MPI_COMM_WORLD);
  AllBound_CMerit_Visc = AllBound_CT_Visc / (AllBound_CQ_Visc + EPS);
  SU2_MPI::Allreduce(&MyAllBound_HF_Visc, &AllBound_HF_Visc, 1, MPI_DOUBLE, MPI_SUM, MPI_COMM_WORLD);
  SU2_MPI::Allreduce(&MyAllBound_MaxHF_Visc, &AllBound_MaxHF_Visc, 1, MPI_DOUBLE, MPI_SUM, MPI_COMM_WORLD);
  AllBound_MaxHF_Visc = pow(AllBound_MaxHF_Visc, 1.0/MaxNorm);

  /*--- Add the forces on the surfaces using all the nodes ---*/

  MySurface_CL_Visc      = new su2double[config->GetnMarker_Monitoring()];
  MySurface_CD_Visc      = new su2double[config->GetnMarker_Monitoring()];
  MySurface_CSF_Visc = new su2double[config->GetnMarker_Monitoring()];
  MySurface_CEff_Visc       = new su2double[config->GetnMarker_Monitoring()];
  MySurface_CFx_Visc        = new su2double[config->GetnMarker_Monitoring()];
  MySurface_CFy_Visc        = new su2double[config->GetnMarker_Monitoring()];
  MySurface_CFz_Visc        = new su2double[config->GetnMarker_Monitoring()];
  MySurface_CMx_Visc        = new su2double[config->GetnMarker_Monitoring()];
  MySurface_CMy_Visc        = new su2double[config->GetnMarker_Monitoring()];
  MySurface_CMz_Visc        = new su2double[config->GetnMarker_Monitoring()];
  MySurface_HF_Visc         = new su2double[config->GetnMarker_Monitoring()];
  MySurface_MaxHF_Visc      = new su2double[config->GetnMarker_Monitoring()];

  for (iMarker_Monitoring = 0; iMarker_Monitoring < config->GetnMarker_Monitoring(); iMarker_Monitoring++) {

    MySurface_CL_Visc[iMarker_Monitoring]      = Surface_CL_Visc[iMarker_Monitoring];
    MySurface_CD_Visc[iMarker_Monitoring]      = Surface_CD_Visc[iMarker_Monitoring];
    MySurface_CSF_Visc[iMarker_Monitoring] = Surface_CSF_Visc[iMarker_Monitoring];
    MySurface_CEff_Visc[iMarker_Monitoring]       = Surface_CEff_Visc[iMarker_Monitoring];
    MySurface_CFx_Visc[iMarker_Monitoring]        = Surface_CFx_Visc[iMarker_Monitoring];
    MySurface_CFy_Visc[iMarker_Monitoring]        = Surface_CFy_Visc[iMarker_Monitoring];
    MySurface_CFz_Visc[iMarker_Monitoring]        = Surface_CFz_Visc[iMarker_Monitoring];
    MySurface_CMx_Visc[iMarker_Monitoring]        = Surface_CMx_Visc[iMarker_Monitoring];
    MySurface_CMy_Visc[iMarker_Monitoring]        = Surface_CMy_Visc[iMarker_Monitoring];
    MySurface_CMz_Visc[iMarker_Monitoring]        = Surface_CMz_Visc[iMarker_Monitoring];
    MySurface_HF_Visc[iMarker_Monitoring]         = Surface_HF_Visc[iMarker_Monitoring];
    MySurface_MaxHF_Visc[iMarker_Monitoring]      = Surface_MaxHF_Visc[iMarker_Monitoring];

    Surface_CL_Visc[iMarker_Monitoring]      = 0.0;
    Surface_CD_Visc[iMarker_Monitoring]      = 0.0;
    Surface_CSF_Visc[iMarker_Monitoring] = 0.0;
    Surface_CEff_Visc[iMarker_Monitoring]       = 0.0;
    Surface_CFx_Visc[iMarker_Monitoring]        = 0.0;
    Surface_CFy_Visc[iMarker_Monitoring]        = 0.0;
    Surface_CFz_Visc[iMarker_Monitoring]        = 0.0;
    Surface_CMx_Visc[iMarker_Monitoring]        = 0.0;
    Surface_CMy_Visc[iMarker_Monitoring]        = 0.0;
    Surface_CMz_Visc[iMarker_Monitoring]        = 0.0;
    Surface_HF_Visc[iMarker_Monitoring]         = 0.0;
    Surface_MaxHF_Visc[iMarker_Monitoring]      = 0.0;
  }

  SU2_MPI::Allreduce(MySurface_CL_Visc, Surface_CL_Visc, config->GetnMarker_Monitoring(), MPI_DOUBLE, MPI_SUM, MPI_COMM_WORLD);
  SU2_MPI::Allreduce(MySurface_CD_Visc, Surface_CD_Visc, config->GetnMarker_Monitoring(), MPI_DOUBLE, MPI_SUM, MPI_COMM_WORLD);
  SU2_MPI::Allreduce(MySurface_CSF_Visc, Surface_CSF_Visc, config->GetnMarker_Monitoring(), MPI_DOUBLE, MPI_SUM, MPI_COMM_WORLD);
  for (iMarker_Monitoring = 0; iMarker_Monitoring < config->GetnMarker_Monitoring(); iMarker_Monitoring++)
    Surface_CEff_Visc[iMarker_Monitoring] = Surface_CL_Visc[iMarker_Monitoring] / (Surface_CD_Visc[iMarker_Monitoring] + EPS);
  SU2_MPI::Allreduce(MySurface_CFx_Visc, Surface_CFx_Visc, config->GetnMarker_Monitoring(), MPI_DOUBLE, MPI_SUM, MPI_COMM_WORLD);
  SU2_MPI::Allreduce(MySurface_CFy_Visc, Surface_CFy_Visc, config->GetnMarker_Monitoring(), MPI_DOUBLE, MPI_SUM, MPI_COMM_WORLD);
  SU2_MPI::Allreduce(MySurface_CFz_Visc, Surface_CFz_Visc, config->GetnMarker_Monitoring(), MPI_DOUBLE, MPI_SUM, MPI_COMM_WORLD);
  SU2_MPI::Allreduce(MySurface_CMx_Visc, Surface_CMx_Visc, config->GetnMarker_Monitoring(), MPI_DOUBLE, MPI_SUM, MPI_COMM_WORLD);
  SU2_MPI::Allreduce(MySurface_CMy_Visc, Surface_CMy_Visc, config->GetnMarker_Monitoring(), MPI_DOUBLE, MPI_SUM, MPI_COMM_WORLD);
  SU2_MPI::Allreduce(MySurface_CMz_Visc, Surface_CMz_Visc, config->GetnMarker_Monitoring(), MPI_DOUBLE, MPI_SUM, MPI_COMM_WORLD);
  SU2_MPI::Allreduce(MySurface_HF_Visc, Surface_HF_Visc, config->GetnMarker_Monitoring(), MPI_DOUBLE, MPI_SUM, MPI_COMM_WORLD);
  SU2_MPI::Allreduce(MySurface_MaxHF_Visc, Surface_MaxHF_Visc, config->GetnMarker_Monitoring(), MPI_DOUBLE, MPI_SUM, MPI_COMM_WORLD);

  delete [] MySurface_CL_Visc; delete [] MySurface_CD_Visc; delete [] MySurface_CSF_Visc;
  delete [] MySurface_CEff_Visc;  delete [] MySurface_CFx_Visc;   delete [] MySurface_CFy_Visc;
  delete [] MySurface_CFz_Visc;   delete [] MySurface_CMx_Visc;   delete [] MySurface_CMy_Visc;
  delete [] MySurface_CMz_Visc; delete [] MySurface_HF_Visc; delete [] MySurface_MaxHF_Visc;

#endif

  /*--- Update the total coefficients (note that all the nodes have the same value)---*/

  Total_CD          += AllBound_CD_Visc;
  Total_CL          += AllBound_CL_Visc;
  Total_CSF         += AllBound_CSF_Visc;
  Total_CEff        = Total_CL / (Total_CD + EPS);
  Total_CMx         += AllBound_CMx_Visc;
  Total_CMy         += AllBound_CMy_Visc;
  Total_CMz         += AllBound_CMz_Visc;
  Total_CFx         += AllBound_CFx_Visc;
  Total_CFy         += AllBound_CFy_Visc;
  Total_CFz         += AllBound_CFz_Visc;
  Total_CoPx        += AllBound_CoPx_Visc;
  Total_CoPy        += AllBound_CoPy_Visc;
  Total_CoPz        += AllBound_CoPz_Visc;
  Total_CT          += AllBound_CT_Visc;
  Total_CQ          += AllBound_CQ_Visc;
  Total_CMerit      = AllBound_CT_Visc / (AllBound_CQ_Visc + EPS);
  Total_Heat        = AllBound_HF_Visc;
  Total_MaxHeat     = AllBound_MaxHF_Visc;

  /*--- Update the total coefficients per surface (note that all the nodes have the same value)---*/

  for (iMarker_Monitoring = 0; iMarker_Monitoring < config->GetnMarker_Monitoring(); iMarker_Monitoring++) {
    Surface_CL[iMarker_Monitoring]      += Surface_CL_Visc[iMarker_Monitoring];
    Surface_CD[iMarker_Monitoring]      += Surface_CD_Visc[iMarker_Monitoring];
    Surface_CSF[iMarker_Monitoring] += Surface_CSF_Visc[iMarker_Monitoring];
    Surface_CEff[iMarker_Monitoring]       = Surface_CL[iMarker_Monitoring] / (Surface_CD[iMarker_Monitoring] + EPS);
    Surface_CFx[iMarker_Monitoring]        += Surface_CFx_Visc[iMarker_Monitoring];
    Surface_CFy[iMarker_Monitoring]        += Surface_CFy_Visc[iMarker_Monitoring];
    Surface_CFz[iMarker_Monitoring]        += Surface_CFz_Visc[iMarker_Monitoring];
    Surface_CMx[iMarker_Monitoring]        += Surface_CMx_Visc[iMarker_Monitoring];
    Surface_CMy[iMarker_Monitoring]        += Surface_CMy_Visc[iMarker_Monitoring];
    Surface_CMz[iMarker_Monitoring]        += Surface_CMz_Visc[iMarker_Monitoring];
    Surface_HF_Visc[iMarker_Monitoring]    += Surface_CMy_Visc[iMarker_Monitoring];
    Surface_MaxHF_Visc[iMarker_Monitoring] += Surface_CMz_Visc[iMarker_Monitoring];
  }

}

void CIncNSSolver::BC_HeatFlux_Wall(CGeometry *geometry, CSolver **solver_container, CNumerics *conv_numerics, CNumerics *visc_numerics, CConfig *config, unsigned short val_marker) {
  
  unsigned short iDim, iVar, jVar, Wall_Function;
  unsigned long iVertex, iPoint, total_index;
  
  su2double *GridVel, *Normal, Area, Wall_HeatFlux;

  bool implicit      = (config->GetKind_TimeIntScheme_Flow() == EULER_IMPLICIT);
  bool grid_movement = config->GetGrid_Movement();
  bool energy        = config->GetEnergy_Equation();

  /*--- Identify the boundary by string name ---*/
  
  string Marker_Tag = config->GetMarker_All_TagBound(val_marker);
  
  /*--- Get the specified wall heat flux from config ---*/
  
  Wall_HeatFlux = config->GetWall_HeatFlux(Marker_Tag)/config->GetHeat_Flux_Ref();

  /*--- Get wall function treatment from config. ---*/

  Wall_Function = config->GetWallFunction_Treatment(Marker_Tag);
  if(Wall_Function != NO_WALL_FUNCTION) {
    SU2_MPI::Error("Wall function treament not implemented yet", CURRENT_FUNCTION);
  }

  /*--- Loop over all of the vertices on this boundary marker ---*/
  
  for (iVertex = 0; iVertex < geometry->nVertex[val_marker]; iVertex++) {
    iPoint = geometry->vertex[val_marker][iVertex]->GetNode();
    
    /*--- Check if the node belongs to the domain (i.e, not a halo node) ---*/
    
    if (geometry->node[iPoint]->GetDomain()) {
      
      /*--- Compute dual-grid area and boundary normal ---*/
      
      Normal = geometry->vertex[val_marker][iVertex]->GetNormal();
      
      Area = 0.0;
      for (iDim = 0; iDim < nDim; iDim++)
        Area += Normal[iDim]*Normal[iDim];
      Area = sqrt (Area);

      /*--- Initialize the convective & viscous residuals to zero ---*/
      
      for (iVar = 0; iVar < nVar; iVar++) {
        Res_Conv[iVar] = 0.0;
        Res_Visc[iVar] = 0.0;
        if (implicit) {
          for (jVar = 0; jVar < nVar; jVar++)
            Jacobian_i[iVar][jVar] = 0.0;
        }
      }

      /*--- Store the corrected velocity at the wall which will
       be zero (v = 0), unless there are moving walls (v = u_wall)---*/
      
      if (grid_movement) {
        GridVel = geometry->node[iPoint]->GetGridVel();
        for (iDim = 0; iDim < nDim; iDim++) Vector[iDim] = GridVel[iDim];
      } else {
        for (iDim = 0; iDim < nDim; iDim++) Vector[iDim] = 0.0;
      }
      
      /*--- Impose the value of the velocity as a strong boundary
       condition (Dirichlet). Fix the velocity and remove any
       contribution to the residual at this node. ---*/
      
      node[iPoint]->SetVelocity_Old(Vector);
      
      for (iDim = 0; iDim < nDim; iDim++)
        LinSysRes.SetBlock_Zero(iPoint, iDim+1);
      node[iPoint]->SetVel_ResTruncError_Zero();
      
      if (energy) {

        /*--- Apply a weak boundary condition for the energy equation.
        Compute the residual due to the prescribed heat flux. ---*/

        Res_Visc[nDim+1] = Wall_HeatFlux*Area; //TDE Jacobian?

        /*--- Viscous contribution to the residual at the wall ---*/

        LinSysRes.SubtractBlock(iPoint, Res_Visc);

      }

      /*--- Enforce the no-slip boundary condition in a strong way by
       modifying the velocity-rows of the Jacobian (1 on the diagonal). ---*/
      
      if (implicit) {
        for (iVar = 1; iVar <= nDim; iVar++) {
          total_index = iPoint*nVar+iVar;
          Jacobian.DeleteValsRowi(total_index);
        }
      }
      
    }
  }
}

void CIncNSSolver::BC_Isothermal_Wall(CGeometry *geometry, CSolver **solver_container, CNumerics *conv_numerics, CNumerics *visc_numerics, CConfig *config, unsigned short val_marker) {
  
  unsigned short iDim, iVar, jVar, Wall_Function;
  unsigned long iVertex, iPoint, Point_Normal, total_index;
  
  su2double *GridVel;
  su2double *Normal, *Coord_i, *Coord_j, Area, dist_ij;
  su2double Twall, dTdn;
  su2double thermal_conductivity;

  bool implicit      = (config->GetKind_TimeIntScheme_Flow() == EULER_IMPLICIT);
  bool grid_movement = config->GetGrid_Movement();
  bool energy        = config->GetEnergy_Equation();

  /*--- Identify the boundary by string name ---*/
  
  string Marker_Tag = config->GetMarker_All_TagBound(val_marker);
  
  /*--- Retrieve the specified wall temperature ---*/
  
  Twall = config->GetIsothermal_Temperature(Marker_Tag)/config->GetTemperature_Ref();

  /*--- Get wall function treatment from config. ---*/

  Wall_Function = config->GetWallFunction_Treatment(Marker_Tag);
  if(Wall_Function != NO_WALL_FUNCTION) {

    cout << endl << "Wall function treament not implemented yet" << endl << endl;
#ifndef HAVE_MPI
    exit(EXIT_FAILURE);
#else
    MPI_Abort(MPI_COMM_WORLD,1);
    MPI_Finalize();
#endif
  }

  /*--- Loop over all of the vertices on this boundary marker ---*/
  
  for (iVertex = 0; iVertex < geometry->nVertex[val_marker]; iVertex++) {

    iPoint = geometry->vertex[val_marker][iVertex]->GetNode();
    
    /*--- Check if the node belongs to the domain (i.e, not a halo node) ---*/
    
    if (geometry->node[iPoint]->GetDomain()) {
      
      /*--- Initialize the convective & viscous residuals to zero ---*/
      
      for (iVar = 0; iVar < nVar; iVar++) {
        Res_Conv[iVar] = 0.0;
        Res_Visc[iVar] = 0.0;
        if (implicit) {
          for (jVar = 0; jVar < nVar; jVar++)
            Jacobian_i[iVar][jVar] = 0.0;
        }
      }

      /*--- Store the corrected velocity at the wall which will
       be zero (v = 0), unless there are moving walls (v = u_wall)---*/
      
      if (grid_movement) {
        GridVel = geometry->node[iPoint]->GetGridVel();
        for (iDim = 0; iDim < nDim; iDim++) Vector[iDim] = GridVel[iDim];
      } else {
        for (iDim = 0; iDim < nDim; iDim++) Vector[iDim] = 0.0;
      }
      
      /*--- Impose the value of the velocity as a strong boundary
       condition (Dirichlet). Fix the velocity and remove any
       contribution to the residual at this node. ---*/
      
      node[iPoint]->SetVelocity_Old(Vector);
      
      for (iDim = 0; iDim < nDim; iDim++)
        LinSysRes.SetBlock_Zero(iPoint, iDim+1);
      node[iPoint]->SetVel_ResTruncError_Zero();
      
      if (energy) {

        /*--- Compute dual grid area and boundary normal ---*/
        
        Normal = geometry->vertex[val_marker][iVertex]->GetNormal();
        
        Area = 0.0; 
        for (iDim = 0; iDim < nDim; iDim++) 
          Area += Normal[iDim]*Normal[iDim]; 
        Area = sqrt (Area);
        
        /*--- Compute closest normal neighbor ---*/
        
        Point_Normal = geometry->vertex[val_marker][iVertex]->GetNormal_Neighbor();
        
        /*--- Get coordinates of i & nearest normal and compute distance ---*/
        
        Coord_i = geometry->node[iPoint]->GetCoord();
        Coord_j = geometry->node[Point_Normal]->GetCoord();
        dist_ij = 0;
        for (iDim = 0; iDim < nDim; iDim++)
          dist_ij += (Coord_j[iDim]-Coord_i[iDim])*(Coord_j[iDim]-Coord_i[iDim]);
        dist_ij = sqrt(dist_ij);

        /*--- Compute the normal gradient in temperature using Twall ---*/
        
        dTdn = -(node[Point_Normal]->GetTemperature() - Twall)/dist_ij;
        
        /*--- Get thermal conductivity ---*/

        thermal_conductivity = node[iPoint]->GetThermalConductivity();

        /*--- Apply a weak boundary condition for the energy equation.
        Compute the residual due to the prescribed heat flux. ---*/

        Res_Visc[nDim+1] = thermal_conductivity*dTdn*Area;

        /*--- Jacobian contribution for temperature equation. ---*/
    
        if (implicit) {
          su2double Edge_Vector[3];
          su2double dist_ij_2 = 0, proj_vector_ij = 0;
          for (iDim = 0; iDim < nDim; iDim++) {
            Edge_Vector[iDim] = Coord_j[iDim]-Coord_i[iDim];
            dist_ij_2 += Edge_Vector[iDim]*Edge_Vector[iDim];
            proj_vector_ij += Edge_Vector[iDim]*Normal[iDim];
          }
          if (dist_ij_2 == 0.0) proj_vector_ij = 0.0;
          else proj_vector_ij = proj_vector_ij/dist_ij_2;

          Jacobian_i[nDim+1][nDim+1] = -thermal_conductivity*proj_vector_ij;

          Jacobian.SubtractBlock(iPoint, iPoint, Jacobian_i);
        }

        /*--- Viscous contribution to the residual at the wall ---*/
        
        LinSysRes.SubtractBlock(iPoint, Res_Visc);

      }

      /*--- Enforce the no-slip boundary condition in a strong way by
       modifying the velocity-rows of the Jacobian (1 on the diagonal). ---*/
      
      if (implicit) {
        for (iVar = 1; iVar <= nDim; iVar++) {
          total_index = iPoint*nVar+iVar;
          Jacobian.DeleteValsRowi(total_index);
        }
      }
      
    }
  }
}

void CIncNSSolver::BC_Isothermal_Wall(CGeometry *geometry, CSolver **solver_container, CNumerics *conv_numerics, CNumerics *visc_numerics, CConfig *config, unsigned short val_marker) {
  BC_HeatFlux_Wall(geometry, solver_container, conv_numerics, visc_numerics, config, val_marker);
}<|MERGE_RESOLUTION|>--- conflicted
+++ resolved
@@ -1644,7 +1644,6 @@
 
 void CIncEulerSolver::SetNondimensionalization(CGeometry *geometry, CConfig *config, unsigned short iMesh) {
   
-<<<<<<< HEAD
   su2double Temperature_FreeStream = 0.0,  ModVel_FreeStream = 0.0,Energy_FreeStream = 0.0,
   ModVel_FreeStreamND = 0.0, Omega_FreeStream = 0.0, Omega_FreeStreamND = 0.0, Viscosity_FreeStream = 0.0,
   Density_FreeStream = 0.0, Pressure_FreeStream = 0.0, Pressure_Thermodynamic = 0.0, Tke_FreeStream = 0.0,
@@ -1653,15 +1652,6 @@
   Temperature_FreeStreamND = 0.0, Gas_ConstantND = 0.0, Specific_Heat_CpND = 0.0, Specific_Heat_CvND = 0.0, Thermal_Expansion_CoeffND = 0.0,
   Velocity_FreeStreamND[3] = {0.0, 0.0, 0.0}, Viscosity_FreeStreamND = 0.0,
   Tke_FreeStreamND = 0.0, Energy_FreeStreamND = 0.0,
-=======
-  su2double ModVel_FreeStream = 0.0, ModVel_FreeStreamND = 0.0,
-  Omega_FreeStream = 0.0, Omega_FreeStreamND = 0.0, Viscosity_FreeStream = 0.0,
-  Density_FreeStream = 0.0, Pressure_FreeStream = 0.0, Tke_FreeStream = 0.0,
-  Length_Ref = 0.0, Density_Ref = 0.0, Pressure_Ref = 0.0, Velocity_Ref = 0.0, Time_Ref = 0.0,
-  Omega_Ref = 0.0, Viscosity_Ref = 0.0, Froude = 0.0,
-  Pressure_FreeStreamND = 0.0, Density_FreeStreamND = 0.0,
-  Velocity_FreeStreamND[3] = {0.0, 0.0, 0.0}, Viscosity_FreeStreamND = 0.0, Tke_FreeStreamND = 0.0,
->>>>>>> 68991cd1
   Total_UnstTimeND = 0.0, Delta_UnstTimeND = 0.0;
   
   unsigned short iDim;
@@ -1678,14 +1668,11 @@
   bool grid_movement = config->GetGrid_Movement();
   bool turbulent     = ((config->GetKind_Solver() == RANS) ||
                         (config->GetKind_Solver() == DISC_ADJ_RANS));
-<<<<<<< HEAD
   bool tkeNeeded     = ((turbulent) && (config->GetKind_Turb_Model() == SST));
   bool energy        = config->GetEnergy_Equation();
   bool boussinesq    = (config->GetKind_DensityModel() == BOUSSINESQ);
 
   /*--- Compute dimensional free-stream values. ---*/
-=======
->>>>>>> 68991cd1
 
   Density_FreeStream     = config->GetInc_Density_Init();     config->SetDensity_FreeStream(Density_FreeStream);
   Temperature_FreeStream = config->GetInc_Temperature_Init(); config->SetTemperature_FreeStream(Temperature_FreeStream);
@@ -1702,53 +1689,36 @@
 
   switch (config->GetKind_FluidModel()) {
 
-  case CONSTANT_DENSITY:
-
-    FluidModel = new CConstantDensity(Density_FreeStream, config->GetSpecific_Heat_Cp(), config->GetSpecific_Heat_Cv());
-    FluidModel->SetTDState_T(Temperature_FreeStream);
-    break;
-
-<<<<<<< HEAD
-  case INC_STANDARD_AIR:
-
-    config->SetGas_Constant(287.058);
-    Pressure_Thermodynamic = Density_FreeStream*Temperature_FreeStream*config->GetGas_Constant();
-    FluidModel = new CIncIdealGas(1.4, config->GetGas_Constant(), Pressure_Thermodynamic);
-    FluidModel->SetTDState_T(Temperature_FreeStream);
-    Pressure_Thermodynamic = FluidModel->GetPressure();
-    config->SetPressure_Thermodynamic(Pressure_Thermodynamic);
-    break;
-
-  case INC_IDEAL_GAS:
-
-    Pressure_Thermodynamic = Density_FreeStream*Temperature_FreeStream*config->GetGas_Constant();
-    FluidModel = new CIncIdealGas(config->GetGamma(), config->GetGas_Constant(), Pressure_Thermodynamic);
-    FluidModel->SetTDState_T(Temperature_FreeStream);
-    Pressure_Thermodynamic = FluidModel->GetPressure();
-    config->SetPressure_Thermodynamic(Pressure_Thermodynamic);
-    break;
-
-  default:
-
-    if (rank == MASTER_NODE) {
-      cout << endl << "Fluid model not implemented for incompressible solver." << endl << endl;
-    }
-#ifndef HAVE_MPI
-    exit(EXIT_FAILURE);
-#else
-    MPI_Barrier(MPI_COMM_WORLD);
-    MPI_Abort(MPI_COMM_WORLD,1);
-    MPI_Finalize();
-#endif
+    case CONSTANT_DENSITY:
+
+      FluidModel = new CConstantDensity(Density_FreeStream, config->GetSpecific_Heat_Cp(), config->GetSpecific_Heat_Cv());
+      FluidModel->SetTDState_T(Temperature_FreeStream);
       break;
-  }
-=======
-  Length_Ref   = config->GetLength_Reynolds();            config->SetLength_Ref(Length_Ref);
-  Density_Ref  = Density_FreeStream;                      config->SetDensity_Ref(Density_Ref);
-  Velocity_Ref = ModVel_FreeStream;                       config->SetVelocity_Ref(Velocity_Ref);
-  Pressure_Ref = Density_Ref*(Velocity_Ref*Velocity_Ref); config->SetPressure_Ref(Pressure_Ref);
-  Omega_Ref = Velocity_Ref / Length_Ref;                  config->SetOmega_Ref(Omega_Ref);
->>>>>>> 68991cd1
+
+    case INC_STANDARD_AIR:
+
+      config->SetGas_Constant(287.058);
+      Pressure_Thermodynamic = Density_FreeStream*Temperature_FreeStream*config->GetGas_Constant();
+      FluidModel = new CIncIdealGas(1.4, config->GetGas_Constant(), Pressure_Thermodynamic);
+      FluidModel->SetTDState_T(Temperature_FreeStream);
+      Pressure_Thermodynamic = FluidModel->GetPressure();
+      config->SetPressure_Thermodynamic(Pressure_Thermodynamic);
+      break;
+
+    case INC_IDEAL_GAS:
+
+      Pressure_Thermodynamic = Density_FreeStream*Temperature_FreeStream*config->GetGas_Constant();
+      FluidModel = new CIncIdealGas(config->GetGamma(), config->GetGas_Constant(), Pressure_Thermodynamic);
+      FluidModel->SetTDState_T(Temperature_FreeStream);
+      Pressure_Thermodynamic = FluidModel->GetPressure();
+      config->SetPressure_Thermodynamic(Pressure_Thermodynamic);
+      break;
+
+    default:
+
+      SU2_MPI::Error("Fluid model not implemented for incompressible solver.", CURRENT_FUNCTION);
+      break;
+  }
 
   if (viscous) {
 
@@ -1784,8 +1754,6 @@
      Reference viscosity   = Reference Density * Reference velocity * Reference length
      This is the same non-dim. scheme as in the compressible solver.
      Note that the Re and Re Length are not used as part of initialization. ---*/
-
-  //TDE consider doing a "viscous" non-dim. scheme where p_ref is based on viscosity
 
   if (config->GetRef_Inc_NonDim() == DIMENSIONAL) {
     Density_Ref     = 1.0;
@@ -1857,16 +1825,12 @@
   for (iDim = 0; iDim < nDim; iDim++) {
     Velocity_FreeStreamND[iDim] = config->GetVelocity_FreeStream()[iDim]/Velocity_Ref; config->SetVelocity_FreeStreamND(Velocity_FreeStreamND[iDim], iDim);
   }
-<<<<<<< HEAD
-  
+
   Temperature_FreeStreamND = Temperature_FreeStream/config->GetTemperature_Ref(); config->SetTemperature_FreeStreamND(Temperature_FreeStreamND);
-
   Gas_ConstantND      = config->GetGas_Constant()/Gas_Constant_Ref;    config->SetGas_ConstantND(Gas_ConstantND);
   Specific_Heat_CpND  = config->GetSpecific_Heat_Cp()/Gas_Constant_Ref; config->SetSpecific_Heat_CpND(Specific_Heat_CpND);
   Specific_Heat_CvND  = config->GetSpecific_Heat_Cv()/Gas_Constant_Ref; config->SetSpecific_Heat_CvND(Specific_Heat_CvND);
-  Thermal_Expansion_CoeffND = config->GetThermal_Expansion_Coeff()*config->GetTemperature_Ref(); config->SetThermal_Expansion_CoeffND(Thermal_Expansion_CoeffND); //TDE double-check
-=======
->>>>>>> 68991cd1
+  Thermal_Expansion_CoeffND = config->GetThermal_Expansion_Coeff()*config->GetTemperature_Ref(); config->SetThermal_Expansion_CoeffND(Thermal_Expansion_CoeffND);
 
   ModVel_FreeStreamND = 0.0;
   for (iDim = 0; iDim < nDim; iDim++) ModVel_FreeStreamND += Velocity_FreeStreamND[iDim]*Velocity_FreeStreamND[iDim];
@@ -1889,7 +1853,6 @@
   /*--- Delete the original (dimensional) FluidModel object. No fluid is used for inscompressible cases. ---*/
   
   delete FluidModel;
-<<<<<<< HEAD
 
   switch (config->GetKind_FluidModel()) {
       
@@ -1911,8 +1874,6 @@
   }
   
   Energy_FreeStreamND = FluidModel->GetStaticEnergy() + 0.5*ModVel_FreeStreamND*ModVel_FreeStreamND;
-=======
->>>>>>> 68991cd1
   
   if (viscous) {
     
@@ -1922,7 +1883,6 @@
     
     /*--- Sutherland's model ---*/    
     config->SetMu_RefND(config->GetMu_Ref()/Viscosity_Ref);
-<<<<<<< HEAD
     config->SetMu_SND(config->GetMu_S()/config->GetTemperature_Ref());
     config->SetMu_Temperature_RefND(config->GetMu_Temperature_Ref()/config->GetTemperature_Ref());
     
@@ -1940,10 +1900,6 @@
   if (tkeNeeded) { Energy_FreeStreamND += Tke_FreeStreamND; };  config->SetEnergy_FreeStreamND(Energy_FreeStreamND);
   
   Energy_Ref = Energy_FreeStream/Energy_FreeStreamND; config->SetEnergy_Ref(Energy_Ref);
-=======
-
-  }
->>>>>>> 68991cd1
   
   Total_UnstTimeND = config->GetTotal_UnstTime() / Time_Ref;    config->SetTotal_UnstTimeND(Total_UnstTimeND);
   Delta_UnstTimeND = config->GetDelta_UnstTime() / Time_Ref;    config->SetDelta_UnstTimeND(Delta_UnstTimeND);
@@ -2363,14 +2319,6 @@
 void CIncEulerSolver::Preprocessing(CGeometry *geometry, CSolver **solver_container, CConfig *config, unsigned short iMesh, unsigned short iRKStep, unsigned short RunTime_EqSystem, bool Output) {
   
   unsigned long ErrorCounter = 0;
-<<<<<<< HEAD
-  
-#ifdef HAVE_MPI
-  int rank;
-  MPI_Comm_rank(MPI_COMM_WORLD, &rank);
-#endif
-=======
->>>>>>> 68991cd1
 
   unsigned long ExtIter = config->GetExtIter();
   bool cont_adjoint     = config->GetContinuous_Adjoint();
@@ -3257,13 +3205,8 @@
 
   unsigned long iVertex, iPoint;
   unsigned short iDim, iMarker, Boundary, Monitoring, iMarker_Monitoring;
-<<<<<<< HEAD
   su2double Pressure = 0.0, *Normal = NULL, MomentDist[3] = {0.0,0.0,0.0}, *Coord,
   factor, RefVel2 = 0.0, RefDensity = 0.0, RefPressure,
-=======
-  su2double Pressure = 0.0, *Normal = NULL, MomentDist[3] = {0.0,0.0,0.0}, *Coord, Area,
-  factor, NFPressOF, RefVel2, RefDensity, RefPressure,
->>>>>>> 68991cd1
   Force[3] = {0.0,0.0,0.0};
   su2double MomentX_Force[3] = {0.0,0.0,0.0}, MomentY_Force[3] = {0.0,0.0,0.0}, MomentZ_Force[3] = {0.0,0.0,0.0};
   su2double AxiFactor;
@@ -3280,7 +3223,6 @@
   su2double Beta      = config->GetAoS()*PI_NUMBER/180.0;
   su2double RefArea   = config->GetRefArea();
   su2double RefLength = config->GetRefLength();
-<<<<<<< HEAD
 
   su2double *Origin = NULL;
   if (config->GetnMarker_Monitoring() != 0){
@@ -3310,21 +3252,6 @@
   RefPressure = Pressure_Inf;
 
   /*--- Compute factor for force coefficients. ---*/
-=======
-  su2double *Origin         = config->GetRefOriginMoment(0);
-
-  /*--- Evaluate reference values for non-dimensionalization.
-   For dynamic meshes, use the motion Mach number as a reference value
-   for computing the force coefficients. Otherwise, use the freestream
-   values, which is the standard convention. ---*/
-
-  RefDensity  = Density_Inf;
-  RefPressure = Pressure_Inf;
-
-  RefVel2 = 0.0;
-  for (iDim = 0; iDim < nDim; iDim++)
-    RefVel2  += Velocity_Inf[iDim]*Velocity_Inf[iDim];
->>>>>>> 68991cd1
 
   factor = 1.0 / (0.5*RefDensity*RefArea*RefVel2);
 
@@ -3664,13 +3591,8 @@
   unsigned long iVertex, iPoint;
   unsigned short iDim, iMarker, Boundary, Monitoring, iMarker_Monitoring;
   su2double *Normal = NULL, MomentDist[3] = {0.0,0.0,0.0}, *Coord, Area,
-<<<<<<< HEAD
   factor, RefVel2 = 0.0, RefDensity = 0.0,
   Force[3] = {0.0,0.0,0.0}, Velocity[3], MassFlow, Density;
-=======
-  factor, RefVel2, RefDensity,
-  Force[3] = {0.0,0.0,0.0}, Velocity[3], MassFlow, Density, Vel_Infty2;
->>>>>>> 68991cd1
   string Marker_Tag, Monitoring_Tag;
   su2double MomentX_Force[3] = {0.0,0.0,0.0}, MomentY_Force[3] = {0.0,0.0,0.0}, MomentZ_Force[3] = {0.0,0.0,0.0};
   su2double AxiFactor;
@@ -3691,7 +3613,6 @@
   su2double Beta      = config->GetAoS()*PI_NUMBER/180.0;
   su2double RefArea   = config->GetRefArea();
   su2double RefLength = config->GetRefLength();
-<<<<<<< HEAD
   su2double *Origin = NULL;
   if (config->GetnMarker_Monitoring() != 0){
     Origin = config->GetRefOriginMoment(0);
@@ -3717,20 +3638,6 @@
   }
 
   /*--- Compute factor for force coefficients. ---*/
-=======
-  su2double *Origin         = config->GetRefOriginMoment(0);
-
-  /*--- Evaluate reference values for non-dimensionalization.
-   For dynamic meshes, use the motion Mach number as a reference value
-   for computing the force coefficients. Otherwise, use the freestream values,
-   which is the standard convention. ---*/
-
-  RefDensity  = Density_Inf;
-
-  RefVel2 = 0.0;
-  for (iDim = 0; iDim < nDim; iDim++)
-    RefVel2  += Velocity_Inf[iDim]*Velocity_Inf[iDim];
->>>>>>> 68991cd1
 
   factor = 1.0 / (0.5*RefDensity*RefArea*RefVel2);
 
@@ -7238,17 +7145,14 @@
 
     physical = node[iPoint]->SetPrimVar(eddy_visc, turb_ke, FluidModel);
     
-<<<<<<< HEAD
     /*--- Record any non-physical points. ---*/
 
     if (!physical) { node[iPoint]->SetNon_Physical(true); ErrorCounter++; }
 
-=======
     /*--- Set the DES length scale ---*/
     
     node[iPoint]->SetDES_LengthScale(DES_LengthScale);    
     
->>>>>>> 68991cd1
     /*--- Initialize the convective, source and viscous residual vector ---*/
     
     if (!Output) LinSysRes.SetBlock_Zero(iPoint);
@@ -7261,13 +7165,8 @@
 
 void CIncNSSolver::SetTime_Step(CGeometry *geometry, CSolver **solver_container, CConfig *config, unsigned short iMesh, unsigned long Iteration) {
   
-<<<<<<< HEAD
   su2double Mean_BetaInc2, *Normal, Area, Vol, Mean_SoundSpeed = 0.0, Mean_ProjVel = 0.0, Lambda, Local_Delta_Time, Local_Delta_Time_Visc,
   Global_Delta_Time = 1E6, Mean_LaminarVisc = 0.0, Mean_EddyVisc = 0.0, Mean_Density = 0.0, Mean_Thermal_Conductivity = 0.0, Mean_Cv = 0.0, Lambda_1, Lambda_2, K_v = 0.25, Global_Delta_UnstTimeND;
-=======
-  su2double Mean_BetaInc2, *Normal, Area, Vol, Mean_SoundSpeed = 0.0, Mean_ProjVel = 0.0, Lambda, Local_Delta_Time, Local_Delta_Time_Visc, Mean_DensityInc,
-  Global_Delta_Time = 1E6, Mean_LaminarVisc = 0.0, Mean_EddyVisc = 0.0, Mean_Density = 0.0, K_v = 0.25, Global_Delta_UnstTimeND;
->>>>>>> 68991cd1
   unsigned long iEdge, iVertex, iPoint = 0, jPoint = 0;
   unsigned short iDim, iMarker;
   su2double ProjVel, ProjVel_i, ProjVel_j;
@@ -7333,14 +7232,10 @@
     Mean_Thermal_Conductivity = 0.5*(node[iPoint]->GetThermalConductivity() + node[jPoint]->GetThermalConductivity());
     Mean_Cv                   = 0.5*(node[iPoint]->GetSpecificHeatCv()      + node[jPoint]->GetSpecificHeatCv());
 
-<<<<<<< HEAD
     Lambda_1 = (4.0/3.0)*(Mean_LaminarVisc + Mean_EddyVisc);
     Lambda_2 = 0.0;
     if (energy) Lambda_2 = (1.0/Mean_Cv)*Mean_Thermal_Conductivity;
     Lambda = (Lambda_1 + Lambda_2)*Area*Area/Mean_Density;
-=======
-    Lambda = (Mean_LaminarVisc + Mean_EddyVisc)*Area*Area/Mean_Density;
->>>>>>> 68991cd1
     
     if (geometry->node[iPoint]->GetDomain()) node[iPoint]->AddMax_Lambda_Visc(Lambda);
     if (geometry->node[jPoint]->GetDomain()) node[jPoint]->AddMax_Lambda_Visc(Lambda);
@@ -7384,7 +7279,6 @@
       
       /*--- Viscous contribution ---*/
 
-<<<<<<< HEAD
       Mean_LaminarVisc          = node[iPoint]->GetLaminarViscosity();
       Mean_EddyVisc             = node[iPoint]->GetEddyViscosity();
       Mean_Density              = node[iPoint]->GetDensity();
@@ -7395,13 +7289,6 @@
       Lambda_2 = 0.0;
       if (energy) Lambda_2 = (1.0/Mean_Cv)*Mean_Thermal_Conductivity;
       Lambda = (Lambda_1 + Lambda_2)*Area*Area/Mean_Density;
-=======
-      Mean_LaminarVisc = node[iPoint]->GetLaminarViscosity();
-      Mean_EddyVisc    = node[iPoint]->GetEddyViscosity();
-      Mean_Density     = node[iPoint]->GetDensity();
-      
-      Lambda = (Mean_LaminarVisc + Mean_EddyVisc)*Area*Area/Mean_Density;
->>>>>>> 68991cd1
       
       if (geometry->node[iPoint]->GetDomain()) node[iPoint]->AddMax_Lambda_Visc(Lambda);
       
@@ -7546,16 +7433,9 @@
   unsigned long iVertex, iPoint, iPointNormal;
   unsigned short Boundary, Monitoring, iMarker, iMarker_Monitoring, iDim, jDim;
   su2double Viscosity = 0.0, div_vel, *Normal, MomentDist[3] = {0.0, 0.0, 0.0}, WallDist[3] = {0.0, 0.0, 0.0},
-<<<<<<< HEAD
   *Coord, *Coord_Normal, Area, WallShearStress, TauNormal, factor, RefVel2 = 0.0,
   RefDensity = 0.0, Density = 0.0, WallDistMod, FrictionVel, UnitNormal[3] = {0.0, 0.0, 0.0}, TauElem[3] = {0.0, 0.0, 0.0}, TauTangent[3] = {0.0, 0.0, 0.0},
   Tau[3][3] = {{0.0, 0.0, 0.0},{0.0, 0.0, 0.0},{0.0, 0.0, 0.0}}, Force[3] = {0.0, 0.0, 0.0},
-=======
-  *Coord, *Coord_Normal, Area, WallShearStress, TauNormal, factor, RefVel2,
-  RefDensity, Density = 0.0, WallDistMod, FrictionVel,
-  UnitNormal[3] = {0.0, 0.0, 0.0}, TauElem[3] = {0.0, 0.0, 0.0}, TauTangent[3] = {0.0, 0.0, 0.0},
-  Tau[3][3] = {{0.0, 0.0, 0.0},{0.0, 0.0, 0.0},{0.0, 0.0, 0.0}}, Force[3] = {0.0, 0.0, 0.0}, MaxNorm = 8.0,
->>>>>>> 68991cd1
   Grad_Vel[3][3] = {{0.0, 0.0, 0.0},{0.0, 0.0, 0.0},{0.0, 0.0, 0.0}},
   delta[3][3] = {{1.0, 0.0, 0.0},{0.0,1.0,0.0},{0.0,0.0,1.0}},
   Grad_Temp[3] = {0.0, 0.0, 0.0}, GradTemperature, thermal_conductivity, MaxNorm = 8.0;
@@ -7572,12 +7452,11 @@
   su2double Beta      = config->GetAoS()*PI_NUMBER/180.0;
   su2double RefArea   = config->GetRefArea();
   su2double RefLength = config->GetRefLength();
-<<<<<<< HEAD
   su2double *Origin = NULL;
 
   if (config->GetnMarker_Monitoring() != 0) { Origin = config->GetRefOriginMoment(0); }
 
-  bool axisymmetric         = config->GetAxisymmetric();
+  bool axisymmetric = config->GetAxisymmetric();
 
   /*--- Evaluate reference values for non-dimensionalization.
    For dimensional or non-dim based on initial values, use
@@ -7598,20 +7477,6 @@
   }
 
   /*--- Compute factor for force coefficients. ---*/
-=======
-  su2double *Origin         = config->GetRefOriginMoment(0);
-
-  /*--- Evaluate reference values for non-dimensionalization.
-   For dynamic meshes, use the motion Mach number as a reference value
-   for computing the force coefficients. Otherwise, use the freestream values,
-   which is the standard convention. ---*/
-
-  RefDensity = Density_Inf;
-
-  RefVel2 = 0.0;
-  for (iDim = 0; iDim < nDim; iDim++)
-    RefVel2  += Velocity_Inf[iDim]*Velocity_Inf[iDim];
->>>>>>> 68991cd1
 
   factor = 1.0 / (0.5*RefDensity*RefArea*RefVel2);
 
@@ -8040,8 +7905,8 @@
   /*--- Get wall function treatment from config. ---*/
 
   Wall_Function = config->GetWallFunction_Treatment(Marker_Tag);
-  if(Wall_Function != NO_WALL_FUNCTION) {
-    SU2_MPI::Error("Wall function treament not implemented yet", CURRENT_FUNCTION);
+  if (Wall_Function != NO_WALL_FUNCTION) {
+    SU2_MPI::Error("Wall function treatment not implemented yet.", CURRENT_FUNCTION);
   }
 
   /*--- Loop over all of the vertices on this boundary marker ---*/
@@ -8098,7 +7963,7 @@
         /*--- Apply a weak boundary condition for the energy equation.
         Compute the residual due to the prescribed heat flux. ---*/
 
-        Res_Visc[nDim+1] = Wall_HeatFlux*Area; //TDE Jacobian?
+        Res_Visc[nDim+1] = Wall_HeatFlux*Area;
 
         /*--- Viscous contribution to the residual at the wall ---*/
 
@@ -8145,15 +8010,8 @@
   /*--- Get wall function treatment from config. ---*/
 
   Wall_Function = config->GetWallFunction_Treatment(Marker_Tag);
-  if(Wall_Function != NO_WALL_FUNCTION) {
-
-    cout << endl << "Wall function treament not implemented yet" << endl << endl;
-#ifndef HAVE_MPI
-    exit(EXIT_FAILURE);
-#else
-    MPI_Abort(MPI_COMM_WORLD,1);
-    MPI_Finalize();
-#endif
+  if (Wall_Function != NO_WALL_FUNCTION) {
+    SU2_MPI::Error("Wall function treatment not implemented yet.", CURRENT_FUNCTION);
   }
 
   /*--- Loop over all of the vertices on this boundary marker ---*/
@@ -8270,8 +8128,4 @@
       
     }
   }
-}
-
-void CIncNSSolver::BC_Isothermal_Wall(CGeometry *geometry, CSolver **solver_container, CNumerics *conv_numerics, CNumerics *visc_numerics, CConfig *config, unsigned short val_marker) {
-  BC_HeatFlux_Wall(geometry, solver_container, conv_numerics, visc_numerics, config, val_marker);
 }