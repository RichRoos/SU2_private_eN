/*!
 * \file solution_direct_mean_fem.cpp
 * \brief Main subroutines for solving finite element flow problems (Euler, Navier-Stokes, etc.).
 * \author J. Alonso, E. van der Weide, T. Economon
 * \version 5.0.0 "Raven"
 *
 * SU2 Lead Developers: Dr. Francisco Palacios (Francisco.D.Palacios@boeing.com).
 *                      Dr. Thomas D. Economon (economon@stanford.edu).
 *
 * SU2 Developers: Prof. Juan J. Alonso's group at Stanford University.
 *                 Prof. Piero Colonna's group at Delft University of Technology.
 *                 Prof. Nicolas R. Gauger's group at Kaiserslautern University of Technology.
 *                 Prof. Alberto Guardone's group at Polytechnic University of Milan.
 *                 Prof. Rafael Palacios' group at Imperial College London.
 *
 * Copyright (C) 2012-2015 SU2, the open-source CFD code.
 *
 * SU2 is free software; you can redistribute it and/or
 * modify it under the terms of the GNU Lesser General Public
 * License as published by the Free Software Foundation; either
 * version 2.1 of the License, or (at your option) any later version.
 *
 * SU2 is distributed in the hope that it will be useful,
 * but WITHOUT ANY WARRANTY; without even the implied warranty of
 * MERCHANTABILITY or FITNESS FOR A PARTICULAR PURPOSE. See the GNU
 * Lesser General Public License for more details.
 *
 * You should have received a copy of the GNU Lesser General Public
 * License along with SU2. If not, see <http://www.gnu.org/licenses/>.
 */

#include "../include/solver_structure.hpp"

CFEM_DG_EulerSolver::CFEM_DG_EulerSolver(void) : CSolver() {

  /*--- Basic array initialization ---*/

  FluidModel = NULL;

  CD_Inv = NULL; CL_Inv = NULL; CSF_Inv = NULL;  CEff_Inv = NULL;
  CMx_Inv = NULL; CMy_Inv = NULL; CMz_Inv = NULL;
  CFx_Inv = NULL; CFy_Inv = NULL; CFz_Inv = NULL;

  /*--- Surface-based array initialization ---*/
  Surface_CL_Inv = NULL; Surface_CD_Inv = NULL; Surface_CSF_Inv = NULL; Surface_CEff_Inv = NULL;
  Surface_CFx_Inv = NULL; Surface_CFy_Inv = NULL; Surface_CFz_Inv = NULL;
  Surface_CMx_Inv = NULL; Surface_CMy_Inv = NULL; Surface_CMz_Inv = NULL;

  Surface_CL = NULL; Surface_CD = NULL; Surface_CSF = NULL; Surface_CEff = NULL;
  Surface_CFx = NULL; Surface_CFy = NULL; Surface_CFz = NULL;
  Surface_CMx = NULL; Surface_CMy = NULL; Surface_CMz = NULL;

  Cauchy_Serie = NULL;

  /*--- Initialization of the boolean symmetrizingTermsPresent. ---*/
  symmetrizingTermsPresent = true;
}

CFEM_DG_EulerSolver::CFEM_DG_EulerSolver(CConfig *config, unsigned short val_nDim, unsigned short iMesh) : CSolver() {

  /*--- Basic array initialization ---*/

  FluidModel = NULL;

  CD_Inv = NULL; CL_Inv = NULL; CSF_Inv = NULL;  CEff_Inv = NULL;
  CMx_Inv = NULL; CMy_Inv = NULL; CMz_Inv = NULL;
  CFx_Inv = NULL; CFy_Inv = NULL; CFz_Inv = NULL;

  /*--- Surface-based array initialization ---*/
  Surface_CL_Inv = NULL; Surface_CD_Inv = NULL; Surface_CSF_Inv = NULL; Surface_CEff_Inv = NULL;
  Surface_CFx_Inv = NULL; Surface_CFy_Inv = NULL; Surface_CFz_Inv = NULL;
  Surface_CMx_Inv = NULL; Surface_CMy_Inv = NULL; Surface_CMz_Inv = NULL;

  Surface_CL = NULL; Surface_CD = NULL; Surface_CSF = NULL; Surface_CEff = NULL;
  Surface_CFx = NULL; Surface_CFy = NULL; Surface_CFz = NULL;
  Surface_CMx = NULL; Surface_CMy = NULL; Surface_CMz = NULL;

  Cauchy_Serie = NULL;

  /*--- Initialization of the boolean symmetrizingTermsPresent. ---*/
  symmetrizingTermsPresent = true;

  /*--- Dummy solver constructor that calls the SetNondim. routine in
        order to load the flow non-dim. information into the config class.
        This is needed to complete a partitioning for time-accurate local
        time stepping that depends on the flow state. ---*/
  nDim = val_nDim;
  Gamma = config->GetGamma();
  Gamma_Minus_One = Gamma - 1.0;
  SetNondimensionalization(config, iMesh, false);
}

CFEM_DG_EulerSolver::CFEM_DG_EulerSolver(CGeometry *geometry, CConfig *config, unsigned short iMesh) : CSolver() {

  /*--- Array initialization ---*/
  FluidModel = NULL;

  CD_Inv = NULL; CL_Inv = NULL; CSF_Inv = NULL; CEff_Inv = NULL;
  CMx_Inv = NULL;   CMy_Inv = NULL;   CMz_Inv = NULL;
  CFx_Inv = NULL;   CFy_Inv = NULL;   CFz_Inv = NULL;

  Surface_CL_Inv = NULL; Surface_CD_Inv = NULL; Surface_CSF_Inv = NULL; Surface_CEff_Inv = NULL;
  Surface_CFx_Inv = NULL;   Surface_CFy_Inv = NULL;   Surface_CFz_Inv = NULL;
  Surface_CMx_Inv = NULL;   Surface_CMy_Inv = NULL;   Surface_CMz_Inv = NULL;

  Surface_CL = NULL; Surface_CD = NULL; Surface_CSF = NULL; Surface_CEff = NULL;
  Surface_CFx = NULL;   Surface_CFy = NULL;   Surface_CFz = NULL;
  Surface_CMx = NULL;   Surface_CMy = NULL;   Surface_CMz = NULL;

  Cauchy_Serie = NULL;

  /*--- Set the gamma value ---*/
  Gamma = config->GetGamma();
  Gamma_Minus_One = Gamma - 1.0;

  /*--- Define geometry constants in the solver structure. ---*/
  nDim    = geometry->GetnDim();
  nMarker = config->GetnMarker_All();

  const bool compressible = (config->GetKind_Regime() == COMPRESSIBLE);

  if( compressible ) nVar = nDim + 2;
  else               nVar = nDim + 1;

  /*--- Create an object of the class CMeshFEM_DG and retrieve the necessary
        geometrical information for the FEM DG solver. ---*/
  CMeshFEM_DG *DGGeometry = dynamic_cast<CMeshFEM_DG *>(geometry);

  nVolElemTot   = DGGeometry->GetNVolElemTot();
  nVolElemOwned = DGGeometry->GetNVolElemOwned();
  volElem       = DGGeometry->GetVolElem();

  nVolElemOwnedPerTimeLevel    = DGGeometry->GetNVolElemOwnedPerTimeLevel();
  nVolElemInternalPerTimeLevel = DGGeometry->GetNVolElemInternalPerTimeLevel();
  nVolElemHaloPerTimeLevel     = DGGeometry->GetNVolElemHaloPerTimeLevel();

  ownedElemAdjLowTimeLevel = DGGeometry->GetOwnedElemAdjLowTimeLevel();
  haloElemAdjLowTimeLevel  = DGGeometry->GetHaloElemAdjLowTimeLevel();

  nMeshPoints = DGGeometry->GetNMeshPoints();
  meshPoints  = DGGeometry->GetMeshPoints();

  nMatchingInternalFacesWithHaloElem = DGGeometry->GetNMatchingFacesWithHaloElem();
  nMatchingInternalFacesLocalElem    = DGGeometry->GetNMatchingFacesInternal();
  matchingInternalFaces              = DGGeometry->GetMatchingFaces();

  boundaries = DGGeometry->GetBoundaries();

  nStandardBoundaryFacesSol = DGGeometry->GetNStandardBoundaryFacesSol();
  nStandardElementsSol      = DGGeometry->GetNStandardElementsSol();
  nStandardMatchingFacesSol = DGGeometry->GetNStandardMatchingFacesSol();

  standardBoundaryFacesSol = DGGeometry->GetStandardBoundaryFacesSol();
  standardElementsSol      = DGGeometry->GetStandardElementsSol();
  standardMatchingFacesSol = DGGeometry->GetStandardMatchingFacesSol();

  LagrangianBeginTimeIntervalADER_DG     = DGGeometry->GetLagrangianBeginTimeIntervalADER_DG();
  timeInterpolDOFToIntegrationADER_DG    = DGGeometry->GetTimeInterpolDOFToIntegrationADER_DG();
  timeInterpolAdjDOFToIntegrationADER_DG = DGGeometry->GetTimeInterpolAdjDOFToIntegrationADER_DG();

  /*--- Determine the maximum number of integration points used. Usually this
        is for the volume integral, but to avoid problems the faces are also
        taken into account.  ---*/
  nIntegrationMax = 0;
  for(unsigned short i=0; i<nStandardBoundaryFacesSol; ++i) {
    const unsigned short nInt = standardBoundaryFacesSol[i].GetNIntegration();
    nIntegrationMax = max(nIntegrationMax, nInt);
  }

  for(unsigned short i=0; i<nStandardElementsSol; ++i) {
    const unsigned short nInt = standardElementsSol[i].GetNIntegration();
    nIntegrationMax = max(nIntegrationMax, nInt);
  }

  for(unsigned short i=0; i<nStandardMatchingFacesSol; ++i) {
    const unsigned short nInt = standardMatchingFacesSol[i].GetNIntegration();
    nIntegrationMax = max(nIntegrationMax, nInt);
  }

  /*--- Determine the maximum number of DOFs used. This is for the volume elements.
        Note that also the element adjacent to side 1 of the matching faces must
        be taken into account, because this could be an external element. */
  nDOFsMax = 0;
  for(unsigned short i=0; i<nStandardElementsSol; ++i) {
    const unsigned short nDOFs = standardElementsSol[i].GetNDOFs();
    nDOFsMax = max(nDOFsMax, nDOFs);
  }

  for(unsigned short i=0; i<nStandardMatchingFacesSol; ++i) {
    const unsigned short nDOFs = standardMatchingFacesSol[i].GetNDOFsElemSide1();
    nDOFsMax = max(nDOFsMax, nDOFs);
  }

  /*--- Make sure that nIntegrationMax and nDOFsMax are such that the allocations
        of temporary memory is 64 byte aligned.    ---*/
  if( nIntegrationMax%8 ) nIntegrationMax += 8 - nIntegrationMax%8;
  if( nDOFsMax%8 )        nDOFsMax        += 8 - nDOFsMax%8;

  /*--- Determine the size of the vector VecTmpMemory and allocate its memory. ---*/
  unsigned int sizeVecTmp;
  if( config->GetViscous() ) {

    /* Viscous simulation. */
    unsigned int sizeFluxes = nIntegrationMax*nDim;
    sizeFluxes = nVar*max(sizeFluxes, (unsigned int) nDOFsMax);

    const unsigned int sizeGradSolInt = nIntegrationMax*nDim*max(nVar,nDOFsMax);

    sizeVecTmp = 2*nIntegrationMax*(2 + nVar) + sizeFluxes + sizeGradSolInt
               + max(nIntegrationMax,nDOFsMax)*nVar;
  }
  else {

    /* Inviscid simulation. */
    unsigned int sizeVol = nVar*nIntegrationMax*(nDim+1);
    unsigned int sizeSur = nVar*(2*nIntegrationMax + max(nIntegrationMax,nDOFsMax));

    sizeVecTmp = max(sizeVol, sizeSur);
  }

  if(config->GetKind_TimeIntScheme_Flow() == ADER_DG) {

    /*--- ADER-DG scheme. Determine the size needed for the predictor step
          and make sure that sizeVecTmp is big enough. This size depends
          whether an aliased or a non-aliased predictor step is used. Note
          that the size estimates are for viscous computations. ---*/
    const unsigned short nTimeDOFs = config->GetnTimeDOFsADER_DG();

    unsigned int sizePredictorADER = 4*nVar*nDOFsMax*nTimeDOFs
                                   +   nVar*nDOFsMax;

    if(config->GetKind_ADER_Predictor() == ADER_ALIASED_PREDICTOR)
      sizePredictorADER += nDim*nVar*nDOFsMax + nDim*nDim*nVar*nIntegrationMax;
    else
      sizePredictorADER += (nDim+1)*nVar*max(nIntegrationMax, nDOFsMax)
                         + nDim*nDim*nVar*max(nIntegrationMax,nDOFsMax);

    sizeVecTmp = max(sizeVecTmp, sizePredictorADER);
  }

  VecTmpMemory.resize(sizeVecTmp);

  /*--- Perform the non-dimensionalization for the flow equations using the
        specified reference values. ---*/
  SetNondimensionalization(config, iMesh, true);

  /*--- Define some auxiliary vectors related to the residual ---*/

  Residual_RMS = new su2double[nVar];     for(unsigned short iVar=0; iVar<nVar; ++iVar) Residual_RMS[iVar] = 0.0;
  Residual_Max = new su2double[nVar];     for(unsigned short iVar=0; iVar<nVar; ++iVar) Residual_Max[iVar] = 0.0;
  Point_Max    = new unsigned long[nVar]; for(unsigned short iVar=0; iVar<nVar; ++iVar) Point_Max[iVar]    = 0;

  Point_Max_Coord = new su2double*[nVar];
  for (unsigned short iVar=0; iVar<nVar; ++iVar) {
    Point_Max_Coord[iVar] = new su2double[nDim];
    for(unsigned short iDim=0; iDim<nDim; ++iDim) Point_Max_Coord[iVar][iDim] = 0.0;
  }

  /*--- Non-dimensional coefficients ---*/
  CD_Inv   = new su2double[nMarker];
  CL_Inv   = new su2double[nMarker];
  CSF_Inv  = new su2double[nMarker];
  CMx_Inv  = new su2double[nMarker];
  CMy_Inv  = new su2double[nMarker];
  CMz_Inv  = new su2double[nMarker];
  CEff_Inv = new su2double[nMarker];
  CFx_Inv  = new su2double[nMarker];
  CFy_Inv  = new su2double[nMarker];
  CFz_Inv  = new su2double[nMarker];

  Surface_CL_Inv   = new su2double[config->GetnMarker_Monitoring()];
  Surface_CD_Inv   = new su2double[config->GetnMarker_Monitoring()];
  Surface_CSF_Inv  = new su2double[config->GetnMarker_Monitoring()];
  Surface_CEff_Inv = new su2double[config->GetnMarker_Monitoring()];
  Surface_CFx_Inv  = new su2double[config->GetnMarker_Monitoring()];
  Surface_CFy_Inv  = new su2double[config->GetnMarker_Monitoring()];
  Surface_CFz_Inv  = new su2double[config->GetnMarker_Monitoring()];
  Surface_CMx_Inv  = new su2double[config->GetnMarker_Monitoring()];
  Surface_CMy_Inv  = new su2double[config->GetnMarker_Monitoring()];
  Surface_CMz_Inv  = new su2double[config->GetnMarker_Monitoring()];
  Surface_CL       = new su2double[config->GetnMarker_Monitoring()];
  Surface_CD       = new su2double[config->GetnMarker_Monitoring()];
  Surface_CSF      = new su2double[config->GetnMarker_Monitoring()];
  Surface_CEff     = new su2double[config->GetnMarker_Monitoring()];
  Surface_CFx      = new su2double[config->GetnMarker_Monitoring()];
  Surface_CFy      = new su2double[config->GetnMarker_Monitoring()];
  Surface_CFz      = new su2double[config->GetnMarker_Monitoring()];
  Surface_CMx      = new su2double[config->GetnMarker_Monitoring()];
  Surface_CMy      = new su2double[config->GetnMarker_Monitoring()];
  Surface_CMz      = new su2double[config->GetnMarker_Monitoring()];

  /*--- Init total coefficients ---*/
  Total_CD   = 0.0; Total_CL  = 0.0; Total_CSF = 0.0;
  Total_CMx  = 0.0; Total_CMy = 0.0; Total_CMz = 0.0;
  Total_CFx  = 0.0; Total_CFy = 0.0; Total_CFz = 0.0;
  Total_CEff = 0.0;

  /*--- Read farfield conditions ---*/
  Density_Inf     = config->GetDensity_FreeStreamND();
  Pressure_Inf    = config->GetPressure_FreeStreamND();
  Velocity_Inf    = config->GetVelocity_FreeStreamND();
  Energy_Inf      = config->GetEnergy_FreeStreamND();
  Temperature_Inf = config->GetTemperature_FreeStreamND();
  Mach_Inf        = config->GetMach();

  /*--- Set the conservative variables of the free-stream. ---*/
  ConsVarFreeStream.resize(nVar);
  if( compressible ) {
    ConsVarFreeStream[0] = Density_Inf;
    for(unsigned short iDim=0; iDim<nDim; ++iDim)
      ConsVarFreeStream[iDim+1] = Density_Inf*Velocity_Inf[iDim];
    ConsVarFreeStream[nVar-1] = Density_Inf*Energy_Inf;
  }
  else {
    ConsVarFreeStream[0] = Pressure_Inf;
    for(unsigned short iDim=0; iDim<nDim; ++iDim)
      ConsVarFreeStream[iDim+1] = Density_Inf*Velocity_Inf[iDim];
  }

  /*--- Determine the total number of DOFs stored on this rank and allocate the memory
        to store the conservative variables. ---*/
  nDOFsLocOwned = 0;
  for(unsigned long i=0; i<nVolElemOwned; ++i) nDOFsLocOwned += volElem[i].nDOFsSol;

  nDOFsLocTot = nDOFsLocOwned;
  for(unsigned long i=nVolElemOwned; i<nVolElemTot; ++i) nDOFsLocTot += volElem[i].nDOFsSol;

  VecSolDOFs.resize(nVar*nDOFsLocOwned);

  /*--- Allocate the memory for the working vectors for the solution variables
        for all the time levels used. ---*/
  const unsigned short nTimeLevels = config->GetnLevels_TimeAccurateLTS();
  VecWorkSolDOFs.resize(nTimeLevels);

  vector<unsigned long> nDOFsTimeLevels(nTimeLevels, 0);
  for(unsigned long i=0; i<nVolElemTot; ++i) {
    nDOFsTimeLevels[volElem[i].timeLevel] += volElem[i].nDOFsSol;
    if(volElem[i].offsetDOFsSolPrevTimeLevel != ULONG_MAX)
      nDOFsTimeLevels[volElem[i].timeLevel-1] += volElem[i].nDOFsSol;
  }

  for(unsigned short i=0; i<nTimeLevels; ++i)
    VecWorkSolDOFs[i].resize(nVar*nDOFsTimeLevels[i]);

  /*--- Check for the ADER-DG time integration scheme and allocate the memory
        for the additional vectors. ---*/
  if(config->GetKind_TimeIntScheme_Flow() == ADER_DG) {

    const unsigned short nTimeDOFs = config->GetnTimeDOFsADER_DG();

    VecTotResDOFsADER.assign(nVar*nDOFsLocTot, 0.0);
    VecSolDOFsPredictorADER.resize(nTimeDOFs*nVar*nDOFsLocTot);
  }
  else {

    /*--- Runge Kutta type of time integration schemes. Allocate the memory to
          possibly store the new solution. ---*/
    if(config->GetKind_TimeIntScheme_Flow() == CLASSICAL_RK4_EXPLICIT)
      VecSolDOFsNew.resize(nVar*nDOFsLocOwned);
  }

  /*--- Determine the global number of DOFs. ---*/
#ifdef HAVE_MPI
  SU2_MPI::Allreduce(&nDOFsLocOwned, &nDOFsGlobal, 1, MPI_UNSIGNED_LONG, MPI_SUM, MPI_COMM_WORLD);
#else
  nDOFsGlobal = nDOFsLocOwned;
#endif

  /*--- Store the number of DOFs in the geometry class in case of restart. ---*/
  geometry->SetnPointDomain(nDOFsLocOwned);
  geometry->SetGlobal_nPointDomain(nDOFsGlobal);

  /*--- Allocate the memory to store the time steps, residuals, etc. ---*/
  VecDeltaTime.resize(nVolElemOwned);

  if(config->GetKind_TimeIntScheme_Flow() == ADER_DG)
    VecResDOFs.resize(nVar*nDOFsLocOwned);
  else
    VecResDOFs.resize(nVar*nDOFsLocTot);

  nEntriesResFaces.assign(nDOFsLocTot+1, 0);
  nEntriesResAdjFaces.assign(nDOFsLocTot+1, 0);
  startLocResFacesMarkers.resize(nMarker);

  startLocResInternalFacesLocalElem.assign(nTimeLevels+1, 0);
  startLocResInternalFacesWithHaloElem.assign(nTimeLevels+1, 0);

  /*--- Determine the size of the vector to store residuals that come from the
        integral over the faces and determine the number of entries in this
        vector for the local DOFs. ---*/
  symmetrizingTermsPresent = false;
  if(config->GetViscous() && (fabs(config->GetTheta_Interior_Penalty_DGFEM()) > 1.e-8))
    symmetrizingTermsPresent = true;

  /*--- First the internal matching faces. ---*/
  unsigned long sizeVecResFaces = 0;
  for(unsigned long i=0; i<nMatchingInternalFacesWithHaloElem[nTimeLevels]; ++i) {

    /* Determine the time level of the face. */
    const unsigned long  elem0     = matchingInternalFaces[i].elemID0;
    const unsigned long  elem1     = matchingInternalFaces[i].elemID1;
    const unsigned short timeLevel = min(volElem[elem0].timeLevel,
                                         volElem[elem1].timeLevel);

    /* The terms that only contribute to the DOFs located on the face.
       Check the time level of the element compared to the face. */
    const unsigned short ind = matchingInternalFaces[i].indStandardElement;
    const unsigned short nDOFsFace0 = standardMatchingFacesSol[ind].GetNDOFsFaceSide0();
    const unsigned short nDOFsFace1 = standardMatchingFacesSol[ind].GetNDOFsFaceSide1();

    sizeVecResFaces += nDOFsFace0;
    if(timeLevel == volElem[elem0].timeLevel) {
      for(unsigned short j=0; j<nDOFsFace0; ++j)
        ++nEntriesResFaces[matchingInternalFaces[i].DOFsSolFaceSide0[j]+1];
    }
    else {
      for(unsigned short j=0; j<nDOFsFace0; ++j)
        ++nEntriesResAdjFaces[matchingInternalFaces[i].DOFsSolFaceSide0[j]+1];
    }

    sizeVecResFaces += nDOFsFace1;
    if(timeLevel == volElem[elem1].timeLevel) {
      for(unsigned short j=0; j<nDOFsFace1; ++j)
        ++nEntriesResFaces[matchingInternalFaces[i].DOFsSolFaceSide1[j]+1];
    }
    else {
      for(unsigned short j=0; j<nDOFsFace1; ++j)
        ++nEntriesResAdjFaces[matchingInternalFaces[i].DOFsSolFaceSide1[j]+1];
    }

    /* The symmetrizing terms, if present, contribute to all
       the DOFs of the adjacent elements. */
    if( symmetrizingTermsPresent ) {
      const unsigned short nDOFsElem0 = standardMatchingFacesSol[ind].GetNDOFsElemSide0();
      const unsigned short nDOFsElem1 = standardMatchingFacesSol[ind].GetNDOFsElemSide1();

      sizeVecResFaces += nDOFsElem0;
      if(timeLevel == volElem[elem0].timeLevel) {
        for(unsigned short j=0; j<nDOFsElem0; ++j)
          ++nEntriesResFaces[matchingInternalFaces[i].DOFsSolElementSide0[j]+1];
      }
      else {
        for(unsigned short j=0; j<nDOFsElem0; ++j)
          ++nEntriesResAdjFaces[matchingInternalFaces[i].DOFsSolElementSide0[j]+1];
      }

      sizeVecResFaces += nDOFsElem1;
      if(timeLevel == volElem[elem1].timeLevel) {
        for(unsigned short j=0; j<nDOFsElem1; ++j)
          ++nEntriesResFaces[matchingInternalFaces[i].DOFsSolElementSide1[j]+1];
      }
      else {
        for(unsigned short j=0; j<nDOFsElem1; ++j)
          ++nEntriesResAdjFaces[matchingInternalFaces[i].DOFsSolElementSide1[j]+1];
      }
    }

    /* Store the position of the residual in the appropriate entry. */
    if(i < nMatchingInternalFacesWithHaloElem[0] )
      startLocResInternalFacesLocalElem[timeLevel+1] = sizeVecResFaces;
    else
      startLocResInternalFacesWithHaloElem[timeLevel+1] = sizeVecResFaces;
  }

  /* Set the uninitialized values of startLocResInternalFacesLocalElem. */
  for(unsigned short i=1; i<=nTimeLevels; ++i) {
    if(startLocResInternalFacesLocalElem[i] == 0)
      startLocResInternalFacesLocalElem[i] = startLocResInternalFacesLocalElem[i-1];
  }

  /* Set the uninitialized values of startLocResInternalFacesWithHaloElem. */
  startLocResInternalFacesWithHaloElem[0] = startLocResInternalFacesLocalElem[nTimeLevels];

  for(unsigned short i=1; i<=nTimeLevels; ++i) {
    if(startLocResInternalFacesWithHaloElem[i] == 0)
      startLocResInternalFacesWithHaloElem[i] = startLocResInternalFacesWithHaloElem[i-1];
  }

  /* The physical boundary faces. Exclude the periodic boundaries,
     because these are not physical boundaries. */
  for(unsigned short iMarker=0; iMarker<nMarker; ++iMarker) {
    startLocResFacesMarkers[iMarker].assign(nTimeLevels+1, 0);
    startLocResFacesMarkers[iMarker][0] = sizeVecResFaces;

    if( !(boundaries[iMarker].periodicBoundary) ) {

      /* Easier storage of the variables for this boundary. */
      const unsigned long      nSurfElem = boundaries[iMarker].surfElem.size();
      const CSurfaceElementFEM *surfElem = boundaries[iMarker].surfElem.data();

      /*--- Loop over the surface elements and update the required data. ---*/
      for(unsigned long i=0; i<nSurfElem; ++i) {
        const unsigned short ind       = surfElem[i].indStandardElement;
        const unsigned short nDOFsFace = standardBoundaryFacesSol[ind].GetNDOFsFace();

        /* The terms that only contribute to the DOFs located on the face. */
        sizeVecResFaces += nDOFsFace;
        for(unsigned short j=0; j<nDOFsFace; ++j)
          ++nEntriesResFaces[surfElem[i].DOFsSolFace[j]+1];

        /* The symmetrizing terms, if present, contribute to all
           the DOFs of the adjacent elements. */
        if( symmetrizingTermsPresent ) {
          const unsigned short nDOFsElem = standardBoundaryFacesSol[ind].GetNDOFsElem();

          sizeVecResFaces += nDOFsElem;
          for(unsigned short j=0; j<nDOFsElem; ++j)
            ++nEntriesResFaces[surfElem[i].DOFsSolElement[j]+1];
        }

        /* Determine the time level of the adjacent element and store the position of the
           residual in the appropriate entry. */
        const unsigned short timeLevel = volElem[surfElem[i].volElemID].timeLevel;
        startLocResFacesMarkers[iMarker][timeLevel+1] = sizeVecResFaces;
      }
    }

    /* Set the unitialized values of startLocResFacesMarkers[iMarker]. */
    for(unsigned short i=1; i<=nTimeLevels; ++i) {
      if(startLocResFacesMarkers[iMarker][i] == 0)
        startLocResFacesMarkers[iMarker][i] = startLocResFacesMarkers[iMarker][i-1];
    }
  }

  /*--- Put nEntriesResFaces and nEntriesResAdjFaces in cumulative storage
        format and allocate the memory for entriesResFaces, entriesResAdjFaces
        and VecResFaces. ---*/
  for(unsigned long i=0; i<nDOFsLocTot; ++i) {
    nEntriesResFaces[i+1]    += nEntriesResFaces[i];
    nEntriesResAdjFaces[i+1] += nEntriesResAdjFaces[i];
  }

  entriesResFaces.resize(nEntriesResFaces[nDOFsLocTot]);
  entriesResAdjFaces.resize(nEntriesResAdjFaces[nDOFsLocTot]);
  VecResFaces.resize(nVar*sizeVecResFaces);

  /*--- Repeat the loops over the internal and boundary faces, but now store
        the entries in entriesResFaces and entriesResAdjFaces. A counter
        variable is needed to keep track of the appropriate location in
        entriesResFaces and entriesResAdjFaces. ---*/
  vector<unsigned long> counterEntries    = nEntriesResFaces;
  vector<unsigned long> counterEntriesAdj = nEntriesResAdjFaces;

  /* First the loop over the internal matching faces. */
  sizeVecResFaces = 0;
  for(unsigned long i=0; i<nMatchingInternalFacesWithHaloElem[nTimeLevels]; ++i) {

    /* Determine the time level of the face. */
    const unsigned long  elem0     = matchingInternalFaces[i].elemID0;
    const unsigned long  elem1     = matchingInternalFaces[i].elemID1;
    const unsigned short timeLevel = min(volElem[elem0].timeLevel,
                                         volElem[elem1].timeLevel);

    /* The terms that only contribute to the DOFs located on the face. */
    const unsigned short ind = matchingInternalFaces[i].indStandardElement;
    const unsigned short nDOFsFace0 = standardMatchingFacesSol[ind].GetNDOFsFaceSide0();
    const unsigned short nDOFsFace1 = standardMatchingFacesSol[ind].GetNDOFsFaceSide1();

    if(timeLevel == volElem[elem0].timeLevel) {
      for(unsigned short j=0; j<nDOFsFace0; ++j) {
        const unsigned long jj = counterEntries[matchingInternalFaces[i].DOFsSolFaceSide0[j]]++;
        entriesResFaces[jj]    = sizeVecResFaces++;
      }
    }
    else {
      for(unsigned short j=0; j<nDOFsFace0; ++j) {
        const unsigned long jj = counterEntriesAdj[matchingInternalFaces[i].DOFsSolFaceSide0[j]]++;
        entriesResAdjFaces[jj] = sizeVecResFaces++;
      }
    }

    if(timeLevel == volElem[elem1].timeLevel) {
      for(unsigned short j=0; j<nDOFsFace1; ++j) {
        const unsigned long jj = counterEntries[matchingInternalFaces[i].DOFsSolFaceSide1[j]]++;
        entriesResFaces[jj]    = sizeVecResFaces++;
      }
    }
    else {
      for(unsigned short j=0; j<nDOFsFace1; ++j) {
        const unsigned long jj = counterEntriesAdj[matchingInternalFaces[i].DOFsSolFaceSide1[j]]++;
        entriesResAdjFaces[jj] = sizeVecResFaces++;
      }
    }

    /* The symmetrizing terms, if present, contribute to all
       the DOFs of the adjacent elements. */
    if( symmetrizingTermsPresent ) {
      const unsigned short nDOFsElem0 = standardMatchingFacesSol[ind].GetNDOFsElemSide0();
      const unsigned short nDOFsElem1 = standardMatchingFacesSol[ind].GetNDOFsElemSide1();

      if(timeLevel == volElem[elem0].timeLevel) {
        for(unsigned short j=0; j<nDOFsElem0; ++j) {
          const unsigned long jj = counterEntries[matchingInternalFaces[i].DOFsSolElementSide0[j]]++;
          entriesResFaces[jj]    = sizeVecResFaces++;
        }
      }
      else {
        for(unsigned short j=0; j<nDOFsElem0; ++j) {
          const unsigned long jj = counterEntriesAdj[matchingInternalFaces[i].DOFsSolElementSide0[j]]++;
          entriesResAdjFaces[jj] = sizeVecResFaces++;
        }
      }

      if(timeLevel == volElem[elem1].timeLevel) {
        for(unsigned short j=0; j<nDOFsElem1; ++j) {
          const unsigned long jj = counterEntries[matchingInternalFaces[i].DOFsSolElementSide1[j]]++;
          entriesResFaces[jj]    = sizeVecResFaces++;
        }
      }
      else {
        for(unsigned short j=0; j<nDOFsElem1; ++j) {
          const unsigned long jj = counterEntriesAdj[matchingInternalFaces[i].DOFsSolElementSide1[j]]++;
          entriesResAdjFaces[jj] = sizeVecResFaces++;
        }
      }
    }
  }

  /* And the physical boundary faces. Exclude the periodic boundaries,
     because these are not physical boundaries. */
  for(unsigned short iMarker=0; iMarker<nMarker; ++iMarker) {
    if( !(boundaries[iMarker].periodicBoundary) ) {

      /* Easier storage of the variables for this boundary. */
      const unsigned long      nSurfElem = boundaries[iMarker].surfElem.size();
      const CSurfaceElementFEM *surfElem = boundaries[iMarker].surfElem.data();

      /*--- Loop over the surface elements to set entriesResFaces. ---*/
      for(unsigned long i=0; i<nSurfElem; ++i) {

        /* The terms that only contribute to the DOFs located on the face. */
        const unsigned short ind       = surfElem[i].indStandardElement;
        const unsigned short nDOFsFace = standardBoundaryFacesSol[ind].GetNDOFsFace();

        for(unsigned short j=0; j<nDOFsFace; ++j) {
          unsigned long jj    = counterEntries[surfElem[i].DOFsSolFace[j]]++;
          entriesResFaces[jj] = sizeVecResFaces++;
        }

        /* The symmetrizing terms, if present, contribute to all
           the DOFs of the adjacent elements. */
        if( symmetrizingTermsPresent ) {
          const unsigned short nDOFsElem = standardBoundaryFacesSol[ind].GetNDOFsElem();

          for(unsigned short j=0; j<nDOFsElem; ++j) {
            unsigned long jj    = counterEntries[surfElem[i].DOFsSolElement[j]]++;
            entriesResFaces[jj] = sizeVecResFaces++;
          }
        }
      }
    }
  }

  /*--- Start the solution from the free-stream state ---*/
  unsigned long ii = 0;
  for(unsigned long i=0; i<nDOFsLocOwned; ++i) {
    for(unsigned short j=0; j<nVar; ++j, ++ii) {
      VecSolDOFs[ii] = ConsVarFreeStream[j];
    }
  }

  /*--- Set up the persistent communication for the conservative variables and
   the reverse communication for the residuals of the halo elements. ---*/
  Prepare_MPI_Communication(DGGeometry, config);

  /* Set up the list of tasks to be carried out in the computational expensive
     part of the code. For the Runge-Kutta schemes this is typically the
     computation of the spatial residual, while for ADER this list contains
     the tasks to be done for one space time step. */
  SetUpTaskList(config);
}

CFEM_DG_EulerSolver::~CFEM_DG_EulerSolver(void) {

  if(FluidModel != NULL) delete FluidModel;

  /*--- Array deallocation ---*/
  if (CD_Inv != NULL)           delete [] CD_Inv;
  if (CL_Inv != NULL)           delete [] CL_Inv;
  if (CSF_Inv != NULL)          delete [] CSF_Inv;
  if (CMx_Inv != NULL)          delete [] CMx_Inv;
  if (CMy_Inv != NULL)          delete [] CMy_Inv;
  if (CMz_Inv != NULL)          delete [] CMz_Inv;
  if (CFx_Inv != NULL)          delete [] CFx_Inv;
  if (CFy_Inv != NULL)          delete [] CFy_Inv;
  if (CFz_Inv != NULL)          delete [] CFz_Inv;
  if (Surface_CL_Inv != NULL)   delete [] Surface_CL_Inv;
  if (Surface_CD_Inv != NULL)   delete [] Surface_CD_Inv;
  if (Surface_CSF_Inv != NULL)  delete [] Surface_CSF_Inv;
  if (Surface_CEff_Inv != NULL) delete [] Surface_CEff_Inv;
  if (Surface_CFx_Inv != NULL)  delete [] Surface_CFx_Inv;
  if (Surface_CFy_Inv != NULL)  delete [] Surface_CFy_Inv;
  if (Surface_CFz_Inv != NULL)  delete [] Surface_CFz_Inv;
  if (Surface_CMx_Inv != NULL)  delete [] Surface_CMx_Inv;
  if (Surface_CMy_Inv != NULL)  delete [] Surface_CMy_Inv;
  if (Surface_CMz_Inv != NULL)  delete [] Surface_CMz_Inv;
  if (Surface_CL != NULL)       delete [] Surface_CL;
  if (Surface_CD != NULL)       delete [] Surface_CD;
  if (Surface_CSF != NULL)      delete [] Surface_CSF;
  if (Surface_CEff != NULL)     delete [] Surface_CEff;
  if (Surface_CFx != NULL)      delete [] Surface_CFx;
  if (Surface_CFy != NULL)      delete [] Surface_CFy;
  if (Surface_CFz != NULL)      delete [] Surface_CFz;
  if (Surface_CMx != NULL)      delete [] Surface_CMx;
  if (Surface_CMy != NULL)      delete [] Surface_CMy;
  if (Surface_CMz != NULL)      delete [] Surface_CMz;
  if (CEff_Inv != NULL)         delete [] CEff_Inv;

  if (Cauchy_Serie != NULL) delete [] Cauchy_Serie;

#ifdef HAVE_MPI

  /*--- Release the memory of the persistent communication and the derived
        data types. ---*/
  for(unsigned long i=0; i<commRequests.size(); ++i) {
    for(unsigned long j=0; j<commRequests[i].size(); ++j)
      MPI_Request_free(&commRequests[i][j]);
  }

  for(unsigned long i=0; i<commTypes.size(); ++i)
    MPI_Type_free(&commTypes[i]);

  for(unsigned long i=0; i<reverseCommRequests.size(); ++i) {
    for(unsigned long j=0; j<reverseCommRequests[i].size(); ++j)
      MPI_Request_free(&reverseCommRequests[i][j]);
  }

  for(unsigned int i=0; i<reverseCommTypes.size(); ++i)
     MPI_Type_free(&reverseCommTypes[i]);

#endif
}

void CFEM_DG_EulerSolver::SetNondimensionalization(CConfig        *config,
                                                   unsigned short iMesh,
                                                   const bool     writeOutput) {

  su2double Temperature_FreeStream = 0.0, Mach2Vel_FreeStream = 0.0, ModVel_FreeStream = 0.0,
  Energy_FreeStream = 0.0, ModVel_FreeStreamND = 0.0, Velocity_Reynolds = 0.0,
  Omega_FreeStream = 0.0, Omega_FreeStreamND = 0.0, Viscosity_FreeStream = 0.0,
  Density_FreeStream = 0.0, Pressure_FreeStream = 0.0, Tke_FreeStream = 0.0,
  Length_Ref = 0.0, Density_Ref = 0.0, Pressure_Ref = 0.0, Velocity_Ref = 0.0,
  Temperature_Ref = 0.0, Time_Ref = 0.0, Omega_Ref = 0.0, Force_Ref = 0.0,
  Gas_Constant_Ref = 0.0, Viscosity_Ref = 0.0, Conductivity_Ref = 0.0, Energy_Ref= 0.0,
  Froude = 0.0, Pressure_FreeStreamND = 0.0, Density_FreeStreamND = 0.0,
  Temperature_FreeStreamND = 0.0, Gas_ConstantND = 0.0,
  Velocity_FreeStreamND[3] = {0.0, 0.0, 0.0}, Viscosity_FreeStreamND = 0.0,
  Tke_FreeStreamND = 0.0, Energy_FreeStreamND = 0.0,
  Total_UnstTimeND = 0.0, Delta_UnstTimeND = 0.0;

  unsigned short iDim;

  int rank = MASTER_NODE;
#ifdef HAVE_MPI
  MPI_Comm_rank(MPI_COMM_WORLD, &rank);
#endif

  /*--- Local variables ---*/

  su2double Alpha            = config->GetAoA()*PI_NUMBER/180.0;
  su2double Beta             = config->GetAoS()*PI_NUMBER/180.0;
  su2double Mach             = config->GetMach();
  su2double Reynolds         = config->GetReynolds();
  bool unsteady           = (config->GetUnsteady_Simulation() != NO);
  bool viscous            = config->GetViscous();
  bool grid_movement      = config->GetGrid_Movement();
  bool turbulent          = (config->GetKind_Solver() == FEM_RANS) || (config->GetKind_Solver() == FEM_LES);
  bool tkeNeeded          = ((turbulent) && (config->GetKind_Turb_Model() == SST));
  bool free_stream_temp   = (config->GetKind_FreeStreamOption() == TEMPERATURE_FS);
  bool standard_air       = (config->GetKind_FluidModel() == STANDARD_AIR);
  bool reynolds_init      = (config->GetKind_InitOption() == REYNOLDS);

  /*--- Compute the Free Stream velocity, using the Mach number ---*/

  Pressure_FreeStream = config->GetPressure_FreeStream();
  Density_FreeStream  = config->GetDensity_FreeStream();
  Temperature_FreeStream  = config->GetTemperature_FreeStream();

  switch (config->GetKind_FluidModel()) {

    case STANDARD_AIR:

      if (config->GetSystemMeasurements() == SI) config->SetGas_Constant(287.058);
      else if (config->GetSystemMeasurements() == US) config->SetGas_Constant(1716.49);

      FluidModel = new CIdealGas(1.4, config->GetGas_Constant());
      if (free_stream_temp) {
        FluidModel->SetTDState_PT(Pressure_FreeStream, Temperature_FreeStream);
        Density_FreeStream = FluidModel->GetDensity();
        config->SetDensity_FreeStream(Density_FreeStream);
      }
      else {
        FluidModel->SetTDState_Prho(Pressure_FreeStream, Density_FreeStream );
        Temperature_FreeStream = FluidModel->GetTemperature();
        config->SetTemperature_FreeStream(Temperature_FreeStream);
      }
      break;

    case IDEAL_GAS:

      FluidModel = new CIdealGas(Gamma, config->GetGas_Constant());
      if (free_stream_temp) {
        FluidModel->SetTDState_PT(Pressure_FreeStream, Temperature_FreeStream);
        Density_FreeStream = FluidModel->GetDensity();
        config->SetDensity_FreeStream(Density_FreeStream);
      }
      else {
        FluidModel->SetTDState_Prho(Pressure_FreeStream, Density_FreeStream );
        Temperature_FreeStream = FluidModel->GetTemperature();
        config->SetTemperature_FreeStream(Temperature_FreeStream);
      }
      break;

    case VW_GAS:

      FluidModel = new CVanDerWaalsGas(Gamma, config->GetGas_Constant(),
                                       config->GetPressure_Critical(), config->GetTemperature_Critical());
      if (free_stream_temp) {
        FluidModel->SetTDState_PT(Pressure_FreeStream, Temperature_FreeStream);
        Density_FreeStream = FluidModel->GetDensity();
        config->SetDensity_FreeStream(Density_FreeStream);
      }
      else {
        FluidModel->SetTDState_Prho(Pressure_FreeStream, Density_FreeStream );
        Temperature_FreeStream = FluidModel->GetTemperature();
        config->SetTemperature_FreeStream(Temperature_FreeStream);
      }
      break;

    case PR_GAS:

      FluidModel = new CPengRobinson(Gamma, config->GetGas_Constant(), config->GetPressure_Critical(),
                                     config->GetTemperature_Critical(), config->GetAcentric_Factor());
      if (free_stream_temp) {
        FluidModel->SetTDState_PT(Pressure_FreeStream, Temperature_FreeStream);
        Density_FreeStream = FluidModel->GetDensity();
        config->SetDensity_FreeStream(Density_FreeStream);
      }
      else {
        FluidModel->SetTDState_Prho(Pressure_FreeStream, Density_FreeStream );
        Temperature_FreeStream = FluidModel->GetTemperature();
        config->SetTemperature_FreeStream(Temperature_FreeStream);
      }
      break;

  }

  Mach2Vel_FreeStream = FluidModel->GetSoundSpeed();

  /*--- Compute the Free Stream velocity, using the Mach number ---*/

  if (nDim == 2) {
    config->GetVelocity_FreeStream()[0] = cos(Alpha)*Mach*Mach2Vel_FreeStream;
    config->GetVelocity_FreeStream()[1] = sin(Alpha)*Mach*Mach2Vel_FreeStream;
  }
  if (nDim == 3) {
    config->GetVelocity_FreeStream()[0] = cos(Alpha)*cos(Beta)*Mach*Mach2Vel_FreeStream;
    config->GetVelocity_FreeStream()[1] = sin(Beta)*Mach*Mach2Vel_FreeStream;
    config->GetVelocity_FreeStream()[2] = sin(Alpha)*cos(Beta)*Mach*Mach2Vel_FreeStream;
  }

  /*--- Compute the modulus of the free stream velocity ---*/

  ModVel_FreeStream = 0.0;
  for (iDim = 0; iDim < nDim; iDim++)
    ModVel_FreeStream += config->GetVelocity_FreeStream()[iDim]*config->GetVelocity_FreeStream()[iDim];
  ModVel_FreeStream = sqrt(ModVel_FreeStream); config->SetModVel_FreeStream(ModVel_FreeStream);

  /*--- Viscous initialization ---*/

  if (viscous) {

    /*--- Reynolds based initialization ---*/

    if (reynolds_init) {

      /*--- First, check if there is mesh motion. If yes, use the Mach
       number relative to the body to initialize the flow. ---*/

      if (grid_movement) Velocity_Reynolds = config->GetMach_Motion()*Mach2Vel_FreeStream;
      else Velocity_Reynolds = ModVel_FreeStream;

      /*--- Change of measurement system, hard coded value working only with STANDAR AIR model ---*/

      if (standard_air) {
        if (config->GetSystemMeasurements() == SI) {
          config->SetMu_RefND(1.716E-5);
          config->SetMu_SND(110.4);
          config->SetMu_Temperature_RefND(273.15);
        }
        if (config->GetSystemMeasurements() == US) {
          config->SetMu_RefND(3.62E-7);
          config->SetMu_SND(198.72);
          config->SetMu_Temperature_RefND(518.7);
        }
      }

      /*--- For viscous flows, pressure will be computed from a density
       that is found from the Reynolds number. The viscosity is computed
       from the dimensional version of Sutherland's law ---*/

      FluidModel->SetLaminarViscosityModel(config);

      Viscosity_FreeStream = FluidModel->GetLaminarViscosity();
      config->SetViscosity_FreeStream(Viscosity_FreeStream);

      Density_FreeStream = Reynolds*Viscosity_FreeStream/(Velocity_Reynolds*config->GetLength_Reynolds());
      config->SetDensity_FreeStream(Density_FreeStream);
      FluidModel->SetTDState_rhoT(Density_FreeStream, Temperature_FreeStream);
      Pressure_FreeStream = FluidModel->GetPressure();
      config->SetPressure_FreeStream(Pressure_FreeStream);
      Energy_FreeStream = FluidModel->GetStaticEnergy() + 0.5*ModVel_FreeStream*ModVel_FreeStream;

    }

    /*--- Thermodynamics quantities based initialization ---*/

    else {

      FluidModel->SetLaminarViscosityModel(config);
      Viscosity_FreeStream = FluidModel->GetLaminarViscosity();
      config->SetViscosity_FreeStream(Viscosity_FreeStream);
      Energy_FreeStream = FluidModel->GetStaticEnergy() + 0.5*ModVel_FreeStream*ModVel_FreeStream;

    }

    /*--- Turbulence kinetic energy ---*/

    Tke_FreeStream  = 3.0/2.0*(ModVel_FreeStream*ModVel_FreeStream*config->GetTurbulenceIntensity_FreeStream()*config->GetTurbulenceIntensity_FreeStream());

  }
  else {

    /*--- For inviscid flow, energy is calculated from the specified
     FreeStream quantities using the proper gas law. ---*/

    Energy_FreeStream = FluidModel->GetStaticEnergy() + 0.5*ModVel_FreeStream*ModVel_FreeStream;

  }

  /*-- Compute the freestream energy. ---*/

  if (tkeNeeded) { Energy_FreeStream += Tke_FreeStream; }; config->SetEnergy_FreeStream(Energy_FreeStream);

  /*--- Compute non dimensional quantities. By definition,
   Lref is one because we have converted the grid to meters. ---*/

  if (config->GetRef_NonDim() == DIMENSIONAL) {
    Pressure_Ref      = 1.0;
    Density_Ref       = 1.0;
    Temperature_Ref   = 1.0;
  }
  else if (config->GetRef_NonDim() == FREESTREAM_PRESS_EQ_ONE) {
    Pressure_Ref      = Pressure_FreeStream;     // Pressure_FreeStream = 1.0
    Density_Ref       = Density_FreeStream;      // Density_FreeStream = 1.0
    Temperature_Ref   = Temperature_FreeStream;  // Temperature_FreeStream = 1.0
  }
  else if (config->GetRef_NonDim() == FREESTREAM_VEL_EQ_MACH) {
    Pressure_Ref      = Gamma*Pressure_FreeStream; // Pressure_FreeStream = 1.0/Gamma
    Density_Ref       = Density_FreeStream;        // Density_FreeStream = 1.0
    Temperature_Ref   = Temperature_FreeStream;    // Temp_FreeStream = 1.0
  }
  else if (config->GetRef_NonDim() == FREESTREAM_VEL_EQ_ONE) {
    Pressure_Ref      = Mach*Mach*Gamma*Pressure_FreeStream; // Pressure_FreeStream = 1.0/(Gamma*(M_inf)^2)
    Density_Ref       = Density_FreeStream;        // Density_FreeStream = 1.0
    Temperature_Ref   = Temperature_FreeStream;    // Temp_FreeStream = 1.0
  }
  config->SetPressure_Ref(Pressure_Ref);
  config->SetDensity_Ref(Density_Ref);
  config->SetTemperature_Ref(Temperature_Ref);

  Length_Ref        = 1.0;                                                         config->SetLength_Ref(Length_Ref);
  Velocity_Ref      = sqrt(config->GetPressure_Ref()/config->GetDensity_Ref());    config->SetVelocity_Ref(Velocity_Ref);
  Time_Ref          = Length_Ref/Velocity_Ref;                                     config->SetTime_Ref(Time_Ref);
  Omega_Ref         = Velocity_Ref/Length_Ref;                                     config->SetOmega_Ref(Omega_Ref);
  Force_Ref         = Velocity_Ref*Velocity_Ref/Length_Ref;                        config->SetForce_Ref(Force_Ref);
  Gas_Constant_Ref  = Velocity_Ref*Velocity_Ref/config->GetTemperature_Ref();      config->SetGas_Constant_Ref(Gas_Constant_Ref);
  Viscosity_Ref     = config->GetDensity_Ref()*Velocity_Ref*Length_Ref;            config->SetViscosity_Ref(Viscosity_Ref);
  Conductivity_Ref  = Viscosity_Ref*Gas_Constant_Ref;                              config->SetConductivity_Ref(Conductivity_Ref);
  Froude            = ModVel_FreeStream/sqrt(STANDART_GRAVITY*Length_Ref);         config->SetFroude(Froude);

  /*--- Divide by reference values, to compute the non-dimensional free-stream values ---*/

  Pressure_FreeStreamND = Pressure_FreeStream/config->GetPressure_Ref();  config->SetPressure_FreeStreamND(Pressure_FreeStreamND);
  Density_FreeStreamND  = Density_FreeStream/config->GetDensity_Ref();    config->SetDensity_FreeStreamND(Density_FreeStreamND);

  for (iDim = 0; iDim < nDim; iDim++) {
    Velocity_FreeStreamND[iDim] = config->GetVelocity_FreeStream()[iDim]/Velocity_Ref; config->SetVelocity_FreeStreamND(Velocity_FreeStreamND[iDim], iDim);
  }

  Temperature_FreeStreamND = Temperature_FreeStream/config->GetTemperature_Ref(); config->SetTemperature_FreeStreamND(Temperature_FreeStreamND);

  Gas_ConstantND = config->GetGas_Constant()/Gas_Constant_Ref;    config->SetGas_ConstantND(Gas_ConstantND);


  ModVel_FreeStreamND = 0.0;
  for (iDim = 0; iDim < nDim; iDim++) ModVel_FreeStreamND += Velocity_FreeStreamND[iDim]*Velocity_FreeStreamND[iDim];
  ModVel_FreeStreamND    = sqrt(ModVel_FreeStreamND); config->SetModVel_FreeStreamND(ModVel_FreeStreamND);

  Viscosity_FreeStreamND = Viscosity_FreeStream / Viscosity_Ref;   config->SetViscosity_FreeStreamND(Viscosity_FreeStreamND);

  Tke_FreeStream  = 3.0/2.0*(ModVel_FreeStream*ModVel_FreeStream*config->GetTurbulenceIntensity_FreeStream()*config->GetTurbulenceIntensity_FreeStream());
  config->SetTke_FreeStream(Tke_FreeStream);

  Tke_FreeStreamND  = 3.0/2.0*(ModVel_FreeStreamND*ModVel_FreeStreamND*config->GetTurbulenceIntensity_FreeStream()*config->GetTurbulenceIntensity_FreeStream());
  config->SetTke_FreeStreamND(Tke_FreeStreamND);

  Omega_FreeStream = Density_FreeStream*Tke_FreeStream/(Viscosity_FreeStream*config->GetTurb2LamViscRatio_FreeStream());
  config->SetOmega_FreeStream(Omega_FreeStream);

  Omega_FreeStreamND = Density_FreeStreamND*Tke_FreeStreamND/(Viscosity_FreeStreamND*config->GetTurb2LamViscRatio_FreeStream());
  config->SetOmega_FreeStreamND(Omega_FreeStreamND);

  /*--- Initialize the dimensionless Fluid Model that will be used to solve the dimensionless problem ---*/

  /*--- Delete the original (dimensional) FluidModel object before replacing. ---*/

  delete FluidModel;

  switch (config->GetKind_FluidModel()) {

    case STANDARD_AIR:
      FluidModel = new CIdealGas(1.4, Gas_ConstantND);
      FluidModel->SetEnergy_Prho(Pressure_FreeStreamND, Density_FreeStreamND);
      break;

    case IDEAL_GAS:
      FluidModel = new CIdealGas(Gamma, Gas_ConstantND);
      FluidModel->SetEnergy_Prho(Pressure_FreeStreamND, Density_FreeStreamND);
      break;

    case VW_GAS:
      FluidModel = new CVanDerWaalsGas(Gamma, Gas_ConstantND, config->GetPressure_Critical() /config->GetPressure_Ref(),
                                       config->GetTemperature_Critical()/config->GetTemperature_Ref());
      FluidModel->SetEnergy_Prho(Pressure_FreeStreamND, Density_FreeStreamND);
      break;

    case PR_GAS:
      FluidModel = new CPengRobinson(Gamma, Gas_ConstantND, config->GetPressure_Critical() /config->GetPressure_Ref(),
                                     config->GetTemperature_Critical()/config->GetTemperature_Ref(), config->GetAcentric_Factor());
      FluidModel->SetEnergy_Prho(Pressure_FreeStreamND, Density_FreeStreamND);
      break;

  }

  Energy_FreeStreamND = FluidModel->GetStaticEnergy() + 0.5*ModVel_FreeStreamND*ModVel_FreeStreamND;

  if (viscous) {

    /*--- Constant viscosity model ---*/
    config->SetMu_ConstantND(config->GetMu_ConstantND()/Viscosity_Ref);

    /*--- Sutherland's model ---*/

    config->SetMu_RefND(config->GetMu_RefND()/Viscosity_Ref);
    config->SetMu_SND(config->GetMu_SND()/config->GetTemperature_Ref());
    config->SetMu_Temperature_RefND(config->GetMu_Temperature_RefND()/config->GetTemperature_Ref());

    /* constant thermal conductivity model */
    config->SetKt_ConstantND(config->GetKt_ConstantND()/Conductivity_Ref);

    FluidModel->SetLaminarViscosityModel(config);
    FluidModel->SetThermalConductivityModel(config);

  }

  if (tkeNeeded) { Energy_FreeStreamND += Tke_FreeStreamND; };  config->SetEnergy_FreeStreamND(Energy_FreeStreamND);

  Energy_Ref = Energy_FreeStream/Energy_FreeStreamND; config->SetEnergy_Ref(Energy_Ref);

  Total_UnstTimeND = config->GetTotal_UnstTime() / Time_Ref;    config->SetTotal_UnstTimeND(Total_UnstTimeND);
  Delta_UnstTimeND = config->GetDelta_UnstTime() / Time_Ref;    config->SetDelta_UnstTimeND(Delta_UnstTimeND);

  /*--- Write output to the console if this is required and if this is the master node and first domain ---*/

  if ((rank == MASTER_NODE) && (iMesh == MESH_0) && writeOutput) {

    cout.precision(6);

    if (viscous) {
      cout << "Viscous flow: Computing pressure using the ideal gas law" << endl;
      cout << "based on the free-stream temperature and a density computed" << endl;
      cout << "from the Reynolds number." << endl;
    } else {
      cout << "Inviscid flow: Computing density based on free-stream" << endl;
      cout << "temperature and pressure using the ideal gas law." << endl;
    }

    if (grid_movement) cout << "Force coefficients computed using MACH_MOTION." << endl;
    else cout << "Force coefficients computed using free-stream values." << endl;

    cout <<"-- Input conditions:"<< endl;

    switch (config->GetKind_FluidModel()) {

      case STANDARD_AIR:
        cout << "Fluid Model: STANDARD_AIR "<< endl;
        cout << "Specific gas constant: " << config->GetGas_Constant();
        if (config->GetSystemMeasurements() == SI) cout << " N.m/kg.K." << endl;
        else if (config->GetSystemMeasurements() == US) cout << " lbf.ft/slug.R." << endl;
        cout << "Specific gas constant (non-dim): " << config->GetGas_ConstantND()<< endl;
        cout << "Specific Heat Ratio: "<< Gamma << endl;
        break;

      case IDEAL_GAS:
        cout << "Fluid Model: IDEAL_GAS "<< endl;
        cout << "Specific gas constant: " << config->GetGas_Constant() << " N.m/kg.K." << endl;
        cout << "Specific gas constant (non-dim): " << config->GetGas_ConstantND()<< endl;
        cout << "Specific Heat Ratio: "<< Gamma << endl;
        break;

      case VW_GAS:
        cout << "Fluid Model: Van der Waals "<< endl;
        cout << "Specific gas constant: " << config->GetGas_Constant() << " N.m/kg.K." << endl;
        cout << "Specific gas constant (non-dim): " << config->GetGas_ConstantND()<< endl;
        cout << "Specific Heat Ratio: "<< Gamma << endl;
        cout << "Critical Pressure:   " << config->GetPressure_Critical()  << " Pa." << endl;
        cout << "Critical Temperature:  " << config->GetTemperature_Critical() << " K." << endl;
        cout << "Critical Pressure (non-dim):   " << config->GetPressure_Critical() /config->GetPressure_Ref() << endl;
        cout << "Critical Temperature (non-dim) :  " << config->GetTemperature_Critical() /config->GetTemperature_Ref() << endl;
        break;

      case PR_GAS:
        cout << "Fluid Model: Peng-Robinson "<< endl;
        cout << "Specific gas constant: " << config->GetGas_Constant() << " N.m/kg.K." << endl;
        cout << "Specific gas constant (non-dim): " << config->GetGas_ConstantND()<< endl;
        cout << "Specific Heat Ratio: "<< Gamma << endl;
        cout << "Critical Pressure:   " << config->GetPressure_Critical()  << " Pa." << endl;
        cout << "Critical Temperature:  " << config->GetTemperature_Critical() << " K." << endl;
        cout << "Critical Pressure (non-dim):   " << config->GetPressure_Critical() /config->GetPressure_Ref() << endl;
        cout << "Critical Temperature (non-dim) :  " << config->GetTemperature_Critical() /config->GetTemperature_Ref() << endl;
        break;

    }
    if (viscous) {
      switch (config->GetKind_ViscosityModel()) {

        case CONSTANT_VISCOSITY:
          cout << "Viscosity Model: CONSTANT_VISCOSITY  "<< endl;
          cout << "Laminar Viscosity: " << config->GetMu_ConstantND()*Viscosity_Ref;
          if (config->GetSystemMeasurements() == SI) cout << " N.s/m^2." << endl;
          else if (config->GetSystemMeasurements() == US) cout << " lbf.s/ft^2." << endl;
          cout << "Laminar Viscosity (non-dim): " << config->GetMu_ConstantND()<< endl;
          break;

        case SUTHERLAND:
          cout << "Viscosity Model: SUTHERLAND "<< endl;
          cout << "Ref. Laminar Viscosity: " << config->GetMu_RefND()*Viscosity_Ref;
          if (config->GetSystemMeasurements() == SI) cout << " N.s/m^2." << endl;
          else if (config->GetSystemMeasurements() == US) cout << " lbf.s/ft^2." << endl;
          cout << "Ref. Temperature: " << config->GetMu_Temperature_RefND()*config->GetTemperature_Ref();
          if (config->GetSystemMeasurements() == SI) cout << " K." << endl;
          else if (config->GetSystemMeasurements() == US) cout << " R." << endl;
          cout << "Sutherland Constant: "<< config->GetMu_SND()*config->GetTemperature_Ref();
          if (config->GetSystemMeasurements() == SI) cout << " K." << endl;
          else if (config->GetSystemMeasurements() == US) cout << " R." << endl;
          cout << "Laminar Viscosity (non-dim): " << config->GetMu_ConstantND()<< endl;
          cout << "Ref. Temperature (non-dim): " << config->GetMu_Temperature_RefND()<< endl;
          cout << "Sutherland constant (non-dim): "<< config->GetMu_SND()<< endl;
          break;

      }
      switch (config->GetKind_ConductivityModel()) {

        case CONSTANT_PRANDTL:
          cout << "Conductivity Model: CONSTANT_PRANDTL  "<< endl;
          cout << "Prandtl: " << config->GetPrandtl_Lam()<< endl;
          break;

        case CONSTANT_CONDUCTIVITY:
          cout << "Conductivity Model: CONSTANT_CONDUCTIVITY "<< endl;
          cout << "Molecular Conductivity: " << config->GetKt_ConstantND()*Conductivity_Ref<< " W/m^2.K." << endl;
          cout << "Molecular Conductivity (non-dim): " << config->GetKt_ConstantND()<< endl;
          break;

      }
    }

    cout << "Free-stream static pressure: " << config->GetPressure_FreeStream();
    if (config->GetSystemMeasurements() == SI) cout << " Pa." << endl;
    else if (config->GetSystemMeasurements() == US) cout << " psf." << endl;

    cout << "Free-stream total pressure: " << config->GetPressure_FreeStream() * pow( 1.0+Mach*Mach*0.5*(Gamma-1.0), Gamma/(Gamma-1.0) );
    if (config->GetSystemMeasurements() == SI) cout << " Pa." << endl;
    else if (config->GetSystemMeasurements() == US) cout << " psf." << endl;

    cout << "Free-stream temperature: " << config->GetTemperature_FreeStream();
    if (config->GetSystemMeasurements() == SI) cout << " K." << endl;
    else if (config->GetSystemMeasurements() == US) cout << " R." << endl;

    cout << "Free-stream density: " << config->GetDensity_FreeStream();
    if (config->GetSystemMeasurements() == SI) cout << " kg/m^3." << endl;
    else if (config->GetSystemMeasurements() == US) cout << " slug/ft^3." << endl;

    if (nDim == 2) {
      cout << "Free-stream velocity: (" << config->GetVelocity_FreeStream()[0] << ", ";
      cout << config->GetVelocity_FreeStream()[1] << ")";
    }
    if (nDim == 3) {
      cout << "Free-stream velocity: (" << config->GetVelocity_FreeStream()[0] << ", ";
      cout << config->GetVelocity_FreeStream()[1] << ", " << config->GetVelocity_FreeStream()[2] << ")";
    }
    if (config->GetSystemMeasurements() == SI) cout << " m/s. ";
    else if (config->GetSystemMeasurements() == US) cout << " ft/s. ";

    cout << "Magnitude: "	<< config->GetModVel_FreeStream();
    if (config->GetSystemMeasurements() == SI) cout << " m/s." << endl;
    else if (config->GetSystemMeasurements() == US) cout << " ft/s." << endl;

    cout << "Free-stream total energy per unit mass: " << config->GetEnergy_FreeStream();
    if (config->GetSystemMeasurements() == SI) cout << " m^2/s^2." << endl;
    else if (config->GetSystemMeasurements() == US) cout << " ft^2/s^2." << endl;

    if (viscous) {
      cout << "Free-stream viscosity: " << config->GetViscosity_FreeStream();
      if (config->GetSystemMeasurements() == SI) cout << " N.s/m^2." << endl;
      else if (config->GetSystemMeasurements() == US) cout << " lbf.s/ft^2." << endl;
      if (turbulent) {
        cout << "Free-stream turb. kinetic energy per unit mass: " << config->GetTke_FreeStream();
        if (config->GetSystemMeasurements() == SI) cout << " m^2/s^2." << endl;
        else if (config->GetSystemMeasurements() == US) cout << " ft^2/s^2." << endl;
        cout << "Free-stream specific dissipation: " << config->GetOmega_FreeStream();
        if (config->GetSystemMeasurements() == SI) cout << " 1/s." << endl;
        else if (config->GetSystemMeasurements() == US) cout << " 1/s." << endl;
      }
    }

    if (unsteady) { cout << "Total time: " << config->GetTotal_UnstTime() << " s. Time step: " << config->GetDelta_UnstTime() << " s." << endl; }

    /*--- Print out reference values. ---*/

    cout <<"-- Reference values:"<< endl;

    cout << "Reference specific gas constant: " << config->GetGas_Constant_Ref();
    if (config->GetSystemMeasurements() == SI) cout << " N.m/kg.K." << endl;
    else if (config->GetSystemMeasurements() == US) cout << " lbf.ft/slug.R." << endl;

    cout << "Reference pressure: " << config->GetPressure_Ref();
    if (config->GetSystemMeasurements() == SI) cout << " Pa." << endl;
    else if (config->GetSystemMeasurements() == US) cout << " psf." << endl;

    cout << "Reference temperature: " << config->GetTemperature_Ref();
    if (config->GetSystemMeasurements() == SI) cout << " K." << endl;
    else if (config->GetSystemMeasurements() == US) cout << " R." << endl;

    cout << "Reference density: " << config->GetDensity_Ref();
    if (config->GetSystemMeasurements() == SI) cout << " kg/m^3." << endl;
    else if (config->GetSystemMeasurements() == US) cout << " slug/ft^3." << endl;

    cout << "Reference velocity: " << config->GetVelocity_Ref();
    if (config->GetSystemMeasurements() == SI) cout << " m/s." << endl;
    else if (config->GetSystemMeasurements() == US) cout << " ft/s." << endl;

    cout << "Reference energy per unit mass: " << config->GetEnergy_Ref();
    if (config->GetSystemMeasurements() == SI) cout << " m^2/s^2." << endl;
    else if (config->GetSystemMeasurements() == US) cout << " ft^2/s^2." << endl;

    if (viscous) {
      cout << "Reference viscosity: " << config->GetViscosity_Ref();
      if (config->GetSystemMeasurements() == SI) cout << " N.s/m^2." << endl;
      else if (config->GetSystemMeasurements() == US) cout << " lbf.s/ft^2." << endl;
      cout << "Reference conductivity: " << config->GetConductivity_Ref();
      if (config->GetSystemMeasurements() == SI) cout << " W/m^2.K." << endl;
      else if (config->GetSystemMeasurements() == US) cout << " lbf/ft.s.R." << endl;
    }


    if (unsteady) cout << "Reference time: " << config->GetTime_Ref() <<" s." << endl;

    /*--- Print out resulting non-dim values here. ---*/

    cout << "-- Resulting non-dimensional state:" << endl;
    cout << "Mach number (non-dim): " << config->GetMach() << endl;
    if (viscous) {
      cout << "Reynolds number (non-dim): " << config->GetReynolds() <<". Re length: " << config->GetLength_Reynolds();
      if (config->GetSystemMeasurements() == SI) cout << " m." << endl;
      else if (config->GetSystemMeasurements() == US) cout << " ft." << endl;
    }

    cout << "Specific gas constant (non-dim): " << config->GetGas_ConstantND() << endl;
    cout << "Free-stream temperature (non-dim): " << config->GetTemperature_FreeStreamND() << endl;

    cout << "Free-stream pressure (non-dim): " << config->GetPressure_FreeStreamND() << endl;

    cout << "Free-stream density (non-dim): " << config->GetDensity_FreeStreamND() << endl;

    if (nDim == 2) {
      cout << "Free-stream velocity (non-dim): (" << config->GetVelocity_FreeStreamND()[0] << ", ";
      cout << config->GetVelocity_FreeStreamND()[1] << "). ";
    } else {
      cout << "Free-stream velocity (non-dim): (" << config->GetVelocity_FreeStreamND()[0] << ", ";
      cout << config->GetVelocity_FreeStreamND()[1] << ", " << config->GetVelocity_FreeStreamND()[2] << "). ";
    }
    cout << "Magnitude: "	 << config->GetModVel_FreeStreamND() << endl;

    cout << "Free-stream total energy per unit mass (non-dim): " << config->GetEnergy_FreeStreamND() << endl;

    if (viscous) {
      cout << "Free-stream viscosity (non-dim): " << config->GetViscosity_FreeStreamND() << endl;
      if (turbulent) {
        cout << "Free-stream turb. kinetic energy (non-dim): " << config->GetTke_FreeStreamND() << endl;
        cout << "Free-stream specific dissipation (non-dim): " << config->GetOmega_FreeStreamND() << endl;
      }
    }

    if (unsteady) {
      cout << "Total time (non-dim): " << config->GetTotal_UnstTimeND() << endl;
      cout << "Time step (non-dim): " << config->GetDelta_UnstTimeND() << endl;
    }

    cout << endl;

  }
}

void CFEM_DG_EulerSolver::SetUpTaskList(CConfig *config) {

  /* Check whether an ADER space-time step must be carried out. */
  if(config->GetKind_TimeIntScheme_Flow() == ADER_DG) {

    /*------------------------------------------------------------------------*/
    /* ADER time integration with local time stepping. There are 2^(M-1)      */
    /* subtime steps, where M is the number of time levels. For each of       */
    /* the subtime steps a number of tasks must be carried out, hence the     */
    /* total list can become rather lengthy.                                  */
    /*------------------------------------------------------------------------*/

    /* Determine the number of subtime steps and abbreviate the number of
       time integration points a bit easier.  */
    const unsigned short nTimeLevels = config->GetnLevels_TimeAccurateLTS();
    const unsigned int nSubTimeSteps = pow(2,nTimeLevels-1);

    const unsigned short nTimeIntegrationPoints = config->GetnTimeIntegrationADER_DG();

    /* Define the two dimensional vector to store the latest index for a
       certain task for every time level. */
    vector<vector<int> > indexInList(CTaskDefinition::ADER_UPDATE_SOLUTION+1,
                                     vector<int>(nTimeLevels, -1));

    /* Loop over the number of subtime steps in the algorithm. */
    for(unsigned int step=0; step<nSubTimeSteps; ++step) {

      /* Determine the time level for which an update must be carried out
         for this step. */
      unsigned int ii = step+1;
      unsigned short timeLevel = 0;
      while( !(ii%2) ) {ii/=2; ++timeLevel;}

      /* Definition of the variable to store a previous indices of
         tasks that must have been completed. */
      int prevInd[4];

      /* Carry out the predictor step of the communication elements of level 0
         if these elements are present on this rank. */
      unsigned long elemBeg = nVolElemOwnedPerTimeLevel[0]
                            + nVolElemInternalPerTimeLevel[0];
      unsigned long elemEnd = nVolElemOwnedPerTimeLevel[1];
      if(elemEnd > elemBeg) {
        prevInd[0] = indexInList[CTaskDefinition::ADER_UPDATE_SOLUTION][0];
        indexInList[CTaskDefinition::ADER_PREDICTOR_STEP_COMM_ELEMENTS][0] = tasksList.size();
        tasksList.push_back(CTaskDefinition(CTaskDefinition::ADER_PREDICTOR_STEP_COMM_ELEMENTS, 0, prevInd[0]));
      }

      /* Initiate the communication of elements of level 0, if there is
         something to be communicated. */
#ifdef HAVE_MPI
      if( nCommRequests[0] ) {
        if(elemEnd > elemBeg)   // Data needs to be computed before sending.
          prevInd[0] = indexInList[CTaskDefinition::ADER_PREDICTOR_STEP_COMM_ELEMENTS][0];
        else                    // Data only needs to be received.
          prevInd[0] = indexInList[CTaskDefinition::ADER_TIME_INTERPOLATE_HALO_ELEMENTS][0];

        /* Make sure that any previous communication has been completed. */
        prevInd[1] = indexInList[CTaskDefinition::COMPLETE_MPI_COMMUNICATION][0];

        /* Create the task. */
        indexInList[CTaskDefinition::INITIATE_MPI_COMMUNICATION][0] = tasksList.size();
        tasksList.push_back(CTaskDefinition(CTaskDefinition::INITIATE_MPI_COMMUNICATION, 0,
                                            prevInd[0], prevInd[1]));
      }
#endif

      /* Check if the time level is not nTimeLevels-1. In that case carry out
         the predictor step of the communication elements for the next time
         level and initiate their communication, if appropriate on this rank. */
      if(timeLevel < (nTimeLevels-1)) {
        const unsigned short nL = timeLevel+1;

        /* Carry out the predictor step of the communication elements of level nL
           if these elements are present on this rank. */
        elemBeg = nVolElemOwnedPerTimeLevel[nL] + nVolElemInternalPerTimeLevel[nL];
        elemEnd = nVolElemOwnedPerTimeLevel[nL+1];

        if(elemEnd > elemBeg) {
          prevInd[0] = indexInList[CTaskDefinition::ADER_UPDATE_SOLUTION][nL];
          indexInList[CTaskDefinition::ADER_PREDICTOR_STEP_COMM_ELEMENTS][nL] = tasksList.size();
          tasksList.push_back(CTaskDefinition(CTaskDefinition::ADER_PREDICTOR_STEP_COMM_ELEMENTS, nL, prevInd[0]));
        }

        /* Initiate the communication of elements of level nL, if there is
           something to be communicated. */
#ifdef HAVE_MPI
        if( nCommRequests[nL] ) {
          if(elemEnd > elemBeg)   // Data needs to be computed before sending.
            prevInd[0] = indexInList[CTaskDefinition::ADER_PREDICTOR_STEP_COMM_ELEMENTS][nL];
          else                    // Data only needs to be received.
            prevInd[0] = indexInList[CTaskDefinition::ADER_TIME_INTERPOLATE_HALO_ELEMENTS][nL];

          /* Make sure that any previous communication has been completed. */
          prevInd[1] = indexInList[CTaskDefinition::COMPLETE_MPI_COMMUNICATION][nL];

          /* Create the actual task. */
          indexInList[CTaskDefinition::INITIATE_MPI_COMMUNICATION][nL] = tasksList.size();
          tasksList.push_back(CTaskDefinition(CTaskDefinition::INITIATE_MPI_COMMUNICATION, nL,
                                              prevInd[0], prevInd[1]));
        }
#endif
      }

      /* Carry out the predictor step of the internal elements of time level 0,
         if these elements are present on this rank. */
      elemBeg = nVolElemOwnedPerTimeLevel[0];
      elemEnd = nVolElemOwnedPerTimeLevel[0] + nVolElemInternalPerTimeLevel[0];

      if(elemEnd > elemBeg) {
        prevInd[0] = indexInList[CTaskDefinition::ADER_UPDATE_SOLUTION][0];
        indexInList[CTaskDefinition::ADER_PREDICTOR_STEP_INTERNAL_ELEMENTS][0] = tasksList.size();
        tasksList.push_back(CTaskDefinition(CTaskDefinition::ADER_PREDICTOR_STEP_INTERNAL_ELEMENTS, 0, prevInd[0]));
      }

      /* Determine the tasks to be completed before the communication of time
         level 0 can be completed. */
      prevInd[0] = prevInd[1] = prevInd[2] = -1;
#ifdef HAVE_MPI
      if( nCommRequests[0] )
        prevInd[0] = indexInList[CTaskDefinition::INITIATE_MPI_COMMUNICATION][0];
#endif

      if( elementsSendSelfComm[0].size() ) {
        prevInd[1] = indexInList[CTaskDefinition::ADER_PREDICTOR_STEP_COMM_ELEMENTS][0];
        prevInd[2] = indexInList[CTaskDefinition::ADER_PREDICTOR_STEP_INTERNAL_ELEMENTS][0];
      }

      /* Make sure that the -1 in prevInd, if any, are numbered last. */
      sort(prevInd, prevInd+3, greater<int>());

      /* Complete the communication of time level 0, if there is something
         to be completed. */
      if(prevInd[0] > -1) {
        indexInList[CTaskDefinition::COMPLETE_MPI_COMMUNICATION][0] = tasksList.size();
        tasksList.push_back(CTaskDefinition(CTaskDefinition::COMPLETE_MPI_COMMUNICATION, 0,
                                            prevInd[0], prevInd[1], prevInd[2]));
      }

      /* Check if the time level is not nTimeLevels-1. In that case carry out
         the predictor step of the internal elements for the next time
         level and complete the communication for this time level,
         if appropriate on this rank. */
      if(timeLevel < (nTimeLevels-1)) {
        const unsigned short nL = timeLevel+1;

        /* Carry out the predictor step of the internal elements of level nL
           if these elements are present on this rank. */
        elemBeg = nVolElemOwnedPerTimeLevel[nL];
        elemEnd = nVolElemOwnedPerTimeLevel[nL] + nVolElemInternalPerTimeLevel[nL];

        if(elemEnd > elemBeg) {
          prevInd[0] = indexInList[CTaskDefinition::ADER_UPDATE_SOLUTION][nL];
          indexInList[CTaskDefinition::ADER_PREDICTOR_STEP_INTERNAL_ELEMENTS][nL] = tasksList.size();
          tasksList.push_back(CTaskDefinition(CTaskDefinition::ADER_PREDICTOR_STEP_INTERNAL_ELEMENTS, nL, prevInd[0]));
        }

        /* Determine the tasks to be completed before the communication of time
           level nL can be completed. */
        prevInd[0] = prevInd[1] = prevInd[2] = -1;
  #ifdef HAVE_MPI
        if( nCommRequests[nL] )
          prevInd[0] = indexInList[CTaskDefinition::INITIATE_MPI_COMMUNICATION][nL];
  #endif

        if( elementsSendSelfComm[nL].size() ) {
          prevInd[1] = indexInList[CTaskDefinition::ADER_PREDICTOR_STEP_COMM_ELEMENTS][nL];
          prevInd[2] = indexInList[CTaskDefinition::ADER_PREDICTOR_STEP_INTERNAL_ELEMENTS][nL];
        }

        /* Make sure that the -1 in prevInd, if any, are numbered last. */
        sort(prevInd, prevInd+3, greater<int>());

        /* Complete the communication of time level nL, if there is something
           to be completed. */
        if(prevInd[0] > -1) {
          indexInList[CTaskDefinition::COMPLETE_MPI_COMMUNICATION][nL] = tasksList.size();
          tasksList.push_back(CTaskDefinition(CTaskDefinition::COMPLETE_MPI_COMMUNICATION, nL,
                                              prevInd[0], prevInd[1], prevInd[2]));
        }
      }

      /* Loop over the time integration points to compute the space time
         integral for the corrector step. */
      for(unsigned short intPoint=0; intPoint<nTimeIntegrationPoints; ++intPoint) {

        /* Loop over the time levels to be treated. */
        for(unsigned short level=0; level<=timeLevel; ++level) {

          /* The solution of the owned elements of the current time level and
             the adjacent owned elements of the next time level must be
             interpolated to the integration point intPoint. Check if these
             elements are present. */
          unsigned long nAdjOwnedElem = 0;
          if(level < (nTimeLevels-1))
            nAdjOwnedElem = ownedElemAdjLowTimeLevel[level+1].size();

          unsigned long nOwnedElem = nVolElemOwnedPerTimeLevel[level+1]
                                   - nVolElemOwnedPerTimeLevel[level];
          if(nAdjOwnedElem || nOwnedElem) {

            /* Determine the tasks that should have been completed before this
               task can be carried out. This depends on the time integration
               point. */
            if(intPoint == 0) {

              /* First time integration point. The predictor steps of the
                 owned elements must have been completed before this task
                 can be carried out. */
              if( nOwnedElem ) {
                prevInd[0] = indexInList[CTaskDefinition::ADER_PREDICTOR_STEP_COMM_ELEMENTS][level];
                prevInd[1] = indexInList[CTaskDefinition::ADER_PREDICTOR_STEP_INTERNAL_ELEMENTS][level];
              }
              else {
                prevInd[0] = prevInd[1] = -1;
              }

              if( nAdjOwnedElem ) {
                prevInd[2] = indexInList[CTaskDefinition::ADER_PREDICTOR_STEP_COMM_ELEMENTS][level+1];
                prevInd[3] = indexInList[CTaskDefinition::ADER_PREDICTOR_STEP_INTERNAL_ELEMENTS][level+1];
              }
              else {
                prevInd[2] = prevInd[3] = -1;
              }
            }
            else {

              /* Not the first integration point. The residual computations of
                 the previous integration point must have been completed, because
                 the solution in the work vectors is overwritten. */
              prevInd[0] = indexInList[CTaskDefinition::VOLUME_RESIDUAL][level];
              prevInd[1] = indexInList[CTaskDefinition::BOUNDARY_CONDITIONS][level];
              prevInd[2] = indexInList[CTaskDefinition::SURFACE_RESIDUAL_HALO_ELEMENTS][level];
              prevInd[3] = indexInList[CTaskDefinition::SURFACE_RESIDUAL_OWNED_ELEMENTS][level];
            }

            /* Create the task. */
            indexInList[CTaskDefinition::ADER_TIME_INTERPOLATE_OWNED_ELEMENTS][level] = tasksList.size();
            tasksList.push_back(CTaskDefinition(CTaskDefinition::ADER_TIME_INTERPOLATE_OWNED_ELEMENTS,
                                                level, prevInd[0], prevInd[1], prevInd[2], prevInd[3]));

            /* The info on the integration point and whether or not this
               time integration corresponds to the second part for the
               adjacent elements must be added to the task just created. */
            tasksList.back().intPointADER          = intPoint;
            tasksList.back().secondPartTimeIntADER = level < timeLevel;

            /* If artificial viscosity is used for the shock capturing
               terms, these terms must be computed for the owned elements,
               including the adjacent ones. */
            prevInd[0] = indexInList[CTaskDefinition::ADER_TIME_INTERPOLATE_OWNED_ELEMENTS][level];
            indexInList[CTaskDefinition::SHOCK_CAPTURING_VISCOSITY_OWNED_ELEMENTS][level] = tasksList.size();
            tasksList.push_back(CTaskDefinition(CTaskDefinition::SHOCK_CAPTURING_VISCOSITY_OWNED_ELEMENTS,
                                                level, prevInd[0]));
          }

          /* The solution of the halo elements of the current time level and
             the adjacent halo elements of the next time level must be
             interpolated to the integration point intPoint. Check if these
             elements are present. */
          unsigned long nAdjHaloElem = 0;
          if(level < (nTimeLevels-1))
            nAdjHaloElem = haloElemAdjLowTimeLevel[level+1].size();

          unsigned long nHaloElem = nVolElemHaloPerTimeLevel[level+1]
                                  - nVolElemHaloPerTimeLevel[level];
          if(nAdjHaloElem || nHaloElem) {

            /* Determine the tasks that should have been completed before this
               task can be carried out. This depends on the time integration
               point. */
            if(intPoint == 0) {

              /* First time integration point. The communication of the
                 halo elements must have been completed before this task
                 can be carried out. */
             if( nHaloElem )
               prevInd[0] = indexInList[CTaskDefinition::COMPLETE_MPI_COMMUNICATION][level];
             else
               prevInd[0] = -1;

             if( nAdjHaloElem )
               prevInd[1] = indexInList[CTaskDefinition::COMPLETE_MPI_COMMUNICATION][level+1];
             else
               prevInd[1] = -1;
            }
            else {

              /* Not the first integration point. The residual computation of
                 the previous integration point must have been completed, because
                 the solution in the work vectors is overwritten. */
              prevInd[0] = indexInList[CTaskDefinition::SURFACE_RESIDUAL_HALO_ELEMENTS][level];
              prevInd[1] = -1;
            }

            /* Create the task. */
            indexInList[CTaskDefinition::ADER_TIME_INTERPOLATE_HALO_ELEMENTS][level] = tasksList.size();
            tasksList.push_back(CTaskDefinition(CTaskDefinition::ADER_TIME_INTERPOLATE_HALO_ELEMENTS,
                                                level, prevInd[0], prevInd[1]));

            /* The info on the integration point and whether or not this
               time integration corresponds to the second part for the
               adjacent elements must be added to the task just created. */
            tasksList.back().intPointADER          = intPoint;
            tasksList.back().secondPartTimeIntADER = level < timeLevel;

            /* If artificial viscosity is used for the shock capturing
               terms, these terms must be computed for the halo elements,
               including the adjacent ones. */
            prevInd[0] = indexInList[CTaskDefinition::ADER_TIME_INTERPOLATE_HALO_ELEMENTS][level];
            indexInList[CTaskDefinition::SHOCK_CAPTURING_VISCOSITY_HALO_ELEMENTS][level] = tasksList.size();
            tasksList.push_back(CTaskDefinition(CTaskDefinition::SHOCK_CAPTURING_VISCOSITY_HALO_ELEMENTS,
                                                level, prevInd[0]));
          }

          /* Compute the surface residuals for this time level that involve
             halo elements, if present. Afterwards, accumulate the space time
             residuals for the halo elements. */
          if(nMatchingInternalFacesWithHaloElem[level+1] >
             nMatchingInternalFacesWithHaloElem[level]) {

            /* Create the dependencies for the surface residual part that involve
               halo elements. For all but the first integration point, make sure
               that the previous residual is already accumulated, because this
               task will overwrite that residual. */
            prevInd[0] = indexInList[CTaskDefinition::SHOCK_CAPTURING_VISCOSITY_OWNED_ELEMENTS][level];
            prevInd[1] = indexInList[CTaskDefinition::SHOCK_CAPTURING_VISCOSITY_HALO_ELEMENTS][level];

            if(intPoint == 0)
              prevInd[2] = -1;
            else
              prevInd[2] = indexInList[CTaskDefinition::ADER_ACCUMULATE_SPACETIME_RESIDUAL_HALO_ELEMENTS][level];

            /* Create the task for the surface residual. */
            indexInList[CTaskDefinition::SURFACE_RESIDUAL_HALO_ELEMENTS][level] = tasksList.size();
            tasksList.push_back(CTaskDefinition(CTaskDefinition::SURFACE_RESIDUAL_HALO_ELEMENTS,
                                                level, prevInd[0], prevInd[1], prevInd[2]));

            /* Create the task to accumulate the surface residuals of the halo
               elements. Make sure to set the integration point for this task. */
            prevInd[0] = indexInList[CTaskDefinition::SURFACE_RESIDUAL_HALO_ELEMENTS][level];
            indexInList[CTaskDefinition::ADER_ACCUMULATE_SPACETIME_RESIDUAL_HALO_ELEMENTS][level] = tasksList.size();
            tasksList.push_back(CTaskDefinition(CTaskDefinition::ADER_ACCUMULATE_SPACETIME_RESIDUAL_HALO_ELEMENTS,
                                                level, prevInd[0]));
            tasksList.back().intPointADER = intPoint;
          }

          /* If this is the last integration point, initiate the reverse
             communication for the residuals of this time level, if there
             is something to communicate. */
          if(intPoint == (nTimeIntegrationPoints-1)) {

            /* Check if there is something to communicate. Despite the fact
               that self communication takes place when the reverse communication
               is completed, a check for self communication is still needed,
               because of the periodic transformations. */
            bool commData = false;

#ifdef HAVE_MPI
            if( nCommRequests[level] ) commData = true;
#endif
            if(commData || elementsSendSelfComm[level].size()) {

              /* Determine the dependencies before the reverse communication
                 can start. */
              prevInd[0] = indexInList[CTaskDefinition::ADER_ACCUMULATE_SPACETIME_RESIDUAL_HALO_ELEMENTS][level];
              if( haloElemAdjLowTimeLevel[level].size() )
                prevInd[1] = indexInList[CTaskDefinition::ADER_ACCUMULATE_SPACETIME_RESIDUAL_HALO_ELEMENTS][level-1];
              else
                prevInd[1] = -1;

              prevInd[2] = indexInList[CTaskDefinition::COMPLETE_REVERSE_MPI_COMMUNICATION][level];

              /* Create the task. */
              indexInList[CTaskDefinition::INITIATE_REVERSE_MPI_COMMUNICATION][level] = tasksList.size();
              tasksList.push_back(CTaskDefinition(CTaskDefinition::INITIATE_REVERSE_MPI_COMMUNICATION,
                                                  level, prevInd[0], prevInd[1], prevInd[2]));
            }
          }

          /* Compute the contribution of the volume integral, boundary conditions and
             surface integral between owned elements for this time level, if present. */
          if( nOwnedElem ) {

            /* Create the dependencies for this task. The shock capturing viscosity of
               the owned elements must be completed and for all integration points but
               the first, the computed residuals must have been accumulated in the space
               time residual, because the tasks below will overwrite the residuals. */
            prevInd[0] = indexInList[CTaskDefinition::SHOCK_CAPTURING_VISCOSITY_OWNED_ELEMENTS][level];
            if(intPoint == 0)
              prevInd[1] = -1;
            else
              prevInd[1] = indexInList[CTaskDefinition::ADER_ACCUMULATE_SPACETIME_RESIDUAL_OWNED_ELEMENTS][level];

            /* Create the tasks. */
            indexInList[CTaskDefinition::VOLUME_RESIDUAL][level] = tasksList.size();
            tasksList.push_back(CTaskDefinition(CTaskDefinition::VOLUME_RESIDUAL, level,
                                                prevInd[0], prevInd[1]));

            indexInList[CTaskDefinition::BOUNDARY_CONDITIONS][level] = tasksList.size();
            tasksList.push_back(CTaskDefinition(CTaskDefinition::BOUNDARY_CONDITIONS, level,
                                                prevInd[0], prevInd[1]));

            if(nMatchingInternalFacesLocalElem[level+1] >
               nMatchingInternalFacesLocalElem[level]) {
              indexInList[CTaskDefinition::SURFACE_RESIDUAL_OWNED_ELEMENTS][level] = tasksList.size();
              tasksList.push_back(CTaskDefinition(CTaskDefinition::SURFACE_RESIDUAL_OWNED_ELEMENTS,
                                                  level, prevInd[0], prevInd[1]));
            }
          }

          /* Accumulate the space time residuals for the owned elements of this
             level, if these elements are present. */
          if(nAdjOwnedElem || nOwnedElem) {

            /* Create the dependencies for this task. */
            prevInd[0] = indexInList[CTaskDefinition::VOLUME_RESIDUAL][level];
            prevInd[1] = indexInList[CTaskDefinition::BOUNDARY_CONDITIONS][level];
            prevInd[2] = indexInList[CTaskDefinition::SURFACE_RESIDUAL_OWNED_ELEMENTS][level];
            prevInd[3] = indexInList[CTaskDefinition::SURFACE_RESIDUAL_HALO_ELEMENTS][level];

            /* Create the task. */
            indexInList[CTaskDefinition::ADER_ACCUMULATE_SPACETIME_RESIDUAL_OWNED_ELEMENTS][level] = tasksList.size();
            tasksList.push_back(CTaskDefinition(CTaskDefinition::ADER_ACCUMULATE_SPACETIME_RESIDUAL_OWNED_ELEMENTS,
                                                level, prevInd[0], prevInd[1], prevInd[2], prevInd[3]));
            tasksList.back().intPointADER = intPoint;
          }

          /* If this is the last integration point, complete the reverse
             communication for the residuals of this time level, if there
             is something to communicate. */
          if(intPoint == (nTimeIntegrationPoints-1)) {

            bool commData = false;

#ifdef HAVE_MPI
            if( nCommRequests[level] ) commData = true;
#endif
            if(commData || elementsSendSelfComm[level].size()) {

              /* Determine the dependencies before the reverse communication
                 can be completed. */
              prevInd[0] = indexInList[CTaskDefinition::INITIATE_REVERSE_MPI_COMMUNICATION][level];
              prevInd[1] = indexInList[CTaskDefinition::ADER_ACCUMULATE_SPACETIME_RESIDUAL_OWNED_ELEMENTS][level];
              if( ownedElemAdjLowTimeLevel[level].size() )
                prevInd[2] = indexInList[CTaskDefinition::ADER_ACCUMULATE_SPACETIME_RESIDUAL_OWNED_ELEMENTS][level-1];
              else
                prevInd[2] = -1;

              /* Create the task. */
              indexInList[CTaskDefinition::COMPLETE_REVERSE_MPI_COMMUNICATION][level] = tasksList.size();
              tasksList.push_back(CTaskDefinition(CTaskDefinition::COMPLETE_REVERSE_MPI_COMMUNICATION,
                                                  level, prevInd[0], prevInd[1], prevInd[2]));
            }
          }

        } /* End loop time level. */

      } /* End loop time integration points. */

      /* Loop again over the number of active time levels for this subtime
         step and compute the update for the DOFs of the owned elements. */
      for(unsigned short level=0; level<=timeLevel; ++level) {
        if(nVolElemOwnedPerTimeLevel[level+1] > nVolElemOwnedPerTimeLevel[level]) {

          /* Updates must be carried out for this time level. First multiply the
             residuals by the inverse of the mass matrix. This task can be
             completed if the communication of this level has been completed.
             However, it is possible that no communication is needed and
             therefore the accumulation of the space time residuals is also
             added to the dependency list. */
          prevInd[0] = indexInList[CTaskDefinition::COMPLETE_REVERSE_MPI_COMMUNICATION][level];
          prevInd[1] = indexInList[CTaskDefinition::ADER_ACCUMULATE_SPACETIME_RESIDUAL_OWNED_ELEMENTS][level];
          if( ownedElemAdjLowTimeLevel[level].size() )
            prevInd[2] = indexInList[CTaskDefinition::ADER_ACCUMULATE_SPACETIME_RESIDUAL_OWNED_ELEMENTS][level-1];
          else
            prevInd[2] = -1;

          indexInList[CTaskDefinition::MULTIPLY_INVERSE_MASS_MATRIX][level] = tasksList.size();
          tasksList.push_back(CTaskDefinition(CTaskDefinition::MULTIPLY_INVERSE_MASS_MATRIX,
                                               level, prevInd[0], prevInd[1], prevInd[2]));

          /* Compute the new state vector for this time level. */
          prevInd[0] = indexInList[CTaskDefinition::MULTIPLY_INVERSE_MASS_MATRIX][level];
          indexInList[CTaskDefinition::ADER_UPDATE_SOLUTION][level] = tasksList.size();
          tasksList.push_back(CTaskDefinition(CTaskDefinition::ADER_UPDATE_SOLUTION,
                                               level, prevInd[0]));
        }
      }

    } /* End loop subtime steps. */


    // EXTRA FOR DEBUGGING
/*  int rank = MASTER_NODE, nProc = 1;
#ifdef HAVE_MPI
    MPI_Comm_rank(MPI_COMM_WORLD, &rank);
    MPI_Comm_size(MPI_COMM_WORLD, &nProc);
#endif

    for(int i=0; i<nProc; ++i) {
      if(i == rank) {
        cout << endl;
        cout << "Task list for rank " << rank << endl;
        cout << "------------------------------------------------" << endl;
        cout << "Number of tasks: " << tasksList.size() << endl;
        for(unsigned long j=0; j<tasksList.size(); ++j) {

          cout << "Task " << j << ": ";
          switch( tasksList[j].task ) {
            case CTaskDefinition::NO_TASK: cout << "NO_TASK" << endl; break;
            case CTaskDefinition::ADER_PREDICTOR_STEP_COMM_ELEMENTS: cout << "ADER_PREDICTOR_STEP_COMM_ELEMENTS" << endl; break;
            case CTaskDefinition::ADER_PREDICTOR_STEP_INTERNAL_ELEMENTS: cout << "ADER_PREDICTOR_STEP_INTERNAL_ELEMENTS" << endl; break;
            case CTaskDefinition::INITIATE_MPI_COMMUNICATION: cout << "INITIATE_MPI_COMMUNICATION" << endl; break;
            case CTaskDefinition::COMPLETE_MPI_COMMUNICATION: cout << "COMPLETE_MPI_COMMUNICATION" << endl; break;
            case CTaskDefinition::INITIATE_REVERSE_MPI_COMMUNICATION: cout << "INITIATE_REVERSE_MPI_COMMUNICATION" << endl; break;
            case CTaskDefinition::COMPLETE_REVERSE_MPI_COMMUNICATION: cout << "COMPLETE_REVERSE_MPI_COMMUNICATION" << endl; break;
            case CTaskDefinition::ADER_TIME_INTERPOLATE_OWNED_ELEMENTS: cout << "ADER_TIME_INTERPOLATE_OWNED_ELEMENTS" << endl; break;
            case CTaskDefinition::ADER_TIME_INTERPOLATE_HALO_ELEMENTS: cout << "ADER_TIME_INTERPOLATE_HALO_ELEMENTS" << endl; break;
            case CTaskDefinition::SHOCK_CAPTURING_VISCOSITY_OWNED_ELEMENTS: cout << "SHOCK_CAPTURING_VISCOSITY_OWNED_ELEMENTS" << endl; break;
            case CTaskDefinition::SHOCK_CAPTURING_VISCOSITY_HALO_ELEMENTS: cout << "SHOCK_CAPTURING_VISCOSITY_HALO_ELEMENTS" << endl; break;
            case CTaskDefinition::VOLUME_RESIDUAL: cout << "VOLUME_RESIDUAL" << endl; break;
            case CTaskDefinition::SURFACE_RESIDUAL_OWNED_ELEMENTS: cout << "SURFACE_RESIDUAL_OWNED_ELEMENTS" << endl; break;
            case CTaskDefinition::SURFACE_RESIDUAL_HALO_ELEMENTS: cout << "SURFACE_RESIDUAL_HALO_ELEMENTS" << endl; break;
            case CTaskDefinition::BOUNDARY_CONDITIONS: cout << "BOUNDARY_CONDITIONS" << endl; break;
            case CTaskDefinition::SUM_UP_RESIDUAL_CONTRIBUTIONS_OWNED_ELEMENTS: cout << "SUM_UP_RESIDUAL_CONTRIBUTIONS_OWNED_ELEMENTS" << endl; break;
            case CTaskDefinition::SUM_UP_RESIDUAL_CONTRIBUTIONS_HALO_ELEMENTS: cout << "SUM_UP_RESIDUAL_CONTRIBUTIONS_HALO_ELEMENTS" << endl; break;
            case CTaskDefinition::ADER_ACCUMULATE_SPACETIME_RESIDUAL_OWNED_ELEMENTS: cout << "ADER_ACCUMULATE_SPACETIME_RESIDUAL_OWNED_ELEMENTS" << endl; break;
            case CTaskDefinition::ADER_ACCUMULATE_SPACETIME_RESIDUAL_HALO_ELEMENTS: cout << "ADER_ACCUMULATE_SPACETIME_RESIDUAL_HALO_ELEMENTS" << endl; break;
            case CTaskDefinition::MULTIPLY_INVERSE_MASS_MATRIX: cout << "MULTIPLY_INVERSE_MASS_MATRIX" << endl; break;
            case CTaskDefinition::ADER_UPDATE_SOLUTION: cout << "ADER_UPDATE_SOLUTION" << endl; break;
            default: cout << "This cannot happen" << endl;
          }
          cout << " Time level: " << tasksList[j].timeLevel
               << " Integration point: " << tasksList[j].intPointADER
               << " Second part: " << tasksList[j].secondPartTimeIntADER << endl;
          cout << " Depends on tasks:";
          for(unsigned short k=0; k<tasksList[j].nIndMustBeCompleted; ++k)
            cout << " " << tasksList[j].indMustBeCompleted[k];
          cout << endl << endl;
        }

      }

#ifdef HAVE_MPI
      MPI_Barrier(MPI_COMM_WORLD);
#endif
    } */

//  cout << "CFEM_DG_EulerSolver::SetUpTaskList: ADER not implemented yet";
//  exit(1);

    // END EXTRA FOR DEBUGGING.
  }
  else {

    /*------------------------------------------------------------------------*/
    /* Standard time integration scheme for which the spatial residual must   */
    /* be computed for the DOFS of the owned elements. This results in a      */
    /* relatively short tasks list, which can be set easily.                  */
    /*------------------------------------------------------------------------*/

    tasksList.push_back(CTaskDefinition(CTaskDefinition::INITIATE_MPI_COMMUNICATION,                   0));
    tasksList.push_back(CTaskDefinition(CTaskDefinition::SHOCK_CAPTURING_VISCOSITY_OWNED_ELEMENTS,     0));
    tasksList.push_back(CTaskDefinition(CTaskDefinition::VOLUME_RESIDUAL,                              0,  1));
    tasksList.push_back(CTaskDefinition(CTaskDefinition::COMPLETE_MPI_COMMUNICATION,                   0,  0));
    tasksList.push_back(CTaskDefinition(CTaskDefinition::SHOCK_CAPTURING_VISCOSITY_HALO_ELEMENTS,      0,  3));
    tasksList.push_back(CTaskDefinition(CTaskDefinition::SURFACE_RESIDUAL_HALO_ELEMENTS,               0,  1, 4));
    tasksList.push_back(CTaskDefinition(CTaskDefinition::SUM_UP_RESIDUAL_CONTRIBUTIONS_HALO_ELEMENTS,  0,  5));
    tasksList.push_back(CTaskDefinition(CTaskDefinition::INITIATE_REVERSE_MPI_COMMUNICATION,           0,  6));
    tasksList.push_back(CTaskDefinition(CTaskDefinition::SURFACE_RESIDUAL_OWNED_ELEMENTS,              0,  1));
    tasksList.push_back(CTaskDefinition(CTaskDefinition::BOUNDARY_CONDITIONS,                          0,  1));
    tasksList.push_back(CTaskDefinition(CTaskDefinition::COMPLETE_REVERSE_MPI_COMMUNICATION,           0,  2, 7));
    tasksList.push_back(CTaskDefinition(CTaskDefinition::SUM_UP_RESIDUAL_CONTRIBUTIONS_OWNED_ELEMENTS, 0,  2, 8, 9, 10));
    tasksList.push_back(CTaskDefinition(CTaskDefinition::MULTIPLY_INVERSE_MASS_MATRIX,                 0, 11));
  }
}

void CFEM_DG_EulerSolver::Prepare_MPI_Communication(const CMeshFEM *FEMGeometry,
                                                    CConfig        *config) {

  /*--- Get the communication information from DG_Geometry. Note that for a
        FEM DG discretization the communication entities of FEMGeometry contain
        the volume elements. ---*/
  const vector<int>                    &ranksSend    = FEMGeometry->GetRanksSend();
  const vector<int>                    &ranksRecv    = FEMGeometry->GetRanksRecv();
  const vector<vector<unsigned long> > &elementsSend = FEMGeometry->GetEntitiesSend();
  const vector<vector<unsigned long> > &elementsRecv = FEMGeometry->GetEntitiesRecv();

  /*--------------------------------------------------------------------------*/
  /*--- Step 1. Create the triple vector, which contain elements to be     ---*/
  /*---         sent and received per time level. Note that when time      ---*/
  /*---         accurate local time stepping is not used, this is just a   ---*/
  /*---         copy of elementsSend and elementsRecv.                     ---*/
  /*--------------------------------------------------------------------------*/

  /* Allocate the first two indices of the triple vectors. */
  const unsigned short nTimeLevels = config->GetnLevels_TimeAccurateLTS();

  vector<vector<vector<unsigned long> > > elemSendPerTimeLevel, elemRecvPerTimeLevel;
  elemSendPerTimeLevel.resize(nTimeLevels);
  elemRecvPerTimeLevel.resize(nTimeLevels);

  for(unsigned short i=0; i<nTimeLevels; ++i) {
    elemSendPerTimeLevel[i].resize(elementsSend.size());
    elemRecvPerTimeLevel[i].resize(elementsRecv.size());
  }

  /* Loop over the send data and set the corresponding data
     in elemSendPerTimeLevel. */
  for(unsigned long i=0; i<elementsSend.size(); ++i) {
    for(unsigned long j=0; j<elementsSend[i].size(); ++j) {
      const unsigned long ii = elementsSend[i][j];
      elemSendPerTimeLevel[volElem[ii].timeLevel][i].push_back(ii);
    }
  }

  /* Loop over the receive data and set the corresponding data
     in recvSendPerTimeLevel. */
  for(unsigned long i=0; i<elementsRecv.size(); ++i) {
    for(unsigned long j=0; j<elementsRecv[i].size(); ++j) {
      const unsigned long ii = elementsRecv[i][j];
      elemRecvPerTimeLevel[volElem[ii].timeLevel][i].push_back(ii);
    }
  }

  /*--------------------------------------------------------------------------*/
  /*--- Step 2. Find out whether or not self communication is present and  ---*/
  /*---         set the corresponding data for elementsSendSelfComm and    ---*/
  /*---         elementsRecvSelfComm for all time levels. This can only be ---*/
  /*---         the case when periodic boundaries are present in the grid. ---*/
  /*--------------------------------------------------------------------------*/

  /* Determine the rank inside MPI_COMM_WORLD. */
  int rank = MASTER_NODE;
#ifdef HAVE_MPI
  MPI_Comm_rank(MPI_COMM_WORLD, &rank);
#endif

  /* Allocate the first index of elementsSendSelfComm and elementsRecvSelfComm. */
  elementsSendSelfComm.resize(nTimeLevels);
  elementsRecvSelfComm.resize(nTimeLevels);

  /* Loop over the ranks to send data and copy the elements for self
     communication for all time levels. */
  for(unsigned long i=0; i<ranksSend.size(); ++i) {
    if(ranksSend[i] == rank) {
      for(unsigned short j=0; j<nTimeLevels; ++j)
        elementsSendSelfComm[j] = elemSendPerTimeLevel[j][i];
    }
  }

  /* Loop over the ranks to receive data and copy the elements for self
     communication for all time levels. */
  for(unsigned long i=0; i<ranksRecv.size(); ++i) {
    if(ranksRecv[i] == rank) {
      for(unsigned short j=0; j<nTimeLevels; ++j)
        elementsRecvSelfComm[j] = elemRecvPerTimeLevel[j][i];
    }
  }

#ifdef HAVE_MPI

  /*--------------------------------------------------------------------------*/
  /*--- Step 3. Set up the persistent MPI communication for the halo data  ---*/
  /*---         for all time levels.                                       ---*/
  /*--------------------------------------------------------------------------*/

  /* Set the pointer to the memory, whose data must be communicated.
     This depends on the time integration scheme used. For ADER the data of
     the predictor part is communicated, while for the other time integration
     schemes typically the working solution is communicated. Note that if the
     working solution is communicated, there is only one time level. */
  unsigned short nTimeDOFs;
  su2double *commData, *revCommData;
  if(config->GetKind_TimeIntScheme_Flow() == ADER_DG) {
    nTimeDOFs   = config->GetnTimeDOFsADER_DG();
    commData    = VecSolDOFsPredictorADER.data();
    revCommData = VecTotResDOFsADER.data();
  }
  else {
    nTimeDOFs   = 1;
    commData    = VecWorkSolDOFs[0].data();
    revCommData = VecResDOFs.data();
  }

  /*--- Determine the number of communication requests per time level that take
        place or the exchange of the halo data. These requests are both send and
        receive requests. Allocate the required memory. ---*/
  nCommRequests.assign(nTimeLevels, 0);
  for(unsigned long i=0; i<ranksSend.size(); ++i) {
    if(ranksSend[i] != rank) {
      for(unsigned short j=0; j<nTimeLevels; ++j) {
        if( elemSendPerTimeLevel[j][i].size() ) ++nCommRequests[j];
      }
    }
  }

  for(unsigned long i=0; i<ranksRecv.size(); ++i) {
    if(ranksRecv[i] != rank) {
      for(unsigned short j=0; j<nTimeLevels; ++j) {
        if( elemRecvPerTimeLevel[j][i].size() ) ++nCommRequests[j];
      }
    }
  }

  unsigned int nn = 0;
  commRequests.resize(nTimeLevels);
  for(unsigned short i=0; i<nTimeLevels; ++i) {
    commRequests[i].resize(nCommRequests[i]);
    nn += nCommRequests[i];
  }

  commTypes.resize(nn);

  /* Loop over the time levels to set up the communication requests for
     each time level. */
  nn = 0;
  for(unsigned short level=0; level<nTimeLevels; ++level) {
    unsigned int mm = 0;

    /* Loop over the ranks of ranksSend and check if something must be sent
       to this rank. Self communication is excluded. */
    for(unsigned long i=0; i<ranksSend.size(); ++i) {
      if((ranksSend[i] != rank) && elemSendPerTimeLevel[level][i].size()) {

        /*--- Elements must be sent to this rank for this time level. Determine
              the derived data type for sending the data. ---*/
        const unsigned long nElemSend = elemSendPerTimeLevel[level][i].size();
        vector<int> blockLen(nElemSend*nTimeDOFs), displ(nElemSend*nTimeDOFs);

        unsigned long kk = 0;
        for(unsigned short k=0; k<nTimeDOFs; ++k) {
          for(unsigned long j=0; j<nElemSend; ++j, ++kk) {
            const unsigned long jj = elemSendPerTimeLevel[level][i][j];
            blockLen[kk] = nVar*volElem[jj].nDOFsSol;
            displ[kk]    = nVar*(volElem[jj].offsetDOFsSolLocal + k*nDOFsLocTot);
          }
        }

        MPI_Type_indexed(nElemSend*nTimeDOFs, blockLen.data(), displ.data(),
                         MPI_DOUBLE, &commTypes[nn]);
        MPI_Type_commit(&commTypes[nn]);

        /* Create the communication request for this send operation and
           update the counters nn and mm for the next request.  */
        int tag = ranksSend[i] + level;
        MPI_Send_init(commData, 1, commTypes[nn], ranksSend[i],
                      tag, MPI_COMM_WORLD, &commRequests[level][mm]);
        ++nn;
        ++mm;
      }
    }

    /* Loop over the ranks of ranksRecv and check if something must be received
       from this rank. Self communication is excluded. */
    for(unsigned long i=0; i<ranksRecv.size(); ++i) {
      if((ranksRecv[i] != rank) && elemRecvPerTimeLevel[level][i].size()) {

        /*--- Elements must be received from this rank for this time level.
              Determine the derived data type for receiving the data. ---*/
        const unsigned long nElemRecv = elemRecvPerTimeLevel[level][i].size();
        vector<int> blockLen(nElemRecv*nTimeDOFs), displ(nElemRecv*nTimeDOFs);

        unsigned long kk = 0;
        for(unsigned short k=0; k<nTimeDOFs; ++k) {
          for(unsigned int j=0; j<nElemRecv; ++j, ++kk) {
            const unsigned long jj = elemRecvPerTimeLevel[level][i][j];
            blockLen[kk] = nVar*volElem[jj].nDOFsSol;
            displ[kk]    = nVar*(volElem[jj].offsetDOFsSolLocal + k*nDOFsLocTot);
          }
        }

        MPI_Type_indexed(nElemRecv*nTimeDOFs, blockLen.data(), displ.data(),
                         MPI_DOUBLE, &commTypes[nn]);
        MPI_Type_commit(&commTypes[nn]);

        /* Create the communication request for this receive operation and
           update the counters nn and mm for the next request.  */
        int tag = rank + level;
        MPI_Recv_init(commData, 1, commTypes[nn], ranksRecv[i],
                      tag, MPI_COMM_WORLD, &commRequests[level][mm]);
        ++nn;
        ++mm;
      }
    }
  }

  /*--------------------------------------------------------------------------*/
  /*--- Step 4. Set up the persistent reverse MPI communication for the    ---*/
  /*---         residuals.                                                 ---*/
  /*--------------------------------------------------------------------------*/

  /* Determine the number of derived data types necessary in the reverse
     communication. This is the number of ranks to which this rank has to send
     halo residual data. This corresponds to the original receive pattern.
     Exclude self communication. */
  nn = 0;
  for(unsigned short level=0; level<nTimeLevels; ++level) {
    for(unsigned long i=0; i<ranksRecv.size(); ++i) {
      if((ranksRecv[i] != rank) && elemRecvPerTimeLevel[level][i].size()) ++nn;
    }
  }

  /* Allocate the memory for the reverse communication requests. The sending and
     receiving are reversed, but the total number of requests is the same. Also
     allocate the memory for the derived data types for the reverse communcation
     which are only needed for the sending of the halo residual data. */
  reverseCommRequests.resize(nTimeLevels);
  for(unsigned short i=0; i<nTimeLevels; ++i)
    reverseCommRequests[i].resize(nCommRequests[i]);

  reverseCommTypes.resize(nn);

  /* Allocate the first index of the receive buffers and the corresponding
     indices of the elements. */
  reverseElementsRecv.resize(nTimeLevels);
  reverseCommRecvBuf.resize(nTimeLevels);

  /* Loop over the time levels to set up the reverse communication requests for
     each time level. */
  nn = 0;
  for(unsigned short level=0; level<nTimeLevels; ++level) {
    unsigned int mm = 0;

    /* Loop over the ranks of ranksRecv and check if something must be sent to
       this rank in the reverse communication. Self communication is excluded. */
    for(unsigned long i=0; i<ranksRecv.size(); ++i) {
      if((ranksRecv[i] != rank) && elemRecvPerTimeLevel[level][i].size()) {

        /*--- Determine the derived data type for sending the data. ---*/
        const unsigned int nElemSend = elemRecvPerTimeLevel[level][i].size();

        vector<int> blockLen(nElemSend), displ(nElemSend);

        for(unsigned int j=0; j<nElemSend; ++j) {
          const unsigned long jj = elemRecvPerTimeLevel[level][i][j];
          blockLen[j] = nVar*volElem[jj].nDOFsSol;
          displ[j]    = nVar*volElem[jj].offsetDOFsSolLocal;
        }

        MPI_Type_indexed(nElemSend, blockLen.data(), displ.data(),
                         MPI_DOUBLE, &reverseCommTypes[nn]);
        MPI_Type_commit(&reverseCommTypes[nn]);

        /* Create the communication request for this send operation and
           update the counters nn and mm for the next request.  */
        int tag = ranksRecv[i] + nTimeLevels + level;
        MPI_Send_init(revCommData, 1, reverseCommTypes[nn], ranksRecv[i],
                      tag, MPI_COMM_WORLD, &reverseCommRequests[level][mm]);
        ++nn;
        ++mm;
      }
    }

    /* Determine the number of ranks from which data is received for this
       time level. Allocate the memory for the second index of the receive
       buffers and the corresponding indices of the elements. */
    unsigned int kk = 0;
    for(unsigned long i=0; i<ranksSend.size(); ++i) {
      if((ranksSend[i] != rank) && elemSendPerTimeLevel[level][i].size()) ++kk;
    }

    reverseElementsRecv[level].resize(kk);
    reverseCommRecvBuf[level].resize(kk);

    /* Loop over the ranks of ranksSend and check if something must received
       from this rank in the reverse communication. Exclude self communication. */
    kk = 0;
    for(unsigned long i=0; i<ranksSend.size(); ++i) {
      if((ranksSend[i] != rank) && elemSendPerTimeLevel[level][i].size()) {

        /* Copy the data of elemSendPerTimeLevel into reverseElementsRecv. */
        reverseElementsRecv[level][kk] = elemSendPerTimeLevel[level][i];

        /* Determine the size of the receive buffer and allocate the memory. */
        int sizeBuf = 0;
        for(unsigned long j=0; j<reverseElementsRecv[level][kk].size(); ++j) {
          const unsigned long jj = reverseElementsRecv[level][kk][j];
          sizeBuf += volElem[jj].nDOFsSol;
        }

        sizeBuf *= nVar;
        reverseCommRecvBuf[level][kk].resize(sizeBuf);

        /* Create the communication request for this receive operation and
           update the counters mm and kk for the next request. */
        int tag = rank + nTimeLevels + level;
        MPI_Recv_init(reverseCommRecvBuf[level][kk].data(), sizeBuf, MPI_DOUBLE,
                      ranksSend[i], tag, MPI_COMM_WORLD,
                      &reverseCommRequests[level][mm]);
        ++mm;
        ++kk;
      }
    }
  }

#endif

  /*--------------------------------------------------------------------------*/
  /*--- Step 5. Store the information for the rotational periodic          ---*/
  /*---         corrections for the halo elements.                         ---*/
  /*--------------------------------------------------------------------------*/

  /* Get the data for the rotational periodic halos from FEMGeometry. */
  const vector<unsigned short> &markersRotPer = FEMGeometry->GetRotPerMarkers();
  const vector<vector<unsigned long> > &rotPerHalos = FEMGeometry->GetRotPerHalos();

  /* Allocate the memory for the first and second index of
     halosRotationalPeriodicity. Also allocate the memory to store the
     rotation matrices of the periodic transformations. */
  const unsigned short nRotPerMarkers = markersRotPer.size();
  halosRotationalPeriodicity.resize(nTimeLevels);
  for(unsigned short i=0; i<nTimeLevels; ++i)
    halosRotationalPeriodicity[i].resize(nRotPerMarkers);

  rotationMatricesPeriodicity.resize(9*nRotPerMarkers);

  /* Loop over the rotational periodic transformations. */
  unsigned int ii = 0;
  for(unsigned short i=0; i<nRotPerMarkers; ++i) {

   /* Get the rotation angles from config for this marker. */
   const unsigned short pInd = markersRotPer[i];
   su2double *angles = config->GetPeriodicRotAngles(config->GetMarker_All_TagBound(pInd));

    /*--- Determine the rotation matrix from the donor to the halo elements.
          This is the transpose of the rotation matrix from the halo to the
          donor elements, which is stored in periodic angles of the marker. ---*/
    const su2double theta = angles[0], phi = angles[1], psi = angles[2];

    const su2double cosTheta = cos(theta), cosPhi = cos(phi), cosPsi = cos(psi);
    const su2double sinTheta = sin(theta), sinPhi = sin(phi), sinPsi = sin(psi);

    rotationMatricesPeriodicity[ii++] =  cosPhi*cosPsi;
    rotationMatricesPeriodicity[ii++] =  cosPhi*sinPsi;
    rotationMatricesPeriodicity[ii++] = -sinPhi;

    rotationMatricesPeriodicity[ii++] = sinTheta*sinPhi*cosPsi - cosTheta*sinPsi;
    rotationMatricesPeriodicity[ii++] = sinTheta*sinPhi*sinPsi + cosTheta*cosPsi;
    rotationMatricesPeriodicity[ii++] = sinTheta*cosPhi;

    rotationMatricesPeriodicity[ii++] = cosTheta*sinPhi*cosPsi + sinTheta*sinPsi;
    rotationMatricesPeriodicity[ii++] = cosTheta*sinPhi*sinPsi - sinTheta*cosPsi;
    rotationMatricesPeriodicity[ii++] = cosTheta*cosPhi;

    /* Loop over the elements of this periodic transformation and store them
       in the appropriate location of halosRotationalPeriodicity. */
    for(unsigned long j=0; j<rotPerHalos[i].size(); ++j) {
      const unsigned long jj = rotPerHalos[i][j];
      halosRotationalPeriodicity[volElem[jj].timeLevel][i].push_back(jj);
    }
  }
}

void CFEM_DG_EulerSolver::Initiate_MPI_Communication(const unsigned short timeLevel) {

  /*--- Start the MPI communication, if needed. ---*/

#ifdef HAVE_MPI
  if( nCommRequests[timeLevel] )
    MPI_Startall(nCommRequests[timeLevel], commRequests[timeLevel].data());
#endif
}

bool CFEM_DG_EulerSolver::Complete_MPI_Communication(CConfig *config,
                                                     const unsigned short timeLevel,
                                                     const bool commMustBeCompleted) {

  /*-----------------------------------------------------------------------*/
  /*--- Complete the MPI communication, if needed and if possible.      ---*/
  /*-----------------------------------------------------------------------*/

#ifdef HAVE_MPI
  if( nCommRequests[timeLevel] ) {

    /*--- There are communication requests to be completed. Check if these
          requests must be completed. In that case MPI_Waitall is used.
          Otherwise, MPI_Testall is used to check if all the requests have
          been completed. If not, false is returned. ---*/
    if( commMustBeCompleted ) {
      SU2_MPI::Waitall(nCommRequests[timeLevel], commRequests[timeLevel].data(),
                       MPI_STATUSES_IGNORE);
    }
    else {
      int flag;
      MPI_Testall(nCommRequests[timeLevel], commRequests[timeLevel].data(),
                  &flag, MPI_STATUSES_IGNORE);
      if( !flag ) return false;
    }
  }
#endif

  /*-----------------------------------------------------------------------*/
  /*---               Carry out the self communication.                 ---*/
  /*-----------------------------------------------------------------------*/

  /* Set the pointer to the memory, whose data must be communicated.
     This depends on the time integration scheme used. For ADER the data of
     the predictor part is communicated, while for the other time integration
     schemes typically the working solution is communicated. Note that if the
     working solution is communicated, there is only one time level. */
  unsigned short nTimeDOFs;
  su2double *commData;
  if(config->GetKind_TimeIntScheme_Flow() == ADER_DG) {
    nTimeDOFs = config->GetnTimeDOFsADER_DG();
    commData  = VecSolDOFsPredictorADER.data();
  }
  else {
    nTimeDOFs = 1;
    commData  = VecWorkSolDOFs[0].data();
  }

  /* Easier storage of the number of variables times the size of su2double. */
  const unsigned long sizeEntity = nVar*sizeof(su2double);

  /* Loop over the number of elements involved and copy the data of the DOFs. */
  const unsigned long nSelfElements = elementsSendSelfComm[timeLevel].size();
  for(unsigned long i=0; i<nSelfElements; ++i) {
    const unsigned long elemS  = elementsSendSelfComm[timeLevel][i];
    const unsigned long elemR  = elementsRecvSelfComm[timeLevel][i];
    const unsigned long nBytes = volElem[elemS].nDOFsSol * sizeEntity;

    for(unsigned short j=0; j<nTimeDOFs; ++j) {
      const unsigned long indS = nVar*(volElem[elemS].offsetDOFsSolLocal + j*nDOFsLocTot);
      const unsigned long indR = nVar*(volElem[elemR].offsetDOFsSolLocal + j*nDOFsLocTot);

      memcpy(commData+indR, commData+indS, nBytes);
    }
  }

  /*------------------------------------------------------------------------*/
  /*--- Correct the vector quantities in the rotational periodic halo's. ---*/
  /*------------------------------------------------------------------------*/

  /*--- Loop over the markers for which a rotational periodic
        correction must be applied to the momentum variables. ---*/
  unsigned int ii = 0;
  const unsigned long nRotPerMarkers = halosRotationalPeriodicity[timeLevel].size();
  for(unsigned long k=0; k<nRotPerMarkers; ++k) {

    /* Easier storage of the rotational matrix. */
    su2double rotMatrix[3][3];

    rotMatrix[0][0] = rotationMatricesPeriodicity[ii++];
    rotMatrix[0][1] = rotationMatricesPeriodicity[ii++];
    rotMatrix[0][2] = rotationMatricesPeriodicity[ii++];

    rotMatrix[1][0] = rotationMatricesPeriodicity[ii++];
    rotMatrix[1][1] = rotationMatricesPeriodicity[ii++];
    rotMatrix[1][2] = rotationMatricesPeriodicity[ii++];

    rotMatrix[2][0] = rotationMatricesPeriodicity[ii++];
    rotMatrix[2][1] = rotationMatricesPeriodicity[ii++];
    rotMatrix[2][2] = rotationMatricesPeriodicity[ii++];

    /* Determine the number of elements for this transformation and
       loop over them. */
    const unsigned long nHaloElem = halosRotationalPeriodicity[timeLevel][k].size();
    for(unsigned long j=0; j<nHaloElem; ++j) {

      /* Easier storage of the halo index and loop over its DOFs, including
         the multiple time DOFs for ADER. */
      for(unsigned short tInd=0; tInd<nTimeDOFs; ++tInd) {
        const unsigned long tIndOff = tInd*nDOFsLocTot;
        const unsigned long ind     = halosRotationalPeriodicity[timeLevel][k][j];
        for(unsigned short i=0; i<volElem[ind].nDOFsSol; ++i) {

          /* Determine the pointer in commData where the solution of this DOF
             is stored and copy the momentum variables. Note that a rotational
             correction can only take place for a 3D simulation. */
          su2double *sol = commData + nVar*(volElem[ind].offsetDOFsSolLocal + i + tIndOff);

          const su2double ru = sol[1], rv = sol[2], rw = sol[3];

          /* Correct the momentum variables. */
          sol[1] = rotMatrix[0][0]*ru + rotMatrix[0][1]*rv + rotMatrix[0][2]*rw;
          sol[2] = rotMatrix[1][0]*ru + rotMatrix[1][1]*rv + rotMatrix[1][2]*rw;
          sol[3] = rotMatrix[2][0]*ru + rotMatrix[2][1]*rv + rotMatrix[2][2]*rw;
        }
      }
    }
  }

  /* Return true to indicate that the communication has been completed. */
  return true;
}

void CFEM_DG_EulerSolver::Initiate_MPI_ReverseCommunication(CConfig *config,
                                                            const unsigned short timeLevel) {

  /* Set the pointer to the residual to be communicated. */
  su2double *resComm;
  if(config->GetKind_TimeIntScheme_Flow() == ADER_DG) resComm = VecTotResDOFsADER.data();
  else                                                resComm = VecResDOFs.data();

  /*------------------------------------------------------------------------*/
  /*--- Correct the vector residuals in the rotational periodic halo's.  ---*/
  /*------------------------------------------------------------------------*/

  /*--- Loop over the markers for which a rotational periodic
        correction must be applied to the momentum variables. ---*/
  unsigned int ii = 0;
  const unsigned short nRotPerMarkers = halosRotationalPeriodicity[0].size();
  for(unsigned short k=0; k<nRotPerMarkers; ++k) {

    /* Easier storage of the transpose of the rotational matrix. */
    su2double rotMatrix[3][3];

    rotMatrix[0][0] = rotationMatricesPeriodicity[ii++];
    rotMatrix[1][0] = rotationMatricesPeriodicity[ii++];
    rotMatrix[2][0] = rotationMatricesPeriodicity[ii++];

    rotMatrix[0][1] = rotationMatricesPeriodicity[ii++];
    rotMatrix[1][1] = rotationMatricesPeriodicity[ii++];
    rotMatrix[2][1] = rotationMatricesPeriodicity[ii++];

    rotMatrix[0][2] = rotationMatricesPeriodicity[ii++];
    rotMatrix[1][2] = rotationMatricesPeriodicity[ii++];
    rotMatrix[2][2] = rotationMatricesPeriodicity[ii++];

    /* Determine the number of elements for this transformation and
       loop over them. */
    const unsigned long nHaloElem = halosRotationalPeriodicity[timeLevel][k].size();
    for(unsigned long j=0; j<nHaloElem; ++j) {

      /* Easier storage of the halo index and loop over its DOFs. */
      const unsigned long ind = halosRotationalPeriodicity[timeLevel][k][j];
      for(unsigned short i=0; i<volElem[ind].nDOFsSol; ++i) {

        /* Determine the pointer in VecResDOFs where the residual of this DOF
           is stored and copy the momentum residuals. Note that a rotational
           correction can only take place for a 3D simulation. */
        su2double *res = resComm + nVar*(volElem[ind].offsetDOFsSolLocal + i);

        const su2double ru = res[1], rv = res[2], rw = res[3];

        /* Correct the momentum variables. */
        res[1] = rotMatrix[0][0]*ru + rotMatrix[0][1]*rv + rotMatrix[0][2]*rw;
        res[2] = rotMatrix[1][0]*ru + rotMatrix[1][1]*rv + rotMatrix[1][2]*rw;
        res[3] = rotMatrix[2][0]*ru + rotMatrix[2][1]*rv + rotMatrix[2][2]*rw;
      }
    }
  }

  /*--- Start the MPI communication, if needed. ---*/

#ifdef HAVE_MPI
  if( nCommRequests[timeLevel] )
    MPI_Startall(nCommRequests[timeLevel], reverseCommRequests[timeLevel].data());
#endif

}

bool CFEM_DG_EulerSolver::Complete_MPI_ReverseCommunication(CConfig *config,
                                                            const unsigned short timeLevel,
                                                            const bool commMustBeCompleted) {
#ifdef HAVE_MPI

  /*-----------------------------------------------------------------------*/
  /*---   Complete the MPI communication, if needed and if possible.    ---*/
  /*-----------------------------------------------------------------------*/

  /* Check if there are any requests to complete for this time level. */
  if( nCommRequests[timeLevel] ) {

    /*--- There are communication requests to be completed. Check if these
          requests must be completed. In that case MPI_Waitall is used.
          Otherwise, MPI_Testall is used to check if all the requests have
          been completed. If not, return false. ---*/
    if( commMustBeCompleted ) {
      SU2_MPI::Waitall(nCommRequests[timeLevel], reverseCommRequests[timeLevel].data(),
                       MPI_STATUSES_IGNORE);
    }
    else {
      int flag;
      MPI_Testall(nCommRequests[timeLevel], reverseCommRequests[timeLevel].data(),
                  &flag, MPI_STATUSES_IGNORE);
      if( !flag ) return false;
    }
  }

#endif

  /*---------------------------------------------------------------------------*/
  /*---    Update the residuals of the owned DOFs with the data received.   ---*/
  /*---------------------------------------------------------------------------*/

  /* Set the pointer to the residual to be communicated. */
  su2double *resComm;
  if(config->GetKind_TimeIntScheme_Flow() == ADER_DG) resComm = VecTotResDOFsADER.data();
  else                                                resComm = VecResDOFs.data();

#ifdef HAVE_MPI

  /*--- Loop over the received residual data from all ranks and update the
        residual of the DOFs of the corresponding elements. ---*/
  for(unsigned long i=0; i<reverseElementsRecv[timeLevel].size(); ++i) {

    /* Loop over the elements that must be updated. */
    unsigned long nn = 0;
    for(unsigned long j=0; j<reverseElementsRecv[timeLevel][i].size(); ++j) {
      const unsigned long jj = reverseElementsRecv[timeLevel][i][j];

      /* Easier storage of the starting residual of this element, loop over the
         DOFs of this element and update the residuals of the DOFs. */
      su2double *res = resComm + nVar*volElem[jj].offsetDOFsSolLocal;
      const unsigned short nRes = nVar*volElem[jj].nDOFsSol;
      for(unsigned short k=0; k<nRes; ++k, ++nn)
        res[k] += reverseCommRecvBuf[timeLevel][i][nn];
    }
  }

#endif

  /*-----------------------------------------------------------------------*/
  /*---               Carry out the self communication.                 ---*/
  /*-----------------------------------------------------------------------*/

  /*--- Loop over the number of elements involved and update the residuals
        of the owned DOFs. ---*/
  const unsigned long nSelfElements = elementsSendSelfComm[timeLevel].size();
  for(unsigned long i=0; i<nSelfElements; ++i) {

    const unsigned long volOwned = elementsSendSelfComm[timeLevel][i];
    const unsigned long volHalo  = elementsRecvSelfComm[timeLevel][i];
    su2double *resOwned = resComm + nVar*volElem[volOwned].offsetDOFsSolLocal;
    su2double *resHalo  = resComm + nVar*volElem[volHalo].offsetDOFsSolLocal;

    const unsigned short nRes = nVar*volElem[volOwned].nDOFsSol;
    for(unsigned short j=0; j<nRes; ++j)
      resOwned[j] += resHalo[j];
  }

  /* Initialize the halo residuals of the just completed communication pattern
     to zero if ADER-DG is used. */
  if(config->GetKind_TimeIntScheme_Flow() == ADER_DG) {
    const unsigned long iBeg      = nVar*volElem[nVolElemHaloPerTimeLevel[timeLevel]].offsetDOFsSolLocal;
    const unsigned long volIndEnd = nVolElemHaloPerTimeLevel[timeLevel+1]-1;
    const unsigned long iEnd      = nVar*(volElem[volIndEnd].offsetDOFsSolLocal
                                  +       volElem[volIndEnd].nDOFsSol);

    for(unsigned long i=iBeg; i<iEnd; ++i)
      VecTotResDOFsADER[i] = 0.0;
  }

  /* Return true to indicate that the communication has been completed. */
  return true;
}

void CFEM_DG_EulerSolver::SetInitialCondition(CGeometry **geometry, CSolver ***solver_container, CConfig *config, unsigned long ExtIter) {

#ifdef INVISCID_VORTEX

  int rank = MASTER_NODE;
#ifdef HAVE_MPI
  MPI_Comm_rank(MPI_COMM_WORLD, &rank);
#endif

  /* Write a message that the solution is initialized for the inviscid vortex
     test case. */
  if(rank == MASTER_NODE) {
    cout << endl;
    cout << "Warning: Solution is initialized for the inviscid vortex test case!!!" << endl;
    cout << endl << flush;
  }

  /* The initial conditions are set to the solution of the inviscid vortex,
     which is an exact solution of the Euler equations. The initialization
     below is valid for both 2D and 3D. For the 3D case the z-direction is
     assumed to be the direction in which the solution does not change.
     First set the parameters, which define this test case. */

  const su2double MachVortex  =  0.5;     // Mach number of the undisturbed flow.
  const su2double x0Vortex    = -0.5;     // Initial x-coordinate of the vortex center.
  const su2double y0Vortex    =  0.0;     // Initial y-coordinate of the vortex center.
  const su2double RVortex     =  0.1;     // Radius of the vortex.
  const su2double epsVortex   =  1.0;     // Strength of the vortex.
  const su2double thetaVortex =  0.0;     // Advection angle (in degrees) of the vortex.

  /* Compute the free stream velocities in x- and y-direction. */
  const su2double VelInf = MachVortex*sqrt(Gamma);
  const su2double uInf   = VelInf*cos(thetaVortex*PI_NUMBER/180.0);
  const su2double vInf   = VelInf*sin(thetaVortex*PI_NUMBER/180.0);

  /* Useful coefficients in which Gamma is present. */
  const su2double ovGm1    = 1.0/Gamma_Minus_One;
  const su2double gamOvGm1 = Gamma*ovGm1;

  /* Loop over the owned elements. */
  for(unsigned long i=0; i<nVolElemOwned; ++i) {

    /* Loop over the DOFs of this element. */
    for(unsigned short j=0; j<volElem[i].nDOFsSol; ++j) {

      // Set the pointer to the solution of this DOF and to the
      // coordinates of its corresponding node ID of the grid.
      su2double *solDOF = VecSolDOFs.data() + nVar*(volElem[i].offsetDOFsSolLocal + j);

      const unsigned long ind = volElem[i].nodeIDsGrid[j];
      const su2double *coor   = meshPoints[ind].coor;

      /* Compute the coordinates relative to the center of the vortex. */
      const su2double dx = coor[0] - x0Vortex;
      const su2double dy = coor[1] - y0Vortex;

      /* Compute the components of the velocity. */
      su2double f  = 1.0 - (dx*dx + dy*dy)/(RVortex*RVortex);
      su2double t1 = epsVortex*dy*exp(0.5*f)/(2.0*PI_NUMBER*RVortex);
      su2double u  = uInf - VelInf*t1;

      t1          = epsVortex*dx*exp(0.5*f)/(2.0*PI_NUMBER*RVortex);
      su2double v = vInf + VelInf*t1;

      /* Compute the density and the pressure. */
      t1 = 1.0 - epsVortex*epsVortex*Gamma_Minus_One
         *       MachVortex*MachVortex*exp(f)/(8.0*PI_NUMBER*PI_NUMBER);

      su2double rho = pow(t1,ovGm1);
      su2double p   = pow(t1,gamOvGm1);

      /* Compute the conservative variables. Note that both 2D and 3D
         cases are treated correctly. */
      solDOF[0]      = rho;
      solDOF[1]      = rho*u;
      solDOF[2]      = rho*v;
      solDOF[3]      = 0.0;
      solDOF[nVar-1] = p*ovGm1 + 0.5*rho*(u*u + v*v);
    }
  }

#elif RINGLEB

  /* The initial conditions are set to the exact solution of the Ringleb flow.
     The reason for doing so, is that the Ringleb flow is an isolated solution
     of the Euler equations. If the initialization is too far off from the
     final solution, shocks develop, which may destabilize the solution and it
     is impossible to obtain a converged solution. */

  int rank = MASTER_NODE;
#ifdef HAVE_MPI
  MPI_Comm_rank(MPI_COMM_WORLD, &rank);
#endif

  /* Write a message that the solution is initialized for the Ringleb test case. */
  if(rank == MASTER_NODE) {
    cout << endl;
    cout << "Warning: Solution is initialized for the Ringleb test case!!!" << endl;
    cout << endl << flush;
  }

  /* Loop over the owned elements. */
  for(unsigned long i=0; i<nVolElemOwned; ++i) {

    /* Loop over the DOFs of this element. */
    for(unsigned short j=0; j<volElem[i].nDOFsSol; ++j) {

      /* Set the pointer to the solution of this DOF and to the
         coordinates of its corresponding node ID of the grid. */
      su2double *solDOF = VecSolDOFs.data() + nVar*(volElem[i].offsetDOFsSolLocal + j);

      const unsigned long ind = volElem[i].nodeIDsGrid[j];
      const su2double *coor   = meshPoints[ind].coor;

      /* Compute the conservative flow variables of the Ringleb solution for the
         given coordinates. Note that it is possible to run this case in both 2D
         and 3D, where the z-direction is assumed to be the inactive direction. */
      RinglebSolution(coor, solDOF);
    }
  }

#elif TAYLOR_GREEN

  int rank = MASTER_NODE;
#ifdef HAVE_MPI
  MPI_Comm_rank(MPI_COMM_WORLD, &rank);
#endif

  /* Write a message that the solution is initialized for the Taylor-Green vortex
     test case. */
  if(rank == MASTER_NODE) {
    cout << endl;
    cout << "Warning: Solution is initialized for the Taylor-Green vortex test case!!!" << endl;
    cout << endl << flush;
  }

  /* The initial conditions are set for the Taylor-Green vortex case, which
   is a DNS case that features vortex breakdown into turbulence. These
   particular settings are for the typical Re = 1600 case (M = 0.08) with
   an initial temperature of 300 K. Note that this condition works in both
   2D and 3D. */

  const su2double tgvLength   = 1.0;     // Taylor-Green length scale.
  const su2double tgvVelocity = 1.0;     // Taylor-Green velocity.
  const su2double tgvDensity  = 1.0;     // Taylor-Green density.
  const su2double tgvPressure = 100.0;   // Taylor-Green pressure.

  /* Useful coefficient in which Gamma is present. */
  const su2double ovGm1    = 1.0/Gamma_Minus_One;

  /* Loop over the owned elements. */
  for(unsigned long i=0; i<nVolElemOwned; ++i) {

    /* Loop over the DOFs of this element. */
    for(unsigned short j=0; j<volElem[i].nDOFsSol; ++j) {

      // Set the pointer to the solution of this DOF and to the
      // coordinates of its corresponding node ID of the grid.
      su2double *solDOF = VecSolDOFs.data() + nVar*(volElem[i].offsetDOFsSolLocal + j);

      const unsigned long ind = volElem[i].nodeIDsGrid[j];
      const su2double *coor   = meshPoints[ind].coor;

      su2double coorZ = 0.0;
      if (nDim == 3) coorZ = coor[2];

      /* Compute the primitive variables. */
      su2double rho = tgvDensity;
      su2double u   =  tgvVelocity * (sin(coor[0]/tgvLength)*
                                      cos(coor[1]/tgvLength)*
                                      cos(coorZ  /tgvLength));
      su2double v   = -tgvVelocity * (cos(coor[0]/tgvLength)*
                                      sin(coor[1]/tgvLength)*
                                      cos(coorZ  /tgvLength));
      su2double factorA = cos(2.0*coorZ/tgvLength) + 2.0;
      su2double factorB = cos(2.0*coor[0]/tgvLength) + cos(2.0*coor[1]/tgvLength);
      su2double p   = tgvPressure+tgvDensity*(pow(tgvVelocity,2.0)/16.0)*factorA*factorB;

      /* Compute the conservative variables. Note that both 2D and 3D
       cases are treated correctly. */
      solDOF[0]      = rho;
      solDOF[1]      = rho*u;
      solDOF[2]      = rho*v;
      solDOF[3]      = 0.0;
      solDOF[nVar-1] = p*ovGm1 + 0.5*rho*(u*u + v*v);
    }
  }

#endif

}

void CFEM_DG_EulerSolver::Preprocessing(CGeometry *geometry, CSolver **solver_container, CConfig *config, unsigned short iMesh, unsigned short iStep, unsigned short RunTime_EqSystem, bool Output) {

  unsigned long ErrorCounter = 0;

  /*-----------------------------------------------------------------------------*/
  /*--- Check for non-physical points. Only needed for a compressible solver. ---*/
  /*-----------------------------------------------------------------------------*/

  if(config->GetKind_Regime() == COMPRESSIBLE) {

    /*--- Loop over the owned DOFs and check for non-physical points. ---*/
    for(unsigned long i=0; i<nDOFsLocOwned; ++i) {

      su2double *solDOF = VecSolDOFs.data() + nVar*i;

      const su2double DensityInv = 1.0/solDOF[0];
      su2double Velocity2 = 0.0;
      for(unsigned short iDim=1; iDim<=nDim; ++iDim) {
        const su2double vel = solDOF[iDim]*DensityInv;
        Velocity2 += vel*vel;
      }

      su2double StaticEnergy = solDOF[nDim+1]*DensityInv - 0.5*Velocity2;

      FluidModel->SetTDState_rhoe(solDOF[0], StaticEnergy);
      su2double Pressure = FluidModel->GetPressure();
      su2double Temperature = FluidModel->GetTemperature();

      if((Pressure < 0.0) || (solDOF[0] < 0.0) || (Temperature < 0.0)) {

        /* Reset the state to the free-stream state. This usually does not work. */
        for(unsigned short j=0; j<nVar; ++j) solDOF[j] = ConsVarFreeStream[j];

        /* Update the error counter. */
        ++ErrorCounter;
      }
    }

    /*--- Collect the number of non-physical points for this iteration. ---*/
    if (config->GetConsole_Output_Verb() == VERB_HIGH) {
#ifdef HAVE_MPI
      unsigned long MyErrorCounter = ErrorCounter;
      SU2_MPI::Allreduce(&MyErrorCounter, &ErrorCounter, 1, MPI_UNSIGNED_LONG, MPI_SUM, MPI_COMM_WORLD);
#endif
      if (iMesh == MESH_0) config->SetNonphysical_Points(ErrorCounter);
    }
  }
}

void CFEM_DG_EulerSolver::Postprocessing(CGeometry *geometry, CSolver **solver_container, CConfig *config,
                                      unsigned short iMesh) { }

void CFEM_DG_EulerSolver::Set_OldSolution(CGeometry *geometry) {

  memcpy(VecWorkSolDOFs[0].data(), VecSolDOFs.data(), VecSolDOFs.size()*sizeof(su2double));
}

void CFEM_DG_EulerSolver::Set_NewSolution(CGeometry *geometry) {

  memcpy(VecSolDOFsNew.data(), VecSolDOFs.data(), VecSolDOFs.size()*sizeof(su2double));
}

void CFEM_DG_EulerSolver::SetTime_Step(CGeometry *geometry, CSolver **solver_container, CConfig *config,
                                    unsigned short iMesh, unsigned long Iteration) {

  /* Check whether or not a time stepping scheme is used. */
  const bool time_stepping = config->GetUnsteady_Simulation() == TIME_STEPPING;

  /* Initialize the minimum and maximum time step. */
  Min_Delta_Time = 1.e25; Max_Delta_Time = 0.0;

  /* Easier storage of the CFL number. Note that if we are using explicit
     time stepping, the regular CFL condition has been overwritten with the
     unsteady CFL condition in the config post-processing (if non-zero). */
  const su2double CFL = config->GetCFL(iMesh);

  /*--- Explicit time stepping with imposed time step. If the unsteady CFL is
        set to zero (default), it uses the defined unsteady time step,
        otherwise it computes the time step based on the provided unsteady CFL.
        Note that the regular CFL option in the config is always ignored with
        time stepping. ---*/
  if (time_stepping && (config->GetUnst_CFL() == 0.0)) {

    /*--- Loop over the owned volume elements and set the fixed dt. ---*/
    for(unsigned long i=0; i<nVolElemOwned; ++i)
      VecDeltaTime[i] = config->GetDelta_UnstTimeND();

  } else {

    /*--- Check for a compressible solver. ---*/
    if(config->GetKind_Regime() == COMPRESSIBLE) {

      /*--- Loop over the owned volume elements. ---*/
      for(unsigned long i=0; i<nVolElemOwned; ++i) {

        /*--- Loop over the DOFs of this element and determine
              the maximum wave speed. ---*/
        su2double charVel2Max = 0.0;
        for(unsigned short j=0; j<volElem[i].nDOFsSol; ++j) {
          const su2double *solDOF = VecSolDOFs.data() + nVar*(volElem[i].offsetDOFsSolLocal + j);

          /* Compute the velocities. */
          su2double velAbs[3];
          const su2double DensityInv = 1.0/solDOF[0];
          su2double Velocity2 = 0.0;
          for(unsigned short iDim=1; iDim<=nDim; ++iDim) {
            const su2double vel = solDOF[iDim]*DensityInv;
            velAbs[iDim-1] = fabs(vel);
            Velocity2 += vel*vel;
          }

          /*--- Compute the maximum value of the wave speed. This is a rather
                conservative estimate. ---*/
          const su2double StaticEnergy = solDOF[nDim+1]*DensityInv - 0.5*Velocity2;
          FluidModel->SetTDState_rhoe(solDOF[0], StaticEnergy);
          const su2double SoundSpeed2 = FluidModel->GetSoundSpeed2();
          const su2double SoundSpeed  = sqrt(fabs(SoundSpeed2));

          su2double charVel2 = 0.0;
          for(unsigned short iDim=0; iDim<nDim; ++iDim) {
            const su2double rad = velAbs[iDim] + SoundSpeed;
            charVel2 += rad*rad;
          }

          charVel2Max = max(charVel2Max, charVel2);
        }

        /*--- Compute the time step for the element and update the minimum and
              maximum value. Take the factor for time accurate local time
              stepping into account for the minimum and maximum. Note that in
              the length scale the polynomial degree must be taken into account
              for the high order element. ---*/
        const unsigned short ind = volElem[i].indStandardElement;
        unsigned short nPoly = standardElementsSol[ind].GetNPoly();
        if(nPoly == 0) nPoly = 1;

        const su2double lenScaleInv = nPoly/volElem[i].lenScale;
        const su2double dtInv       = lenScaleInv*sqrt(charVel2Max);

        VecDeltaTime[i] = CFL/dtInv;

        Min_Delta_Time = min(Min_Delta_Time, volElem[i].factTimeLevel*VecDeltaTime[i]);
        Max_Delta_Time = max(Max_Delta_Time, volElem[i].factTimeLevel*VecDeltaTime[i]);
      }
    }
    else {

      /*--- Incompressible solver. ---*/

      int rank = MASTER_NODE;
#ifdef HAVE_MPI
      MPI_Comm_rank(MPI_COMM_WORLD, &rank);
      MPI_Barrier(MPI_COMM_WORLD);
#endif

      if(rank == MASTER_NODE) {
        cout << "In function CFEM_DG_EulerSolver::SetTime_Step" << endl;
        cout << "Incompressible solver not implemented yet" << endl;
      }

#ifdef HAVE_MPI
      MPI_Barrier(MPI_COMM_WORLD);
      MPI_Abort(MPI_COMM_WORLD,1);
      MPI_Finalize();
#else
      exit(EXIT_FAILURE);
#endif

    }

    /*--- Compute the max and the min dt (in parallel). Note that we only
          do this for steady calculations if the high verbosity is set, but we
          always perform the reduction for unsteady calculations where the CFL
          limit is used to set the global time step. ---*/
    if ((config->GetConsole_Output_Verb() == VERB_HIGH) || time_stepping) {
#ifdef HAVE_MPI
      su2double rbuf_time = Min_Delta_Time;
      SU2_MPI::Allreduce(&rbuf_time, &Min_Delta_Time, 1, MPI_DOUBLE, MPI_MIN, MPI_COMM_WORLD);

      rbuf_time = Max_Delta_Time;
      SU2_MPI::Allreduce(&rbuf_time, &Max_Delta_Time, 1, MPI_DOUBLE, MPI_MAX, MPI_COMM_WORLD);
#endif
    }

    /*--- For explicit time stepping with an unsteady CFL imposed, use the
          minimum delta time of the entire mesh. As Min_Delta_Time is scaled to
          the time step of the largest time level, a correction must be used
          for the time level when time accurate local time stepping is used. ---*/
    if (time_stepping) {
      for(unsigned long i=0; i<nVolElemOwned; ++i)
        VecDeltaTime[i] = Min_Delta_Time/volElem[i].factTimeLevel;
    }
  }
}

void CFEM_DG_EulerSolver::CheckTimeSynchronization(CConfig         *config,
                                                   const su2double TimeSync,
                                                   su2double       &timeEvolved,
                                                   bool            &syncTimeReached) {

  /* Check if this is the first time this check is carried out
     and determine the new time evolved. */
  const bool firstTime = timeEvolved == 0.0;
  timeEvolved         += Min_Delta_Time;

  /*--- Check for a (too) small a value for the synchronization time and
        print a warning if this happens. ---*/
  if(firstTime && timeEvolved >= 1.5*TimeSync) {

    int rank = MASTER_NODE;
#ifdef HAVE_MPI
    MPI_Comm_rank(MPI_COMM_WORLD, &rank);
#endif

    if(rank == MASTER_NODE) {
      cout << endl << "              WARNING" << endl;
      cout << "The specified synchronization time is " << timeEvolved/TimeSync
           << " times smaller than the time step for stability" << endl;
      cout << "This is inefficient!!!!!" << endl << endl;
    }
  }

  /*--- If the current value of timeEvolved is larger or equal than the
        synchronization time, syncTimeReached is set to true and a correction
        to the time step is carried out. The factor for the time accurate local
        time stepping must be taken into account. If the synchronization time
        has not been reached yet, syncTimeReached is set to false. ---*/
  if(timeEvolved >= TimeSync) {
    syncTimeReached = true;
    const su2double newDeltaTime = Min_Delta_Time + (TimeSync - timeEvolved);

    for(unsigned long i=0; i<nVolElemOwned; ++i)
      VecDeltaTime[i] = newDeltaTime/volElem[i].factTimeLevel;
  }
  else syncTimeReached = false;
}

void CFEM_DG_EulerSolver::ProcessTaskList_DG(CGeometry *geometry,  CSolver **solver_container,
                                             CNumerics **numerics, CConfig *config,
                                             unsigned short iMesh) {
  /* Variable for the internal timing and store the number of time levels.. */
  su2double tick = 0.0;
  const unsigned short nTimeLevels = config->GetnLevels_TimeAccurateLTS();

  /* Define and initialize the bool vector, that indicates whether or
     not the tasks from the list have been completed. */
  vector<bool> taskCompleted(tasksList.size(), false);

  /* While loop to carry out all the tasks in tasksList. */
  unsigned long lowestIndexInList = 0;
  while(lowestIndexInList < tasksList.size()) {

    /* Find the next task that can be carried out. The outer loop is there
       to make sure that a communication is completed in case there are no
       other tasks */
    for(unsigned short j=0; j<2; ++j) {
      bool taskCarriedOut = false;
      for(unsigned long i=lowestIndexInList; i<tasksList.size(); ++i) {

        /* Determine whether or not it can be attempted to carry out
           this task. */
        bool taskCanBeCarriedOut = !taskCompleted[i];
        for(unsigned short ind=0; ind<tasksList[i].nIndMustBeCompleted; ++ind) {
          if( !taskCompleted[tasksList[i].indMustBeCompleted[ind]] )
            taskCanBeCarriedOut = false;
        }

        if( taskCanBeCarriedOut ) {

          /*--- Determine the actual task to be carried out and do so. The
                only tasks that may fail are the completion of the non-blocking
                communication. If that is the case the next task needs to be
                found. ---*/
          switch( tasksList[i].task ) {

            case CTaskDefinition::ADER_PREDICTOR_STEP_COMM_ELEMENTS: {

              /* Carry out the ADER predictor step for the elements whose
                 solution must be communicated for this time level. */
              const unsigned short level   = tasksList[i].timeLevel;
              const unsigned long  elemBeg = nVolElemOwnedPerTimeLevel[level]
                                           + nVolElemInternalPerTimeLevel[level];
              const unsigned long  elemEnd = nVolElemOwnedPerTimeLevel[level+1];

              config->Tick(&tick);
              ADER_DG_PredictorStep(config, elemBeg, elemEnd);
              config->Tock(tick,"ADER_DG_PredictorStep",2);
              taskCarriedOut = taskCompleted[i] = true;
              break;
            }

            case CTaskDefinition::ADER_PREDICTOR_STEP_INTERNAL_ELEMENTS: {

              /* Carry out the ADER predictor step for the elements whose
                 solution must not be communicated for this time level. */
              const unsigned short level   = tasksList[i].timeLevel;
              const unsigned long  elemBeg = nVolElemOwnedPerTimeLevel[level];
              const unsigned long  elemEnd = nVolElemOwnedPerTimeLevel[level]
                                           + nVolElemInternalPerTimeLevel[level];
              config->Tick(&tick);
              ADER_DG_PredictorStep(config, elemBeg, elemEnd);
              config->Tock(tick,"ADER_DG_PredictorStep",2);
              taskCarriedOut = taskCompleted[i] = true;
              break;
            }

            case CTaskDefinition::INITIATE_MPI_COMMUNICATION: {

              /* Start the MPI communication of the solution in the halo elements. */
              Initiate_MPI_Communication(tasksList[i].timeLevel);
              taskCarriedOut = taskCompleted[i] = true;
              break;
            }

            case CTaskDefinition::COMPLETE_MPI_COMMUNICATION: {

              /* Attempt to complete the MPI communication of the solution data.
                 For j==0, MPI_Testall will be used, which returns false if not
                 all requests can be completed. In that case the next task on
                 the list is carried out. If j==1, this means that the next
                 tasks are waiting for this communication to be completed and
                 hence MPI_Waitall is used. */
              if( Complete_MPI_Communication(config, tasksList[i].timeLevel,
                                             j==1) )
                taskCarriedOut = taskCompleted[i] = true;
              break;
            }

            case CTaskDefinition::INITIATE_REVERSE_MPI_COMMUNICATION: {

              /* Start the communication of the residuals, for which the
                 reverse communication must be used. */
              Initiate_MPI_ReverseCommunication(config, tasksList[i].timeLevel);
              taskCarriedOut = taskCompleted[i] = true;
              break;
            }

            case CTaskDefinition::COMPLETE_REVERSE_MPI_COMMUNICATION: {

              /* Attempt to complete the MPI communication of the residual data.
                 For j==0, MPI_Testall will be used, which returns false if not
                 all requests can be completed. In that case the next task on
                 the list is carried out. If j==1, this means that the next
                 tasks are waiting for this communication to be completed and
                 hence MPI_Waitall is used. */
              if( Complete_MPI_ReverseCommunication(config, tasksList[i].timeLevel,
                                                    j==1) )
                taskCarriedOut = taskCompleted[i] = true;
              break;
            }

            case CTaskDefinition::ADER_TIME_INTERPOLATE_OWNED_ELEMENTS: {

              /* Interpolate the predictor solution of the owned elements
                 in time to the given time integration point for the
                 given time level. */
              const unsigned short level = tasksList[i].timeLevel;
              unsigned long nAdjElem = 0, *adjElem = NULL;
              if(level < (nTimeLevels-1)) {
                nAdjElem = ownedElemAdjLowTimeLevel[level+1].size();
                adjElem  = ownedElemAdjLowTimeLevel[level+1].data();
              }

              config->Tick(&tick);
              ADER_DG_TimeInterpolatePredictorSol(config, tasksList[i].intPointADER,
                                                  nVolElemOwnedPerTimeLevel[level],
                                                  nVolElemOwnedPerTimeLevel[level+1],
                                                  nAdjElem, adjElem,
                                                  tasksList[i].secondPartTimeIntADER,
                                                  VecWorkSolDOFs[level].data());
              config->Tock(tick,"ADER_DG_TimeInterpolatePredictorSol",3);
              taskCarriedOut = taskCompleted[i] = true;
              break;
            }

            case CTaskDefinition::ADER_TIME_INTERPOLATE_HALO_ELEMENTS: {

              /* Interpolate the predictor solution of the halo elements
                 in time to the given time integration point for the
                 given time level. */
              const unsigned short level = tasksList[i].timeLevel;
              unsigned long nAdjElem = 0, *adjElem = NULL;
              if(level < (nTimeLevels-1)) {
                nAdjElem = haloElemAdjLowTimeLevel[level+1].size();
                adjElem  = haloElemAdjLowTimeLevel[level+1].data();
              }

              config->Tick(&tick);
              ADER_DG_TimeInterpolatePredictorSol(config, tasksList[i].intPointADER,
                                                  nVolElemHaloPerTimeLevel[level],
                                                  nVolElemHaloPerTimeLevel[level+1],
                                                  nAdjElem, adjElem,
                                                  tasksList[i].secondPartTimeIntADER,
                                                  VecWorkSolDOFs[level].data());
              config->Tock(tick,"ADER_DG_TimeInterpolatePredictorSol",3);
              taskCarriedOut = taskCompleted[i] = true;
              break;
            }

            case CTaskDefinition::SHOCK_CAPTURING_VISCOSITY_OWNED_ELEMENTS: {

              /*--- Compute the artificial viscosity for shock capturing in DG. ---*/
              const unsigned short level = tasksList[i].timeLevel;
              config->Tick(&tick);
              Shock_Capturing_DG(config, nVolElemOwnedPerTimeLevel[level],
                                 nVolElemOwnedPerTimeLevel[level+1]);
              config->Tock(tick,"Shock_Capturing",3);
              taskCarriedOut = taskCompleted[i] = true;
              break;
            }

            case CTaskDefinition::SHOCK_CAPTURING_VISCOSITY_HALO_ELEMENTS: {

              /*--- Compute the artificial viscosity for shock capturing in DG. ---*/
              const unsigned short level = tasksList[i].timeLevel;
              config->Tick(&tick);
              Shock_Capturing_DG(config, nVolElemHaloPerTimeLevel[level],
                                 nVolElemHaloPerTimeLevel[level+1]);
              config->Tock(tick,"Shock_Capturing",3);
              taskCarriedOut = taskCompleted[i] = true;
              break;
            }

            case CTaskDefinition::VOLUME_RESIDUAL: {

              /*--- Compute the volume portion of the residual. ---*/
              const unsigned short level = tasksList[i].timeLevel;
              config->Tick(&tick);
              Volume_Residual(config, nVolElemOwnedPerTimeLevel[level],
                              nVolElemOwnedPerTimeLevel[level+1]);
              Source_Residual(config, nVolElemOwnedPerTimeLevel[level],
                              nVolElemOwnedPerTimeLevel[level+1]);
              config->Tock(tick,"Volume_Residual",3);
              taskCarriedOut = taskCompleted[i] = true;
              break;
            }

            case CTaskDefinition::SURFACE_RESIDUAL_OWNED_ELEMENTS: {

              /* Compute the residual of the faces that only involve owned elements. */
              const unsigned short level = tasksList[i].timeLevel;
              config->Tick(&tick);
              unsigned long indResFaces = startLocResInternalFacesLocalElem[level];
              ResidualFaces(config, nMatchingInternalFacesLocalElem[level],
                            nMatchingInternalFacesLocalElem[level+1],
                            indResFaces, numerics[CONV_TERM]);
              config->Tock(tick,"ResidualFaces",3);
              taskCarriedOut = taskCompleted[i] = true;
              break;
            }

            case CTaskDefinition::SURFACE_RESIDUAL_HALO_ELEMENTS: {

              /* Compute the residual of the faces that involve a halo element. */
              const unsigned short level = tasksList[i].timeLevel;
              config->Tick(&tick);
              unsigned long indResFaces = startLocResInternalFacesWithHaloElem[level];
              ResidualFaces(config, nMatchingInternalFacesWithHaloElem[level],
                            nMatchingInternalFacesWithHaloElem[level+1],
                            indResFaces, numerics[CONV_TERM]);
              config->Tock(tick,"ResidualFaces",3);
              taskCarriedOut = taskCompleted[i] = true;
              break;
            }

            case CTaskDefinition::BOUNDARY_CONDITIONS: {

              /*--- Apply the boundary conditions ---*/
              config->Tick(&tick);
              Boundary_Conditions(tasksList[i].timeLevel, config, numerics);
              config->Tock(tick,"Boundary_Conditions",3);
              taskCarriedOut = taskCompleted[i] = true;
              break;
            }

            case CTaskDefinition::SUM_UP_RESIDUAL_CONTRIBUTIONS_OWNED_ELEMENTS: {

              /* Create the final residual by summing up all contributions. */
              config->Tick(&tick);
              CreateFinalResidual(tasksList[i].timeLevel, true);
              config->Tock(tick,"CreateFinalResidual",3);
              taskCarriedOut = taskCompleted[i] = true;
              break;
            }

            case CTaskDefinition::SUM_UP_RESIDUAL_CONTRIBUTIONS_HALO_ELEMENTS: {

              /* Create the final residual by summing up all contributions. */
              config->Tick(&tick);
              CreateFinalResidual(tasksList[i].timeLevel, false);
              config->Tock(tick,"CreateFinalResidual",3);
              taskCarriedOut = taskCompleted[i] = true;
              break;
            }

            case CTaskDefinition::ADER_ACCUMULATE_SPACETIME_RESIDUAL_OWNED_ELEMENTS: {

              /* Accumulate the space time residuals for the owned elements
                 for ADER-DG. */
              config->Tick(&tick);
              AccumulateSpaceTimeResidualADEROwnedElem(config, tasksList[i].timeLevel,
                                                       tasksList[i].intPointADER);
              config->Tock(tick,"AccumulateSpaceTimeResidualADEROwnedElem",3);
              taskCarriedOut = taskCompleted[i] = true;
              break;
            }

            case CTaskDefinition::ADER_ACCUMULATE_SPACETIME_RESIDUAL_HALO_ELEMENTS: {

              /* Accumulate the space time residuals for the halo elements
                 for ADER-DG. */
              config->Tick(&tick);
              AccumulateSpaceTimeResidualADERHaloElem(config, tasksList[i].timeLevel,
                                                      tasksList[i].intPointADER);
              config->Tock(tick,"AccumulateSpaceTimeResidualADERHaloElem",3);
              taskCarriedOut = taskCompleted[i] = true;
              break;
            }

            case CTaskDefinition::MULTIPLY_INVERSE_MASS_MATRIX: {

              /*--- Multiply the residual by the (lumped) mass matrix, to obtain the final value. ---*/
              const unsigned short level = tasksList[i].timeLevel;
              config->Tick(&tick);
              const bool useADER = config->GetKind_TimeIntScheme() == ADER_DG;
              MultiplyResidualByInverseMassMatrix(config, useADER,
                                                  nVolElemOwnedPerTimeLevel[level],
                                                  nVolElemOwnedPerTimeLevel[level+1]);
              config->Tock(tick,"MultiplyResidualByInverseMassMatrix",3);
              taskCarriedOut = taskCompleted[i] = true;
              break;
            }

            case CTaskDefinition::ADER_UPDATE_SOLUTION: {

              /*--- Perform the update step for ADER-DG. ---*/
              const unsigned short level = tasksList[i].timeLevel;
              config->Tick(&tick);
              ADER_DG_Iteration(nVolElemOwnedPerTimeLevel[level],
                                nVolElemOwnedPerTimeLevel[level+1]);
              config->Tock(tick,"ADER_DG_Iteration",3);
              taskCarriedOut = taskCompleted[i] = true;
              break;
            }

            default: {

              cout << "Task not defined. This should not happen." << endl;
              exit(1);
            }
          }
        }

        /* Break the inner loop if a task has been carried out. */
        if( taskCarriedOut ) break;
      }

      /* Break the outer loop if a task has been carried out. */
      if( taskCarriedOut ) break;
    }

    /* Update the value of lowestIndexInList. */
    for(; lowestIndexInList < tasksList.size(); ++lowestIndexInList)
      if( !taskCompleted[lowestIndexInList] ) break;
  }
}

void CFEM_DG_EulerSolver::ADER_SpaceTimeIntegration(CGeometry *geometry,  CSolver **solver_container,
                                                    CNumerics **numerics, CConfig *config,
                                                    unsigned short iMesh, unsigned short RunTime_EqSystem) {
  su2double tick = 0.0;

  /* Preprocessing. */
  config->Tick(&tick);
  Preprocessing(geometry, solver_container, config, iMesh, 0, RunTime_EqSystem, false);
  TolerancesADERPredictorStep();
  config->Tock(tick,"Preprocessing",2);

  /* Process the tasks list to carry out one ADER space time integration step. */
  config->Tick(&tick);
  ProcessTaskList_DG(geometry, solver_container, numerics, config, iMesh);
  config->Tock(tick,"ProcessTaskList_DG",3);

  /* Postprocessing. */
  config->Tick(&tick);
  Postprocessing(geometry, solver_container, config, iMesh);
  config->Tock(tick,"Postprocessing",2);
}

void CFEM_DG_EulerSolver::TolerancesADERPredictorStep(void) {

  /* Determine the maximum values of the conservative variables of the
     locally stored DOFs. */
  su2double URef[] = {0.0, 0.0, 0.0, 0.0, 0.0};
  for(unsigned long i=0; i<nDOFsLocOwned; ++i) {
    const su2double *solDOF = VecSolDOFs.data() + i*nVar;

    for(unsigned short j=0; j<nVar; ++j) {
      const su2double solAbs = fabs(solDOF[j]);
      if(solAbs > URef[j]) URef[j] = solAbs;
    }
  }

  /* Determine the maximum values on all ranks. */
  TolSolADER.resize(nVar);

#ifdef HAVE_MPI
  SU2_MPI::Allreduce(URef, TolSolADER.data(), nVar, MPI_DOUBLE, MPI_MAX,
                     MPI_COMM_WORLD);
#else
  for(unsigned short i=0; i<nVar; ++i) TolSolADER[i] = URef[i];
#endif

  /* Determine the maximum scale of the momentum variables and adapt the
     corresponding values of TolSolADER accordingly. */
  su2double momRef = TolSolADER[1];
  for(unsigned short i=2; i<=nDim; ++i) momRef = max(momRef, TolSolADER[i]);
  for(unsigned short i=1; i<=nDim; ++i) TolSolADER[i] = momRef;

  /* Currently the maximum values of the conserved variables are stored.
     Multiply by the relative tolerance to obtain the true tolerance values. */
  for(unsigned short i=0; i<nVar; ++i) TolSolADER[i] *= 1.e-6;
}

void CFEM_DG_EulerSolver::ADER_DG_PredictorStep(CConfig             *config,
                                                const unsigned long elemBeg,
                                                const unsigned long elemEnd) {

  /*----------------------------------------------------------------------*/
  /*---        Get the data of the ADER time integration scheme.       ---*/
  /*----------------------------------------------------------------------*/

  const unsigned short nTimeDOFs              = config->GetnTimeDOFsADER_DG();
  const unsigned short nTimeIntegrationPoints = config->GetnTimeIntegrationADER_DG();
  const su2double     *timeIntegrationWeights = config->GetWeightsIntegrationADER_DG();
  const bool          useAliasedPredictor     = config->GetKind_ADER_Predictor() == ADER_ALIASED_PREDICTOR;

  /*--------------------------------------------------------------------------*/
  /*--- Loop over the given elemen range to compute the predictor solution.---*/
  /*--- For the predictor solution only an integration over the element is ---*/
  /*--- performed to obtain the weak formulation, i.e. no integration by   ---*/
  /*--- parts. As a consequence there is no surface term and also no       ---*/
  /*--- coupling with neighboring elements. This is also the reason why    ---*/
  /*--- the ADER scheme is only conditionally stable.                      ---*/
  /*--------------------------------------------------------------------------*/

  for(unsigned long l=elemBeg; l<elemEnd; ++l) {

    /* Easier storage of the number of spatial DOFs. */
    const unsigned short nDOFs = volElem[l].nDOFsSol;

    /* Set the pointers for the working variables. */
    su2double *resInt = VecResDOFs.data() + nVar*volElem[l].offsetDOFsSolLocal;

    su2double *solPred = VecTmpMemory.data();
    su2double *solOld  = solPred + nVar*nDOFs*nTimeDOFs;
    su2double *resSol  = solOld  + nVar*nDOFs*nTimeDOFs;
    su2double *resTot  = resSol  + nVar*nDOFs*nTimeDOFs;
    su2double *solInt  = resTot  + nVar*nDOFs*nTimeDOFs;
    su2double *work    = solInt  + nVar*nDOFs;

    /* Initialize the predictor solution to the current solution. */
    const su2double    *solCur = VecSolDOFs.data() + nVar*volElem[l].offsetDOFsSolLocal;
    const unsigned long nBytes = nVar*nDOFs*sizeof(su2double);

    for(unsigned short j=0; j<nTimeDOFs; ++j) {
      su2double *solPredTimeInd = solPred + j*nVar*nDOFs;
      memcpy(solPredTimeInd, solCur, nBytes);
    }

    /*-------------------------------------------------------------------------*/
    /*--- Compute the contribution of the current solution to the residual. ---*/
    /*--- As this a constant contribution, it is stored in resSol.          ---*/
    /*-------------------------------------------------------------------------*/

    /* First compute the product of the mass matrix and the current solution. */
    DenseMatrixProduct(nDOFs, nVar, nDOFs, volElem[l].massMatrix.data(),
                       solCur, resSol);

    /* Loop over the number of time DOFs and multiply this product by the  */
    /* value of the Lagrangian interpolation function. Note that this loop */
    /* starts at 1, such that the initial value is not touched yet.        */
    for(unsigned short j=1; j<nTimeDOFs; ++j) {

      su2double *resSolTimeInd = resSol + j*nVar*nDOFs;
      for(unsigned short i=0; i<(nVar*nDOFs); ++i)
        resSolTimeInd[i] = resSol[i]*LagrangianBeginTimeIntervalADER_DG[j];
    }

    /* Multiply the values of resSol for the first time DOF with the */
    /* value of its corresponding Lagrangian interpolation function. */
    for(unsigned short i=0; i<(nVar*nDOFs); ++i)
      resSol[i] *= LagrangianBeginTimeIntervalADER_DG[0];

    /*-------------------------------------------------------------------------*/
    /*--- Iterative algorithm to compute the predictor solution for all     ---*/
    /*--- the time DOFs of this element simultaneously.                     ---*/
    /*-------------------------------------------------------------------------*/

    for(;;) {

      /* Initialize the total residual to resSol and store the current solution
         in solOld, such that the updates can be determined after the new
         solution has been computed. */
      memcpy(resTot, resSol,  nTimeDOFs*nBytes);
      memcpy(solOld, solPred, nTimeDOFs*nBytes);

      /* Loop over the number of integration points in time to compute the
         space time integral of the spatial derivatives of the fluxes. */
      for(unsigned short intPoint=0; intPoint<nTimeIntegrationPoints; ++intPoint) {

        /*--------------------------------------------------------------------*/
        /*--- Interpolate the predictor solution to the current time       ---*/
        /*--- integration point. It is likely that this integration point  ---*/
        /*--- coincides with the location of one of the time DOFs. When    ---*/
        /*--- this is the case the interpolation boils down to a copy.     ---*/
        /*--------------------------------------------------------------------*/

        /* Store the interpolation data for this time integration point. */
        const su2double *DOFToThisTimeInt = timeInterpolDOFToIntegrationADER_DG
                                          + intPoint*nTimeDOFs;

        /* Initialize the interpolated solution to zero. */
        for(unsigned short i=0; i<(nVar*nDOFs); ++i) solInt[i] = 0.0;

        /* Carry out the actual interpolation. */
        for(unsigned short j=0; j<nTimeDOFs; ++j) {

          const su2double *solPredTimeInd = solPred + j*nVar*nDOFs;
          for(unsigned short i=0; i<(nVar*nDOFs); ++i)
            solInt[i] += DOFToThisTimeInt[j]*solPredTimeInd[i];
        }

        /*--------------------------------------------------------------------*/
        /*--- Compute the spatial residual of the predictor step for the   ---*/
        /*--- current time integration point. A distinction is             ---*/
        /*--- made between an aliased and a non-aliased evaluation of the  ---*/
        /*--- predictor residual.                                          ---*/
        /*--------------------------------------------------------------------*/

        if( useAliasedPredictor )
          ADER_DG_AliasedPredictorResidual(config, &volElem[l], solInt, resInt, work);
        else
          ADER_DG_NonAliasedPredictorResidual(config, &volElem[l], solInt, resInt, work);

        /*--------------------------------------------------------------------*/
        /*--- Update the total residual with the residual of the current   ---*/
        /*--- integration point in time. Note the minus sign, because the  ---*/
        /*--- residual is put on the RHS of the equation.                  ---*/
        /*--------------------------------------------------------------------*/

        /* Loop over all the time DOFs. */
        for(unsigned short j=0; j<nTimeDOFs; ++j) {

          /* Determine the multiplication factor for this time DOF. The factor
             0.5 is present, because the length of the interval [-1..1] is 2. */
          const su2double w = 0.5*timeIntegrationWeights[intPoint]
                            * VecDeltaTime[l]*DOFToThisTimeInt[j];

          /* Update the residual of this time DOF. */
          su2double *res = resTot + j*nVar*nDOFs;
          for(unsigned short i=0; i<(nVar*nDOFs); ++i)
            res[i] -= w*resInt[i];
        }
      }

      /* Solve for the new values of solPred, which are obtained by
         carrying out the matrix product iterMat X resTot. */
      DenseMatrixProduct(nDOFs*nTimeDOFs, nVar, nDOFs*nTimeDOFs,
                         volElem[l].ADERIterationMatrix.data(),
                         resTot, solPred);

      /* Compute the L2 norm of the updates. */
      su2double L2[5];
      for(unsigned short i=0; i<nVar; ++i) L2[i] = 0.0;

      for(unsigned short j=0; j<(nDOFs*nTimeDOFs); ++j) {
        for(unsigned short i=0; i<nVar; ++i) {
          const unsigned short ind  = j*nVar + i;
          const su2double      diff = solPred[ind] - solOld[ind];
          L2[i] += diff*diff;
        }
      }

      for(unsigned short i=0; i<nVar; ++i) L2[i] = sqrt(L2[i]/(nDOFs*nTimeDOFs));

      /* Check for convergence. */
      bool converged = true;
      for(unsigned short i=0; i<nVar; ++i) {
        if(L2[i] > TolSolADER[i]) converged = false;
      }

      if( converged ) break;
    }

    /* Store the predictor solution in the correct location of
       VecSolDOFsPredictorADER. */
    for(unsigned short j=0; j<nTimeDOFs; ++j) {
      su2double *solCur      = VecSolDOFsPredictorADER.data()
                             + nVar*(j*nDOFsLocTot + volElem[l].offsetDOFsSolLocal);
      su2double *solPredTime = solPred + j*nVar*nDOFs;

      memcpy(solCur, solPredTime, nVar*nDOFs*sizeof(su2double));
    }
  }
}

void CFEM_DG_EulerSolver::ADER_DG_AliasedPredictorResidual(CConfig           *config,
                                                           CVolumeElementFEM *elem,
                                                           const su2double   *sol,
                                                           su2double         *res,
                                                           su2double         *work) {

  /*--- Get the necessary information from the standard element. ---*/
  const unsigned short ind                = elem->indStandardElement;
  const unsigned short nInt               = standardElementsSol[ind].GetNIntegration();
  const unsigned short nDOFs              = elem->nDOFsSol;
  const su2double *matBasisInt            = standardElementsSol[ind].GetMatBasisFunctionsIntegration();
  const su2double *matDerBasisInt         = matBasisInt + nDOFs*nInt;
  const su2double *basisFunctionsIntTrans = standardElementsSol[ind].GetBasisFunctionsIntegrationTrans();
  const su2double *weights                = standardElementsSol[ind].GetWeightsIntegration();

  /* Set the pointers for fluxesDOF, gradFluxesInt and divFlux. Note that the
     same array can be used for the first and last array, because divFlux is
     needed after fluxesDOF. */
  su2double *fluxesDOF     = work;
  su2double *gradFluxesInt = fluxesDOF + nDOFs*nVar*nDim;
  su2double *divFlux       = work;

  /* Determine the offset between the r-derivatives and s-derivatives, which is
     also the offset between s- and t-derivatives, of the fluxes. */
  const unsigned short offDeriv = nVar*nInt*nDim;

  /* Store the number of metric points per integration point, which depends
     on the number of dimensions. */
  const unsigned short nMetricPerPoint = nDim*nDim + 1;

  /*-- Compute the Cartesian fluxes in the DOFs. ---*/
  for(unsigned short i=0; i<nDOFs; ++i) {

    /* Set the pointers to the location where the solution of this DOF is
       stored and the location where the Cartesian fluxes are stored. */
    const su2double *solDOF = sol       + i*nVar;
    su2double       *fluxes = fluxesDOF + i*nVar*nDim;

    /*--- Compute the velocities and pressure in this DOF. ---*/
    const su2double DensityInv = 1.0/solDOF[0];
    su2double vel[3], Velocity2 = 0.0;
    for(unsigned short j=0; j<nDim; ++j) {
      vel[j]     = solDOF[j+1]*DensityInv;
      Velocity2 += vel[j]*vel[j];
    }

    const su2double TotalEnergy  = solDOF[nDim+1]*DensityInv;
    const su2double StaticEnergy = TotalEnergy - 0.5*Velocity2;

    FluidModel->SetTDState_rhoe(solDOF[0], StaticEnergy);
    const su2double Pressure = FluidModel->GetPressure();

    /* Loop over the number of dimensions for the number of fluxes. */
    unsigned short ll = 0;
    for(unsigned short iDim=0; iDim<nDim; ++iDim) {

      /* Mass flux for the current direction. */
      fluxes[ll++] = solDOF[iDim+1];

      /* Momentum fluxes for the current direction. */
      for(unsigned short jDim=0; jDim<nDim; ++jDim)
        fluxes[ll+jDim] = solDOF[iDim+1]*vel[jDim];
      fluxes[ll+iDim]  += Pressure;

      ll += nDim;

      /* Energy flux for the current direction. */
      fluxes[ll++] = (solDOF[nDim+1] + Pressure)*vel[iDim];
    }
  }

  /* Compute the derivatives of the Cartesian fluxes w.r.t. the parametric
     coordinates in the integration points. */
  DenseMatrixProduct(nInt*nDim, nVar*nDim, nDOFs, matDerBasisInt, fluxesDOF,
                     gradFluxesInt);

  /*--- Loop over the integration points to compute the divergence of the inviscid
        fluxes in these integration points, multiplied by the integration weight. ---*/
  for(unsigned short i=0; i<nInt; ++i) {

    /* Easier storage of the location where the data of the derivatives of the
       fluxes of this integration point starts. */
    const su2double *gradFluxes = gradFluxesInt + nVar*nDim*i;

    /* Easier storage of the metric terms in this integration point. The +1
       is present, because the first element of the metric terms is the
       Jacobian in the integration point. Also set the point where the divergence
       of the flux terms is stored for the current integration point. */
    const su2double *metricTerms = elem->metricTerms.data() + i*nMetricPerPoint + 1;
    su2double       *divFluxInt  = divFlux + nVar*i;

    /* Initialize the divergence to zero. */
    for(unsigned short j=0; j<nVar; ++j) divFluxInt[j] = 0.0;

    /* Loop over the nDim parametric coordinates. */
    unsigned short ll = 0;
    for(unsigned short iDim=0; iDim<nDim; ++iDim) {

      /* Set the pointer to derivatives of this parametric coordinate. */
      const su2double *derFluxes = gradFluxes + iDim*offDeriv;

      /* Loop over the number of Cartesian dimensions. */
      for(unsigned short jDim=0; jDim<nDim; ++jDim, ++ll) {

        /* Set the pointer to the derivatives of the Cartesian flux in
           the jDim direction. */
        const su2double *derFlux = derFluxes + jDim*nVar;

        /* Update the divergence for all equations. */
        for(unsigned short j=0; j<nVar; ++j)
          divFluxInt[j] += derFlux[j]*metricTerms[ll];
      }
    }

    /* Multiply the divergence with the integration weight. */
    for(unsigned short j=0; j<nVar; ++j) divFluxInt[j] *= weights[i];
  }

  /* Compute the residual in the DOFs, which is the matrix product of
     basisFunctionsIntTrans and divFlux. */
  DenseMatrixProduct(nDOFs, nVar, nInt, basisFunctionsIntTrans, divFlux, res);
}

void CFEM_DG_EulerSolver::ADER_DG_NonAliasedPredictorResidual(CConfig           *config,
                                                              CVolumeElementFEM *elem,
                                                              const su2double   *sol,
                                                              su2double         *res,
                                                              su2double         *work) {

  /* Set the pointers for solAndGradInt and divFlux to work. The same array
     can be used for both help arrays. */
  su2double *solAndGradInt = work;
  su2double *divFlux       = work;

  /*--- Get the necessary information from the standard element. ---*/
  const unsigned short ind                = elem->indStandardElement;
  const unsigned short nInt               = standardElementsSol[ind].GetNIntegration();
  const unsigned short nDOFs              = elem->nDOFsSol;
  const su2double *matBasisInt            = standardElementsSol[ind].GetMatBasisFunctionsIntegration();
  const su2double *basisFunctionsIntTrans = standardElementsSol[ind].GetBasisFunctionsIntegrationTrans();
  const su2double *weights                = standardElementsSol[ind].GetWeightsIntegration();

  /* Determine the offset between the solution variables and the r-derivatives,
     which is also the offset between the r- and s-derivatives and the offset
     between s- and t-derivatives. */
  const unsigned short offDeriv = nVar*nInt;

  /* Store the number of metric points per integration point, which depends
     on the number of dimensions. */
  const unsigned short nMetricPerPoint = nDim*nDim + 1;

  /* Compute the solution and the derivatives w.r.t. the parametric coordinates
     in the integration points. */
  DenseMatrixProduct(nInt*(nDim+1), nVar, nDOFs, matBasisInt, sol, solAndGradInt);

  /*--- Loop over the integration points to compute the divergence of the inviscid
        fluxes in these integration points, multiplied by the integration weight. ---*/
  for(unsigned short i=0; i<nInt; ++i) {

    /* Easier storage of the location where the solution data of this
       integration point starts. */
    const su2double *sol = solAndGradInt + nVar*i;

    /*--- Compute the velocities and static energy in this integration point. ---*/
    const su2double DensityInv = 1.0/sol[0];
    su2double vel[3], Velocity2 = 0.0;
    for(unsigned short j=0; j<nDim; ++j) {
      vel[j]     = sol[j+1]*DensityInv;
      Velocity2 += vel[j]*vel[j];
    }

    const su2double TotalEnergy  = sol[nDim+1]*DensityInv;
    const su2double StaticEnergy = TotalEnergy - 0.5*Velocity2;

    /*--- Compute the pressure and the total enthalpy. ---*/
    FluidModel->SetTDState_rhoe(sol[0], StaticEnergy);
    const su2double Pressure = FluidModel->GetPressure();
    const su2double Htot     = (sol[nDim+1]+Pressure)*DensityInv;

    /* Easier storage of the metric terms in this integration point. The +1
       is present, because the first element of the metric terms is the
       Jacobian in the integration point. */
    const su2double *metricTerms = elem->metricTerms.data() + i*nMetricPerPoint + 1;

    /*--- Compute the Cartesian gradients of the independent solution
          variables from the gradients in parametric coordinates and the
          metric terms in this integration point. Note that these gradients
          must be scaled with the Jacobian. This scaling is already present
          in the metric terms. ---*/
    su2double solGradCart[5][3];
    for(unsigned short k=0; k<nDim; ++k) {
      for(unsigned short j=0; j<nVar; ++j) {
        solGradCart[j][k] = 0.0;
        for(unsigned short l=0; l<nDim; ++l)
          solGradCart[j][k] += sol[j+(l+1)*offDeriv]*metricTerms[k+l*nDim];
      }
    }

    /*--- Compute the Cartesian gradients of the pressure, scaled with
          the Jacobian. ---*/
    su2double pGradCart[] = {0.0, 0.0, 0.0};
    for(unsigned short k=0; k<nDim; ++k) {
      pGradCart[k] = solGradCart[nVar-1][k] + 0.5*Velocity2*solGradCart[0][k];
      for(unsigned short l=0; l<nDim; ++l)
        pGradCart[k] -= vel[l]*solGradCart[l+1][k];
      pGradCart[k] *= Gamma_Minus_One;
    }

    /*--- Abbreviations, which make it easier to compute the divergence term. ---*/
    su2double abv1 = 0.0, abv2 = 0.0, abv3 = 0.0;
    for(unsigned short k=0; k<nDim; ++k) {
      abv1 += solGradCart[k+1][k];
      abv2 += vel[k]*solGradCart[0][k];
      abv3 += vel[k]*(solGradCart[nVar-1][k] + pGradCart[k]);
    }

    /*--- Set the pointer to store the divergence terms for this integration point.
          and compute these terms, multiplied by the integration weight. ---*/
    su2double *divFluxInt = divFlux + nVar*i;

    divFluxInt[0]      = weights[i]*abv1;
    divFluxInt[nVar-1] = weights[i]*(abv3 + Htot*(abv1 - abv2));

    for(unsigned short k=0; k<nDim; ++k) {
      divFluxInt[k+1] = pGradCart[k] + vel[k]*(abv1 - abv2);
      for(unsigned short l=0; l<nDim; ++l)
        divFluxInt[k+1] += vel[l]*solGradCart[k+1][l];

      divFluxInt[k+1] *= weights[i];
    }
  }

  /* Compute the residual in the DOFs, which is the matrix product of
     basisFunctionsIntTrans and divFlux. */
  DenseMatrixProduct(nDOFs, nVar, nInt, basisFunctionsIntTrans, divFlux, res);
}

void CFEM_DG_EulerSolver::ADER_DG_TimeInterpolatePredictorSol(CConfig             *config,
                                                              const unsigned short iTime,
                                                              const unsigned long  elemBeg,
                                                              const unsigned long  elemEnd,
                                                              const unsigned long  nAdjElem,
                                                              const unsigned long  *adjElem,
                                                              const bool           secondPartTimeInt,
                                                              su2double            *solTimeLevel) {

  /*--------------------------------------------------------------------------*/
  /*--- Step 1: Interpolate the solution to the given integration point    ---*/
  /*---         for the element range elemBeg to elemEnd. These elements   ---*/
  /*---         belong to the time level considered (not needed to know    ---*/
  /*---         the actual value in this function) and are therefore       ---*/
  /*---         continuous in memory.                                      ---*/
  /*--------------------------------------------------------------------------*/

  /* Easier storage of the interpolation coefficients for the current time
     integration point (iTime) for the elements of this time interval. */
  const unsigned short nTimeDOFs    = config->GetnTimeDOFsADER_DG();
  const su2double *DOFToThisTimeInt = timeInterpolDOFToIntegrationADER_DG
                                    + iTime*nTimeDOFs;

  /* Loop over the element range of this time level. */
  for(unsigned long l=elemBeg; l<elemEnd; ++l) {

    /* Determine the number of solution variables for this element and
       set the pointer where the solution variables for this element must be
       stored in solTimeLevel. */
    const unsigned short nSolVar = nVar*volElem[l].nDOFsSol;
    su2double           *solDOFs = solTimeLevel + nVar*volElem[l].offsetDOFsSolThisTimeLevel;

    /* Initialize the solution to zero. */
    for(unsigned short i=0; i<nSolVar; ++i) solDOFs[i] = 0.0;

    /* Loop over the time DOFs, for which the predictor solution is present. */
    for(unsigned short j=0; j<nTimeDOFs; ++j) {

      /* Add the contribution of this predictor solution to the interpolated solution. */
      const su2double *solPred = VecSolDOFsPredictorADER.data()
                               + nVar*(j*nDOFsLocTot + volElem[l].offsetDOFsSolLocal);
      for(unsigned short i=0; i<nSolVar; ++i)
        solDOFs[i] += DOFToThisTimeInt[j]*solPred[i];
    }
  }

  /*--------------------------------------------------------------------------*/
  /*--- Step 2: Interpolate the solution to the given integration point    ---*/
  /*---         for the elements of the next time level, which are         ---*/
  /*---         adjacent to elements of the current time level. Note that  ---*/
  /*---         these elements are not contiguous in memory.               ---*/
  /*--------------------------------------------------------------------------*/

  /* For the faces with adjacent elements of a higher time level, the time
     integration takes place with twice the number of time integration points
     from the perspective of the higher time level. Hence the integration points
     iTime must be corrected if the state to be interpolated corresponds to the
     second part of the time integration interval. Perform this correction and
     determine the corresponding interpolation coefficients. */
  unsigned short iiTime = iTime;
  if( secondPartTimeInt ) iiTime += config->GetnTimeIntegrationADER_DG();

  DOFToThisTimeInt = timeInterpolAdjDOFToIntegrationADER_DG + iiTime*nTimeDOFs;

  /* Loop over the adjacent elements. */
  for(unsigned long l=0; l<nAdjElem; ++l) {
    const unsigned long ll = adjElem[l];

    /* Determine the number of solution variables for this element and
       set the pointer where the solution variables for this element must be
       stored in solTimeLevel. */
    const unsigned short nSolVar = nVar*volElem[ll].nDOFsSol;
    su2double           *solDOFs = solTimeLevel + nVar*volElem[ll].offsetDOFsSolPrevTimeLevel;

    /* Initialize the solution to zero. */
    for(unsigned short i=0; i<nSolVar; ++i) solDOFs[i] = 0.0;

    /* Loop over the time DOFs, for which the predictor solution is present. */
    for(unsigned short j=0; j<nTimeDOFs; ++j) {

      /* Add the contribution of this predictor solution to the interpolated solution. */
      const su2double *solPred = VecSolDOFsPredictorADER.data()
                               + nVar*(j*nDOFsLocTot + volElem[ll].offsetDOFsSolLocal);
      for(unsigned short i=0; i<nSolVar; ++i)
        solDOFs[i] += DOFToThisTimeInt[j]*solPred[i];
    }
  }
}

void CFEM_DG_EulerSolver::Shock_Capturing_DG(CConfig             *config,
                                             const unsigned long elemBeg,
                                             const unsigned long elemEnd) {

  /*--- Run shock capturing algorithm ---*/
  switch( config->GetKind_FEM_DG_Shock() ) {
    case NONE:
      break;
  }
}

void CFEM_DG_EulerSolver::Volume_Residual(CConfig             *config,
                                          const unsigned long elemBeg,
                                          const unsigned long elemEnd) {

  /*--- Set the pointers for the local arrays. ---*/
  su2double *solInt = VecTmpMemory.data();
  su2double *fluxes = solInt + nIntegrationMax*nVar;
  su2double tick = 0.0;

  /* Store the number of metric points per integration point, which depends
     on the number of dimensions. */
  const unsigned short nMetricPerPoint = ctc::nDim*ctc::nDim + 1;

  /*--- Loop over the given element range to compute the contribution of the
        volume integral in the DG FEM formulation to the residual.  ---*/
  for(unsigned long l=elemBeg; l<elemEnd; ++l) {

    /* Get the data from the corresponding standard element. */
    const unsigned short ind             = volElem[l].indStandardElement;
    const unsigned short nInt            = standardElementsSol[ind].GetNIntegration();
    const unsigned short nDOFs           = volElem[l].nDOFsSol;
    const su2double *matBasisInt         = standardElementsSol[ind].GetMatBasisFunctionsIntegration();
    const su2double *matDerBasisIntTrans = standardElementsSol[ind].GetDerMatBasisFunctionsIntTrans();
    const su2double *weights             = standardElementsSol[ind].GetWeightsIntegration();

    /*------------------------------------------------------------------------*/
    /*--- Step 1: Interpolate the solution to the integration points of    ---*/
    /*---         the element.                                             ---*/
    /*------------------------------------------------------------------------*/

    /* Easier storage of the solution variables for this element. */
<<<<<<< HEAD
    su2double *solDOFs = VecSolDOFs.data() + ctc::nVar*volElem[l].offsetDOFsSolLocal;
=======
    const unsigned short timeLevel = volElem[l].timeLevel;
    const su2double *solDOFs = VecWorkSolDOFs[timeLevel].data()
                             + nVar*volElem[l].offsetDOFsSolThisTimeLevel;
>>>>>>> 2fdc4a5d

    /* Call the general function to carry out the matrix product. */
    config->GEMM_Tick(&tick);
    DenseMatrixProduct(nInt, nVar, nDOFs, matBasisInt, solDOFs, solInt);
    config->GEMM_Tock(tick, "Volume_Residual1", nInt, nVar, nDOFs);

    /*------------------------------------------------------------------------*/
    /*--- Step 2: Compute the inviscid fluxes, multiplied by minus the     ---*/
    /*---         integration weight, in the integration points.           ---*/
    /*------------------------------------------------------------------------*/

    /* Make a distinction between two and three space dimensions
        in order to have the most efficient code. */
    switch( ctc::nDim ) {

      case 2: {

        /* 2D simulation. Loop over the integration points to compute
           the fluxes. */
        for(unsigned short i=0; i<nInt; ++i) {

          /* Easier storage of the metric terms in this integration point and
             compute the inverse of the Jacobian. */
          const su2double *metricTerms = volElem[l].metricTerms.data()
                                       + i*nMetricPerPoint;

          /* Compute the metric terms multiplied by minus the integration weight.
             The minus sign comes from the integration by parts in the weak
             formulation. */
          const su2double wDrdx = -weights[i]*metricTerms[1];
          const su2double wDrdy = -weights[i]*metricTerms[2];

          const su2double wDsdx = -weights[i]*metricTerms[3];
          const su2double wDsdy = -weights[i]*metricTerms[4];

          /* Easier storage of the location where the solution data of this
             integration point starts. */
          const su2double *sol = solInt + ctc::nVar*i;

          /*--- Compute the velocities and static energy in this integration point. ---*/
          const su2double rhoInv       = 1.0/sol[0];
          const su2double u            = sol[1]*rhoInv;
          const su2double v            = sol[2]*rhoInv;
          const su2double TotalEnergy  = sol[3]*rhoInv;
          const su2double StaticEnergy = TotalEnergy - 0.5*(u*u + v*v);

          /*--- Compute the pressure. ---*/
          FluidModel->SetTDState_rhoe(sol[0], StaticEnergy);
          const su2double Pressure = FluidModel->GetPressure();

          /* Set the pointer for the fluxes in this integration point. */
          su2double *flux = fluxes + i*ctc::nDim*ctc::nVar;

          /*--- Fluxes in r-direction. */
          const su2double H     = TotalEnergy + rhoInv*Pressure;
          const su2double rhoUr = sol[1]*wDrdx + sol[2]*wDrdy;

          flux[0] = rhoUr;
          flux[1] = rhoUr*u + Pressure*wDrdx;
          flux[2] = rhoUr*v + Pressure*wDrdy;
          flux[3] = rhoUr*H;

          /*--- Fluxes in s-direction. */
          const su2double rhoUs = sol[1]*wDsdx + sol[2]*wDsdy;

          flux[4] = rhoUs;
          flux[5] = rhoUs*u + Pressure*wDsdx;
          flux[6] = rhoUs*v + Pressure*wDsdy;
          flux[7] = rhoUs*H;
        }

        break;
      }

      /*----------------------------------------------------------------------*/

      case 3: {

        /* 3D simulation. Loop over the integration points to compute
           the fluxes. */
        for(unsigned short i=0; i<nInt; ++i) {

          /* Easier storage of the metric terms in this integration point and
             compute the inverse of the Jacobian. */
          const su2double *metricTerms = volElem[l].metricTerms.data()
                                       + i*nMetricPerPoint;

          /* Compute the metric terms multiplied by minus the integration weight.
             The minus sign comes from the integration by parts in the weak
             formulation. */
          const su2double wDrdx = -weights[i]*metricTerms[1];
          const su2double wDrdy = -weights[i]*metricTerms[2];
          const su2double wDrdz = -weights[i]*metricTerms[3];

          const su2double wDsdx = -weights[i]*metricTerms[4];
          const su2double wDsdy = -weights[i]*metricTerms[5];
          const su2double wDsdz = -weights[i]*metricTerms[6];

          const su2double wDtdx = -weights[i]*metricTerms[7];
          const su2double wDtdy = -weights[i]*metricTerms[8];
          const su2double wDtdz = -weights[i]*metricTerms[9];

          /* Easier storage of the location where the solution data of this
             integration point starts. */
          const su2double *sol    = solInt + ctc::nVar*i;

          /*--- Compute the velocities and static energy in this integration point. ---*/
          const su2double rhoInv       = 1.0/sol[0];
          const su2double u            = sol[1]*rhoInv;
          const su2double v            = sol[2]*rhoInv;
          const su2double w            = sol[3]*rhoInv;
          const su2double TotalEnergy  = sol[4]*rhoInv;
          const su2double StaticEnergy = TotalEnergy - 0.5*(u*u + v*v + w*w);

          /*--- Compute the pressure. ---*/
          FluidModel->SetTDState_rhoe(sol[0], StaticEnergy);
          const su2double Pressure = FluidModel->GetPressure();

          /* Set the pointer for the fluxes in this integration point. */
          su2double *flux = fluxes + i*ctc::nDim*ctc::nVar;

          /*--- Fluxes in r-direction. */
          const su2double H     = TotalEnergy + rhoInv*Pressure;
          const su2double rhoUr = sol[1]*wDrdx + sol[2]*wDrdy + sol[3]*wDrdz;

          flux[0] = rhoUr;
          flux[1] = rhoUr*u + Pressure*wDrdx;
          flux[2] = rhoUr*v + Pressure*wDrdy;
          flux[3] = rhoUr*w + Pressure*wDrdz;
          flux[4] = rhoUr*H;

          /*--- Fluxes in s-direction. */
          const su2double rhoUs = sol[1]*wDsdx + sol[2]*wDsdy + sol[3]*wDsdz;

          flux[5] = rhoUs;
          flux[6] = rhoUs*u + Pressure*wDsdx;
          flux[7] = rhoUs*v + Pressure*wDsdy;
          flux[8] = rhoUs*w + Pressure*wDsdz;
          flux[9] = rhoUs*H;

          /*--- Fluxes in t-direction. */
          const su2double rhoUt = sol[1]*wDtdx + sol[2]*wDtdy + sol[3]*wDtdz;

          flux[10] = rhoUt;
          flux[11] = rhoUt*u + Pressure*wDtdx;
          flux[12] = rhoUt*v + Pressure*wDtdy;
          flux[13] = rhoUt*w + Pressure*wDtdz;
          flux[14] = rhoUt*H;
        }

        break;
      }
    }

    /*------------------------------------------------------------------------*/
    /*--- Step 3: Compute the contribution to the residuals from the       ---*/
    /*---         integration over the volume element.                     ---*/
    /*------------------------------------------------------------------------*/

    /* Easier storage of the residuals for this volume element. */
    su2double *res = VecResDOFs.data() + nVar*volElem[l].offsetDOFsSolLocal;

    /* Call the general function to carry out the matrix product. */
    config->GEMM_Tick(&tick);
    DenseMatrixProduct(nDOFs, nVar, nInt*nDim, matDerBasisIntTrans, fluxes, res);
    config->GEMM_Tock(tick, "Volume_Residual2", nDOFs, nVar, nInt*nDim);
  }
}

void CFEM_DG_EulerSolver::Source_Residual(CConfig             *config,
                                          const unsigned long elemBeg,
                                          const unsigned long elemEnd) {

  /*--- Stub for source term integration. ---*/

  bool body_force = config->GetBody_Force();

  if (body_force) {

    su2double *body_force_vector = config->GetBody_Force_Vector();

    /*--- Source term integration goes here... dummy output for now. ---*/

    cout << " Applying a body force of (";
    for( unsigned short iDim = 0; iDim < nDim; iDim++) {
      cout << body_force_vector[iDim];
      if (iDim < nDim-1) cout << ", ";
    }
    cout << ")." << endl;

  }
}

void CFEM_DG_EulerSolver::Boundary_Conditions(const unsigned short timeLevel,
                                              CConfig              *config,
                                              CNumerics            **numerics){

  /* Loop over all boundaries. */
  for (unsigned short iMarker = 0; iMarker < config->GetnMarker_All(); iMarker++) {

    /* Determine the range of faces for this time level and test if any
       surface element for this marker must be treated at all. */
    const unsigned long surfElemBeg = boundaries[iMarker].nSurfElem[timeLevel];
    const unsigned long surfElemEnd = boundaries[iMarker].nSurfElem[timeLevel+1];

    if(surfElemEnd > surfElemBeg) {

      /* Set the starting position in the vector for the face residuals for
         this boundary marker and time level and set the pointer to the boundary
         faces for this boundary marker. */
      su2double *resFaces = VecResFaces.data()
                          + nVar*startLocResFacesMarkers[iMarker][timeLevel];

      const CSurfaceElementFEM *surfElem = boundaries[iMarker].surfElem.data();

      /* Apply the appropriate boundary condition. */
      switch (config->GetMarker_All_KindBC(iMarker)) {
        case EULER_WALL:
          BC_Euler_Wall(config, surfElemBeg, surfElemEnd, surfElem, resFaces,
                        numerics[CONV_BOUND_TERM]);
          break;
        case FAR_FIELD:
          BC_Far_Field(config, surfElemBeg, surfElemEnd, surfElem, resFaces,
                       numerics[CONV_BOUND_TERM]);
          break;
        case SYMMETRY_PLANE:
          BC_Sym_Plane(config, surfElemBeg, surfElemEnd, surfElem, resFaces,
                       numerics[CONV_BOUND_TERM]);
          break;
        case INLET_FLOW:
          BC_Inlet(config, surfElemBeg, surfElemEnd, surfElem, resFaces,
                   numerics[CONV_BOUND_TERM], iMarker);
          break;
        case OUTLET_FLOW:
          BC_Outlet(config, surfElemBeg, surfElemEnd, surfElem, resFaces,
                    numerics[CONV_BOUND_TERM], iMarker);
          break;
        case ISOTHERMAL:
          BC_Isothermal_Wall(config, surfElemBeg, surfElemEnd, surfElem, resFaces,
                             numerics[CONV_BOUND_TERM], iMarker);
          break;
        case HEAT_FLUX:
          BC_HeatFlux_Wall(config, surfElemBeg, surfElemEnd, surfElem, resFaces,
                           numerics[CONV_BOUND_TERM], iMarker);
          break;
        case CUSTOM_BOUNDARY:
          BC_Custom(config, surfElemBeg, surfElemEnd, surfElem, resFaces,
                    numerics[CONV_BOUND_TERM]);
          break;
        case PERIODIC_BOUNDARY:  // Nothing to be done for a periodic boundary.
          break;
        default:
          cout << "BC not implemented." << endl;
#ifndef HAVE_MPI
          exit(EXIT_FAILURE);
#else
          MPI_Abort(MPI_COMM_WORLD,1);
          MPI_Finalize();
#endif
      }
    }
  }
}

void CFEM_DG_EulerSolver::ResidualFaces(CConfig             *config,
                                        const unsigned long indFaceBeg,
                                        const unsigned long indFaceEnd,
                                        unsigned long       &indResFaces,
                                        CNumerics           *numerics) {

  /*--- Set the pointers for the local arrays. ---*/
  su2double *solIntL = VecTmpMemory.data();
  su2double *solIntR = solIntL + nIntegrationMax*nVar;
  su2double *fluxes  = solIntR + nIntegrationMax*nVar;
  su2double tick = 0.0;

  /*--- Loop over the requested range of matching faces. ---*/
  for(unsigned long l=indFaceBeg; l<indFaceEnd; ++l) {

    /*------------------------------------------------------------------------*/
    /*--- Step 1: Compute the inviscid fluxes in the integration points of ---*/
    /*---         this matching face multiplied by the integration weight. ---*/
    /*------------------------------------------------------------------------*/

    /* Compute the inviscid fluxes in the integration points. */
    InviscidFluxesInternalMatchingFace(config, &matchingInternalFaces[l],
                                       solIntL, solIntR, fluxes, numerics);

    /* Get the number of integration points and integration weights
       from the standard element. */
    const unsigned short ind  = matchingInternalFaces[l].indStandardElement;
    const unsigned short nInt = standardMatchingFacesSol[ind].GetNIntegration();
    const su2double *weights  = standardMatchingFacesSol[ind].GetWeightsIntegration();

    /* Multiply the fluxes with the integration weight of the corresponding
       integration point. */
    for(unsigned short i=0; i<nInt; ++i) {
      su2double *flux = fluxes + i*nVar;

      for(unsigned short j=0; j<nVar; ++j)
        flux[j] *= weights[i];
    }

    /*------------------------------------------------------------------------*/
    /*--- Step 2: Compute the contribution to the residuals from the       ---*/
    /*---         integration over this internal matching face.            ---*/
    /*------------------------------------------------------------------------*/

    /* Easier storage of the position in the residual array for side 0 of
       this face and update the corresponding counter. */
    const unsigned short nDOFsFace0 = standardMatchingFacesSol[ind].GetNDOFsFaceSide0();
    su2double *resFace0 = VecResFaces.data() + indResFaces*nVar;
    indResFaces        += nDOFsFace0;

    /* Get the correct form of the basis functions needed for the matrix
       multiplication to compute the residual. */
    const su2double *basisFaceTrans = standardMatchingFacesSol[ind].GetBasisFaceIntegrationTransposeSide0();

    /* Call the general function to carry out the matrix product. */
    config->GEMM_Tick(&tick);
    DenseMatrixProduct(nDOFsFace0, nVar, nInt, basisFaceTrans, fluxes, resFace0);
    config->GEMM_Tock(tick,"ResidualFaces1",nDOFsFace0, nVar, nInt);

    /* Easier storage of the position in the residual array for side 1 of
       this face and update the corresponding counter. */
    const unsigned short nDOFsFace1 = standardMatchingFacesSol[ind].GetNDOFsFaceSide1();
    su2double *resFace1 = VecResFaces.data() + indResFaces*nVar;
    indResFaces        += nDOFsFace1;

    /* Check if the number of DOFs on side 1 is equal to the number of DOFs
       of side 0. In that case the residual for side 1 is obtained by simply
       negating the data from side 0. */
    if(nDOFsFace1 == nDOFsFace0) {
      for(unsigned short i=0; i<(nVar*nDOFsFace1); ++i)
        resFace1[i] = -resFace0[i];
    }
    else {

      /*--- The number of DOFs and hence the polynomial degree of side 1 is
            different from side 0. Carry out the matrix multiplication to obtain
            the residual. Afterwards the residual is negated, because the
            normal is pointing into the adjacent element. ---*/
      basisFaceTrans = standardMatchingFacesSol[ind].GetBasisFaceIntegrationTransposeSide1();

      config->GEMM_Tick(&tick);
      DenseMatrixProduct(nDOFsFace1, nVar, nInt, basisFaceTrans, fluxes, resFace1);
      config->GEMM_Tock(tick,"ResidualFaces2",nDOFsFace1, nVar, nInt);

      for(unsigned short i=0; i<(nVar*nDOFsFace1); ++i)
        resFace1[i] = -resFace1[i];
    }
  }
}

void CFEM_DG_EulerSolver::InviscidFluxesInternalMatchingFace(
                                          CConfig                       *config,
                                          const CInternalFaceElementFEM *internalFace,
                                          su2double                     *solIntL,
                                          su2double                     *solIntR,
                                          su2double                     *fluxes,
                                          CNumerics                     *numerics) {

  /* Set the pointer solFace to fluxes. This is just for readability, as the
     same memory can be used for the storage of the solution of the DOFs of
     the face and the fluxes. */
  su2double *solFace = fluxes;
  su2double tick = 0.0;

  /*------------------------------------------------------------------------*/
  /*--- Step 1: Interpolate the left state in the integration points of  ---*/
  /*---         the face.                                                ---*/
  /*------------------------------------------------------------------------*/

  /* Get the required information from the corresponding standard face. */
  const unsigned short ind        = internalFace->indStandardElement;
  const unsigned short nInt       = standardMatchingFacesSol[ind].GetNIntegration();
  const unsigned short nDOFsFace0 = standardMatchingFacesSol[ind].GetNDOFsFaceSide0();
  const su2double     *basisFace0 = standardMatchingFacesSol[ind].GetBasisFaceIntegrationSide0();

  /* Determine the time level of the face. */
  const unsigned long  elem0         = internalFace->elemID0;
  const unsigned long  elem1         = internalFace->elemID1;
  const unsigned short timeLevelFace = min(volElem[elem0].timeLevel,
                                           volElem[elem1].timeLevel);

  /* The numbering of the DOFs is given for the entire grid. However, in the
     working vectors for the solution a numbering per time level is used.
     Therefore an offset must be applied, which can be obtained from the
     corresponding volume element. Note that this offset is non-negative
     and depends whether or not the element belongs to the same time
     level as the face. */
  unsigned long offset;
  if(timeLevelFace == volElem[elem0].timeLevel)
    offset = volElem[elem0].offsetDOFsSolLocal - volElem[elem0].offsetDOFsSolThisTimeLevel;
  else
    offset = volElem[elem0].offsetDOFsSolLocal - volElem[elem0].offsetDOFsSolPrevTimeLevel;

  /*--- Store the solution of the DOFs of side 0 of the face in contiguous memory
        such that the function DenseMatrixProduct can be used to compute the left
        states in the integration points of the face, i.e. side 0. ---*/
  const unsigned long nBytes = nVar*sizeof(su2double);
  const unsigned long *DOFs = internalFace->DOFsSolFaceSide0.data();
  for(unsigned short i=0; i<nDOFsFace0; ++i) {
    const su2double *solDOF = VecWorkSolDOFs[timeLevelFace].data()
                            + nVar*(DOFs[i] - offset);
    su2double       *sol    = solFace + nVar*i;
    memcpy(sol, solDOF, nBytes);
  }

  config->GEMM_Tick(&tick);
  /* Compute the left states. Call the general function to
     carry out the matrix product. */
  DenseMatrixProduct(nInt, nVar, nDOFsFace0, basisFace0, solFace, solIntL);
  config->GEMM_Tock(tick, "InviscidFluxesInternalMatchingFace1", nInt, nVar, nDOFsFace0);

  /*------------------------------------------------------------------------*/
  /*--- Step 2: Interpolate the right state in the integration points of ---*/
  /*---         the face.                                                ---*/
  /*------------------------------------------------------------------------*/

  /* Get the required information from the corresponding standard face. */
  const unsigned short nDOFsFace1 = standardMatchingFacesSol[ind].GetNDOFsFaceSide1();
  const su2double     *basisFace1 = standardMatchingFacesSol[ind].GetBasisFaceIntegrationSide1();

  /* Determine the offset between the numbering used in the DOFs of the face
     and the numbering used in the working solution vectors, see above for a
     more detailed explanation. */
  if(timeLevelFace == volElem[elem1].timeLevel)
    offset = volElem[elem1].offsetDOFsSolLocal - volElem[elem1].offsetDOFsSolThisTimeLevel;
  else
    offset = volElem[elem1].offsetDOFsSolLocal - volElem[elem1].offsetDOFsSolPrevTimeLevel;

  /*--- Store the solution of the DOFs of side 1 of the face in contiguous memory
        such that the function DenseMatrixProduct can be used to compute the right
        states in the integration points of the face, i.e. side 1. ---*/
  DOFs = internalFace->DOFsSolFaceSide1.data();
  for(unsigned short i=0; i<nDOFsFace1; ++i) {
    const su2double *solDOF = VecWorkSolDOFs[timeLevelFace].data()
                            + nVar*(DOFs[i] - offset);
    su2double       *sol    = solFace + nVar*i;
    memcpy(sol, solDOF, nBytes);
  }

  /* Compute the right states. Call the general function to
     carry out the matrix product. */
  config->GEMM_Tick(&tick);
  DenseMatrixProduct(nInt, nVar, nDOFsFace1, basisFace1, solFace, solIntR);
  config->GEMM_Tock(tick, "InviscidFluxesInternalMatchingFace2", nInt, nVar, nDOFsFace0);

  /*------------------------------------------------------------------------*/
  /*--- Step 3: Compute the fluxes in the integration points using the   ---*/
  /*---         approximate Riemann solver.                              ---*/
  /*------------------------------------------------------------------------*/

  /* General function to compute the fluxes in the integration points. */
  ComputeInviscidFluxesFace(config, nInt, internalFace->metricNormalsFace.data(),
                            solIntL, solIntR, fluxes, numerics);
}

void CFEM_DG_EulerSolver::AccumulateSpaceTimeResidualADEROwnedElem(
                                                     CConfig             *config,
                                                     const unsigned short timeLevel,
                                                     const unsigned short intPoint) {

  /* Compute half the integration weight. The reason for doing this is that the
     given integration weight is based on the normalized interval [-1..1], i.e.
     a length of two. Also compute a quarter of the weight, which is necessary
     to accumulate the face residuals of the DOFs of elements adjacent to
     element of a lower time level. */
  const su2double *timeIntegrationWeights = config->GetWeightsIntegrationADER_DG();

  const su2double halfWeight  = 0.5 *timeIntegrationWeights[intPoint];
  const su2double quartWeight = 0.25*timeIntegrationWeights[intPoint];

  /* Determine the owned element range that must be considered. */
  const unsigned long elemBegOwned = nVolElemOwnedPerTimeLevel[timeLevel];
  const unsigned long elemEndOwned = nVolElemOwnedPerTimeLevel[timeLevel+1];

  /* Add the residuals coming from the volume integral to VecTotResDOFsADER. */
  for(unsigned long l=elemBegOwned; l<elemEndOwned; ++l) {
    const unsigned long offset  = nVar*volElem[l].offsetDOFsSolLocal;
    const su2double    *res     = VecResDOFs.data() + offset;
    su2double          *resADER = VecTotResDOFsADER.data() + offset;

    for(unsigned short i=0; i<(nVar*volElem[l].nDOFsSol); ++i)
      resADER[i] += halfWeight*res[i];
  }

  /* Add the residuals coming from the surface integral to VecTotResDOFsADER.
     This part is from faces with the same time level as the element. */
  for(unsigned long l=elemBegOwned; l<elemEndOwned; ++l) {
    for(unsigned short i=0; i<volElem[l].nDOFsSol; ++i) {
      const unsigned long ii = volElem[l].offsetDOFsSolLocal + i;
      su2double *resADER = VecTotResDOFsADER.data() + nVar*ii;

      for(unsigned long j=nEntriesResFaces[ii]; j<nEntriesResFaces[ii+1]; ++j) {
        const su2double *resFace = VecResFaces.data() + nVar*entriesResFaces[j];
        for(unsigned short k=0; k<nVar; ++k)
          resADER[k] += halfWeight*resFace[k];
      }
    }
  }

  /* Check if this is not the last time level. */
  const unsigned short nTimeLevels = config->GetnLevels_TimeAccurateLTS();
  if(timeLevel < (nTimeLevels-1)) {

    /* There may exist faces of this time level, which have a neighboring
       element of the next time level. The residuals of the DOFs of such
       elements must be updated with the face residuals of the current
       time level. However, on these elements the time step is twice as
       large. This is taken into account by multiplying the face residual
       with quartWeight when accumulating. */
    const unsigned long nAdjElem = ownedElemAdjLowTimeLevel[timeLevel+1].size();
    const unsigned long *adjElem = ownedElemAdjLowTimeLevel[timeLevel+1].data();

    for(unsigned l=0; l<nAdjElem; ++l) {
      const unsigned long ll = adjElem[l];
      for(unsigned short i=0; i<volElem[ll].nDOFsSol; ++i) {
        const unsigned long ii = volElem[ll].offsetDOFsSolLocal + i;
        su2double *resADER = VecTotResDOFsADER.data() + nVar*ii;

        for(unsigned long j=nEntriesResAdjFaces[ii]; j<nEntriesResAdjFaces[ii+1]; ++j) {
          const su2double *resFace = VecResFaces.data() + nVar*entriesResAdjFaces[j];
          for(unsigned short k=0; k<nVar; ++k)
            resADER[k] += quartWeight*resFace[k];
        }
      }
    }
  }
}

void CFEM_DG_EulerSolver::AccumulateSpaceTimeResidualADERHaloElem(
                                                     CConfig             *config,
                                                     const unsigned short timeLevel,
                                                     const unsigned short intPoint) {

  /* Compute half the integration weight. The reason for doing this is that the
     given integration weight is based on the normalized interval [-1..1], i.e.
     a length of two. Also compute a quarter of the weight, which is necessary
     to accumulate the face residuals of the DOFs of elements adjacent to
     element of a lower time level. */
  const su2double *timeIntegrationWeights = config->GetWeightsIntegrationADER_DG();

  const su2double halfWeight  = 0.5 *timeIntegrationWeights[intPoint];
  const su2double quartWeight = 0.25*timeIntegrationWeights[intPoint];

  /* Determine the halo element range that must be considered. */
  const unsigned long elemBegHalo = nVolElemHaloPerTimeLevel[timeLevel];
  const unsigned long elemEndHalo = nVolElemHaloPerTimeLevel[timeLevel+1];

  /* Add the residuals coming from the surface integral to VecTotResDOFsADER.
     This part is from faces with the same time level as the element. */
  for(unsigned long l=elemBegHalo; l<elemEndHalo; ++l) {
    for(unsigned short i=0; i<volElem[l].nDOFsSol; ++i) {
      const unsigned long ii = volElem[l].offsetDOFsSolLocal + i;
      su2double *resADER = VecTotResDOFsADER.data() + nVar*ii;

      for(unsigned long j=nEntriesResFaces[ii]; j<nEntriesResFaces[ii+1]; ++j) {
        const su2double *resFace = VecResFaces.data() + nVar*entriesResFaces[j];
        for(unsigned short k=0; k<nVar; ++k)
          resADER[k] += halfWeight*resFace[k];
      }
    }
  }

  /* Check if this is not the last time level. */
  const unsigned short nTimeLevels = config->GetnLevels_TimeAccurateLTS();
  if(timeLevel < (nTimeLevels-1)) {

    /* There may exist faces of this time level, which have a neighboring
       element of the next time level. The residuals of the DOFs of such
       elements must be updated with the face residuals of the current
       time level. However, on these elements the time step is twice as
       large. This is taken into account by multiplying the face residual
       with quartWeight when accumulating. */
    const unsigned long nAdjElem = haloElemAdjLowTimeLevel[timeLevel+1].size();
    const unsigned long *adjElem = haloElemAdjLowTimeLevel[timeLevel+1].data();

    for(unsigned l=0; l<nAdjElem; ++l) {
      const unsigned long ll = adjElem[l];
      for(unsigned short i=0; i<volElem[ll].nDOFsSol; ++i) {
        const unsigned long ii = volElem[ll].offsetDOFsSolLocal + i;
        su2double *resADER = VecTotResDOFsADER.data() + nVar*ii;

        for(unsigned long j=nEntriesResAdjFaces[ii]; j<nEntriesResAdjFaces[ii+1]; ++j) {
          const su2double *resFace = VecResFaces.data() + nVar*entriesResAdjFaces[j];
          for(unsigned short k=0; k<nVar; ++k)
            resADER[k] += quartWeight*resFace[k];
        }
      }
    }
  }
}

void CFEM_DG_EulerSolver::CreateFinalResidual(const unsigned short timeLevel,
                                              const bool ownedElements) {

  /* Determine the element range for which the final residual must
     be created. */
  unsigned long elemStart, elemEnd;
  if( ownedElements ) {
    elemStart = nVolElemOwnedPerTimeLevel[0];
    elemEnd   = nVolElemOwnedPerTimeLevel[timeLevel+1];
  }
  else {
    elemStart = nVolElemHaloPerTimeLevel[0];
    elemEnd   = nVolElemHaloPerTimeLevel[timeLevel+1];
  }

  /* For the halo elements the residual is initialized to zero. */
  if( !ownedElements ) {

    for(unsigned long l=elemStart; l<elemEnd; ++l) {
      su2double *resDOFsElem = VecResDOFs.data() + nVar*volElem[l].offsetDOFsSolLocal;
      for(unsigned short i=0; i<(nVar*volElem[l].nDOFsSol); ++i)
        resDOFsElem[i] = 0.0;
    }
  }

  /* Loop over the required element range. */
  for(unsigned long l=elemStart; l<elemEnd; ++l) {

    /* Loop over the DOFs of this element. */
    for(unsigned long i=volElem[l].offsetDOFsSolLocal;
                      i<(volElem[l].offsetDOFsSolLocal+volElem[l].nDOFsSol); ++i) {

      /* Create the final residual by summing up all contributions. */
      su2double *resDOF = VecResDOFs.data() + nVar*i;
      for(unsigned long j=nEntriesResFaces[i]; j<nEntriesResFaces[i+1]; ++j) {
        const su2double *resFace = VecResFaces.data() + nVar*entriesResFaces[j];
        for(unsigned short k=0; k<nVar; ++k)
          resDOF[k] += resFace[k];
      }
    }
  }
}

void CFEM_DG_EulerSolver::MultiplyResidualByInverseMassMatrix(
                                              CConfig            *config,
                                              const bool          useADER,
                                              const unsigned long elemBeg,
                                              const unsigned long elemEnd) {

  /*--- Set the pointers for the local arrays. ---*/
  su2double *tmpRes = VecTmpMemory.data();
  su2double tick = 0.0;

  /*--- Set the reference to the correct residual. This depends
        whether or not the ADER scheme is used. ---*/
  vector<su2double> &VecRes = useADER ? VecTotResDOFsADER : VecResDOFs;

  /* Loop over the owned volume elements. */
  for(unsigned long l=elemBeg; l<elemEnd; ++l) {

    /* Easier storage of the residuals for this volume element. */
    su2double *res = VecRes.data() + nVar*volElem[l].offsetDOFsSolLocal;

    /* Check whether a multiplication must be carried out with the inverse of
       the lumped mass matrix or the full mass matrix. Note that it is crucial
       that the test is performed with the lumpedMassMatrix and not with
       massMatrix. The reason is that for implicit time stepping schemes
       both arrays may be in use. */
    if( volElem[l].lumpedMassMatrix.size() ) {

      /* Multiply the residual with the inverse of the lumped mass matrix. */
      for(unsigned short i=0; i<volElem[l].nDOFsSol; ++i) {

        su2double *resDOF = res + nVar*i;
        su2double lMInv   = 1.0/volElem[l].lumpedMassMatrix[i];
        for(unsigned short k=0; k<nVar; ++k) resDOF[k] *= lMInv;
      }
    }
    else {

      /* Multiply the residual with the inverse of the mass matrix.
         Use the array tmpRes as temporary storage. */
      memcpy(tmpRes, res, nVar*volElem[l].nDOFsSol*sizeof(su2double));
      config->GEMM_Tick(&tick);
      DenseMatrixProduct(volElem[l].nDOFsSol, nVar, volElem[l].nDOFsSol,
                         volElem[l].invMassMatrix.data(), tmpRes, res);
      config->GEMM_Tock(tick, "MultiplyResidualByInverseMassMatrix",
                        volElem[l].nDOFsSol, nVar, volElem[l].nDOFsSol);
    }
  }
}

void CFEM_DG_EulerSolver::Pressure_Forces(CGeometry *geometry, CConfig *config) {

  su2double tick = 0.0;

  /*--- Set the pointers for the local arrays and determine the number of bytes
        for the call to memcpy later in this function. ---*/
  su2double *solInt  = VecTmpMemory.data();
  su2double *solCopy = solInt + nIntegrationMax*nVar;
  const unsigned long nBytes = nVar*sizeof(su2double);

  /*--- Get the information of the angle of attack, reference area, etc. ---*/
  const su2double Alpha           = config->GetAoA()*PI_NUMBER/180.0;
  const su2double Beta            = config->GetAoS()*PI_NUMBER/180.0;
  const su2double RefAreaCoeff    = config->GetRefAreaCoeff();
  const su2double RefLengthMoment = config->GetRefLengthMoment();
  const su2double Gas_Constant    = config->GetGas_ConstantND();
  const su2double *Origin         = config->GetRefOriginMoment(0);
  const bool grid_movement        = config->GetGrid_Movement();

  /*--- Evaluate reference values for non-dimensionalization.
        For dynamic meshes, use the motion Mach number as a reference value
        for computing the force coefficients. Otherwise, use the freestream
        values, which is the standard convention. ---*/
  const su2double RefTemp     = Temperature_Inf;
  const su2double RefDensity  = Density_Inf;

  su2double RefVel2;
  if (grid_movement) {
    const su2double Mach2Vel = sqrt(Gamma*Gas_Constant*RefTemp);
    const su2double Mach_Motion = config->GetMach_Motion();
    RefVel2 = (Mach_Motion*Mach2Vel)*(Mach_Motion*Mach2Vel);
  }
  else {
    RefVel2 = 0.0;
    for(unsigned short iDim=0; iDim<nDim; ++iDim)
      RefVel2 += Velocity_Inf[iDim]*Velocity_Inf[iDim];
  }

  const su2double factor = 1.0/(0.5*RefDensity*RefAreaCoeff*RefVel2);

  /*-- Variables initialization ---*/
  Total_CD = 0.0; Total_CL = 0.0; Total_CSF = 0.0; Total_CEff = 0.0;
  Total_CMx = 0.0;   Total_CMy = 0.0;   Total_CMz = 0.0;
  Total_CFx = 0.0;   Total_CFy = 0.0;   Total_CFz = 0.0;

  AllBound_CD_Inv   = 0.0; AllBound_CL_Inv  = 0.0; AllBound_CSF_Inv = 0.0;
  AllBound_CMx_Inv  = 0.0; AllBound_CMy_Inv = 0.0; AllBound_CMz_Inv = 0.0;
  AllBound_CFx_Inv  = 0.0; AllBound_CFy_Inv = 0.0; AllBound_CFz_Inv = 0.0;
  AllBound_CEff_Inv = 0.0;

  for(unsigned short iMarker_Monitoring=0; iMarker_Monitoring<config->GetnMarker_Monitoring(); ++iMarker_Monitoring) {
    Surface_CL_Inv[iMarker_Monitoring]  = 0.0; Surface_CD_Inv[iMarker_Monitoring]   = 0.0;
    Surface_CSF_Inv[iMarker_Monitoring] = 0.0; Surface_CEff_Inv[iMarker_Monitoring] = 0.0;
    Surface_CFx_Inv[iMarker_Monitoring] = 0.0; Surface_CFy_Inv[iMarker_Monitoring]  = 0.0;
    Surface_CFz_Inv[iMarker_Monitoring] = 0.0; Surface_CMx_Inv[iMarker_Monitoring]  = 0.0;
    Surface_CMy_Inv[iMarker_Monitoring] = 0.0; Surface_CMz_Inv[iMarker_Monitoring]  = 0.0;
    Surface_CL[iMarker_Monitoring]      = 0.0; Surface_CD[iMarker_Monitoring]       = 0.0;
    Surface_CSF[iMarker_Monitoring]     = 0.0; Surface_CEff[iMarker_Monitoring]     = 0.0;
    Surface_CFx[iMarker_Monitoring]     = 0.0; Surface_CFy[iMarker_Monitoring]      = 0.0;
    Surface_CFz[iMarker_Monitoring]     = 0.0; Surface_CMx[iMarker_Monitoring]      = 0.0;
    Surface_CMy[iMarker_Monitoring]     = 0.0; Surface_CMz[iMarker_Monitoring]      = 0.0;
  }

  /*--- Loop over the Euler and Navier-Stokes markers ---*/
  for(unsigned short iMarker=0; iMarker<nMarker; ++iMarker) {

    /* Check if this boundary must be monitored. */
    const unsigned short Monitoring = config->GetMarker_All_Monitoring(iMarker);
    if(Monitoring == YES) {

      /* Easier storage of the boundary condition. */
      const unsigned short Boundary = config->GetMarker_All_KindBC(iMarker);

      /*--- Obtain the origin for the moment computation for a particular marker ---*/
      for(unsigned short iMarker_Monitoring=0; iMarker_Monitoring<config->GetnMarker_Monitoring();
                       ++iMarker_Monitoring) {
        string Monitoring_Tag = config->GetMarker_Monitoring_TagBound(iMarker_Monitoring);
        string Marker_Tag     = config->GetMarker_All_TagBound(iMarker);
        if (Marker_Tag == Monitoring_Tag)
          Origin = config->GetRefOriginMoment(iMarker_Monitoring);
      }

      /* Check for a boundary for which the forces must be computed. */
      if((Boundary == EULER_WALL) || (Boundary == HEAT_FLUX) ||
         (Boundary == ISOTHERMAL)) {

        /*--- Initialization for this marker ---*/
        CD_Inv[iMarker] = 0.0; CL_Inv[iMarker] = 0.0; CSF_Inv[iMarker] = 0.0;
        CMx_Inv[iMarker] = 0.0;   CMy_Inv[iMarker] = 0.0;   CMz_Inv[iMarker] = 0.0;
        CFx_Inv[iMarker] = 0.0;   CFy_Inv[iMarker] = 0.0;   CFz_Inv[iMarker] = 0.0;
        CEff_Inv[iMarker] = 0.0;

        su2double ForceInviscid[]  = {0.0, 0.0, 0.0};
        su2double MomentInviscid[] = {0.0, 0.0, 0.0};

        /* Easier storage of the boundary faces for this boundary marker. */
        const unsigned long      nSurfElem = boundaries[iMarker].surfElem.size();
        const CSurfaceElementFEM *surfElem = boundaries[iMarker].surfElem.data();

        /*--- Loop over the faces of this boundary. ---*/
        for(unsigned long l=0; l<nSurfElem; ++l) {

          /* Get the required information from the corresponding standard face. */
          const unsigned short ind   = surfElem[l].indStandardElement;
          const unsigned short nInt  = standardBoundaryFacesSol[ind].GetNIntegration();
          const unsigned short nDOFs = standardBoundaryFacesSol[ind].GetNDOFsFace();
          const su2double *basisFace = standardBoundaryFacesSol[ind].GetBasisFaceIntegration();
          const su2double *weights   = standardBoundaryFacesSol[ind].GetWeightsIntegration();

          /* Easier storage of the DOFs of the face. */
          const unsigned long *DOFs = surfElem[l].DOFsSolFace.data();

          /* Copy the solution of the DOFs of the face such that it is
             contiguous in memory. */
          for(unsigned short i=0; i<nDOFs; ++i) {
            const su2double *solDOF = VecSolDOFs.data() + nVar*DOFs[i];
            su2double       *sol    = solCopy + nVar*i;
            memcpy(sol, solDOF, nBytes);
          }

          /* Call the general function to carry out the matrix product to determine
             the solution in the integration points. */
          config->GEMM_Tick(&tick);
          DenseMatrixProduct(nInt, nVar, nDOFs, basisFace, solCopy, solInt);
          config->GEMM_Tock(tick, "Pressure_Forces", nInt, nVar, nDOFs);

          /* Loop over the integration points of this surface element. */
          for(unsigned short i=0; i<nInt; ++i) {

            /* Easier storage of the solution, the normals and the coordinates
               for this integration point. */
            const su2double *sol     = solInt + i*nVar;
            const su2double *normals = surfElem[l].metricNormalsFace.data()
                                     + i*(nDim+1);
            const su2double *Coord   = surfElem[l].coorIntegrationPoints.data()
                                     + i*nDim;

            /*--- Compute the velocities and pressure in this integration point. ---*/
            const su2double DensityInv = 1.0/sol[0];
            su2double Velocity2 = 0.0;
            for(unsigned short iDim=0; iDim<nDim; ++iDim) {
              const su2double vel = sol[iDim+1]*DensityInv;
              Velocity2          += vel*vel;
            }

            su2double StaticEnergy = sol[nDim+1]*DensityInv - 0.5*Velocity2;

            FluidModel->SetTDState_rhoe(sol[0], StaticEnergy);
            const su2double Pressure = FluidModel->GetPressure();

            /*-- Compute the vector from the reference point to the integration
                 point and update the inviscid force. Note that the normal points
                 into the geometry, hence no minus sign. ---*/
            su2double MomentDist[] = {0.0, 0.0, 0.0}, Force[] = {0.0, 0.0, 0.0};
            const su2double forceMag = (Pressure - Pressure_Inf)*weights[i]
                                     * normals[nDim]*factor;

            for(unsigned short iDim=0; iDim<nDim; ++iDim) {
              MomentDist[iDim]     = Coord[iDim] - Origin[iDim];
              Force[iDim]          = forceMag*normals[iDim];
              ForceInviscid[iDim] += Force[iDim];
            }

            /*--- Update the inviscid moment. ---*/
            if (nDim == 3) {
              MomentInviscid[0] += (Force[2]*MomentDist[1]-Force[1]*MomentDist[2])/RefLengthMoment;
              MomentInviscid[1] += (Force[0]*MomentDist[2]-Force[2]*MomentDist[0])/RefLengthMoment;
            }
            MomentInviscid[2] += (Force[1]*MomentDist[0]-Force[0]*MomentDist[1])/RefLengthMoment;
          }
        }

        /*--- Project forces and store the non-dimensional coefficients ---*/
        if(nDim == 2) {
          CD_Inv[iMarker]  =  ForceInviscid[0]*cos(Alpha) + ForceInviscid[1]*sin(Alpha);
          CL_Inv[iMarker]  = -ForceInviscid[0]*sin(Alpha) + ForceInviscid[1]*cos(Alpha);
          CEff_Inv[iMarker]   =  CL_Inv[iMarker] / (CD_Inv[iMarker]+EPS);
          CMz_Inv[iMarker]    =  MomentInviscid[2];
          CFx_Inv[iMarker]    =  ForceInviscid[0];
          CFy_Inv[iMarker]    =  ForceInviscid[1];
        }
        if(nDim == 3) {
          CD_Inv[iMarker]   =  ForceInviscid[0]*cos(Alpha)*cos(Beta)
                            +  ForceInviscid[1]*sin(Beta)
                            +  ForceInviscid[2]*sin(Alpha)*cos(Beta);
          CL_Inv[iMarker]   = -ForceInviscid[0]*sin(Alpha) + ForceInviscid[2]*cos(Alpha);
          CSF_Inv[iMarker]  = -ForceInviscid[0]*sin(Beta)*cos(Alpha)
                            +  ForceInviscid[1]*cos(Beta)
                            -  ForceInviscid[2]*sin(Beta)*sin(Alpha);
          CEff_Inv[iMarker] =  CL_Inv[iMarker] / (CD_Inv[iMarker] + EPS);
          CMx_Inv[iMarker]  =  MomentInviscid[0];
          CMy_Inv[iMarker]  =  MomentInviscid[1];
          CMz_Inv[iMarker]  =  MomentInviscid[2];
          CFx_Inv[iMarker]  =  ForceInviscid[0];
          CFy_Inv[iMarker]  =  ForceInviscid[1];
          CFz_Inv[iMarker]  =  ForceInviscid[2];
        }

        AllBound_CD_Inv  += CD_Inv[iMarker];
        AllBound_CL_Inv  += CL_Inv[iMarker];
        AllBound_CSF_Inv += CSF_Inv[iMarker];
        AllBound_CEff_Inv = AllBound_CL_Inv / (AllBound_CD_Inv + EPS);
        AllBound_CMx_Inv += CMx_Inv[iMarker];
        AllBound_CMy_Inv += CMy_Inv[iMarker];
        AllBound_CMz_Inv += CMz_Inv[iMarker];
        AllBound_CFx_Inv += CFx_Inv[iMarker];
        AllBound_CFy_Inv += CFy_Inv[iMarker];
        AllBound_CFz_Inv += CFz_Inv[iMarker];

        /*--- Compute the coefficients per surface ---*/
        for(unsigned short iMarker_Monitoring=0; iMarker_Monitoring<config->GetnMarker_Monitoring();
                         ++iMarker_Monitoring) {
          string Monitoring_Tag = config->GetMarker_Monitoring_TagBound(iMarker_Monitoring);
          string Marker_Tag = config->GetMarker_All_TagBound(iMarker);
          if (Marker_Tag == Monitoring_Tag) {
            Surface_CL_Inv[iMarker_Monitoring]   += CL_Inv[iMarker];
            Surface_CD_Inv[iMarker_Monitoring]   += CD_Inv[iMarker];
            Surface_CSF_Inv[iMarker_Monitoring]  += CSF_Inv[iMarker];
            Surface_CEff_Inv[iMarker_Monitoring]  = Surface_CL_Inv[iMarker_Monitoring]
                                                  / (Surface_CD_Inv[iMarker_Monitoring] + EPS);
            Surface_CFx_Inv[iMarker_Monitoring]  += CFx_Inv[iMarker];
            Surface_CFy_Inv[iMarker_Monitoring]  += CFy_Inv[iMarker];
            Surface_CFz_Inv[iMarker_Monitoring]  += CFz_Inv[iMarker];
            Surface_CMx_Inv[iMarker_Monitoring]  += CMx_Inv[iMarker];
            Surface_CMy_Inv[iMarker_Monitoring]  += CMy_Inv[iMarker];
            Surface_CMz_Inv[iMarker_Monitoring]  += CMz_Inv[iMarker];
          }
        }
      }
    }
  }

#ifdef HAVE_MPI

  /*--- Parallel mode. The data from all ranks must be gathered.
        Determine the size of the communication buffer. ---*/
  const unsigned long nCommSize = 9*config->GetnMarker_Monitoring() + 9;

  /*--- Define the communication buffers and store to local data in
        the local buffer. ---*/
  vector<su2double> locBuf(nCommSize), globBuf(nCommSize);

  unsigned long ii = 0;
  locBuf[ii++] = AllBound_CD_Inv;  locBuf[ii++] = AllBound_CL_Inv;
  locBuf[ii++] = AllBound_CSF_Inv; locBuf[ii++] = AllBound_CMx_Inv;
  locBuf[ii++] = AllBound_CMy_Inv; locBuf[ii++] = AllBound_CMz_Inv;
  locBuf[ii++] = AllBound_CFx_Inv; locBuf[ii++] = AllBound_CFy_Inv;
  locBuf[ii++] = AllBound_CFz_Inv;

  for(unsigned short i=0; i<config->GetnMarker_Monitoring(); ++i) {
    locBuf[ii++] = Surface_CL_Inv[i];  locBuf[ii++] = Surface_CD_Inv[i];
    locBuf[ii++] = Surface_CSF_Inv[i]; locBuf[ii++] = Surface_CFx_Inv[i];
    locBuf[ii++] = Surface_CFy_Inv[i]; locBuf[ii++] = Surface_CFz_Inv[i];
    locBuf[ii++] = Surface_CMx_Inv[i]; locBuf[ii++] = Surface_CMy_Inv[i];
    locBuf[ii++] = Surface_CMz_Inv[i];
  }

  /* Sum up all the data from all ranks. The result will be available on all ranks. */
  if (config->GetConsole_Output_Verb() == VERB_HIGH) {
    SU2_MPI::Allreduce(locBuf.data(), globBuf.data(), nCommSize, MPI_DOUBLE,
                       MPI_SUM, MPI_COMM_WORLD);
  }

  /*--- Copy the data back from globBuf into the required variables. ---*/
  ii = 0;
  AllBound_CD_Inv  = globBuf[ii++]; AllBound_CL_Inv  = globBuf[ii++];
  AllBound_CSF_Inv = globBuf[ii++]; AllBound_CMx_Inv = globBuf[ii++];
  AllBound_CMy_Inv = globBuf[ii++]; AllBound_CMz_Inv = globBuf[ii++];
  AllBound_CFx_Inv = globBuf[ii++]; AllBound_CFy_Inv = globBuf[ii++];
  AllBound_CFz_Inv = globBuf[ii++];

  AllBound_CEff_Inv = AllBound_CL_Inv/(AllBound_CD_Inv + EPS);

  for(unsigned short i=0; i<config->GetnMarker_Monitoring(); ++i) {
    Surface_CL_Inv[i]  = globBuf[ii++]; Surface_CD_Inv[i]  = globBuf[ii++];
    Surface_CSF_Inv[i] = globBuf[ii++]; Surface_CFx_Inv[i] = globBuf[ii++];
    Surface_CFy_Inv[i] = globBuf[ii++]; Surface_CFz_Inv[i] = globBuf[ii++];
    Surface_CMx_Inv[i] = globBuf[ii++]; Surface_CMy_Inv[i] = globBuf[ii++];
    Surface_CMz_Inv[i] = globBuf[ii++];

    Surface_CEff_Inv[i] = Surface_CL_Inv[i]/(Surface_CD_Inv[i] + EPS);
  }

#endif

  /*--- Update the total coefficients (note that all the nodes have the same value) ---*/
  Total_CD      = AllBound_CD_Inv;
  Total_CL      = AllBound_CL_Inv;
  Total_CSF = AllBound_CSF_Inv;
  Total_CEff       = Total_CL / (Total_CD + EPS);
  Total_CMx        = AllBound_CMx_Inv;
  Total_CMy        = AllBound_CMy_Inv;
  Total_CMz        = AllBound_CMz_Inv;
  Total_CFx        = AllBound_CFx_Inv;
  Total_CFy        = AllBound_CFy_Inv;
  Total_CFz        = AllBound_CFz_Inv;

  /*--- Update the total coefficients per surface (note that all the nodes have the same value)---*/
  for(unsigned short iMarker_Monitoring=0; iMarker_Monitoring<config->GetnMarker_Monitoring();
                   ++iMarker_Monitoring) {
    Surface_CL[iMarker_Monitoring]      = Surface_CL_Inv[iMarker_Monitoring];
    Surface_CD[iMarker_Monitoring]      = Surface_CD_Inv[iMarker_Monitoring];
    Surface_CSF[iMarker_Monitoring] = Surface_CSF_Inv[iMarker_Monitoring];
    Surface_CEff[iMarker_Monitoring]       = Surface_CL_Inv[iMarker_Monitoring]
                                           / (Surface_CD_Inv[iMarker_Monitoring] + EPS);
    Surface_CFx[iMarker_Monitoring]        = Surface_CFx_Inv[iMarker_Monitoring];
    Surface_CFy[iMarker_Monitoring]        = Surface_CFy_Inv[iMarker_Monitoring];
    Surface_CFz[iMarker_Monitoring]        = Surface_CFz_Inv[iMarker_Monitoring];
    Surface_CMx[iMarker_Monitoring]        = Surface_CMx_Inv[iMarker_Monitoring];
    Surface_CMy[iMarker_Monitoring]        = Surface_CMy_Inv[iMarker_Monitoring];
    Surface_CMz[iMarker_Monitoring]        = Surface_CMz_Inv[iMarker_Monitoring];
  }
}

void CFEM_DG_EulerSolver::ExplicitRK_Iteration(CGeometry *geometry, CSolver **solver_container,
                                               CConfig *config, unsigned short iRKStep) {

  const su2double      RK_AlphaCoeff = config->Get_Alpha_RKStep(iRKStep);
  const unsigned short nRKStages     = config->GetnRKStep();

  for(unsigned short iVar=0; iVar<nVar; ++iVar) {
    SetRes_RMS(iVar, 0.0);
    SetRes_Max(iVar, 0.0, 0);
  }

  /* Set the pointer to the array where the new state vector must be stored.
     If this is the last RK step, the solution should be stored in
     VecSolDOFs, such that a new time step can be taken. Otherwise, the
     solution should be stored in the first time level of the working vectors
     for the solution. Note that only one working vector will be present for a
     RK scheme, because time accurate local time stepping is not possible yet
     with RK schemes. */
  su2double *solNew;
  if(iRKStep == (nRKStages-1)) solNew = VecSolDOFs.data();
  else                         solNew = VecWorkSolDOFs[0].data();

  /*--- Update the solution by looping over the owned volume elements. ---*/
  for(unsigned long l=0; l<nVolElemOwned; ++l) {

    /* Store the coordinate of the first vertex of this element to give an
       indication for the location of the maximum residual. */
    const unsigned long ind = volElem[l].nodeIDsGrid[0];
    const su2double *coor   = meshPoints[ind].coor;

    /* Set the pointers for the residual and solution for this element. */
    const unsigned long offset  = nVar*volElem[l].offsetDOFsSolLocal;
    const su2double *res        = VecResDOFs.data() + offset;
    const su2double *solDOFsOld = VecSolDOFs.data() + offset;
    su2double *solDOFs          = solNew            + offset;

    /* Loop over the DOFs for this element and update the solution and the L2 norm. */
    const su2double tmp = RK_AlphaCoeff*VecDeltaTime[l];

    unsigned int i = 0;
    for(unsigned short j=0; j<volElem[l].nDOFsSol; ++j) {
      const unsigned long globalIndex = volElem[l].offsetDOFsSolGlobal + j;
      for(unsigned short iVar=0; iVar<nVar; ++iVar, ++i) {
        solDOFs[i] = solDOFsOld[i] - tmp*res[i];

        AddRes_RMS(iVar, res[i]*res[i]);
        AddRes_Max(iVar, fabs(res[i]), globalIndex, coor);
      }
    }
  }

  /*--- Compute the root mean square residual. Note that the SetResidual_RMS
        function cannot be used, because that is for the FV solver.    ---*/

#ifdef HAVE_MPI
  /*--- Parallel mode. The local L2 norms must be added to obtain the
        global value. Also check for divergence. ---*/
  int nProc, rank;
  MPI_Comm_size(MPI_COMM_WORLD, &nProc);
  MPI_Comm_rank(MPI_COMM_WORLD, &rank);

  vector<su2double> rbuf(nVar);

  /*--- Disable the reduce for the residual to avoid overhead if requested. ---*/
  if (config->GetConsole_Output_Verb() == VERB_HIGH) {
    SU2_MPI::Allreduce(Residual_RMS, rbuf.data(), nVar, MPI_DOUBLE, MPI_SUM, MPI_COMM_WORLD);

    for(unsigned short iVar=0; iVar<nVar; ++iVar) {

      if (rbuf[iVar] != rbuf[iVar]) {
        if (rank == MASTER_NODE)
          cout << "\n !!! Error: SU2 has diverged. Now exiting... !!! \n" << endl;
        MPI_Abort(MPI_COMM_WORLD,1);
      }

      SetRes_RMS(iVar, max(EPS*EPS, sqrt(rbuf[iVar]/nDOFsGlobal)));
    }
  }

#else
  /*--- Sequential mode. Check for a divergence of the solver and compute
        the L2-norm of the residuals. ---*/
  for(unsigned short iVar=0; iVar<nVar; ++iVar) {

    if(GetRes_RMS(iVar) != GetRes_RMS(iVar)) {
      cout << "\n !!! Error: SU2 has diverged. Now exiting... !!! \n" << endl;
      exit(EXIT_FAILURE);
    }

    SetRes_RMS(iVar, max(EPS*EPS, sqrt(GetRes_RMS(iVar)/nDOFsGlobal)));
  }

#endif
}

void CFEM_DG_EulerSolver::ClassicalRK4_Iteration(CGeometry *geometry, CSolver **solver_container,
                                               CConfig *config, unsigned short iRKStep) {

  /*--- Hard-coded classical RK4 coefficients. Will be added to config. ---*/
  su2double RK_FuncCoeff[4] = {1.0/6.0, 1.0/3.0, 1.0/3.0, 1.0/6.0};
  su2double RK_TimeCoeff[4] = {0.5, 0.5, 1.0, 1.0};

  for(unsigned short iVar=0; iVar<nVar; ++iVar) {
    SetRes_RMS(iVar, 0.0);
    SetRes_Max(iVar, 0.0, 0);
  }

  /*--- Update the solution by looping over the owned volume elements. ---*/
  for(unsigned long l=0; l<nVolElemOwned; ++l) {

    /* Store the coordinate of the first vertex of this element to give an
     indication for the location of the maximum residual. */
    const unsigned long ind = volElem[l].nodeIDsGrid[0];
    const su2double *coor   = meshPoints[ind].coor;

    /* Set the pointers for the residual and solution for this element. */
    const unsigned long offset  = nVar*volElem[l].offsetDOFsSolLocal;
    const su2double *res        = VecResDOFs.data()    + offset;
    const su2double *solDOFsOld = VecSolDOFs.data()    + offset;
    su2double *solDOFsNew       = VecSolDOFsNew.data() + offset;

    su2double *solDOFs;
    if(iRKStep < 3) solDOFs = VecWorkSolDOFs[0].data() + offset;
    else            solDOFs = VecSolDOFs.data()        + offset;

    /* Loop over the DOFs for this element and update the solution and the L2 norm. */
    const su2double tmp_time = -1.0*RK_TimeCoeff[iRKStep]*VecDeltaTime[l];
    const su2double tmp_func = -1.0*RK_FuncCoeff[iRKStep]*VecDeltaTime[l];

    unsigned int i = 0;
    for(unsigned short j=0; j<volElem[l].nDOFsSol; ++j) {
      const unsigned long globalIndex = volElem[l].offsetDOFsSolGlobal + j;
      for(unsigned short iVar=0; iVar<nVar; ++iVar, ++i) {

        if (iRKStep < 3) {
          solDOFsNew[i] += tmp_func*res[i];
          solDOFs[i]     = solDOFsOld[i] + tmp_time*res[i];
        } else {
          solDOFs[i]     = solDOFsNew[i] + tmp_func*res[i];
        }

        AddRes_RMS(iVar, res[i]*res[i]);
        AddRes_Max(iVar, fabs(res[i]), globalIndex, coor);
      }
    }

  }

  /*--- Compute the root mean square residual. Note that the SetResidual_RMS
   function cannot be used, because that is for the FV solver.    ---*/

#ifdef HAVE_MPI
  /*--- Parallel mode. The local L2 norms must be added to obtain the
   global value. Also check for divergence. ---*/
  int nProc, rank;
  MPI_Comm_size(MPI_COMM_WORLD, &nProc);
  MPI_Comm_rank(MPI_COMM_WORLD, &rank);

  vector<su2double> rbuf(nVar);

  /*--- Disable the reduce for the residual to avoid overhead if requested. ---*/
  if (config->GetConsole_Output_Verb() == VERB_HIGH) {
    SU2_MPI::Allreduce(Residual_RMS, rbuf.data(), nVar, MPI_DOUBLE, MPI_SUM, MPI_COMM_WORLD);

    for(unsigned short iVar=0; iVar<nVar; ++iVar) {

      if (rbuf[iVar] != rbuf[iVar]) {
        if (rank == MASTER_NODE)
          cout << "\n !!! Error: SU2 has diverged. Now exiting... !!! \n" << endl;
        MPI_Abort(MPI_COMM_WORLD,1);
      }

      SetRes_RMS(iVar, max(EPS*EPS, sqrt(rbuf[iVar]/nDOFsGlobal)));
    }
  }

#else
  /*--- Sequential mode. Check for a divergence of the solver and compute
   the L2-norm of the residuals. ---*/
  for(unsigned short iVar=0; iVar<nVar; ++iVar) {

    if(GetRes_RMS(iVar) != GetRes_RMS(iVar)) {
      cout << "\n !!! Error: SU2 has diverged. Now exiting... !!! \n" << endl;
      exit(EXIT_FAILURE);
    }

    SetRes_RMS(iVar, max(EPS*EPS, sqrt(GetRes_RMS(iVar)/nDOFsGlobal)));
  }

#endif
}

void CFEM_DG_EulerSolver::ADER_DG_Iteration(const unsigned long elemBeg,
                                            const unsigned long elemEnd) {

  /*--- Update the solution by looping over the given range
        of volume elements. ---*/
  for(unsigned long l=elemBeg; l<elemEnd; ++l) {

    /* Set the pointers for the residual and solution for this element. */
    const unsigned long offset = nVar*volElem[l].offsetDOFsSolLocal;
    su2double *res     = VecTotResDOFsADER.data() + offset;
    su2double *solDOFs = VecSolDOFs.data()        + offset;

    /* Loop over the DOFs for this element and update the solution.
       Initialize the residual to zero afterwards. */
    for(unsigned short i=0; i<(nVar*volElem[l].nDOFsSol); ++i) {
      solDOFs[i] -= VecDeltaTime[l]*res[i];
      res[i]      = 0.0;
    }
  }
}

void CFEM_DG_EulerSolver::BC_Euler_Wall(CConfig                  *config,
                                        const unsigned long      surfElemBeg,
                                        const unsigned long      surfElemEnd,
                                        const CSurfaceElementFEM *surfElem,
                                        su2double                *resFaces,
                                        CNumerics                *conv_numerics) {

  /*--- Set the pointers for the local arrays. ---*/
  su2double *solIntL = VecTmpMemory.data();
  su2double *solIntR = solIntL + nIntegrationMax*nVar;
  su2double *fluxes  = solIntR + nIntegrationMax*nVar;

  /*--- Loop over the given range of boundary faces. ---*/
  unsigned long indResFaces = 0;
  for(unsigned long l=surfElemBeg; l<surfElemEnd; ++l) {

    /* Compute the left states in the integration points of the face.
       Use fluxes as a temporary storage array. */
    LeftStatesIntegrationPointsBoundaryFace(config, &surfElem[l], fluxes, solIntL);

    /*--- Apply the inviscid wall boundary conditions to compute the right
          state in the integration points. There are two options. Either the
          normal velocity is negated or the normal velocity is set to zero.
          Some experiments are needed to see which formulation gives better
          results. ---*/
    const unsigned short ind  = surfElem[l].indStandardElement;
    const unsigned short nInt = standardBoundaryFacesSol[ind].GetNIntegration();

    for(unsigned short i=0; i<nInt; ++i) {

      /* Easier storage of the left and right solution and the normals
         for this integration point. */
      const su2double *UL      = solIntL + i*nVar;
            su2double *UR      = solIntR + i*nVar;
      const su2double *normals = surfElem[l].metricNormalsFace.data() + i*(nDim+1);

      /* Compute the normal component of the momentum variables. */
      su2double rVn = 0.0;
      for(unsigned short iDim=0; iDim<nDim; ++iDim)
        rVn += UL[iDim+1]*normals[iDim];

      /* If the normal velocity must be mirrored instead of set to zero,
         the normal component that must be subtracted must be doubled. If the
         normal velocity must be set to zero, simply comment this line. */
      //rVn *= 2.0;

      /* Set the right state. The initial value of the total energy is the
         energy of the left state. */
      UR[0]      = UL[0];
      UR[nDim+1] = UL[nDim+1];
      for(unsigned short iDim=0; iDim<nDim; ++iDim)
        UR[iDim+1] = UL[iDim+1] - rVn*normals[iDim];

      /*--- Actually, only the internal energy of UR is equal to UL. If the
            kinetic energy differs for UL and UR, the difference must be
            subtracted from the total energy of UR to obtain the correct
            value. ---*/
      su2double DensityInv = 1.0/UL[0];
      su2double diffKin    = 0;
      for(unsigned short iDim=1; iDim<=nDim; ++iDim) {
        const su2double velL = DensityInv*UL[iDim];
        const su2double velR = DensityInv*UR[iDim];
        diffKin += velL*velL - velR*velR;
      }

      UR[nDim+1] -= 0.5*UL[0]*diffKin;
    }

    /* The remainder of the contribution of this boundary face to the residual
       is the same for all boundary conditions. Hence a generic function can
       be used to carry out this task. */
    ResidualInviscidBoundaryFace(config, conv_numerics, &surfElem[l], solIntL,
                                 solIntR, fluxes, resFaces, indResFaces);
  }
}

void CFEM_DG_EulerSolver::BC_Far_Field(CConfig                  *config,
                                       const unsigned long      surfElemBeg,
                                       const unsigned long      surfElemEnd,
                                       const CSurfaceElementFEM *surfElem,
                                       su2double                *resFaces,
                                       CNumerics                *conv_numerics) {

  /*--- Set the pointers for the local arrays. ---*/
  su2double *solIntL = VecTmpMemory.data();
  su2double *solIntR = solIntL + nIntegrationMax*nVar;
  su2double *fluxes  = solIntR + nIntegrationMax*nVar;

  /*--- Loop over the given range of boundary faces. ---*/
  unsigned long indResFaces = 0;
  for(unsigned long l=surfElemBeg; l<surfElemEnd; ++l) {

    /* Compute the left states in the integration points of the face.
       Use fluxes as a temporary storage array. */
    LeftStatesIntegrationPointsBoundaryFace(config, &surfElem[l], fluxes, solIntL);

    /*--- Determine the number of integration points and set the right state
          to the free stream value. ---*/
    const unsigned short ind  = surfElem[l].indStandardElement;
    const unsigned short nInt = standardBoundaryFacesSol[ind].GetNIntegration();

    for(unsigned short i=0; i<nInt; ++i) {
      su2double *UR = solIntR + i*nVar;
      for(unsigned short j=0; j<nVar; ++j)
        UR[j] = ConsVarFreeStream[j];
    }

    /* The remainder of the contribution of this boundary face to the residual
       is the same for all boundary conditions. Hence a generic function can
       be used to carry out this task. */
    ResidualInviscidBoundaryFace(config, conv_numerics, &surfElem[l], solIntL,
                                 solIntR, fluxes, resFaces, indResFaces);
  }
}

void CFEM_DG_EulerSolver::BC_Sym_Plane(CConfig                  *config,
                                       const unsigned long      surfElemBeg,
                                       const unsigned long      surfElemEnd,
                                       const CSurfaceElementFEM *surfElem,
                                       su2double                *resFaces,
                                       CNumerics                *conv_numerics) {

  /*--- Set the pointers for the local arrays. ---*/
  su2double *solIntL = VecTmpMemory.data();
  su2double *solIntR = solIntL + nIntegrationMax*ctc::nVar;
  su2double *fluxes  = solIntR + nIntegrationMax*ctc::nVar;

  /*--- Loop over the given range of boundary faces. ---*/
  unsigned long indResFaces = 0;
  for(unsigned long l=surfElemBeg; l<surfElemEnd; ++l) {

    /* Compute the left states in the integration points of the face.
       Use fluxes as a temporary storage array. */
    LeftStatesIntegrationPointsBoundaryFace(config, &surfElem[l], fluxes, solIntL);

    /* Determine the number of integration points. */
    const unsigned short ind  = surfElem[l].indStandardElement;
    const unsigned short nInt = standardBoundaryFacesSol[ind].GetNIntegration();

    /* Make a distinction between two and three space dimensions
       in order to have the most efficient code. */
    switch( ctc::nDim ) {

      case 2: {

        /* 2D simulation. Loop over the integration points
           to apply the symmetry condition. */
        for(unsigned short i=0; i<nInt; ++i) {

          /* Easier storage of the left and right solution and the normals
             for this integration point. */
          const su2double *UL      = solIntL + i*ctc::nVar;
                su2double *UR      = solIntR + i*ctc::nVar;
          const su2double *normals = surfElem[l].metricNormalsFace.data() + i*(ctc::nDim+1);

          /* Compute twice the normal component of the momentum variables. The
             factor 2 comes from the fact that the velocity must be mirrored. */
          const su2double rVn = 2.0*(UL[1]*normals[0] + UL[2]*normals[1]);

          /* Set the right state. Note that the total energy of the right state is
             identical to the left state, because the magnitude of the velocity
             remains the same. */
          UR[0] = UL[0];
          UR[1] = UL[1] - rVn*normals[0];
          UR[2] = UL[2] - rVn*normals[1];
          UR[3] = UL[3];
        }

        break;
      }

      /*----------------------------------------------------------------------*/

      case 3: {

        /* 3D simulation. Loop over the integration points
           to apply the symmetry condition. */
        for(unsigned short i=0; i<nInt; ++i) {

          /* Easier storage of the left and right solution and the normals
             for this integration point. */
          const su2double *UL      = solIntL + i*ctc::nVar;
                su2double *UR      = solIntR + i*ctc::nVar;
          const su2double *normals = surfElem[l].metricNormalsFace.data() + i*(ctc::nDim+1);

          /* Compute twice the normal component of the momentum variables. The
             factor 2 comes from the fact that the velocity must be mirrored. */
          const su2double rVn = 2.0*(UL[1]*normals[0] + UL[2]*normals[1] + UL[3]*normals[2]);

          /* Set the right state. Note that the total energy of the right state is
             identical to the left state, because the magnitude of the velocity
             remains the same. */
          UR[0] = UL[0];
          UR[1] = UL[1] - rVn*normals[0];
          UR[2] = UL[2] - rVn*normals[1];
          UR[3] = UL[3] - rVn*normals[2];
          UR[4] = UL[4];
        }

        break;
      }
    }

    /* The remainder of the contribution of this boundary face to the residual
       is the same for all boundary conditions. Hence a generic function can
       be used to carry out this task. */
    ResidualInviscidBoundaryFace(config, conv_numerics, &surfElem[l], solIntL,
                                 solIntR, fluxes, resFaces, indResFaces);
  }
}

void CFEM_DG_EulerSolver::BC_Inlet(CConfig                  *config,
                                   const unsigned long      surfElemBeg,
                                   const unsigned long      surfElemEnd,
                                   const CSurfaceElementFEM *surfElem,
                                   su2double                *resFaces,
                                   CNumerics                *conv_numerics,
                                   unsigned short           val_marker) {

  /*--- Retrieve the specified total conditions for this inlet. ---*/
  string Marker_Tag = config->GetMarker_All_TagBound(val_marker);

  su2double P_Total   = config->GetInlet_Ptotal(Marker_Tag);
  su2double T_Total   = config->GetInlet_Ttotal(Marker_Tag);
  su2double *Flow_Dir = config->GetInlet_FlowDir(Marker_Tag);

  /*--- Non-dim. the inputs if necessary, and compute the total enthalpy. ---*/
  P_Total /= config->GetPressure_Ref();
  T_Total /= config->GetTemperature_Ref();

  su2double Gas_Constant = config->GetGas_ConstantND();
  su2double H_Total      = (Gamma*Gas_Constant/Gamma_Minus_One)*T_Total;

  /*--- Set the pointers for the local arrays. ---*/
  su2double *solIntL = VecTmpMemory.data();
  su2double *solIntR = solIntL + nIntegrationMax*nVar;
  su2double *fluxes  = solIntR + nIntegrationMax*nVar;

  /*--- Loop over the given range of boundary faces. ---*/
  unsigned long indResFaces = 0;
  for(unsigned long l=surfElemBeg; l<surfElemEnd; ++l) {

    /* Compute the left states in the integration points of the face.
       Use fluxes as a temporary storage array. */
    LeftStatesIntegrationPointsBoundaryFace(config, &surfElem[l], fluxes, solIntL);

    /*--- Apply the subsonic inlet boundary conditions to compute the right
          state in the integration points. ---*/
    const unsigned short ind  = surfElem[l].indStandardElement;
    const unsigned short nInt = standardBoundaryFacesSol[ind].GetNIntegration();

    for(unsigned short i=0; i<nInt; ++i) {

      /* Easier storage of the left and right solution and the normals
         for this integration point. */
      const su2double *UL      = solIntL + i*nVar;
            su2double *UR      = solIntR + i*nVar;
      const su2double *normals = surfElem[l].metricNormalsFace.data() + i*(nDim+1);

      /*--- Compute the normal velocity, the speed of sound squared and
            the pressure in this integration point. ---*/
      const su2double DensityInv = 1.0/UL[0];
      su2double VelocityNormal = 0.0, Velocity2 = 0.0;
      for(unsigned short iDim=0; iDim<nDim; ++iDim) {
        const su2double vel = UL[iDim+1]*DensityInv;
        VelocityNormal     += vel*normals[iDim];
        Velocity2          += vel*vel;
      }

      su2double StaticEnergy = UL[nDim+1]*DensityInv - 0.5*Velocity2;

      FluidModel->SetTDState_rhoe(UL[0], StaticEnergy);
      su2double SoundSpeed2 = FluidModel->GetSoundSpeed2();
      su2double Pressure    = FluidModel->GetPressure();

      /*--- Compute the Riemann invariant to be extrapolated. ---*/
      const su2double Riemann = 2.0*sqrt(SoundSpeed2)/Gamma_Minus_One + VelocityNormal;

      /*--- Total speed of sound. The expression below is also valid for variable cp,
            although a linearization around the value of the left state is performed. ---*/
      const su2double SoundSpeed_Total2 = Gamma_Minus_One*(H_Total - DensityInv*(UL[nDim+1] + Pressure)
                                        +                  0.5*Velocity2) + SoundSpeed2;

      /*--- Dot product of normal and flow direction. This should be
            negative due to outward facing boundary normal convention. ---*/
      su2double alpha = 0.0;
      for(unsigned short iDim=0; iDim<nDim; ++iDim)
        alpha += normals[iDim]*Flow_Dir[iDim];

      /*--- Coefficients in the quadratic equation for the magnitude of the velocity. ---*/
      const su2double aa =  1.0 + 0.5*Gamma_Minus_One*alpha*alpha;
      const su2double bb = -1.0*Gamma_Minus_One*alpha*Riemann;
      const su2double cc =  0.5*Gamma_Minus_One*Riemann*Riemann
                         -  2.0*SoundSpeed_Total2/Gamma_Minus_One;

      /*--- Solve the equation for the magnitude of the velocity. As this value
            must be positive and both aa and bb are positive (alpha is negative and
            Riemann is positive up till Mach = 5.0 or so, which is not really subsonic
            anymore), it is clear which of the two possible solutions must be taken.
            Some clipping is present, but this is normally not active. ---*/
      su2double dd      = bb*bb - 4.0*aa*cc;   dd      = sqrt(max(0.0, dd));
      su2double Vel_Mag = (-bb + dd)/(2.0*aa); Vel_Mag = max(0.0, Vel_Mag);
      Velocity2 = Vel_Mag*Vel_Mag;

      /*--- Compute speed of sound from total speed of sound eqn. ---*/
      SoundSpeed2 = SoundSpeed_Total2 - 0.5*Gamma_Minus_One*Velocity2;

      /*--- Mach squared (cut between 0-1), use to adapt velocity ---*/
      su2double Mach2 = Velocity2/SoundSpeed2; Mach2 = min(1.0, Mach2);

      Velocity2 = Mach2*SoundSpeed2;
      Vel_Mag   = sqrt(Velocity2);

      /*--- Static temperature from the speed of sound relation. ---*/
      SoundSpeed2 = SoundSpeed_Total2 - 0.5*Gamma_Minus_One*Velocity2;

      const su2double Temperature = SoundSpeed2/(Gamma*Gas_Constant);

      /*--- Static pressure using isentropic relation at a point ---*/
      Pressure = P_Total*pow((Temperature/T_Total), Gamma/Gamma_Minus_One);

      /*--- Density at the inlet from the gas law ---*/
      const su2double Density = Pressure/(Gas_Constant*Temperature);

      /*--- Store the conservative variables in UR. ---*/
      UR[0]      = Density;
      UR[nDim+1] = Pressure/Gamma_Minus_One + 0.5*Density*Velocity2;

      for(unsigned short iDim=0; iDim<nDim; ++iDim)
        UR[iDim+1] = Density*Vel_Mag*Flow_Dir[iDim];
    }

    /* The remainder of the contribution of this boundary face to the residual
       is the same for all boundary conditions. Hence a generic function can
       be used to carry out this task. */
    ResidualInviscidBoundaryFace(config, conv_numerics, &surfElem[l], solIntL,
                                 solIntR, fluxes, resFaces, indResFaces);
  }
}

void CFEM_DG_EulerSolver::BC_Outlet(CConfig                  *config,
                                    const unsigned long      surfElemBeg,
                                    const unsigned long      surfElemEnd,
                                    const CSurfaceElementFEM *surfElem,
                                    su2double                *resFaces,
                                    CNumerics                *conv_numerics,
                                    unsigned short           val_marker) {

  /*--- Retrieve the specified back pressure for this outlet.
        Nondimensionalize, if necessary. ---*/
  string Marker_Tag = config->GetMarker_All_TagBound(val_marker);

  su2double P_Exit = config->GetOutlet_Pressure(Marker_Tag);
  P_Exit = P_Exit/config->GetPressure_Ref();

  /*--- Set the pointers for the local arrays. ---*/
  su2double *solIntL = VecTmpMemory.data();
  su2double *solIntR = solIntL + nIntegrationMax*nVar;
  su2double *fluxes  = solIntR + nIntegrationMax*nVar;

  /*--- Loop over the given range of boundary faces. ---*/
  unsigned long indResFaces = 0;
  for(unsigned long l=surfElemBeg; l<surfElemEnd; ++l) {

    /* Compute the left states in the integration points of the face.
       Use fluxes as a temporary storage array. */
    LeftStatesIntegrationPointsBoundaryFace(config, &surfElem[l], fluxes, solIntL);

    /*--- Apply the subsonic inlet boundary conditions to compute the right
          state in the integration points. ---*/
    const unsigned short ind  = surfElem[l].indStandardElement;
    const unsigned short nInt = standardBoundaryFacesSol[ind].GetNIntegration();

    for(unsigned short i=0; i<nInt; ++i) {

      /* Easier storage of the left and right solution and the normals
         for this integration point. */
      const su2double *UL      = solIntL + i*nVar;
            su2double *UR      = solIntR + i*nVar;
      const su2double *normals = surfElem[l].metricNormalsFace.data() + i*(nDim+1);

      /*--- Compute the normal velocity, the speed of sound squared and
            the pressure in this integration point. ---*/
      const su2double DensityInv = 1.0/UL[0];
      su2double VelocityNormal = 0.0, Velocity2 = 0.0;
      for(unsigned short iDim=0; iDim<nDim; ++iDim) {
        const su2double vel = UL[iDim+1]*DensityInv;
        VelocityNormal     += vel*normals[iDim];
        Velocity2          += vel*vel;
      }

      su2double StaticEnergy = UL[nDim+1]*DensityInv - 0.5*Velocity2;

      FluidModel->SetTDState_rhoe(UL[0], StaticEnergy);
      su2double SoundSpeed2 = FluidModel->GetSoundSpeed2();
      su2double Pressure    = FluidModel->GetPressure();

      /*--- Subsonic exit flow: there is one incoming characteristic,
            therefore one variable can be specified (back pressure) and is used
            to update the conservative variables. Compute the entropy and the
            acoustic Riemann variable. These invariants, as well as the
            tangential velocity components, are extrapolated. ---*/
      const su2double Entropy = Pressure*pow(DensityInv, Gamma);
      const su2double Riemann = 2.0*sqrt(SoundSpeed2)/Gamma_Minus_One + VelocityNormal;

      /*--- Compute the density and normal velocity of the right state. ---*/
      const su2double Density    = pow(P_Exit/Entropy,1.0/Gamma);
      const su2double SoundSpeed = sqrt(Gamma*P_Exit/Density);
      const su2double Vn_Exit    = Riemann - 2.0*SoundSpeed/Gamma_Minus_One;

      /*--- Store the conservative variables in UR. ---*/
      Velocity2 = 0.0;
      for(unsigned short iDim=0; iDim<nDim; ++iDim) {
        const su2double vel = UL[iDim+1]*DensityInv
                            + (Vn_Exit-VelocityNormal)*normals[iDim];
        Velocity2 += vel*vel;
        UR[iDim+1] = Density*vel;
      }

      UR[0]      = Density;
      UR[nDim+1] = Pressure/Gamma_Minus_One + 0.5*Density*Velocity2;
    }

    /* The remainder of the contribution of this boundary face to the residual
       is the same for all boundary conditions. Hence a generic function can
       be used to carry out this task. */
    ResidualInviscidBoundaryFace(config, conv_numerics, &surfElem[l], solIntL,
                                 solIntR, fluxes, resFaces, indResFaces);
  }
}

void CFEM_DG_EulerSolver::BC_Custom(CConfig                  *config,
                                    const unsigned long      surfElemBeg,
                                    const unsigned long      surfElemEnd,
                                    const CSurfaceElementFEM *surfElem,
                                    su2double                *resFaces,
                                    CNumerics                *conv_numerics) {

  /*--- Set the pointers for the local arrays. ---*/
  su2double *solIntL = VecTmpMemory.data();
  su2double *solIntR = solIntL + nIntegrationMax*nVar;
  su2double *fluxes  = solIntR + nIntegrationMax*nVar;

  /*--- Loop over the given range of boundary faces. ---*/
  unsigned long indResFaces = 0;
  for(unsigned long l=surfElemBeg; l<surfElemEnd; ++l) {

    /* Compute the left states in the integration points of the face.
       Use fluxes as a temporary storage array. */
    LeftStatesIntegrationPointsBoundaryFace(config, &surfElem[l], fluxes, solIntL);

    /*--- Apply the boundary conditions to compute the right
          state in the integration points. ---*/
    const unsigned short ind  = surfElem[l].indStandardElement;
    const unsigned short nInt = standardBoundaryFacesSol[ind].GetNIntegration();

    for(unsigned short i=0; i<nInt; ++i) {

#ifdef RINGLEB

      /* Ringleb case. Specify the exact solution for the right solution.
         First determine the pointer to the coordinates of this integration
         point and the pointer to the solution. Afterwards call the function
         RinglebSolution to do the actual job. */
      const su2double *coor = surfElem[l].coorIntegrationPoints + i*nDim;
            su2double *UR   = solIntR + i*nVar;

      RinglebSolution(coor, UR);

#else
      /* No compiler directive specified. Write an error message and exit. */
      int rank = MASTER_NODE;
#ifdef HAVE_MPI
      MPI_Comm_rank(MPI_COMM_WORLD, &rank);
#endif

      if (rank == MASTER_NODE) {
        cout << endl;
        cout << "In function CFEM_DG_EulerSolver::BC_Custom. " << endl;
        cout << "No or wrong compiler directive specified. This is necessary "
                "for customized boundary conditions." << endl << endl;
      }
#ifndef HAVE_MPI
      exit(EXIT_FAILURE);
#else
      MPI_Barrier(MPI_COMM_WORLD);
      MPI_Abort(MPI_COMM_WORLD,1);
      MPI_Finalize();
#endif

#endif

    }

    /* The remainder of the contribution of this boundary face to the residual
       is the same for all boundary conditions. Hence a generic function can
       be used to carry out this task. */
    ResidualInviscidBoundaryFace(config, conv_numerics, &surfElem[l], solIntL,
                                 solIntR, fluxes, resFaces, indResFaces);
  }
}

void CFEM_DG_EulerSolver::ResidualInviscidBoundaryFace(
                                      CConfig                  *config,
                                      CNumerics                *conv_numerics,
                                      const CSurfaceElementFEM *surfElem,
                                      const su2double          *solInt0,
                                      const su2double          *solInt1,
                                      su2double                *fluxes,
                                      su2double                *resFaces,
                                      unsigned long            &indResFaces) {

  /*--- Get the information from the standard element. ---*/
  const unsigned short ind   = surfElem->indStandardElement;
  const unsigned short nInt  = standardBoundaryFacesSol[ind].GetNIntegration();
  const unsigned short nDOFs = standardBoundaryFacesSol[ind].GetNDOFsFace();
  const su2double *weights   = standardBoundaryFacesSol[ind].GetWeightsIntegration();
  su2double tick = 0.0;

  /*------------------------------------------------------------------------*/
  /*--- Step 1: Compute the fluxes in the integration points using the   ---*/
  /*---         approximate Riemann solver.                              ---*/
  /*------------------------------------------------------------------------*/

  /* General function to compute the fluxes in the integration points. */
  ComputeInviscidFluxesFace(config, nInt, surfElem->metricNormalsFace.data(),
                            solInt0, solInt1, fluxes, conv_numerics);

  /* Multiply the fluxes with the integration weight of the corresponding
     integration point. */
  for(unsigned short i=0; i<nInt; ++i) {
    su2double *flux = fluxes + i*nVar;

    for(unsigned short j=0; j<nVar; ++j)
      flux[j] *= weights[i];
  }

  /*------------------------------------------------------------------------*/
  /*--- Step 2: Compute the contribution to the residuals from the       ---*/
  /*---         integration over the surface element.                    ---*/
  /*------------------------------------------------------------------------*/

  /* Easier storage of the position in the residual array for this face
     and update the corresponding counter. */
  su2double *resFace = resFaces + indResFaces*nVar;
  indResFaces       += nDOFs;

  /* Get the correct form of the basis functions needed for the matrix
     multiplication to compute the residual. */
  const su2double *basisFaceTrans = standardBoundaryFacesSol[ind].GetBasisFaceIntegrationTranspose();

  /* Call the general function to carry out the matrix product. */
  config->GEMM_Tick(&tick);
  DenseMatrixProduct(nDOFs, nVar, nInt, basisFaceTrans, fluxes, resFace);
  config->GEMM_Tock(tick, "ResidualInviscidBoundaryFace", nDOFs, nVar, nInt);
}

void CFEM_DG_EulerSolver::LeftStatesIntegrationPointsBoundaryFace(CConfig *config,
                                                                  const CSurfaceElementFEM *surfElem,
                                                                  su2double *solFace,
                                                                  su2double *solIntL) {

  /* Get the required information from the corresponding standard face. */
  const unsigned short ind   = surfElem->indStandardElement;
  const unsigned short nInt  = standardBoundaryFacesSol[ind].GetNIntegration();
  const unsigned short nDOFs = standardBoundaryFacesSol[ind].GetNDOFsFace();
  const su2double *basisFace = standardBoundaryFacesSol[ind].GetBasisFaceIntegration();
  su2double tick = 0.0;

  /* Easier storage of the DOFs of the face. */
  const unsigned long *DOFs = surfElem->DOFsSolFace.data();

  /* The numbering of the DOFs is given for the entire grid. However, in the
     working vectors for the solution a numbering per time level is used.
     Therefore an offset must be applied, which can be obtained from the
     corresponding volume element. Note that this offset is non-negative. */
  const unsigned long  volID     = surfElem->volElemID;
  const unsigned short timeLevel = volElem[volID].timeLevel;
  const unsigned long  offset    = volElem[volID].offsetDOFsSolLocal
                                 - volElem[volID].offsetDOFsSolThisTimeLevel;

  /* Copy the solution of the DOFs of the face such that it is contiguous
     in memory. */
  const unsigned long nBytes = nVar*sizeof(su2double);
  for(unsigned short i=0; i<nDOFs; ++i) {
    const su2double *solDOF = VecWorkSolDOFs[timeLevel].data() + nVar*(DOFs[i]-offset);
    su2double       *sol    = solFace + nVar*i;
    memcpy(sol, solDOF, nBytes);
  }

  /* Call the general function to carry out the matrix product. */
  config->GEMM_Tick(&tick);
  DenseMatrixProduct(nInt, nVar, nDOFs, basisFace, solFace, solIntL);
  config->GEMM_Tock(tick, "LeftStatesIntegrationPointsBoundaryFace", nInt, nVar, nDOFs);
}

void CFEM_DG_EulerSolver::ComputeInviscidFluxesFace(CConfig             *config,
                                                    const unsigned long nPoints,
                                                    const su2double     *normalsFace,
                                                    const su2double     *solL,
                                                    const su2double     *solR,
                                                    su2double           *fluxes,
                                                    CNumerics           *numerics) {

  /* Easier storage of the specific heat ratio. */
<<<<<<< HEAD
  const su2double gm1 = Gamma_Minus_One;

  /* Make a distinction between the several Riemann solvers. */
  switch( config->GetRiemann_Solver_FEM() ) {

    case ROE: {

      /* Roe's approximate Riemann solver. Easier storage of the cut off
         value for the entropy correction. */
      const su2double Delta = config->GetEntropyFix_Coeff();

      /* Make a distinction between two and three space dimensions
         in order to have the most efficient code. */
      switch( ctc::nDim ) {

        case 2: {

          /* Two dimensional simulation. Loop over the number of points. */
          for(unsigned long i=0; i<nPoints; ++i) {
        
            /* Easier storage of the left and right solution, the face normals and
               the flux vector for this point. */
            const su2double *UL   = solL + i*ctc::nVar;
            const su2double *UR   = solR + i*ctc::nVar;
            const su2double *norm = normalsFace + i*(ctc::nDim+1);
                  su2double *flux = fluxes + i*ctc::nVar;

            const su2double nx = norm[0], ny = norm[1], area = norm[2];

            /*--- compute the primitive variables of the left and right state. ---*/
            su2double tmp       = 1.0/UL[0];
            const su2double vxL = tmp*UL[1];
            const su2double vyL = tmp*UL[2];
            const su2double pL  = gm1*(UL[3] - 0.5*(vxL*UL[1] + vyL*UL[2]));

            tmp                 = 1.0/UR[0];
            const su2double vxR = tmp*UR[1];
            const su2double vyR = tmp*UR[2];
            const su2double pR  = gm1*(UR[3] - 0.5*(vxR*UR[1] + vyR*UR[2]));

            /*--- Compute the difference of the conservative mean flow variables. ---*/
            const su2double dr  = UR[0] - UL[0];
            const su2double dru = UR[1] - UL[1];
            const su2double drv = UR[2] - UL[2];
            const su2double drE = UR[3] - UL[3];

            /*--- Compute the Roe average state. ---*/
            const su2double zL = sqrt(UL[0]);
            const su2double zR = sqrt(UR[0]);
            tmp                = 1.0/(zL + zR);

            const su2double rHL = UL[3] + pL;
            const su2double rHR = UR[3] + pR;

            const su2double uAvg = tmp*(zL*vxL + zR*vxR);
            const su2double vAvg = tmp*(zL*vyL + zR*vyR);
            const su2double HAvg = tmp*(rHL/zL + rHR/zR);

            /*--- Compute from the Roe average state some variables, which occur
                  quite often in the matrix vector product to be computed. ---*/
            const su2double alphaAvg = 0.5*(uAvg*uAvg + vAvg*vAvg);
            tmp                      = gm1*(HAvg - alphaAvg);
            const su2double a2Avg    = fabs(tmp);
            const su2double aAvg     = sqrt(a2Avg);
            const su2double vnAvg    = uAvg*nx + vAvg*ny;
            const su2double ovaAvg   = 1.0/aAvg;
            const su2double ova2Avg  = 1.0/a2Avg;

            /*--- Compute the absolute values of the three eigenvalues, apply the
                  entropy correction and multiply by the area to obtain the correct
                  values for the dissipation term. ---*/
            su2double lam1 = fabs(vnAvg + aAvg);
            su2double lam2 = fabs(vnAvg - aAvg);
            su2double lam3 = fabs(vnAvg);

            tmp  = Delta*max(lam1, lam2);
            lam1 = max(lam1, tmp);
            lam2 = max(lam2, tmp);
            lam3 = max(lam3, tmp);

            lam1 *= area;
            lam2 *= area;
            lam3 *= area;

            /* Hack to get a kind of Lax-Friedrichs flux. */
            //lam1 = std::max(lam1, lam2);
            //lam3 = lam2 = lam1;
            /* End hack. */

            /*--- Some abbreviations, which occur quite often in the dissipation terms. ---*/
            const su2double abv1 = 0.5*(lam1 + lam2);
            const su2double abv2 = 0.5*(lam1 - lam2);
            const su2double abv3 = abv1 - lam3;

            const su2double abv4 = gm1*(alphaAvg*dr - uAvg*dru - vAvg*drv + drE);
            const su2double abv5 = nx*dru + ny*drv - vnAvg*dr;
            const su2double abv6 = abv3*abv4*ova2Avg + abv2*abv5*ovaAvg;
            const su2double abv7 = abv2*abv4*ovaAvg  + abv3*abv5;

            /*--- Compute the Roe flux vector, which is 0.5*(FL + FR - |A|(UR-UL)). ---*/
            const su2double vnL  = area*(vxL*nx + vyL*ny);
            const su2double vnR  = area*(vxR*nx + vyR*ny);
            const su2double rvnL = UL[0]*vnL;
            const su2double rvnR = UR[0]*vnR;
            const su2double pa   = area*(pL + pR);

            flux[0] = 0.5*(rvnL + rvnR - (lam3*dr + abv6));
            flux[1] = 0.5*(rvnL*vxL + rvnR*vxR + pa*nx - (lam3*dru + uAvg*abv6 + nx*abv7));
            flux[2] = 0.5*(rvnL*vyL + rvnR*vyR + pa*ny - (lam3*drv + vAvg*abv6 + ny*abv7));
            flux[3] = 0.5*( vnL*rHL +  vnR*rHR - (lam3*drE + HAvg*abv6 + vnAvg*abv7));
          }

          break;
        }

        /*--------------------------------------------------------------------*/

        case 3: {

          /* Three dimensional simulation. Loop over the number of points. */
          for(unsigned long i=0; i<nPoints; ++i) {

            /* Easier storage of the left and right solution, the face normals and
               the flux vector for this point. */
            const su2double *UL   = solL + i*ctc::nVar;
            const su2double *UR   = solR + i*ctc::nVar;
            const su2double *norm = normalsFace + i*(ctc::nDim+1);
                  su2double *flux = fluxes + i*ctc::nVar;

            const su2double nx = norm[0], ny = norm[1], nz = norm[2], area = norm[3];

            /*--- Compute the primitive variables of the left and right state. ---*/
            su2double tmp       = 1.0/UL[0];
            const su2double vxL = tmp*UL[1];
            const su2double vyL = tmp*UL[2];
            const su2double vzL = tmp*UL[3];
            const su2double pL  = gm1*(UL[4] - 0.5*(vxL*UL[1] + vyL*UL[2] + vzL*UL[3]));

            tmp                 = 1.0/UR[0];
            const su2double vxR = tmp*UR[1];
            const su2double vyR = tmp*UR[2];
            const su2double vzR = tmp*UR[3];
            const su2double pR  = gm1*(UR[4] - 0.5*(vxR*UR[1] + vyR*UR[2] + vzR*UR[3]));

            /*--- Compute the difference of the conservative mean flow variables. ---*/
            const su2double dr  = UR[0] - UL[0];
            const su2double dru = UR[1] - UL[1];
            const su2double drv = UR[2] - UL[2];
            const su2double drw = UR[3] - UL[3];
            const su2double drE = UR[4] - UL[4];

            /*--- Compute the Roe average state. ---*/
            const su2double zL = sqrt(UL[0]);
            const su2double zR = sqrt(UR[0]);
            tmp                = 1.0/(zL + zR);

            const su2double rHL = UL[4] + pL;
            const su2double rHR = UR[4] + pR;

            const su2double uAvg = tmp*(zL*vxL + zR*vxR);
            const su2double vAvg = tmp*(zL*vyL + zR*vyR);
            const su2double wAvg = tmp*(zL*vzL + zR*vzR);
            const su2double HAvg = tmp*(rHL/zL + rHR/zR);

            /*--- Compute from the Roe average state some variables, which occur
                  quite often in the matrix vector product to be computed. ---*/
            const su2double alphaAvg = 0.5*(uAvg*uAvg + vAvg*vAvg + wAvg*wAvg);
            tmp                      = gm1*(HAvg - alphaAvg);
            const su2double a2Avg    = fabs(tmp);
            const su2double aAvg     = sqrt(a2Avg);
            const su2double vnAvg    = uAvg*nx + vAvg*ny + wAvg*nz;
            const su2double ovaAvg   = 1.0/aAvg;
            const su2double ova2Avg  = 1.0/a2Avg;

            /*--- Compute the absolute values of the three eigenvalues, apply the
                  entropy correction and multiply by the area to obtain the correct
                  values for the dissipation term. ---*/
            su2double lam1 = fabs(vnAvg + aAvg);
            su2double lam2 = fabs(vnAvg - aAvg);
            su2double lam3 = fabs(vnAvg);

            tmp  = Delta*max(lam1, lam2);
            lam1 = max(lam1, tmp);
            lam2 = max(lam2, tmp);
            lam3 = max(lam3, tmp);

            lam1 *= area;
            lam2 *= area;
            lam3 *= area;

            /* Hack to get a kind of Lax-Friedrichs flux. */
            //lam1 = std::max(lam1, lam2);
            //lam3 = lam2 = lam1;
            /* End hack. */

            // Some abbreviations, which occur quite often in the dissipation terms.
            const su2double abv1 = 0.5*(lam1 + lam2);
            const su2double abv2 = 0.5*(lam1 - lam2);
            const su2double abv3 = abv1 - lam3;

            const su2double abv4 = gm1*(alphaAvg*dr - uAvg*dru - vAvg*drv -wAvg*drw + drE);
            const su2double abv5 = nx*dru + ny*drv + nz*drw - vnAvg*dr;
            const su2double abv6 = abv3*abv4*ova2Avg + abv2*abv5*ovaAvg;
            const su2double abv7 = abv2*abv4*ovaAvg  + abv3*abv5;

            // Compute the Roe flux vector, which is 0.5*(FL + FR - |A|(UR-UL)).
            const su2double vnL  = area*(vxL*nx + vyL*ny + vzL*nz);
            const su2double vnR  = area*(vxR*nx + vyR*ny + vzR*nz);
            const su2double rvnL = UL[0]*vnL;
            const su2double rvnR = UR[0]*vnR;
            const su2double pa   = area*(pL + pR);

            flux[0] = 0.5*(rvnL + rvnR - (lam3*dr + abv6));
            flux[1] = 0.5*(rvnL*vxL + rvnR*vxR + pa*nx - (lam3*dru + uAvg*abv6 + nx*abv7));
            flux[2] = 0.5*(rvnL*vyL + rvnR*vyR + pa*ny - (lam3*drv + vAvg*abv6 + ny*abv7));
            flux[3] = 0.5*(rvnL*vzL + rvnR*vzR + pa*nz - (lam3*drw + wAvg*abv6 + nz*abv7));
            flux[4] = 0.5*( vnL*rHL +  vnR*rHR - (lam3*drE + HAvg*abv6 + vnAvg*abv7));
          }

          break;
        }
      }

      break;
    }

    /*------------------------------------------------------------------------*/

    default: {

      /* Riemann solver not explicitly implemented. Fall back to the
         implementation via numerics. This is not efficient. */

      /*--- Data for loading into the CNumerics Riemann solvers.
       This is temporary and not efficient.. just replicating exactly
       the arrays we typically have in order to avoid bugs. We can
       probably be more clever with pointers, etc. ---*/
      su2double Normal[3];
      su2double Prim_L[8];
      su2double Prim_R[8];
  
      Jacobian_i = new su2double*[nVar];
      Jacobian_j = new su2double*[nVar];
      for (unsigned short iVar = 0; iVar < nVar; ++iVar) {
        Jacobian_i[iVar] = new su2double[nVar];
        Jacobian_j[iVar] = new su2double[nVar];
      }
  
      /*--- Loop over the number of points. ---*/
  
      for(unsigned long i=0; i<nPoints; ++i) {
    
        /* Easier storage of the left and right solution, the face normals and
         the flux vector for this point. */
        const su2double *UL   = solL + i*nVar;
        const su2double *UR   = solR + i*nVar;
        const su2double *norm = normalsFace + i*(nDim+1);
        su2double       *flux = fluxes + i*nVar;
    
        /*--- Store and load the normal into numerics. ---*/
        for (unsigned short iDim = 0; iDim < nDim; ++iDim)
          Normal[iDim] = norm[iDim]*norm[nDim];
        numerics->SetNormal(Normal);
    
        /*--- Prepare the primitive states for the numerics class. Note 
         that for the FV solver, we have the following primitive
         variable ordering: Compressible flow, primitive variables nDim+5,
         (T, vx, vy, vz, P, rho, h, c, lamMu, eddyMu, ThCond, Cp) ---*/
    
        /*--- Left primitive state ---*/
        Prim_L[0] = 0.0;                                        // Temperature (unused)
        Prim_L[nDim+1] = gm1*UL[nVar-1];
        for (unsigned short iDim = 0; iDim < nDim; iDim++) {
          Prim_L[iDim+1]  = UL[iDim+1]/UL[0];                   // Velocities
          Prim_L[nDim+1] -= gm1*0.5*Prim_L[iDim+1]*UL[iDim+1];  // Pressure
        }
        Prim_L[nDim+2] = UL[0];                                 // Density
        Prim_L[nDim+3] = (UL[nVar-1] + Prim_L[nDim+1]) / UL[0]; // Enthalpy
    
        /*--- Right primitive state ---*/
        Prim_R[0] = 0.0;                                        // Temperature (unused)
        Prim_R[nDim+1] = gm1*UR[nVar-1];
        for (unsigned short iDim = 0; iDim < nDim; iDim++) {
          Prim_R[iDim+1]  = UR[iDim+1]/UR[0];                   // Velocities
          Prim_R[nDim+1] -= gm1*0.5*Prim_R[iDim+1]*UR[iDim+1];  // Pressure
        }
        Prim_R[nDim+2] = UR[0];                                 // Density
        Prim_R[nDim+3] = (UR[nVar-1] + Prim_R[nDim+1]) / UR[0]; // Enthalpy
    
        /*--- Load the primitive states into the numerics class. ---*/
        numerics->SetPrimitive(Prim_L, Prim_R);
    
        /*--- Now simply call the ComputeResidual() function to calculate
         the flux using the chosen approximate Riemann solver. Note that
         the Jacobian arrays here are just dummies for now (no implicit). ---*/
        numerics->ComputeResidual(flux, Jacobian_i, Jacobian_j, config);
      }
  
      for (unsigned short iVar = 0; iVar < nVar; iVar++) {
        delete [] Jacobian_i[iVar];
        delete [] Jacobian_j[iVar];
      }
      delete [] Jacobian_i;
      delete [] Jacobian_j;

      Jacobian_i = NULL;
      Jacobian_j = NULL;
    }
  }
=======
  const su2double gm1 = Gamma - 1.0;

  /*--- Data for loading into the CNumerics Riemann solvers.
   This is temporary and not efficient.. just replicating exactly
   the arrays we typically have in order to avoid bugs. We can
   probably be more clever with pointers, etc. ---*/
  su2double Normal[3];
  su2double Prim_L[8];
  su2double Prim_R[8];

  Jacobian_i = new su2double*[nVar];
  Jacobian_j = new su2double*[nVar];
  for (unsigned short iVar = 0; iVar < nVar; ++iVar) {
    Jacobian_i[iVar] = new su2double[nVar];
    Jacobian_j[iVar] = new su2double[nVar];
  }

  /*--- Loop over the number of points. ---*/

  for(unsigned long i=0; i<nPoints; ++i) {

    /* Easier storage of the left and right solution, the face normals and
     the flux vector for this point. */
    const su2double *UL   = solL + i*nVar;
    const su2double *UR   = solR + i*nVar;
    const su2double *norm = normalsFace + i*(nDim+1);
    su2double       *flux = fluxes + i*nVar;

    /*--- Store and load the normal into numerics. ---*/
    for (unsigned short iDim = 0; iDim < nDim; ++iDim)
      Normal[iDim] = norm[iDim]*norm[nDim];
    numerics->SetNormal(Normal);

    /*--- Prepare the primitive states for the numerics class. Note
     that for the FV solver, we have the following primitive
     variable ordering: Compressible flow, primitive variables nDim+5,
     (T, vx, vy, vz, P, rho, h, c, lamMu, eddyMu, ThCond, Cp) ---*/

    /*--- Left primitive state ---*/
    Prim_L[0] = 0.0;                                        // Temperature (unused)
    Prim_L[nDim+1] = gm1*UL[nVar-1];
    for (unsigned short iDim = 0; iDim < nDim; iDim++) {
      Prim_L[iDim+1]  = UL[iDim+1]/UL[0];                   // Velocities
      Prim_L[nDim+1] -= gm1*0.5*Prim_L[iDim+1]*UL[iDim+1];  // Pressure
    }
    Prim_L[nDim+2] = UL[0];                                 // Density
    Prim_L[nDim+3] = (UL[nVar-1] + Prim_L[nDim+1]) / UL[0]; // Enthalpy

    /*--- Right primitive state ---*/
    Prim_R[0] = 0.0;                                        // Temperature (unused)
    Prim_R[nDim+1] = gm1*UR[nVar-1];
    for (unsigned short iDim = 0; iDim < nDim; iDim++) {
      Prim_R[iDim+1]  = UR[iDim+1]/UR[0];                   // Velocities
      Prim_R[nDim+1] -= gm1*0.5*Prim_R[iDim+1]*UR[iDim+1];  // Pressure
    }
    Prim_R[nDim+2] = UR[0];                                 // Density
    Prim_R[nDim+3] = (UR[nVar-1] + Prim_R[nDim+1]) / UR[0]; // Enthalpy

    /*--- Load the primitive states into the numerics class. ---*/
    numerics->SetPrimitive(Prim_L, Prim_R);

    /*--- Now simply call the ComputeResidual() function to calculate
     the flux using the chosen approximate Riemann solver. Note that
     the Jacobian arrays here are just dummies for now (no implicit). ---*/
    numerics->ComputeResidual(flux, Jacobian_i, Jacobian_j, config);
  }

  for (unsigned short iVar = 0; iVar < nVar; iVar++) {
    delete [] Jacobian_i[iVar];
    delete [] Jacobian_j[iVar];
  }
  delete [] Jacobian_i;
  delete [] Jacobian_j;

  Jacobian_i = NULL;
  Jacobian_j = NULL;
>>>>>>> 2fdc4a5d
}

#ifdef RINGLEB

void CFEM_DG_EulerSolver::RinglebSolution(const su2double *coor,
                                                su2double *sol) {

  /* Compute several expononts involving Gamma. */
  const su2double gm1     = Gamma_Minus_One;
  const su2double tovgm1  = 2.0/gm1;
  const su2double tgovgm1 = Gamma*tovgm1;

  /* Easier storage of the coordinates and abbreviate y*y. */
  const su2double x  = coor[0], y = coor[1];
  const su2double y2 = y*y;

  /* Initial guess for q (velocity magnitude) and k (streamline parameter). */
  su2double k = 1.2;
  su2double q = 1.0;

  /* Newton algorithm to solve for the variables q and k for the given x and y. */
  const int iterMax = 500;
  su2double duMaxPrev = 10.0;

  int iter;
  for(iter=0; iter<iterMax; ++iter) {

    /* Compute the speed of sound, the density, the parameter JJ
       and its derivatives w.r.t. q. */
    const su2double a   = sqrt(1.0 - 0.5*gm1*q*q);
    const su2double rho = pow(a,tovgm1);
    const su2double JJ  = 1.0/a + 1.0/(3.0*a*a*a) + 1.0/(5.0*a*a*a*a*a)
                        - 0.5*log((1.0+a)/(1.0-a));

    const su2double dadq   = -0.5*gm1*q/a;
    const su2double drhodq =  2.0*rho*dadq/(gm1*a);
    const su2double dJJdq  =  dadq/(pow(a,6)*(a*a-1.0));

    /* Determine the values of the nonlinear equations to solve
       and its corresponding Jacobian matrix. */
    const su2double y2c = (k*k - q*q)/(k*k*k*k*rho*rho*q*q);
    const su2double f[] = {(2.0/(k*k) - 1.0/(q*q))/(2.0*rho) - 0.5*JJ - x,
                           y2c - y2};
    su2double Jac[2][2];
    Jac[0][0] = -(1.0/(k*k) - 0.50/(q*q))*drhodq/(rho*rho)
              + 1.0/(rho*q*q*q) - 0.5*dJJdq;
    Jac[0][1] = -2.0/(rho*k*k*k);
    Jac[1][0] = -2.0/(k*k*rho*rho*q*q*q) - 2.0*y2c*drhodq/rho;
    Jac[1][1] = (4.0*q*q - 2.0*k*k)/(k*k*k*k*k*rho*rho*q*q);

    /* Determine the update dU. */
    const su2double det  = Jac[0][0]*Jac[1][1] - Jac[0][1]*Jac[1][0];
    const su2double dU[] = {(f[0]*Jac[1][1] - f[1]*Jac[0][1])/det,
                            (f[1]*Jac[0][0] - f[0]*Jac[1][0])/det};

    /* Determine the underrelaxation coefficient alp. */
    const su2double dUMax = max(fabs(dU[0]), fabs(dU[1]));
    su2double alp = 1.0;
    if(     dUMax > 1.0) alp = 0.04;
    else if(dUMax > 0.1) alp = 0.2;

    /* Update q and k. */
    q -= alp*dU[0];
    k -= alp*dU[1];

    /* Convergence check, which is independent of the precision used. */
    if((dUMax < 1.e-3) && (dUMax >= duMaxPrev)) break;
    duMaxPrev = dUMax;
  }

  /* Check if the Newton algorithm actually converged. */
  if(iter == iterMax) {
    cout << "In function CFEM_DG_EulerSolver::RinglebSolution: "
         << "Newton algorithm did not converge." << endl << flush;
    exit(1);
  }

  /* Compute the speed of sound, density and pressure. */
  const su2double a   = sqrt(1.0 - 0.5*gm1*q*q);
  const su2double rho = pow(a,tovgm1);
  const su2double p   = pow(a,tgovgm1)/Gamma;

  /* Initialize the velocity direction to (0,-1), which corresponds to the
     direction on the symmetry line. */
  su2double velDir[] = {0.0, -1.0};

  /* Check for a point away from the symmetry line. */
  if(fabs(y) > 1.e-8) {

    /*--- Determine the derivatives of x and y w.r.t. q, such that the direction
          of the streamline can be determined. This direction is identical to the
          velocity direction. ---*/
    const su2double dadq   = -0.5*gm1*q/a;
    const su2double drhodq =  2.0*rho*dadq/(gm1*a);
    const su2double dJJdq  =  dadq/(pow(a,6)*(a*a-1.0));

    const su2double dxdq = -(1.0/(k*k) - 0.5/(q*q))*drhodq/(rho*rho)
                         +   1.0/(rho*q*q*q) - 0.5*dJJdq;

    const su2double dydq = y > 0.0 ? -y*drhodq/rho - 1.0/(rho*q*q*sqrt(k*k - q*q))
                                   : -y*drhodq/rho + 1.0/(rho*q*q*sqrt(k*k - q*q));

    const su2double vecLen = sqrt(dxdq*dxdq + dydq*dydq);

    velDir[0] = dxdq/vecLen; velDir[1] = dydq/vecLen;
    if(velDir[1] > 0.0){velDir[0] = -velDir[0]; velDir[1] = -velDir[1];}
  }

  /* Compute the conservative variables. Note that both 2D and 3D
     cases are treated correctly. */
  sol[0]      = rho;
  sol[1]      = rho*q*velDir[0];
  sol[2]      = rho*q*velDir[1];
  sol[3]      = 0.0;
  sol[nVar-1] = p/gm1 + 0.5*rho*q*q;
}

#endif

void CFEM_DG_EulerSolver::LoadRestart(CGeometry **geometry, CSolver ***solver, CConfig *config, int val_iter, bool val_update_geo) {

  /*--- Restart the solution from file information ---*/
  unsigned short iVar;
  unsigned long index;

  string UnstExt, text_line;
  ifstream restart_file;

  const bool compressible = (config->GetKind_Regime() == COMPRESSIBLE);

  string restart_filename = config->GetSolution_FlowFileName();

  int rank = MASTER_NODE;
#ifdef HAVE_MPI
  MPI_Comm_rank(MPI_COMM_WORLD, &rank);
#endif

  int counter = 0;
  long iPoint_Local = 0; unsigned long iPoint_Global = 0;
  unsigned short rbuf_NotMatching = 0;
  unsigned long nDOF_Read = 0;

  /*--- Skip coordinates ---*/

  unsigned short skipVars = geometry[MESH_0]->GetnDim();

  /*--- Read the restart data from either an ASCII or binary SU2 file. ---*/

  if (config->GetRead_Binary_Restart()) {
    Read_SU2_Restart_Binary(geometry[MESH_0], config, restart_filename);
  } else {
    Read_SU2_Restart_ASCII(geometry[MESH_0], config, restart_filename);
  }

  /*--- Load data from the restart into correct containers. ---*/

  counter = 0;
  for (iPoint_Global = 0; iPoint_Global < geometry[MESH_0]->GetGlobal_nPointDomain(); iPoint_Global++) {

    /*--- Retrieve local index. If this node from the restart file lives
     on the current processor, we will load and instantiate the vars. ---*/

    iPoint_Local = geometry[MESH_0]->GetGlobal_to_Local_Point(iPoint_Global);

    if (iPoint_Local > -1) {

      /*--- We need to store this point's data, so jump to the correct
       offset in the buffer of data from the restart file and load it. ---*/

      index = counter*Restart_Vars[0] + skipVars;
      for (iVar = 0; iVar < nVar; iVar++) {
        VecSolDOFs[nVar*iPoint_Local+iVar] = Restart_Data[index+iVar];
      }
      /*--- Update the local counter nDOF_Read. ---*/
      ++nDOF_Read;

      /*--- Increment the overall counter for how many points have been loaded. ---*/
      counter++;
    }

  }

  /*--- Detect a wrong solution file ---*/
  if(nDOF_Read < nDOFsLocOwned) rbuf_NotMatching = 1;

#ifdef HAVE_MPI
  unsigned short sbuf_NotMatching = rbuf_NotMatching;
  SU2_MPI::Allreduce(&sbuf_NotMatching, &rbuf_NotMatching, 1, MPI_UNSIGNED_SHORT, MPI_MAX, MPI_COMM_WORLD);
#endif

  if (rbuf_NotMatching != 0) {
    if (rank == MASTER_NODE) {
      cout << endl << "The solution file " << restart_filename.data() << " doesn't match with the mesh file!" << endl;
      cout << "It could be empty lines at the end of the file." << endl << endl;
    }
#ifndef HAVE_MPI
    exit(EXIT_FAILURE);
#else
    MPI_Barrier(MPI_COMM_WORLD);
    MPI_Abort(MPI_COMM_WORLD,1);
    MPI_Finalize();
#endif
  }

  /*--- Check that the initial solution is physical, report any non-physical nodes ---*/
  unsigned long nBadDOFs = 0;

  if( compressible ) {

    for(unsigned long i=0; i<nDOFsLocOwned; ++i) {
      const unsigned long ii = nVar*i;
      su2double DensityInv = 1.0/VecSolDOFs[ii];

      su2double Velocity2 = 0.0;
      for(unsigned short iDim=1; iDim<=nDim; ++iDim) {
        const su2double vel = VecSolDOFs[ii+iDim]*DensityInv;
        Velocity2 += vel*vel;
      }

      su2double StaticEnergy = VecSolDOFs[ii+nDim+1]*DensityInv - 0.5*Velocity2;

      FluidModel->SetTDState_rhoe(VecSolDOFs[ii], StaticEnergy);
      su2double Pressure = FluidModel->GetPressure();
      su2double Temperature = FluidModel->GetTemperature();

      /*--- Use the values at the infinity if the state is not physical. ---*/
      if((Pressure < 0.0) || (VecSolDOFs[ii] < 0.0) || (Temperature < 0.0)) {
        for(unsigned short j=0; j<nVar; ++j) {
          VecSolDOFs[ii+j] = ConsVarFreeStream[j];
        }

        ++nBadDOFs;
      }
    }
  }

  /*--- Warning message about non-physical points ---*/
  if (config->GetConsole_Output_Verb() == VERB_HIGH) {
#ifdef HAVE_MPI
    unsigned long nBadDOFsLoc = nBadDOFs;
    SU2_MPI::Reduce(&nBadDOFsLoc, &nBadDOFs, 1, MPI_UNSIGNED_LONG, MPI_SUM, MASTER_NODE, MPI_COMM_WORLD);
#endif

    if((rank == MASTER_NODE) && (nBadDOFs != 0))
      cout << "Warning. The initial solution contains "<< nBadDOFs << " DOFs that are not physical." << endl;
  }

  /*--- Delete the class memory that is used to load the restart. ---*/

  if (Restart_Vars != NULL) delete [] Restart_Vars;
  if (Restart_Data != NULL) delete [] Restart_Data;
  Restart_Vars = NULL; Restart_Data = NULL;

}

CFEM_DG_NSSolver::CFEM_DG_NSSolver(void) : CFEM_DG_EulerSolver() {

  /*--- Basic array initialization ---*/
  CD_Visc  = NULL; CL_Visc  = NULL; CSF_Visc = NULL; CEff_Visc = NULL;
  CMx_Visc = NULL; CMy_Visc = NULL; CMz_Visc = NULL;
  CFx_Visc = NULL; CFy_Visc = NULL; CFz_Visc = NULL;

  ForceViscous = NULL; MomentViscous = NULL; CSkinFriction = NULL;

  /*--- Surface-based array initialization ---*/
  Surface_CL_Visc  = NULL; Surface_CD_Visc  = NULL; Surface_CSF_Visc = NULL; Surface_CEff_Visc = NULL;
  Surface_CFx_Visc = NULL; Surface_CFy_Visc = NULL; Surface_CFz_Visc = NULL;
  Surface_CMx_Visc = NULL; Surface_CMy_Visc = NULL; Surface_CMz_Visc = NULL;
  MaxHeatFlux_Visc = NULL; Heat_Visc = NULL;

  /*--- Set the SGS model to NULL and indicate that no SGS model is used. ---*/
  SGSModel     = NULL;
  SGSModelUsed = false;
}

CFEM_DG_NSSolver::CFEM_DG_NSSolver(CGeometry *geometry, CConfig *config, unsigned short iMesh)
 : CFEM_DG_EulerSolver(geometry, config, iMesh) {

  /*--- Array initialization ---*/
  CD_Visc = NULL;  CL_Visc = NULL;  CSF_Visc = NULL; CEff_Visc = NULL;
  CMx_Visc = NULL; CMy_Visc = NULL; CMz_Visc = NULL;
  CFx_Visc = NULL; CFy_Visc = NULL; CFz_Visc = NULL;

  Surface_CL_Visc  = NULL; Surface_CD_Visc = NULL;  Surface_CSF_Visc = NULL; Surface_CEff_Visc = NULL;
  Surface_CFx_Visc = NULL; Surface_CFy_Visc = NULL; Surface_CFz_Visc = NULL;
  Surface_CMx_Visc = NULL; Surface_CMy_Visc = NULL; Surface_CMz_Visc = NULL;
  MaxHeatFlux_Visc = NULL; Heat_Visc = NULL;

  ForceViscous = NULL;  MomentViscous = NULL;
  CSkinFriction = NULL; Cauchy_Serie = NULL;

  /*--- Initialize the solution and right hand side vectors for storing
   the residuals and updating the solution (always needed even for
   explicit schemes). ---*/

  //LinSysSol.Initialize(nPoint, nPointDomain, nVar, 0.0);
  //LinSysRes.Initialize(nPoint, nPointDomain, nVar, 0.0);

  /*--- Non dimensional coefficients ---*/
  ForceViscous  = new su2double[3];
  MomentViscous = new su2double[3];
  CD_Visc       = new su2double[nMarker];
  CL_Visc       = new su2double[nMarker];
  CSF_Visc      = new su2double[nMarker];
  CMx_Visc      = new su2double[nMarker];
  CMy_Visc      = new su2double[nMarker];
  CMz_Visc      = new su2double[nMarker];
  CEff_Visc     = new su2double[nMarker];
  CFx_Visc      = new su2double[nMarker];
  CFy_Visc      = new su2double[nMarker];
  CFz_Visc      = new su2double[nMarker];

  Surface_CL_Visc   = new su2double[config->GetnMarker_Monitoring()];
  Surface_CD_Visc   = new su2double[config->GetnMarker_Monitoring()];
  Surface_CSF_Visc  = new su2double[config->GetnMarker_Monitoring()];
  Surface_CEff_Visc = new su2double[config->GetnMarker_Monitoring()];
  Surface_CFx_Visc  = new su2double[config->GetnMarker_Monitoring()];
  Surface_CFy_Visc  = new su2double[config->GetnMarker_Monitoring()];
  Surface_CFz_Visc  = new su2double[config->GetnMarker_Monitoring()];
  Surface_CMx_Visc  = new su2double[config->GetnMarker_Monitoring()];
  Surface_CMy_Visc  = new su2double[config->GetnMarker_Monitoring()];
  Surface_CMz_Visc  = new su2double[config->GetnMarker_Monitoring()];

  Heat_Visc        = new su2double[nMarker];
  MaxHeatFlux_Visc = new su2double[nMarker];

  /*--- Init total coefficients ---*/

  Total_CD   = 0.0; Total_CL  = 0.0; Total_CSF = 0.0;
  Total_CMx  = 0.0; Total_CMy = 0.0; Total_CMz = 0.0;
  Total_CEff = 0.0;
  Total_CFx  = 0.0; Total_CFy = 0.0; Total_CFz = 0.0;

  /*--- Read farfield conditions from config ---*/

  Viscosity_Inf = config->GetViscosity_FreeStreamND();
  Prandtl_Lam   = config->GetPrandtl_Lam();
  Prandtl_Turb  = config->GetPrandtl_Turb();
  Tke_Inf       = config->GetTke_FreeStreamND();

  /*--- Set the SGS model in case an LES simulation is carried out ---*/

  if(config->GetKind_Solver() == FEM_LES) {

    /* Make a distinction between the SGS models used and set SGSModel and
       SGSModelUsed accordingly. */
    switch( config->GetKind_SGS_Model() ) {

      case IMPLICIT_LES:
        SGSModel     = NULL;
        SGSModelUsed = false;
        break;

      case SMAGORINSKY:
        SGSModel     = new CSmagorinskyModel;
        SGSModelUsed = true;
        break;

      case WALE:
        SGSModel     = new CWALEModel;
        SGSModelUsed = true;
        break;

      default:
        cout << "Unknown SGS model encountered" << endl;

#ifndef HAVE_MPI
        exit(EXIT_FAILURE);
#else
        MPI_Barrier(MPI_COMM_WORLD);
        MPI_Abort(MPI_COMM_WORLD,1);
        MPI_Finalize();
#endif
    }
  }
  else {

    /* No LES, so no SGS model needed.
       Set the pointer to NULL and the boolean to false. */
    SGSModel     = NULL;
    SGSModelUsed = false;
  }
}

CFEM_DG_NSSolver::~CFEM_DG_NSSolver(void) {
  unsigned short iMarker;

  if (CD_Visc != NULL)       delete [] CD_Visc;
  if (CL_Visc != NULL)       delete [] CL_Visc;
  if (CSF_Visc != NULL)      delete [] CSF_Visc;
  if (CMx_Visc != NULL)      delete [] CMx_Visc;
  if (CMy_Visc != NULL)      delete [] CMy_Visc;
  if (CMz_Visc != NULL)      delete [] CMz_Visc;
  if (CFx_Visc != NULL)      delete [] CFx_Visc;
  if (CFy_Visc != NULL)      delete [] CFy_Visc;
  if (CFz_Visc != NULL)      delete [] CFz_Visc;
  if (CEff_Visc != NULL)     delete [] CEff_Visc;
  if (ForceViscous != NULL)  delete [] ForceViscous;
  if (MomentViscous != NULL) delete [] MomentViscous;


  if (Surface_CL_Visc != NULL)   delete [] Surface_CL_Visc;
  if (Surface_CD_Visc != NULL)   delete [] Surface_CD_Visc;
  if (Surface_CSF_Visc != NULL)  delete [] Surface_CSF_Visc;
  if (Surface_CEff_Visc != NULL) delete [] Surface_CEff_Visc;
  if (Surface_CFx_Visc != NULL)  delete [] Surface_CFx_Visc;
  if (Surface_CFy_Visc != NULL)  delete [] Surface_CFy_Visc;
  if (Surface_CFz_Visc != NULL)  delete [] Surface_CFz_Visc;
  if (Surface_CMx_Visc != NULL)  delete [] Surface_CMx_Visc;
  if (Surface_CMy_Visc != NULL)  delete [] Surface_CMy_Visc;
  if (Surface_CMz_Visc != NULL)  delete [] Surface_CMz_Visc;

  if (Heat_Visc        != NULL)  delete [] Heat_Visc;
  if (MaxHeatFlux_Visc != NULL)  delete [] MaxHeatFlux_Visc;

  if (Cauchy_Serie != NULL) delete [] Cauchy_Serie;

  if (CSkinFriction != NULL) {
    for (iMarker = 0; iMarker < nMarker; iMarker++) {
      delete CSkinFriction[iMarker];
    }
    delete [] CSkinFriction;
  }

  if( SGSModel ) delete SGSModel;
}

void CFEM_DG_NSSolver::Friction_Forces(CGeometry *geometry, CConfig *config) {

  /*--------------------------------------------------------------------------*/
  /*--- The assumption is made that the eddy viscosity is zero for viscous ---*/
  /*--- walls. This is true for an integration to the wall, but is this    ---*/
  /*--- also true when wall functions are used?                            ---*/
  /*--------------------------------------------------------------------------*/

  /* Constant factor present in the heat flux vector. */
  const su2double factHeatFlux_Lam = Gamma/Prandtl_Lam;
  su2double tick = 0.0;

  /*--- Set the pointers for the local arrays and determine the number
        of bytes for the call to memcpy later in this function. ---*/
  su2double *solInt     = VecTmpMemory.data();
  su2double *gradSolInt = solInt     + nIntegrationMax*nVar;
  su2double *solCopy    = gradSolInt + nIntegrationMax*nVar*nDim;
  const unsigned long nBytes = nVar*sizeof(su2double);

  /*--- Get the information of the angle of attack, reference area, etc. ---*/
  const su2double Alpha           = config->GetAoA()*PI_NUMBER/180.0;
  const su2double Beta            = config->GetAoS()*PI_NUMBER/180.0;
  const su2double RefAreaCoeff    = config->GetRefAreaCoeff();
  const su2double RefLengthMoment = config->GetRefLengthMoment();
  const su2double Gas_Constant    = config->GetGas_ConstantND();
  const su2double *Origin         = config->GetRefOriginMoment(0);
  const bool grid_movement        = config->GetGrid_Movement();

  /*--- Evaluate reference values for non-dimensionalization.
        For dynamic meshes, use the motion Mach number as a reference value
        for computing the force coefficients. Otherwise, use the freestream
        values, which is the standard convention. ---*/
  const su2double RefTemp     = Temperature_Inf;
  const su2double RefDensity  = Density_Inf;

  su2double RefVel2;
  if (grid_movement) {
    const su2double Mach2Vel = sqrt(Gamma*Gas_Constant*RefTemp);
    const su2double Mach_Motion = config->GetMach_Motion();
    RefVel2 = (Mach_Motion*Mach2Vel)*(Mach_Motion*Mach2Vel);
  }
  else {
    RefVel2 = 0.0;
    for(unsigned short iDim=0; iDim<nDim; ++iDim)
      RefVel2 += Velocity_Inf[iDim]*Velocity_Inf[iDim];
  }

  const su2double factor = 1.0/(0.5*RefDensity*RefAreaCoeff*RefVel2);

  /*--- Variables initialization ---*/
  AllBound_CD_Visc = 0.0;  AllBound_CL_Visc  = 0.0; AllBound_CSF_Visc = 0.0;
  AllBound_CMx_Visc = 0.0; AllBound_CMy_Visc = 0.0; AllBound_CMz_Visc = 0.0;
  AllBound_CFx_Visc = 0.0; AllBound_CFy_Visc = 0.0; AllBound_CFz_Visc = 0.0;

  AllBound_HeatFlux_Visc = 0.0; AllBound_MaxHeatFlux_Visc = 0.0; AllBound_CEff_Visc = 0.0;

  for(unsigned short iMarker_Monitoring=0; iMarker_Monitoring<config->GetnMarker_Monitoring(); ++iMarker_Monitoring) {
    Surface_CL_Visc[iMarker_Monitoring]  = 0.0; Surface_CD_Visc[iMarker_Monitoring]   = 0.0;
    Surface_CSF_Visc[iMarker_Monitoring] = 0.0; Surface_CEff_Visc[iMarker_Monitoring] = 0.0;
    Surface_CFx_Visc[iMarker_Monitoring] = 0.0; Surface_CFy_Visc[iMarker_Monitoring]  = 0.0;
    Surface_CFz_Visc[iMarker_Monitoring] = 0.0; Surface_CMx_Visc[iMarker_Monitoring]  = 0.0;
    Surface_CMy_Visc[iMarker_Monitoring] = 0.0; Surface_CMz_Visc[iMarker_Monitoring]  = 0.0;
  }

  /*--- Loop over the Navier-Stokes markers ---*/
  for(unsigned short iMarker=0; iMarker<nMarker; ++iMarker) {

    /* Check if this boundary must be monitored. */
    const unsigned short Monitoring = config->GetMarker_All_Monitoring(iMarker);
    if(Monitoring == YES) {

      /* Easier storage of the boundary condition. */
      const unsigned short Boundary = config->GetMarker_All_KindBC(iMarker);

      /*--- Obtain the origin for the moment computation for a particular marker ---*/
      for(unsigned short iMarker_Monitoring=0; iMarker_Monitoring<config->GetnMarker_Monitoring();
                       ++iMarker_Monitoring) {
        string Monitoring_Tag = config->GetMarker_Monitoring_TagBound(iMarker_Monitoring);
        string Marker_Tag     = config->GetMarker_All_TagBound(iMarker);
        if (Marker_Tag == Monitoring_Tag)
          Origin = config->GetRefOriginMoment(iMarker_Monitoring);
      }

      /* Check for a boundary for which the viscous forces must be computed. */
      if((Boundary == HEAT_FLUX) || (Boundary == ISOTHERMAL)) {

        /*--- Forces initialization at each Marker ---*/
        CD_Visc[iMarker]  = 0.0; CL_Visc[iMarker]  = 0.0; CSF_Visc[iMarker] = 0.0;
        CMx_Visc[iMarker] = 0.0; CMy_Visc[iMarker] = 0.0; CMz_Visc[iMarker] = 0.0;
        CFx_Visc[iMarker] = 0.0; CFy_Visc[iMarker] = 0.0; CFz_Visc[iMarker] = 0.0;

        Heat_Visc[iMarker]  = 0.0; MaxHeatFlux_Visc[iMarker] = 0.0; CEff_Visc[iMarker]       = 0.0;

        for(unsigned short iDim=0; iDim<nDim; ++iDim)
          ForceViscous[iDim] = MomentViscous[iDim] = 0.0;

        /* Easier storage of the boundary faces for this boundary marker. */
        const unsigned long      nSurfElem = boundaries[iMarker].surfElem.size();
        const CSurfaceElementFEM *surfElem = boundaries[iMarker].surfElem.data();

        /*--- Loop over the faces of this boundary. ---*/
        for(unsigned long l=0; l<nSurfElem; ++l) {

          /* Get the required information from the corresponding standard face. */
          const unsigned short ind       = surfElem[l].indStandardElement;
          const unsigned short nInt      = standardBoundaryFacesSol[ind].GetNIntegration();
          const unsigned short nDOFsFace = standardBoundaryFacesSol[ind].GetNDOFsFace();
          const unsigned short nDOFsElem = standardBoundaryFacesSol[ind].GetNDOFsElem();
          const su2double *basisFace     = standardBoundaryFacesSol[ind].GetBasisFaceIntegration();
          const su2double *derBasisElem  = standardBoundaryFacesSol[ind].GetMatDerBasisElemIntegration();
          const su2double *weights       = standardBoundaryFacesSol[ind].GetWeightsIntegration();

          /* Copy the solution of the DOFs of the face such that it is
             contiguous in memory. */
          for(unsigned short i=0; i<nDOFsFace; ++i) {
            const su2double *solDOF = VecSolDOFs.data() + nVar*surfElem[l].DOFsSolFace[i];
            su2double       *sol    = solCopy + nVar*i;
            memcpy(sol, solDOF, nBytes);
          }

          /* Call the general function to carry out the matrix product to determine
             the solution in the integration points. */
          config->GEMM_Tick(&tick);
          DenseMatrixProduct(nInt, nVar, nDOFsFace, basisFace, solCopy, solInt);
          config->GEMM_Tock(tick, "Friction_Forces", nInt, nVar, nDOFsFace);

          /*--- Store the solution of the DOFs of the adjacent element in contiguous
                memory such that the function DenseMatrixProduct can be used to compute
                the gradients solution variables in the integration points of the face. ---*/
          for(unsigned short i=0; i<nDOFsElem; ++i) {
            const su2double *solDOF = VecSolDOFs.data() + nVar*surfElem[l].DOFsSolElement[i];
            su2double       *sol    = solCopy + nVar*i;
            memcpy(sol, solDOF, nBytes);
          }

          /* Compute the gradients in the integration points. Call the general function to
             carry out the matrix product. */
          config->GEMM_Tick(&tick);
          DenseMatrixProduct(nInt*nDim, nVar, nDOFsElem, derBasisElem, solCopy, gradSolInt);
          config->GEMM_Tock(tick, "Friction_Forces", nInt*nDim, nVar, nDOFsElem);

          /* Determine the offset between r- and -s-derivatives, which is also the
             offset between s- and t-derivatives. */
          const unsigned short offDeriv = nVar*nInt;

          /* Loop over the integration points of this surface element. */
          for(unsigned short i=0; i<nInt; ++i) {

            /* Easier storage of the solution, its gradients, the normals, the
               metric terms and the coordinates for this integration point. */
            const su2double *sol         = solInt     + i*nVar;
            const su2double *gradSol     = gradSolInt + nVar*i;
            const su2double *normals     = surfElem[l].metricNormalsFace.data()
                                         + i*(nDim+1);
            const su2double *metricTerms = surfElem[l].metricCoorDerivFace.data()
                                         + i*nDim*nDim;
            const su2double *Coord       = surfElem[l].coorIntegrationPoints.data()
                                         + i*nDim;

            /*--- Compute the Cartesian gradients of the solution. ---*/
            su2double solGradCart[5][3];
            for(unsigned short k=0; k<nDim; ++k) {
              for(unsigned short j=0; j<nVar; ++j) {
                solGradCart[j][k] = 0.0;
                for(unsigned short l=0; l<nDim; ++l)
                  solGradCart[j][k] += gradSol[j+l*offDeriv]*metricTerms[k+l*nDim];
              }
            }

            /*--- Compute the velocities and static energy in this integration point. ---*/
            const su2double DensityInv = 1.0/sol[0];
            su2double vel[3], Velocity2 = 0.0;
            for(unsigned short j=0; j<nDim; ++j) {
              vel[j]     = sol[j+1]*DensityInv;
              Velocity2 += vel[j]*vel[j];
            }

            const su2double TotalEnergy  = sol[nDim+1]*DensityInv;
            const su2double StaticEnergy = TotalEnergy - 0.5*Velocity2;

            /*--- Compute the Cartesian gradients of the velocities and static energy
                  in this integration point and also the divergence of the velocity. ---*/
            su2double velGrad[3][3], StaticEnergyGrad[3], divVel = 0.0;
            for(unsigned short k=0; k<nDim; ++k) {
              StaticEnergyGrad[k] = DensityInv*(solGradCart[nDim+1][k]
                                  -             TotalEnergy*solGradCart[0][k]);
              for(unsigned short j=0; j<nDim; ++j) {
                velGrad[j][k]        = DensityInv*(solGradCart[j+1][k]
                                     -      vel[j]*solGradCart[0][k]);
                StaticEnergyGrad[k] -= vel[j]*velGrad[j][k];
              }
              divVel += velGrad[k][k];
            }

            /*--- Compute the laminar viscosity. ---*/
            FluidModel->SetTDState_rhoe(sol[0], StaticEnergy);
            const su2double ViscosityLam = FluidModel->GetLaminarViscosity();

            /*--- Set the value of the second viscosity and compute the divergence
                  term in the viscous normal stresses. ---*/
            const su2double lambda     = -TWO3*ViscosityLam;
            const su2double lamDivTerm =  lambda*divVel;

            /*--- Compute the viscous stress tensor and the normal flux. Note that
                  there is a plus sign for the heat flux, because the normal
                  points into the geometry. ---*/
            su2double tauVis[3][3], qHeatNorm = 0.0;
            for(unsigned short k=0; k<nDim; ++k) {
              tauVis[k][k] = 2.0*ViscosityLam*velGrad[k][k] + lamDivTerm;    // Normal stress
              for(unsigned short j=(k+1); j<nDim; ++j) {
                tauVis[j][k] = ViscosityLam*(velGrad[j][k] + velGrad[k][j]); // Shear stress
                tauVis[k][j] = tauVis[j][k];
              }

              qHeatNorm += ViscosityLam*factHeatFlux_Lam*StaticEnergyGrad[k]*normals[k];
            }

            /*-- Compute the vector from the reference point to the integration
                 point and update the viscous force. Note that the normal points
                 into the geometry, hence the minus sign for the stress. ---*/
            su2double MomentDist[3], Force[3];
            const su2double scaleFac = weights[i]*normals[nDim]*factor;

            for(unsigned short iDim=0; iDim<nDim; ++iDim) {
              Force[iDim] = 0.0;
              for(unsigned short jDim=0; jDim<nDim; ++jDim)
                Force[iDim] -= tauVis[iDim][jDim]*normals[jDim];

              MomentDist[iDim]    = Coord[iDim] - Origin[iDim];
              Force[iDim]        *= scaleFac;
              ForceViscous[iDim] += Force[iDim];
            }

            /*--- Update the viscous moment. ---*/
            if (nDim == 3) {
              MomentViscous[0] += (Force[2]*MomentDist[1]-Force[1]*MomentDist[2])/RefLengthMoment;
              MomentViscous[1] += (Force[0]*MomentDist[2]-Force[2]*MomentDist[0])/RefLengthMoment;
            }
            MomentViscous[2] += (Force[1]*MomentDist[0]-Force[0]*MomentDist[1])/RefLengthMoment;

            /* Update the heat flux and maximum heat flux for this marker. */
            Heat_Visc[iMarker] += qHeatNorm*weights[i]*normals[nDim];
            MaxHeatFlux_Visc[iMarker] = max(MaxHeatFlux_Visc[iMarker], fabs(qHeatNorm));
          }
        }

        /*--- Project forces and store the non-dimensional coefficients ---*/
        if (nDim == 2) {
          CD_Visc[iMarker]   =  ForceViscous[0]*cos(Alpha) + ForceViscous[1]*sin(Alpha);
          CL_Visc[iMarker]   = -ForceViscous[0]*sin(Alpha) + ForceViscous[1]*cos(Alpha);
          CEff_Visc[iMarker] = CL_Visc[iMarker] / (CD_Visc[iMarker]+EPS);
          CMz_Visc[iMarker]  = MomentViscous[2];
          CFx_Visc[iMarker]  = ForceViscous[0];
          CFy_Visc[iMarker]  = ForceViscous[1];
        }
        if (nDim == 3) {
          CD_Visc[iMarker]   =  ForceViscous[0]*cos(Alpha)*cos(Beta)
                             +  ForceViscous[1]*sin(Beta)
                             +  ForceViscous[2]*sin(Alpha)*cos(Beta);
          CL_Visc[iMarker]   = -ForceViscous[0]*sin(Alpha) + ForceViscous[2]*cos(Alpha);
          CSF_Visc[iMarker]  = -ForceViscous[0]*sin(Beta)*cos(Alpha)
                             +  ForceViscous[1]*cos(Beta)
                             -  ForceViscous[2]*sin(Beta)*sin(Alpha);
          CEff_Visc[iMarker] = CL_Visc[iMarker]/(CD_Visc[iMarker] + EPS);
          CMx_Visc[iMarker]  = MomentViscous[0];
          CMy_Visc[iMarker]  = MomentViscous[1];
          CMz_Visc[iMarker]  = MomentViscous[2];
          CFx_Visc[iMarker]  = ForceViscous[0];
          CFy_Visc[iMarker]  = ForceViscous[1];
          CFz_Visc[iMarker]  = ForceViscous[2];
        }

        AllBound_CD_Visc   += CD_Visc[iMarker];
        AllBound_CL_Visc   += CL_Visc[iMarker];
        AllBound_CSF_Visc  += CSF_Visc[iMarker];
        AllBound_CMx_Visc  += CMx_Visc[iMarker];
        AllBound_CMy_Visc  += CMy_Visc[iMarker];
        AllBound_CMz_Visc  += CMz_Visc[iMarker];
        AllBound_CFx_Visc  += CFx_Visc[iMarker];
        AllBound_CFy_Visc  += CFy_Visc[iMarker];
        AllBound_CFz_Visc  += CFz_Visc[iMarker];

        AllBound_HeatFlux_Visc   += Heat_Visc[iMarker];
        AllBound_MaxHeatFlux_Visc = max(AllBound_MaxHeatFlux_Visc,
                                        MaxHeatFlux_Visc[iMarker]);

        /*--- Compute the coefficients per surface ---*/
        for(unsigned short iMarker_Monitoring=0; iMarker_Monitoring<config->GetnMarker_Monitoring();
                         ++iMarker_Monitoring) {
          string Monitoring_Tag = config->GetMarker_Monitoring_TagBound(iMarker_Monitoring);
          string Marker_Tag = config->GetMarker_All_TagBound(iMarker);
          if (Marker_Tag == Monitoring_Tag) {
            Surface_CL_Visc[iMarker_Monitoring]   += CL_Visc[iMarker];
            Surface_CD_Visc[iMarker_Monitoring]   += CD_Visc[iMarker];
            Surface_CSF_Visc[iMarker_Monitoring]  += CSF_Visc[iMarker];
            Surface_CEff_Visc[iMarker_Monitoring] += CEff_Visc[iMarker];
            Surface_CFx_Visc[iMarker_Monitoring]  += CFx_Visc[iMarker];
            Surface_CFy_Visc[iMarker_Monitoring]  += CFy_Visc[iMarker];
            Surface_CFz_Visc[iMarker_Monitoring]  += CFz_Visc[iMarker];
            Surface_CMx_Visc[iMarker_Monitoring]  += CMx_Visc[iMarker];
            Surface_CMy_Visc[iMarker_Monitoring]  += CMy_Visc[iMarker];
            Surface_CMz_Visc[iMarker_Monitoring]  += CMz_Visc[iMarker];
          }
        }
      }
    }
  }

#ifdef HAVE_MPI

  /*--- Parallel mode. The data from all ranks must be gathered.
        Determine the size of the communication buffer. ---*/
  const unsigned long nCommSize = 9*config->GetnMarker_Monitoring() + 10;

  /*--- Define the communication buffers and store to local data in
        the local buffer. ---*/
  vector<su2double> locBuf(nCommSize), globBuf(nCommSize);

  unsigned long ii = 0;
  locBuf[ii++] = AllBound_CD_Visc;  locBuf[ii++] = AllBound_CL_Visc;
  locBuf[ii++] = AllBound_CSF_Visc; locBuf[ii++] = AllBound_CMx_Visc;
  locBuf[ii++] = AllBound_CMy_Visc; locBuf[ii++] = AllBound_CMz_Visc;
  locBuf[ii++] = AllBound_CFx_Visc; locBuf[ii++] = AllBound_CFy_Visc;
  locBuf[ii++] = AllBound_CFz_Visc; locBuf[ii++] = AllBound_HeatFlux_Visc;

  for(unsigned short i=0; i<config->GetnMarker_Monitoring(); ++i) {
    locBuf[ii++] = Surface_CL_Visc[i];  locBuf[ii++] = Surface_CD_Visc[i];
    locBuf[ii++] = Surface_CSF_Visc[i]; locBuf[ii++] = Surface_CFx_Visc[i];
    locBuf[ii++] = Surface_CFy_Visc[i]; locBuf[ii++] = Surface_CFz_Visc[i];
    locBuf[ii++] = Surface_CMx_Visc[i]; locBuf[ii++] = Surface_CMy_Visc[i];
    locBuf[ii++] = Surface_CMz_Visc[i];
  }

  /* Sum up all the data from all ranks. The result will be available on all ranks. */
  if (config->GetConsole_Output_Verb() == VERB_HIGH) {
    SU2_MPI::Allreduce(locBuf.data(), globBuf.data(), nCommSize, MPI_DOUBLE,
                       MPI_SUM, MPI_COMM_WORLD);
  }

  /*--- Copy the data back from globBuf into the required variables. ---*/
  ii = 0;
  AllBound_CD_Visc  = globBuf[ii++]; AllBound_CL_Visc       = globBuf[ii++];
  AllBound_CSF_Visc = globBuf[ii++]; AllBound_CMx_Visc      = globBuf[ii++];
  AllBound_CMy_Visc = globBuf[ii++]; AllBound_CMz_Visc      = globBuf[ii++];
  AllBound_CFx_Visc = globBuf[ii++]; AllBound_CFy_Visc      = globBuf[ii++];
  AllBound_CFz_Visc = globBuf[ii++]; AllBound_HeatFlux_Visc = globBuf[ii++];

  AllBound_CEff_Visc = AllBound_CL_Visc/(AllBound_CD_Visc + EPS);

  for(unsigned short i=0; i<config->GetnMarker_Monitoring(); ++i) {
    Surface_CL_Visc[i]  = globBuf[ii++]; Surface_CD_Visc[i]  = globBuf[ii++];
    Surface_CSF_Visc[i] = globBuf[ii++]; Surface_CFx_Visc[i] = globBuf[ii++];
    Surface_CFy_Visc[i] = globBuf[ii++]; Surface_CFz_Visc[i] = globBuf[ii++];
    Surface_CMx_Visc[i] = globBuf[ii++]; Surface_CMy_Visc[i] = globBuf[ii++];
    Surface_CMz_Visc[i] = globBuf[ii++];

    Surface_CEff_Visc[i] = Surface_CL_Visc[i]/(Surface_CD_Visc[i] + EPS);
  }

  /* Determine the maximum heat flux over all ranks. */
  su2double localMax = AllBound_MaxHeatFlux_Visc;
  if (config->GetConsole_Output_Verb() == VERB_HIGH) {
    SU2_MPI::Allreduce(&localMax, &AllBound_MaxHeatFlux_Visc, 1, MPI_DOUBLE,
                       MPI_MAX, MPI_COMM_WORLD);
  }
#endif

  /*--- Update the total coefficients (note that all the nodes have the same value)---*/
  Total_CD   += AllBound_CD_Visc;
  Total_CL   += AllBound_CL_Visc;
  Total_CSF  += AllBound_CSF_Visc;
  Total_CEff  = Total_CL / (Total_CD + EPS);
  Total_CMx  += AllBound_CMx_Visc;
  Total_CMy  += AllBound_CMy_Visc;
  Total_CMz  += AllBound_CMz_Visc;
  Total_CFx  += AllBound_CFx_Visc;
  Total_CFy  += AllBound_CFy_Visc;
  Total_CFz  += AllBound_CFz_Visc;

  /*--- Update the total coefficients per surface (note that all the nodes have the same value)---*/
  for (unsigned short iMarker_Monitoring=0; iMarker_Monitoring<config->GetnMarker_Monitoring();
                    ++iMarker_Monitoring) {
    Surface_CL[iMarker_Monitoring]   += Surface_CL_Visc[iMarker_Monitoring];
    Surface_CD[iMarker_Monitoring]   += Surface_CD_Visc[iMarker_Monitoring];
    Surface_CSF[iMarker_Monitoring]  += Surface_CSF_Visc[iMarker_Monitoring];
    Surface_CEff[iMarker_Monitoring]  = Surface_CL[iMarker_Monitoring] / (Surface_CD[iMarker_Monitoring] + EPS);
    Surface_CFx[iMarker_Monitoring]  += Surface_CFx_Visc[iMarker_Monitoring];
    Surface_CFy[iMarker_Monitoring]  += Surface_CFy_Visc[iMarker_Monitoring];
    Surface_CFz[iMarker_Monitoring]  += Surface_CFz_Visc[iMarker_Monitoring];
    Surface_CMx[iMarker_Monitoring]  += Surface_CMx_Visc[iMarker_Monitoring];
    Surface_CMy[iMarker_Monitoring]  += Surface_CMy_Visc[iMarker_Monitoring];
    Surface_CMz[iMarker_Monitoring]  += Surface_CMz_Visc[iMarker_Monitoring];
  }
}

void CFEM_DG_NSSolver::SetTime_Step(CGeometry *geometry, CSolver **solver_container, CConfig *config,
                                    unsigned short iMesh, unsigned long Iteration) {

  /* Check whether or not a time stepping scheme is used. */
  const bool time_stepping = config->GetUnsteady_Simulation() == TIME_STEPPING;

  /* Constant factor present in the heat flux vector, namely the ratio of
     thermal conductivity and viscosity. */
  const su2double factHeatFlux_Lam  = Gamma/Prandtl_Lam;
  const su2double factHeatFlux_Turb = Gamma/Prandtl_Turb;

  /* Constant ratio of the second viscosity and the viscosity itself. */
  const su2double lambdaOverMu = -TWO3;

  /* The eigenvalues of the viscous Jacobian, scaled by the kinematic viscosity,
     are 1.0, 2.0 + lambdaOverMu and kOverCv/Mu. The last is variable due to the
     possible presence of an eddy viscosity, but the first two are constant and
     the maximum can be determined. */
  const su2double radOverNuTerm = max(1.0, 2.0+lambdaOverMu);

  /* Store the number of metric points per DOF, which depends
     on the number of dimensions. */
  const unsigned short nMetricPerPoint = nDim*nDim + 1;

  /* Initialize the minimum and maximum time step. */
  Min_Delta_Time = 1.e25; Max_Delta_Time = 0.0;

  /* Easier storage of the CFL number. Note that if we are using explicit
   time stepping, the regular CFL condition has been overwritten with the
   unsteady CFL condition in the config post-processing (if non-zero). */

  const su2double CFL = config->GetCFL(iMesh);

  /*--- Explicit time stepping with imposed time step (eventually will
   allow for local time stepping with this value imposed as the time
   for syncing the cells). If the unsteady CFL is set to zero (default),
   it uses the defined unsteady time step, otherwise it computes the time
   step based on the provided unsteady CFL. Note that the regular CFL
   option in the config is always ignored with time stepping. ---*/
  if (time_stepping && (config->GetUnst_CFL() == 0.0)) {

    /*--- Loop over the owned volume elements and set the fixed dt. ---*/
    for(unsigned long i=0; i<nVolElemOwned; ++i)
      VecDeltaTime[i] = config->GetDelta_UnstTimeND();

  } else {

    /*--- Check for a compressible solver. ---*/
    if(config->GetKind_Regime() == COMPRESSIBLE) {

      /*--- Loop over the owned volume elements. ---*/
      for(unsigned long i=0; i<nVolElemOwned; ++i) {

        /* Determine the offset between the r-derivatives and s-derivatives, which is
           also the offset between s- and t-derivatives, of the solution in the DOFs. */
        const unsigned short offDerivSol = nVar*volElem[i].nDOFsSol;

        /*--- Compute the length scale for this element. Note that in the
              length scale the polynomial degree must be taken into account
              for the high order element. ---*/
        const unsigned short ind = volElem[i].indStandardElement;
        unsigned short nPoly = standardElementsSol[ind].GetNPoly();
        if(nPoly == 0) nPoly = 1;

        const su2double lenScaleInv = nPoly/volElem[i].lenScale;
        const su2double lenScale    = 1.0/lenScaleInv;

        /*--- Compute the gradients of the conserved variables if a subgrid
              scale model for LES is used. ---*/
        su2double *gradSolDOFs = VecTmpMemory.data();
        if( SGSModelUsed ) {
          const unsigned short nDOFs          = volElem[i].nDOFsSol;
          const su2double *matDerBasisSolDOFs = standardElementsSol[ind].GetMatDerBasisFunctionsSolDOFs();
          const su2double *sol                = VecSolDOFs.data() + nVar*volElem[i].offsetDOFsSolLocal;

          DenseMatrixProduct(nDOFs*nDim, nVar, nDOFs, matDerBasisSolDOFs, sol, gradSolDOFs);
        }

        /*--- Loop over the DOFs of this element and determine the maximum wave speed
              and the maximum value of the viscous spectral radius. ---*/
        su2double charVel2Max = 0.0, radViscMax = 0.0;
        for(unsigned short j=0; j<volElem[i].nDOFsSol; ++j) {
          const su2double *solDOF = VecSolDOFs.data() + nVar*(volElem[i].offsetDOFsSolLocal + j);

          /* Compute the velocities. */
          su2double velAbs[3], vel[3];
          const su2double DensityInv = 1.0/solDOF[0];
          su2double Velocity2 = 0.0;
          for(unsigned short iDim=0; iDim<nDim; ++iDim) {
            vel[iDim]    = solDOF[iDim+1]*DensityInv;
            velAbs[iDim] = fabs(vel[iDim]);
            Velocity2 += vel[iDim]*vel[iDim];
          }

          /*--- Compute the maximum value of the wave speed. This is a rather
                conservative estimate. ---*/
          const su2double StaticEnergy = solDOF[nDim+1]*DensityInv - 0.5*Velocity2;
          FluidModel->SetTDState_rhoe(solDOF[0], StaticEnergy);
          const su2double SoundSpeed2 = FluidModel->GetSoundSpeed2();
          const su2double SoundSpeed  = sqrt(fabs(SoundSpeed2));

          su2double charVel2 = 0.0;
          for(unsigned short iDim=0; iDim<nDim; ++iDim) {
            const su2double rad = velAbs[iDim] + SoundSpeed;
            charVel2 += rad*rad;
          }

          charVel2Max = max(charVel2Max, charVel2);

          /* Compute the laminar kinematic viscosity and check if an eddy
             viscosity must be determined. */
          const su2double muLam = FluidModel->GetLaminarViscosity();
          su2double muTurb      = 0.0;

          if( SGSModelUsed ) {

            /* Set the pointer gradSolDOF to the location where the gradients
               of this DOF start. */
            const su2double *gradSolDOF = gradSolDOFs + j*nVar;

            /* Easier storage of the metric terms in this DOF. First compute the
               inverse of the Jacobian, the Jacobian is the first entry in the metric
               terms, and afterwards update the metric terms by 1. */
            const su2double *metricTerms = volElem[i].metricTermsSolDOFs.data()
                                         + j*nMetricPerPoint;
            const su2double Jac          = metricTerms[0];
            const su2double JacInv       = 1.0/Jac;
            metricTerms                 += 1;

            /*--- Compute the Cartesian gradients of the independent solution
                  variables from the gradients in parametric coordinates and the metric
                  terms in this DOF. Note that at the end a multiplication with JacInv
                  takes places, because the metric terms are scaled by the Jacobian. ---*/
            su2double solGradCart[5][3];
            for(unsigned short k=0; k<nDim; ++k) {
              for(unsigned short l=0; l<nVar; ++l) {
                solGradCart[l][k] = 0.0;
                for(unsigned short m=0; m<nDim; ++m)
                  solGradCart[l][k] += gradSolDOF[l+m*offDerivSol]*metricTerms[k+m*nDim];
                solGradCart[l][k] *= JacInv;
              }
            }

            /* Compute the Cartesian gradients of the velocities in this DOF. */
            su2double velGrad[3][3];
            for(unsigned short k=0; k<nDim; ++k) {
              for(unsigned short l=0; l<nDim; ++l) {
                velGrad[l][k] = DensityInv*(solGradCart[l+1][k]
                              -      vel[l]*solGradCart[0][k]);
              }
            }

            /* Compute the eddy viscosity. */
            const su2double dist = volElem[i].wallDistanceSolDOFs[j];
            muTurb = SGSModel->ComputeEddyViscosity(nDim, solDOF[0], velGrad,
                                                    lenScale, dist);
          }

          /*--- Determine the viscous spectral radius. ---*/
          const su2double mu           = muLam + muTurb;
          const su2double kOverCv      = muLam*factHeatFlux_Lam
                                       + muTurb*factHeatFlux_Turb;
          const su2double factHeatFlux = kOverCv/mu;

          const su2double radVisc = DensityInv*mu*max(radOverNuTerm, factHeatFlux);

          /* Update the maximum value of the viscous spectral radius. */
          radViscMax = max(radViscMax, radVisc);
        }

        /*--- Compute the time step for the element and update the minimum and
              maximum value. Take the factor for time accurate local time
              stepping into account for the minimum and maximum. ---*/
        const su2double dtInv = lenScaleInv*(sqrt(charVel2Max) + radViscMax*lenScaleInv);

        VecDeltaTime[i] = CFL/dtInv;

        Min_Delta_Time = min(Min_Delta_Time, volElem[i].factTimeLevel*VecDeltaTime[i]);
        Max_Delta_Time = max(Max_Delta_Time, volElem[i].factTimeLevel*VecDeltaTime[i]);
      }
    }
    else {

      /*--- Incompressible solver. ---*/

      int rank = MASTER_NODE;
#ifdef HAVE_MPI
      MPI_Comm_rank(MPI_COMM_WORLD, &rank);
      MPI_Barrier(MPI_COMM_WORLD);
#endif

      if(rank == MASTER_NODE) {
        cout << "In function CFEM_DG_EulerSolver::SetTime_Step" << endl;
        cout << "Incompressible solver not implemented yet" << endl;
      }

#ifdef HAVE_MPI
      MPI_Barrier(MPI_COMM_WORLD);
      MPI_Abort(MPI_COMM_WORLD,1);
      MPI_Finalize();
#else
      exit(EXIT_FAILURE);
#endif

    }

    /*--- Compute the max and the min dt (in parallel). Note that we only
     so this for steady calculations if the high verbosity is set, but we
     always perform the reduction for unsteady calculations where the CFL
     limit is used to set the global time step. ---*/
    if ((config->GetConsole_Output_Verb() == VERB_HIGH) || time_stepping) {
#ifdef HAVE_MPI
      su2double rbuf_time = Min_Delta_Time;
      SU2_MPI::Allreduce(&rbuf_time, &Min_Delta_Time, 1, MPI_DOUBLE, MPI_MIN, MPI_COMM_WORLD);

      rbuf_time = Max_Delta_Time;
      SU2_MPI::Allreduce(&rbuf_time, &Max_Delta_Time, 1, MPI_DOUBLE, MPI_MAX, MPI_COMM_WORLD);
#endif
    }

    /*--- For explicit time stepping with an unsteady CFL imposed, use the
          minimum delta time of the entire mesh. As Min_Delta_Time is scaled to
          the time step of the largest time level, a correction must be used
          for the time level when time accurate local time stepping is used. ---*/
    if (time_stepping) {
      for(unsigned long i=0; i<nVolElemOwned; ++i)
        VecDeltaTime[i] = Min_Delta_Time/volElem[i].factTimeLevel;
    }
  }
}

void CFEM_DG_NSSolver::ADER_DG_AliasedPredictorResidual(CConfig           *config,
                                                        CVolumeElementFEM *elem,
                                                        const su2double   *sol,
                                                        su2double         *res,
                                                        su2double         *work) {

  /* Constant factor present in the heat flux vector. */
  const su2double factHeatFlux_Lam  = Gamma/Prandtl_Lam;
  const su2double factHeatFlux_Turb = Gamma/Prandtl_Turb;

  /*--- Get the necessary information from the standard element. ---*/
  const unsigned short ind                = elem->indStandardElement;
  const unsigned short nInt               = standardElementsSol[ind].GetNIntegration();
  const unsigned short nDOFs              = elem->nDOFsSol;
  const su2double *matBasisInt            = standardElementsSol[ind].GetMatBasisFunctionsIntegration();
  const su2double *matDerBasisInt         = matBasisInt + nDOFs*nInt;
  const su2double *matDerBasisSolDOFs     = standardElementsSol[ind].GetMatDerBasisFunctionsSolDOFs();
  const su2double *basisFunctionsIntTrans = standardElementsSol[ind].GetBasisFunctionsIntegrationTrans();
  const su2double *weights                = standardElementsSol[ind].GetWeightsIntegration();

  unsigned short nPoly = standardElementsSol[ind].GetNPoly();
  if(nPoly == 0) nPoly = 1;

  /* Compute the length scale of the current element for the LES. */
  const su2double lenScale = elem->lenScale/nPoly;

  /* Set the pointers for fluxesDOF, gradFluxesInt, gradSolDOF and divFlux.
     Note that the same array can be used for the fluxesDOF and divFlux and
     gradFluxesInt and gradSolDOFs, because this information is needed after
     each other. */
  su2double *fluxesDOF     = work;
  su2double *gradFluxesInt = fluxesDOF + nDOFs*nVar*nDim;
  su2double *gradSolDOFs   = gradFluxesInt;
  su2double *divFlux       = work;

  /* Determine the offset between the r-derivatives and s-derivatives, which is
     also the offset between s- and t-derivatives, of the fluxes in the
     integration points and the solution in the DOFs. */
  const unsigned short offDerivSol    = nVar*nDOFs;
  const unsigned short offDerivFluxes = nVar*nInt*nDim;

  /* Store the number of metric points per integration point/DOF, which depends
     on the number of dimensions. */
  const unsigned short nMetricPerPoint = nDim*nDim + 1;

  /*--------------------------------------------------------------------------*/
  /*--- Step 1: Determine the Cartesian fluxes of the Navier-Stokes        ---*/
  /*---         equations in the DOFs.                                     ---*/
  /*--------------------------------------------------------------------------*/

  /* Compute the derivatives of the solution variables w.r.t. the parametric
     coordinates in the DOFs. */
  DenseMatrixProduct(nDOFs*nDim, nVar, nDOFs, matDerBasisSolDOFs, sol, gradSolDOFs);

  /* Loop over the DOFs. */
  for(unsigned short i=0; i<nDOFs; ++i) {

    /* Set the pointers to the location where the solution, the gradients of the
       solution and the location where the Cartesian fluxes of this DOF
       are stored. */
    const su2double *solDOF     = sol         + i*nVar;
    const su2double *gradSolDOF = gradSolDOFs + i*nVar;
    su2double       *fluxes     = fluxesDOF   + i*nVar*nDim;

    /* Easier storage of the metric terms in this DOF. First compute the
       inverse of the Jacobian, the Jacobian is the first entry in the metric
       terms, and afterwards update the metric terms by 1. */
    const su2double *metricTerms = elem->metricTermsSolDOFs.data()
                                 + i*nMetricPerPoint;
    const su2double Jac          = metricTerms[0];
    const su2double JacInv       = 1.0/Jac;
    metricTerms                 += 1;

    /*--- Compute the Cartesian gradients of the independent solution
          variables from the gradients in parametric coordinates and the metric
          terms in this DOF. Note that at the end a multiplication with JacInv
          takes places, because the metric terms are scaled by the Jacobian. ---*/
    su2double solGradCart[5][3];
    for(unsigned short k=0; k<nDim; ++k) {
      for(unsigned short j=0; j<nVar; ++j) {
        solGradCart[j][k] = 0.0;
        for(unsigned short l=0; l<nDim; ++l)
          solGradCart[j][k] += gradSolDOF[j+l*offDerivSol]*metricTerms[k+l*nDim];
        solGradCart[j][k] *= JacInv;
      }
    }

    /*--- Compute the velocities and static energy in this DOF. ---*/
    const su2double DensityInv = 1.0/solDOF[0];
    su2double vel[3], Velocity2 = 0.0;
    for(unsigned short j=0; j<nDim; ++j) {
      vel[j]     = solDOF[j+1]*DensityInv;
      Velocity2 += vel[j]*vel[j];
    }

    const su2double TotalEnergy  = solDOF[nDim+1]*DensityInv;
    const su2double StaticEnergy = TotalEnergy - 0.5*Velocity2;

    /*--- Compute the Cartesian gradients of the velocities and static energy
          in this integration point and also the divergence of the velocity. ---*/
    su2double velGrad[3][3], StaticEnergyGrad[3], divVel = 0.0;
    for(unsigned short k=0; k<nDim; ++k) {
      StaticEnergyGrad[k] = DensityInv*(solGradCart[nDim+1][k]
                          -             TotalEnergy*solGradCart[0][k]);
      for(unsigned short j=0; j<nDim; ++j) {
        velGrad[j][k]        = DensityInv*(solGradCart[j+1][k]
                             -      vel[j]*solGradCart[0][k]);
        StaticEnergyGrad[k] -= vel[j]*velGrad[j][k];
      }
      divVel += velGrad[k][k];
    }

    /*--- Compute the pressure and the laminar viscosity. ---*/
    FluidModel->SetTDState_rhoe(solDOF[0], StaticEnergy);
    const su2double Pressure     = FluidModel->GetPressure();
    const su2double ViscosityLam = FluidModel->GetLaminarViscosity();

    /*--- Compute the eddy viscosity, if needed, and the total viscosity. ---*/
    su2double ViscosityTurb = 0.0;
    if( SGSModelUsed ) {
      const su2double dist = elem->wallDistanceSolDOFs[i];
      ViscosityTurb = SGSModel->ComputeEddyViscosity(nDim, solDOF[0], velGrad,
                                                    lenScale, dist);
    }

    const su2double Viscosity = ViscosityLam + ViscosityTurb;

    /* Compute the total thermal conductivity divided by Cv. */
    const su2double kOverCv = ViscosityLam *factHeatFlux_Lam
                            + ViscosityTurb*factHeatFlux_Turb;

    /*--- Set the value of the second viscosity and compute the divergence
          term in the viscous normal stresses. ---*/
    const su2double lambda     = -TWO3*Viscosity;
    const su2double lamDivTerm =  lambda*divVel;

    /*--- Compute the viscous stress tensor. ---*/
    su2double tauVis[3][3];
    for(unsigned short k=0; k<nDim; ++k) {
      tauVis[k][k] = 2.0*Viscosity*velGrad[k][k] + lamDivTerm;    // Normal stress
      for(unsigned short j=(k+1); j<nDim; ++j) {
        tauVis[j][k] = Viscosity*(velGrad[j][k] + velGrad[k][j]); // Shear stress
        tauVis[k][j] = tauVis[j][k];
      }
    }

    /* Loop over the number of dimensions for the number of fluxes. */
    const su2double rH = solDOF[nDim+1] + Pressure;
    unsigned short ll = 0;
    for(unsigned short iDim=0; iDim<nDim; ++iDim) {

      /* Mass flux for the current direction. */
      fluxes[ll++] = solDOF[iDim+1];

      /* Momentum fluxes for the current direction. */
      for(unsigned short jDim=0; jDim<nDim; ++jDim)
        fluxes[ll+jDim] = solDOF[iDim+1]*vel[jDim] - tauVis[jDim][iDim];
      fluxes[ll+iDim]  += Pressure;

      ll += nDim;

      /* Energy flux for the current direction. */
      fluxes[ll] = rH*vel[iDim]                         // Inviscid part
                 - kOverCv*StaticEnergyGrad[iDim];      // Heat flux part
      for(unsigned short jDim=0; jDim<nDim; ++jDim)
        fluxes[ll] -= tauVis[jDim][iDim]*vel[jDim];     // Work of the viscous forces part
      ++ll;
    }
  }

  /*--------------------------------------------------------------------------*/
  /*--- Step 2: Compute the divergence of the fluxes in the integration    ---*/
  /*---         points and distribute the divergence terms to the DOFs.    ---*/
  /*--------------------------------------------------------------------------*/

  /* Compute the derivatives of the Cartesian fluxes w.r.t. the parametric
     coordinates in the integration points. */
  DenseMatrixProduct(nInt*nDim, nVar*nDim, nDOFs, matDerBasisInt, fluxesDOF,
                     gradFluxesInt);

  /*--- Loop over the integration points to compute the divergence of the fluxes
        in these integration points, multiplied by the integration weight. ---*/
  for(unsigned short i=0; i<nInt; ++i) {

    /* Easier storage of the location where the data of the derivatives of the
       fluxes of this integration point starts. */
    const su2double *gradFluxes = gradFluxesInt + nVar*nDim*i;

    /* Easier storage of the metric terms in this integration point. The +1
       is present, because the first element of the metric terms is the
       Jacobian in the integration point. Also set the point where the divergence
       of the flux terms is stored for the current integration point. */
    const su2double *metricTerms = elem->metricTerms.data() + i*nMetricPerPoint + 1;
    su2double       *divFluxInt  = divFlux + nVar*i;

    /* Initialize the divergence to zero. */
    for(unsigned short j=0; j<nVar; ++j) divFluxInt[j] = 0.0;

    /* Loop over the nDim parametric coordinates. */
    unsigned short ll = 0;
    for(unsigned short iDim=0; iDim<nDim; ++iDim) {

      /* Set the pointer to derivatives of this parametric coordinate. */
      const su2double *derFluxes = gradFluxes + iDim*offDerivFluxes;

      /* Loop over the number of Cartesian dimensions. */
      for(unsigned short jDim=0; jDim<nDim; ++jDim, ++ll) {

        /* Set the pointer to the derivatives of the Cartesian flux in
           the jDim direction. */
        const su2double *derFlux = derFluxes + jDim*nVar;

        /* Update the divergence for all equations. */
        for(unsigned short j=0; j<nVar; ++j)
          divFluxInt[j] += derFlux[j]*metricTerms[ll];
      }
    }

    /* Multiply the divergence with the integration weight. */
    for(unsigned short j=0; j<nVar; ++j) divFluxInt[j] *= weights[i];
  }

  /* Compute the residual in the DOFs, which is the matrix product of
     basisFunctionsIntTrans and divFlux. */
  DenseMatrixProduct(nDOFs, nVar, nInt, basisFunctionsIntTrans, divFlux, res);
}

void CFEM_DG_NSSolver::ADER_DG_NonAliasedPredictorResidual(CConfig           *config,
                                                           CVolumeElementFEM *elem,
                                                           const su2double   *sol,
                                                           su2double         *res,
                                                           su2double         *work) {

  /* Constant factor present in the heat flux vector, the inverse of
     the specific heat at constant volume and ratio lambdaOverMu. */
  const su2double factHeatFlux_Lam  =  Gamma/Prandtl_Lam;
  const su2double factHeatFlux_Turb =  Gamma/Prandtl_Turb;
  const su2double Gas_Constant      =  config->GetGas_ConstantND();
  const su2double CvInv             =  Gamma_Minus_One/Gas_Constant;
  const su2double lambdaOverMu      = -TWO3;

  /*--- Get the necessary information from the standard element. ---*/
  const unsigned short ind                = elem->indStandardElement;
  const unsigned short nInt               = standardElementsSol[ind].GetNIntegration();
  const unsigned short nDOFs              = elem->nDOFsSol;
  const su2double *matBasisInt            = standardElementsSol[ind].GetMatBasisFunctionsIntegration();
  const su2double *matDerBasisInt         = matBasisInt + nDOFs*nInt;
  const su2double *matDerBasisSolDOFs     = standardElementsSol[ind].GetMatDerBasisFunctionsSolDOFs();
  const su2double *basisFunctionsIntTrans = standardElementsSol[ind].GetBasisFunctionsIntegrationTrans();
  const su2double *weights                = standardElementsSol[ind].GetWeightsIntegration();

  unsigned short nPoly = standardElementsSol[ind].GetNPoly();
  if(nPoly == 0) nPoly = 1;

  /* Compute the length scale of the current element for the LES. */
  const su2double lenScale = elem->lenScale/nPoly;

  /* Set the pointers for solAndGradInt and divFlux to work. The same array
     can be used for both help arrays. Set the pointer for the second
     derivatives such that they are stored after the first derivatives. */
  su2double *solAndGradInt      = work;
  su2double *divFlux            = work;
  const unsigned short offPoint = nVar*(nDim+1)*max(nInt, nDOFs);
  su2double *secDerSolInt       = solAndGradInt + offPoint;

  /* Determine the offset between the solution variables and the r-derivatives,
     which is also the offset between the r- and s-derivatives and the offset
     between s- and t-derivatives. Also determine the offset between the data
     of the second derivatives. */
  const unsigned short offDeriv    = nVar*nInt;
  const unsigned short off2ndDeriv = nDim*offDeriv;

  /* Store the number of metric points per integration point, which depends
     on the number of dimensions. */
  const unsigned short nMetricPerPoint = nDim*nDim + 1;

  /* Store the number of additional metric points per integration point, which
     are needed to compute the second derivatives. These terms take the
     non-constant metric into account. */
  const unsigned short nMetric2ndDerPerPoint = nDim*(nDim + nDim*(nDim-1)/2);

  /*--------------------------------------------------------------------------*/
  /*--- Step 1: Interpolate the conserved solution variables to the        ---*/
  /*---         integration points and also determine the first and second ---*/
  /*---         derivatives of these variables in the integration points.  ---*/
  /*---         All derivatives are w.r.t. the parametric coordinates.     ---*/
  /*--------------------------------------------------------------------------*/

  /*--- The computation of the second derivatives happens in two stages. First
        the first derivatives in the DOFs are determined and these are then
        differentiated again to obtain the second derivatives in the integration
        points. Note that secDerSolInt and solAndGradInt are used for temporary
        storage of the first derivatives in the DOFs. ---*/
  su2double *gradSolDOFs = secDerSolInt;
  DenseMatrixProduct(nDOFs*nDim, nVar, nDOFs, matDerBasisSolDOFs, sol, gradSolDOFs);

  /* Store the gradients in true row major order for each DOF. */
  su2double *firstDerSolDOFs = solAndGradInt;
  unsigned short ll = 0;
  for(unsigned short i=0; i<nDOFs; ++i) {

    for(unsigned short j=0; j<nDim; ++j) {
      const su2double *gradSolDOF = gradSolDOFs + nVar*(i + j*nDOFs);

      for(unsigned short k=0; k<nVar; ++k, ++ll)
        firstDerSolDOFs[ll] = gradSolDOF[k];
    }
  }

  /* Compute the second derivatives w.r.t. the parametric coordinates
     in the integration points. */
  DenseMatrixProduct(nInt*nDim, nVar*nDim, nDOFs, matDerBasisInt,
                     firstDerSolDOFs, secDerSolInt);

  /* Compute the solution and the derivatives w.r.t. the parametric coordinates
     in the integration points. */
  DenseMatrixProduct(nInt*(nDim+1), nVar, nDOFs, matBasisInt, sol, solAndGradInt);

  /*--------------------------------------------------------------------------*/
  /*--- Step 2: Determine from the solution and gradients the divergence   ---*/
  /*---         of the fluxes in the integration points.                   ---*/
  /*--------------------------------------------------------------------------*/

  /*--- Loop over the integration points to compute the divergence of the fluxes
        in these integration points, multiplied by the integration weight. ---*/
  for(unsigned short i=0; i<nInt; ++i) {

    /* Easier storage of the location where the solution data of this
       integration point starts. */
    const su2double *sol = solAndGradInt + nVar*i;

    /*--- Compute the velocities and static energy in this integration point. ---*/
    const su2double DensityInv = 1.0/sol[0];
    su2double vel[3], Velocity2 = 0.0;
    for(unsigned short j=0; j<nDim; ++j) {
      vel[j]     = sol[j+1]*DensityInv;
      Velocity2 += vel[j]*vel[j];
    }

    const su2double TotalEnergy  = sol[nDim+1]*DensityInv;
    const su2double StaticEnergy = TotalEnergy - 0.5*Velocity2;

    /*--- Compute the laminar viscosity, its derivative w.r.t. temperature,
          pressure and the total enthalpy. ---*/
    FluidModel->SetTDState_rhoe(sol[0], StaticEnergy);
    const su2double ViscosityLam = FluidModel->GetLaminarViscosity();
    const su2double dViscLamdT   = FluidModel->GetdmudT_rho();
    const su2double Pressure     = FluidModel->GetPressure();
    const su2double Htot         = (sol[nDim+1]+Pressure)*DensityInv;

    /* Easier storage of the metric terms in this integration point.  Store the
       Jacobian and its inverse for later purposes and update the pointer for
       the metric terms by one, such that it starts at the position where drdx
       of this integration point is stored. */
    const su2double *metricTerms = elem->metricTerms.data() + i*nMetricPerPoint;
    const su2double Jac          = metricTerms[0];
    const su2double JacInv       = 1.0/Jac;
    const su2double JacInv2      = JacInv*JacInv;
    metricTerms                 += 1;

    /*--- Compute the Cartesian gradients of the independent solution
          variables from the gradients in parametric coordinates and the
          metric terms in this integration point. Note that at the end a
          multiplication with JacInv takes places, because the metric terms
          are scaled by the Jacobian. ---*/
    su2double solGradCart[5][3];
    for(unsigned short k=0; k<nDim; ++k) {
      for(unsigned short j=0; j<nVar; ++j) {
        solGradCart[j][k] = 0.0;
        for(unsigned short l=0; l<nDim; ++l)
          solGradCart[j][k] += sol[j+(l+1)*offDeriv]*metricTerms[k+l*nDim];
        solGradCart[j][k] *= JacInv;
      }
    }

    /* Easier storage of the location where the data of second derivatives of
       this integration point starts as well as the necessary additional metric
       terms to compute the Cartesian second derivatives. */
    const su2double *sol2ndDer         = secDerSolInt + nVar*nDim*i;
    const su2double *metricTerms2ndDer = elem->metricTerms2ndDer.data()
                                       + i*nMetric2ndDerPerPoint;

    /*--- Compute the Cartesian second derivatives of the independent solution
          variables from the gradients and second derivatives in parametric
          coordinates and the metric terms and its derivatives w.r.t. the
          parametric coordinates. ---*/
    su2double sol2ndDerCart[5][3][3];
    for(unsigned short j=0; j<nVar; ++j) {
      unsigned short llDerMet = 0;
      for(unsigned short l=0; l<nDim; ++l) {
        for(unsigned short k=0; k<=l; ++k) {
          sol2ndDerCart[j][k][l] = 0.0;

          /* First the terms coming from the second derivatives w.r.t.
             the parametric coordinates. The result is multiplied by the
             square of the inverse of the Jacobian, because this term is
             not present in the metric terms itself. */
          for(unsigned short m=0; m<nDim; ++m) {
            const su2double *secDerJ = sol2ndDer + m*off2ndDeriv + j;
            for(unsigned short n=0; n<nDim; ++n)
              sol2ndDerCart[j][k][l] += secDerJ[n*nVar]*metricTerms[l+m*nDim]
                                      * metricTerms[k+n*nDim];
          }
          sol2ndDerCart[j][k][l] *= JacInv2;

          /* There is also a contribution to the second derivative from the first
             derivatives and non-constant metric terms. This is added here. */
          for(unsigned short m=0; m<nDim; ++m, ++llDerMet)
            sol2ndDerCart[j][k][l] += metricTerms2ndDer[llDerMet]*sol[j+(m+1)*offDeriv];

          /* The Hessian is symmetric, so copy this derivative to its
             symmetric counterpart. */
          sol2ndDerCart[j][l][k] = sol2ndDerCart[j][k][l];
        }
      }
    }

    /*--- Compute the Cartesian gradients of the pressure, velocity components,
          static energy and dynamic viscosity. ---*/
    su2double pGrad[3], velGrad[3][3], StaticEnergyGrad[3], ViscosityLamGrad[3];
    for(unsigned short k=0; k<nDim; ++k) {
      pGrad[k]            = solGradCart[nVar-1][k] + 0.5*Velocity2*solGradCart[0][k];
      StaticEnergyGrad[k] = DensityInv*(solGradCart[nDim+1][k]
                          -             TotalEnergy*solGradCart[0][k]);
      for(unsigned short l=0; l<nDim; ++l) {
        pGrad[k]            -= vel[l]*solGradCart[l+1][k];
        velGrad[l][k]        = DensityInv*(solGradCart[l+1][k]
                             -             vel[l]*solGradCart[0][k]);
        StaticEnergyGrad[k] -= vel[l]*velGrad[l][k];
      }
      pGrad[k] *= Gamma_Minus_One;

      ViscosityLamGrad[k] = CvInv*StaticEnergyGrad[k]*dViscLamdT;
    }

    /*--- Compute the second derivatives of the velocity components. ---*/
    su2double vel2ndDer[3][3][3];
    for(unsigned short j=0; j<nDim; ++j) {
      for(unsigned short l=0; l<nDim; ++l) {
        for(unsigned short k=0; k<=l; ++k) {
          vel2ndDer[j][k][l] = DensityInv*(sol2ndDerCart[j+1][k][l] - vel[j]*sol2ndDerCart[0][k][l]
                             +     DensityInv*(2.0*vel[j]*solGradCart[0][k]*solGradCart[0][l]
                             -                 solGradCart[j+1][k]*solGradCart[0][l]
                             -                 solGradCart[j+1][l]*solGradCart[0][k]));
          vel2ndDer[j][l][k] = vel2ndDer[j][k][l];
        }
      }
    }

    /*--- Compute the second derivatives of the static energy. Note that this
          term appears in the heat flux and therefore only the pure second
          derivatives are needed. Hence, the cross-derivatives are omitted. ---*/
    su2double StaticEnergy2ndDer[3];
    for(unsigned short l=0; l<nDim; ++l) {
      StaticEnergy2ndDer[l] = DensityInv*(sol2ndDerCart[nDim+1][l][l] - TotalEnergy*sol2ndDerCart[0][0][l]
                            +     2.0*DensityInv*(TotalEnergy*solGradCart[0][l]*solGradCart[0][l]
                            -                     solGradCart[nDim+1][l]*solGradCart[0][l]));
      for(unsigned short k=0; k<nDim; ++k)
        StaticEnergy2ndDer[l] -= vel[k]*vel2ndDer[k][l][l] - velGrad[k][l]*velGrad[k][l];
    }

    /*--- If an SGS model is used the eddy viscosity and its spatial
          derivatives must be computed. ---*/
    su2double ViscosityTurb = 0.0;
    su2double ViscosityTurbGrad[] = {0.0, 0.0, 0.0};

    if( SGSModelUsed ) {
      const su2double dist = elem->wallDistance[i];
      ViscosityTurb = SGSModel->ComputeEddyViscosity(nDim, sol[0], velGrad,
                                                    lenScale, dist);

      su2double densityGrad[3];
      for(unsigned short l=0; l<nDim; ++l) densityGrad[l] = solGradCart[0][l];

      SGSModel->ComputeGradEddyViscosity(nDim, sol[0], densityGrad, velGrad,
                                         vel2ndDer, lenScale, dist,
                                         ViscosityTurbGrad);
    }

    /*--- Compute the total viscosity, the total heat conductivity and their
          gradients. Note that the heat conductivity is divided by the Cv,
          because gradients of internal energy are computed and not temperature. ---*/
    const su2double Viscosity = ViscosityLam + ViscosityTurb;
    const su2double kOverCv = ViscosityLam *factHeatFlux_Lam
                            + ViscosityTurb*factHeatFlux_Turb;

    su2double ViscosityGrad[3], kOverCvGrad[3];
    for(unsigned short k=0; k<nDim; ++k) {
      ViscosityGrad[k] = ViscosityLamGrad[k] + ViscosityTurbGrad[k];
      kOverCvGrad[k]   = ViscosityLamGrad[k] *factHeatFlux_Lam
                       + ViscosityTurbGrad[k]*factHeatFlux_Turb;
    }

    /* Abbreviations, which make it easier to compute the divergence term. */
    su2double abv1 = 0.0, abv2 = 0.0, abv3 = 0.0, abv4 = 0.0;
    for(unsigned short k=0; k<nDim; ++k) {
      abv1 += solGradCart[k+1][k];
      abv2 += vel[k]*solGradCart[0][k];
      abv3 += vel[k]*(solGradCart[nVar-1][k] + pGrad[k]);
      abv4 += velGrad[k][k];
    }

    /*--- Set the pointer to store the divergence terms for this integration
          point and compute these terms, multiplied by the integration weight
          and Jacobian. ---*/
    const su2double weightJac = weights[i]*Jac;
    su2double *divFluxInt     = divFlux + nVar*i;

    divFluxInt[0]      = weightJac*abv1;
    divFluxInt[nVar-1] = abv3 + Htot*(abv1 - abv2);

    for(unsigned short k=0; k<nDim; ++k) {
      divFluxInt[k+1]     = pGrad[k] + vel[k]*(abv1 - abv2)
                          - lambdaOverMu*ViscosityGrad[k]*abv4;
      divFluxInt[nVar-1] -= abv4*lambdaOverMu*(Viscosity*velGrad[k][k]
                          +                    vel[k]*ViscosityGrad[k])
                          + kOverCvGrad[k]*StaticEnergyGrad[k]
                          + kOverCv*StaticEnergy2ndDer[k];

      for(unsigned short l=0; l<nDim; ++l) {
        divFluxInt[k+1]    += vel[l]*solGradCart[k+1][l]
                            - lambdaOverMu*Viscosity*vel2ndDer[l][k][l]
                            - Viscosity*(vel2ndDer[k][l][l] + vel2ndDer[l][k][l])
                            - ViscosityGrad[l]*(velGrad[k][l] + velGrad[l][k]);
        divFluxInt[nVar-1] -= (Viscosity*velGrad[k][l] + vel[k]*ViscosityGrad[l])
                            * (velGrad[k][l] + velGrad[l][k])
                            + vel[k]*Viscosity*(vel2ndDer[k][l][l] + vel2ndDer[l][k][l]
                            +                   lambdaOverMu*vel2ndDer[l][k][l]);
      }

      divFluxInt[k+1] *= weightJac;
    }

    divFluxInt[nVar-1] *= weightJac;
  }

  /*--------------------------------------------------------------------------*/
  /*--- Step 3: Compute the residual in the DOFs, which is the matrix      ---*/
  /*---         product of basisFunctionsIntTrans and divFlux.             ---*/
  /*--------------------------------------------------------------------------*/

  DenseMatrixProduct(nDOFs, nVar, nInt, basisFunctionsIntTrans, divFlux, res);
}

void CFEM_DG_NSSolver::Shock_Capturing_DG(CConfig             *config,
                                          const unsigned long elemBeg,
                                          const unsigned long elemEnd) {

  /*--- Run shock capturing algorithm ---*/
  switch( config->GetKind_FEM_DG_Shock() ) {
    case NONE:
      break;
    case PERSSON:
      Shock_Capturing_DG_Persson(elemBeg, elemEnd);
      break;
  }

}
void CFEM_DG_NSSolver::Shock_Capturing_DG_Persson(const unsigned long elemBeg,
                                                  const unsigned long elemEnd) {

  /*--- Dummy variable for storing shock sensor value temporarily ---*/
  su2double sensorVal, sensorLowerBound, machNorm, machMax;
  su2double DensityInv, Velocity2, StaticEnergy, SoundSpeed2;

  bool shockExist;
  unsigned short nDOFsPm1;       // Number of DOFs up to polynomial degree p-1

  /*--- Loop over the given range of elements to sense the shock. If shock exists,
        add artificial viscosity for DG FEM formulation to the residual.  ---*/
  for(unsigned long l=elemBeg; l<elemEnd; ++l) {

    /* Get the data from the corresponding standard element. */
    const unsigned short ind          = volElem[l].indStandardElement;
    const unsigned short nDOFs        = volElem[l].nDOFsSol;
    const unsigned short VTK_TypeElem = volElem[l].VTK_Type;
    const unsigned short nPoly        = standardElementsSol[ind].GetNPoly();
    const su2double *matVanderInv     = standardElementsSol[ind].GetMatVandermondeInv();

    /*----------------------------------------------------------------------------*/
    /*--- Step 1: Calculate the number of DOFs up to polynomial degree p-1.    ---*/
    /*----------------------------------------------------------------------------*/

    switch( VTK_TypeElem ) {
      case TRIANGLE:
        nDOFsPm1 = nPoly*(nPoly+1)/2;
        break;
      case QUADRILATERAL:
        nDOFsPm1 = nPoly*nPoly;
        break;
      case TETRAHEDRON:
        nDOFsPm1 = nPoly*(nPoly+1)*(nPoly+2)/6;
        break;
      case PYRAMID:
        nDOFsPm1 = nPoly*(nPoly+1)*(2*nPoly+1)/6;
        break;
      case PRISM:
        nDOFsPm1 = nPoly*nPoly*(nPoly+1)/2;
        break;
      case HEXAHEDRON:
        nDOFsPm1 = nPoly*nPoly*nPoly;
        break;
    }

    /*---------------------------------------------------------------------*/
    /*--- Step 2: Calculate the shock sensor value for this element.    ---*/
    /*---------------------------------------------------------------------*/

    /* Initialize dummy variable for this volume element */
    sensorVal = 0;
    machMax = -1;
    shockExist = false;
    sensorLowerBound = 1.e15;

    /* Easier storage of the solution variables for this element. */
    const unsigned short timeLevel = volElem[l].timeLevel;
    const su2double *solDOFs = VecWorkSolDOFs[timeLevel].data()
                             + nVar*volElem[l].offsetDOFsSolThisTimeLevel;

    /* Temporary storage of mach number for DOFs in this element. */
    su2double *machSolDOFs = VecTmpMemory.data();
    su2double *vecTemp     = machSolDOFs + nDOFs;

    /* Calculate primitive variables and mach number for DOFs in this element.
       Also, track the maximum mach number in this element. */
    for(unsigned short iInd=0; iInd<nDOFs; ++iInd) {

      const su2double *sol = solDOFs + iInd*nVar;
      DensityInv = 1.0/sol[0];
      Velocity2 = 0.0;
      for(unsigned short iDim=1; iDim<=nDim; ++iDim) {
        const su2double vel = sol[iDim]*DensityInv;
        Velocity2 += vel*vel;
      }

      StaticEnergy = sol[nDim+1]*DensityInv - 0.5*Velocity2;

      FluidModel->SetTDState_rhoe(sol[0], StaticEnergy);
      SoundSpeed2 = FluidModel->GetSoundSpeed2();
      machSolDOFs[iInd] = sqrt( Velocity2/SoundSpeed2 );
      machMax = max(machSolDOFs[iInd],machMax);
    }

    /* Change the solution coefficients to modal form from nodal form */
    for(unsigned short i=0; i<nDOFs; ++i) {
      vecTemp[i] = 0.0;
      for (unsigned short j=0; j<nDOFs; ++j)
        vecTemp[i] += matVanderInv[i+j*nDOFs]*machSolDOFs[j];
    }

    /* Get the L2 norm of solution coefficients for the highest polynomial order. */
    for(unsigned short i=nDOFsPm1; i<nDOFs; ++i) {
        sensorVal += vecTemp[i]*vecTemp[i];
    }

    /* If the maximum mach number is greater than 1.0, try to calculate the shockSensorValue.
       Otherwise, assign default value. */
    if ( machMax > 1.0) {
      // !!!!!Threshold value for sensorVal should be further investigated
      if(sensorVal > 1.e-15) {
        machNorm = 0.0;

        /*--- Get L2 norm square of vecTemp ---*/
        for (unsigned short i=0; i<nDOFs; ++i) {
          machNorm += vecTemp[i]*vecTemp[i];
        }
        if (machNorm < 1.e-15) {
          // This should not happen
          volElem[l].shockSensorValue = 1000.0;
        }
        else {
          volElem[l].shockSensorValue = log(sensorVal/machNorm);
          shockExist = true;
        }
      }
      else {
        // There is no shock in this element
        volElem[l].shockSensorValue = -1000.0;
      }
    }
    else {
      volElem[l].shockSensorValue = -1000.0;
    }

    /*---------------------------------------------------------------------*/
    /*--- Step 3: Determine artificial viscosity for this element.      ---*/
    /*---------------------------------------------------------------------*/
    if (shockExist) {
      // Following if-else clause is purely empirical from NACA0012 case.
      // Need to develop thorough method for general problems.
      switch ( nPoly ) {
        case 1:  sensorLowerBound =  -6.0; break;
        case 2:  sensorLowerBound = -12.0; break;
        case 3:  sensorLowerBound = -12.0; break;
        case 4:  sensorLowerBound = -17.0; break;
        default: sensorLowerBound = -17.0; break;
      }

      // Assign artificial viscosity based on shockSensorValue
      if ( volElem[l].shockSensorValue > sensorLowerBound ) {
        // Following value is initial guess.
        volElem[l].shockArtificialViscosity = 1.e-10;
      }
      else {
        volElem[l].shockArtificialViscosity = 0.0;
      }
    }
    else {
      volElem[l].shockArtificialViscosity = 0.0;
    }
  }
}

void CFEM_DG_NSSolver::Volume_Residual(CConfig             *config,
                                       const unsigned long elemBeg,
                                       const unsigned long elemEnd) {

  /* Constant factor present in the heat flux vector. */
  const su2double factHeatFlux_Lam  = Gamma/Prandtl_Lam;
  const su2double factHeatFlux_Turb = Gamma/Prandtl_Turb;

  /*--- Set the pointers for the local arrays. ---*/
  su2double tick = 0.0;

  su2double *solAndGradInt = VecTmpMemory.data();
  su2double *fluxes        = solAndGradInt + nIntegrationMax*nVar*(ctc::nDim+1);

  /* Store the number of metric points per integration point, which depends
     on the number of dimensions. */
  const unsigned short nMetricPerPoint = ctc::nDim*ctc::nDim + 1;

  /*--- Loop over the given element range to compute the contribution of the
        volume integral in the DG FEM formulation to the residual. ---*/
  for(unsigned long l=elemBeg; l<elemEnd; ++l) {

    /* Get the data from the corresponding standard element. */
    const unsigned short ind             = volElem[l].indStandardElement;
    const unsigned short nInt            = standardElementsSol[ind].GetNIntegration();
    const unsigned short nDOFs           = volElem[l].nDOFsSol;
    const su2double *matBasisInt         = standardElementsSol[ind].GetMatBasisFunctionsIntegration();
    const su2double *matDerBasisIntTrans = standardElementsSol[ind].GetDerMatBasisFunctionsIntTrans();
    const su2double *weights             = standardElementsSol[ind].GetWeightsIntegration();

    unsigned short nPoly = standardElementsSol[ind].GetNPoly();
    if(nPoly == 0) nPoly = 1;

    /* Compute the length scale of the current element for the LES. */
    const su2double lenScale = volElem[l].lenScale/nPoly;

    /*------------------------------------------------------------------------*/
    /*--- Step 1: Determine the solution variables and their gradients     ---*/
    /*---         w.r.t. the parametric coordinates in the integration     ---*/
    /*---         points of the element.                                   ---*/
    /*------------------------------------------------------------------------*/

    /* Easier storage of the solution variables for this element. */
<<<<<<< HEAD
    su2double *solDOFs = VecSolDOFs.data() + ctc::nVar*volElem[l].offsetDOFsSolLocal;
=======
    const unsigned short timeLevel = volElem[l].timeLevel;
    const su2double *solDOFs = VecWorkSolDOFs[timeLevel].data()
                             + nVar*volElem[l].offsetDOFsSolThisTimeLevel;
>>>>>>> 2fdc4a5d

    /* Call the general function to carry out the matrix product. */
    config->GEMM_Tick(&tick);
    DenseMatrixProduct(nInt*(nDim+1), nVar, nDOFs, matBasisInt, solDOFs, solAndGradInt);
    config->GEMM_Tock(tick, "Volume_Residual1", nInt*(nDim+1), nVar, nDOFs);

    /*------------------------------------------------------------------------*/
    /*--- Step 2: Compute the total fluxes (inviscid fluxes minus the      ---*/
    /*---         viscous fluxes), multiplied by minus the integration     ---*/
    /*---         weight, in the integration points.                       ---*/
    /*------------------------------------------------------------------------*/

    config->Tick(&tick);
    /* Determine the offset between the solution variables and the r-derivatives,
       which is also the offset between the r- and s-derivatives and the offset
       between s- and t-derivatives. */
    const unsigned short offDeriv = ctc::nVar*nInt;

    /* Make a distinction between two and three space dimensions
        in order to have the most efficient code. */
    switch( ctc::nDim ) {

      case 2: {

        /* 2D simulation. Loop over the integration points to compute
           the fluxes. */
        for(unsigned short i=0; i<nInt; ++i) {

          /* Easier storage of the metric terms in this integration point and
             compute the inverse of the Jacobian. */
          const su2double *metricTerms = volElem[l].metricTerms.data()
                                       + i*nMetricPerPoint;
          const su2double Jac          = metricTerms[0];
          const su2double JacInv       = 1.0/Jac;

          /* Compute the true metric terms in this integration point. */
          const su2double drdx = JacInv*metricTerms[1];
          const su2double drdy = JacInv*metricTerms[2];

          const su2double dsdx = JacInv*metricTerms[3];
          const su2double dsdy = JacInv*metricTerms[4];

          /* Compute the metric terms multiplied by minus the integration weight.
             The minus sign comes from the integration by parts in the weak
             formulation. */
          const su2double wDrdx = -weights[i]*metricTerms[1];
          const su2double wDrdy = -weights[i]*metricTerms[2];

          const su2double wDsdx = -weights[i]*metricTerms[3];
          const su2double wDsdy = -weights[i]*metricTerms[4];

          /* Easier storage of the location where the solution data of this
             integration point starts. */
          const su2double *sol    = solAndGradInt + ctc::nVar*i;
          const su2double *dSolDr = sol    + offDeriv;
          const su2double *dSolDs = dSolDr + offDeriv;

          /*--- Compute the Cartesian gradients of the independent solution
                variables from the gradients in parametric coordinates and the
                metric terms in this integration point. ---*/
          const su2double dRhoDx  = dSolDr[0]*drdx + dSolDs[0]*dsdx;
          const su2double dRhoUDx = dSolDr[1]*drdx + dSolDs[1]*dsdx;
          const su2double dRhoVDx = dSolDr[2]*drdx + dSolDs[2]*dsdx;
          const su2double dRhoEDx = dSolDr[3]*drdx + dSolDs[3]*dsdx;

          const su2double dRhoDy  = dSolDr[0]*drdy + dSolDs[0]*dsdy;
          const su2double dRhoUDy = dSolDr[1]*drdy + dSolDs[1]*dsdy;
          const su2double dRhoVDy = dSolDr[2]*drdy + dSolDs[2]*dsdy;
          const su2double dRhoEDy = dSolDr[3]*drdy + dSolDs[3]*dsdy;

          /*--- Compute the velocities and static energy in this integration point. ---*/
          const su2double rhoInv       = 1.0/sol[0];
          const su2double u            = sol[1]*rhoInv;
          const su2double v            = sol[2]*rhoInv;
          const su2double TotalEnergy  = sol[3]*rhoInv;
          const su2double StaticEnergy = TotalEnergy - 0.5*(u*u + v*v);

          /*--- Compute the Cartesian gradients of the velocities and static energy
                in this integration point and also the divergence of the velocity. ---*/
          const su2double dudx = rhoInv*(dRhoUDx - u*dRhoDx);
          const su2double dudy = rhoInv*(dRhoUDy - u*dRhoDy);

          const su2double dvdx = rhoInv*(dRhoVDx - v*dRhoDx);
          const su2double dvdy = rhoInv*(dRhoVDy - v*dRhoDy);

          const su2double dStaticEnergyDx = rhoInv*(dRhoEDx - TotalEnergy*dRhoDx)
                                          - u*dudx - v*dvdx;
          const su2double dStaticEnergyDy = rhoInv*(dRhoEDy - TotalEnergy*dRhoDy)
                                          - u*dudy - v*dvdy;

          const su2double divVel = dudx + dvdy;

          /*--- Compute the pressure and the laminar viscosity. ---*/
          FluidModel->SetTDState_rhoe(sol[0], StaticEnergy);
          const su2double Pressure     = FluidModel->GetPressure();
          const su2double ViscosityLam = FluidModel->GetLaminarViscosity();

          /*--- If an SGS model is used the eddy viscosity must be computed. ---*/
          su2double ViscosityTurb = 0.0;
          if( SGSModelUsed ) {
            const su2double dist = volElem[l].wallDistance[i];
            su2double velGrad[3][3];
            velGrad[0][0] = dudx; velGrad[0][1] = dudy; velGrad[0][2] = 0.0;
            velGrad[1][0] = dvdx; velGrad[1][1] = dvdy; velGrad[1][2] = 0.0;
            velGrad[2][0] = 0.0;  velGrad[2][1] = 0.0;  velGrad[2][2] = 0.0;

            ViscosityTurb = SGSModel->ComputeEddyViscosity(nDim, sol[0], velGrad,
                                                           lenScale, dist);
          }

          /* Compute the total viscosity and heat conductivity. Note that the heat
             conductivity is divided by the Cv, because gradients of internal energy
             are computed and not temperature. */
          const su2double Viscosity = ViscosityLam + ViscosityTurb;
          const su2double kOverCv = ViscosityLam *factHeatFlux_Lam
                                  + ViscosityTurb*factHeatFlux_Turb;

          /*--- Set the value of the second viscosity and compute the divergence
                term in the viscous normal stresses. ---*/
          const su2double lambda     = -TWO3*Viscosity;
          const su2double lamDivTerm =  lambda*divVel;

          /*--- Compute the viscous stress tensor and minus the heatflux vector. ---*/
          const su2double tauxx = 2.0*Viscosity*dudx + lamDivTerm;
          const su2double tauyy = 2.0*Viscosity*dvdy + lamDivTerm;
          const su2double tauxy = Viscosity*(dudy + dvdx);

          const su2double qx = kOverCv*dStaticEnergyDx;
          const su2double qy = kOverCv*dStaticEnergyDy;

          /* Set the pointer for the fluxes in this integration point. */
          su2double *flux = fluxes + i*ctc::nDim*ctc::nVar;

          /*--- Fluxes in r-direction. */
          const su2double H     = TotalEnergy + rhoInv*Pressure;
          const su2double rhoUr = sol[1]*wDrdx + sol[2]*wDrdy;

          flux[0] = rhoUr;
          flux[1] = rhoUr*u + (Pressure - tauxx)*wDrdx - tauxy*wDrdy;
          flux[2] = rhoUr*v - tauxy*wDrdx + (Pressure - tauyy)*wDrdy;
          flux[3] = rhoUr*H - (u*tauxx + v*tauxy + qx)*wDrdx
                            - (u*tauxy + v*tauyy + qy)*wDrdy;

          /*--- Fluxes in s-direction. */
          const su2double rhoUs = sol[1]*wDsdx + sol[2]*wDsdy;

          flux[4] = rhoUs;
          flux[5] = rhoUs*u + (Pressure - tauxx)*wDsdx - tauxy*wDsdy;
          flux[6] = rhoUs*v - tauxy*wDsdx + (Pressure - tauyy)*wDsdy;
          flux[7] = rhoUs*H - (u*tauxx + v*tauxy + qx)*wDsdx
                            - (u*tauxy + v*tauyy + qy)*wDsdy;
        }

        break;
      }

      /*----------------------------------------------------------------------*/

      case 3: {

        /* 3D simulation. Loop over the integration points to compute
           the fluxes. */
        for(unsigned short i=0; i<nInt; ++i) {

          /* Easier storage of the metric terms in this integration point and
             compute the inverse of the Jacobian. */
          const su2double *metricTerms = volElem[l].metricTerms.data()
                                       + i*nMetricPerPoint;
          const su2double Jac          = metricTerms[0];
          const su2double JacInv       = 1.0/Jac;

          /* Compute the true metric terms in this integration point. */
          const su2double drdx = JacInv*metricTerms[1];
          const su2double drdy = JacInv*metricTerms[2];
          const su2double drdz = JacInv*metricTerms[3];

          const su2double dsdx = JacInv*metricTerms[4];
          const su2double dsdy = JacInv*metricTerms[5];
          const su2double dsdz = JacInv*metricTerms[6];

          const su2double dtdx = JacInv*metricTerms[7];
          const su2double dtdy = JacInv*metricTerms[8];
          const su2double dtdz = JacInv*metricTerms[9];

          /* Compute the metric terms multiplied by minus the integration weight.
             The minus sign comes from the integration by parts in the weak
             formulation. */
          const su2double wDrdx = -weights[i]*metricTerms[1];
          const su2double wDrdy = -weights[i]*metricTerms[2];
          const su2double wDrdz = -weights[i]*metricTerms[3];

          const su2double wDsdx = -weights[i]*metricTerms[4];
          const su2double wDsdy = -weights[i]*metricTerms[5];
          const su2double wDsdz = -weights[i]*metricTerms[6];

          const su2double wDtdx = -weights[i]*metricTerms[7];
          const su2double wDtdy = -weights[i]*metricTerms[8];
          const su2double wDtdz = -weights[i]*metricTerms[9];

          /* Easier storage of the location where the solution data of this
             integration point starts. */
          const su2double *sol    = solAndGradInt + ctc::nVar*i;
          const su2double *dSolDr = sol    + offDeriv;
          const su2double *dSolDs = dSolDr + offDeriv;
          const su2double *dSolDt = dSolDs + offDeriv;

          /*--- Compute the Cartesian gradients of the independent solution
                variables from the gradients in parametric coordinates and the
                metric terms in this integration point. ---*/
          const su2double dRhoDx  = dSolDr[0]*drdx + dSolDs[0]*dsdx + dSolDt[0]*dtdx;
          const su2double dRhoUDx = dSolDr[1]*drdx + dSolDs[1]*dsdx + dSolDt[1]*dtdx;
          const su2double dRhoVDx = dSolDr[2]*drdx + dSolDs[2]*dsdx + dSolDt[2]*dtdx;
          const su2double dRhoWDx = dSolDr[3]*drdx + dSolDs[3]*dsdx + dSolDt[3]*dtdx;
          const su2double dRhoEDx = dSolDr[4]*drdx + dSolDs[4]*dsdx + dSolDt[4]*dtdx;

          const su2double dRhoDy  = dSolDr[0]*drdy + dSolDs[0]*dsdy + dSolDt[0]*dtdy;
          const su2double dRhoUDy = dSolDr[1]*drdy + dSolDs[1]*dsdy + dSolDt[1]*dtdy;
          const su2double dRhoVDy = dSolDr[2]*drdy + dSolDs[2]*dsdy + dSolDt[2]*dtdy;
          const su2double dRhoWDy = dSolDr[3]*drdy + dSolDs[3]*dsdy + dSolDt[3]*dtdy;
          const su2double dRhoEDy = dSolDr[4]*drdy + dSolDs[4]*dsdy + dSolDt[4]*dtdy;

          const su2double dRhoDz  = dSolDr[0]*drdz + dSolDs[0]*dsdz + dSolDt[0]*dtdz;
          const su2double dRhoUDz = dSolDr[1]*drdz + dSolDs[1]*dsdz + dSolDt[1]*dtdz;
          const su2double dRhoVDz = dSolDr[2]*drdz + dSolDs[2]*dsdz + dSolDt[2]*dtdz;
          const su2double dRhoWDz = dSolDr[3]*drdz + dSolDs[3]*dsdz + dSolDt[3]*dtdz;
          const su2double dRhoEDz = dSolDr[4]*drdz + dSolDs[4]*dsdz + dSolDt[4]*dtdz;

          /*--- Compute the velocities and static energy in this integration point. ---*/
          const su2double rhoInv       = 1.0/sol[0];
          const su2double u            = sol[1]*rhoInv;
          const su2double v            = sol[2]*rhoInv;
          const su2double w            = sol[3]*rhoInv;
          const su2double TotalEnergy  = sol[4]*rhoInv;
          const su2double StaticEnergy = TotalEnergy - 0.5*(u*u + v*v + w*w);

          /*--- Compute the Cartesian gradients of the velocities and static energy
                in this integration point and also the divergence of the velocity. ---*/
          const su2double dudx = rhoInv*(dRhoUDx - u*dRhoDx);
          const su2double dudy = rhoInv*(dRhoUDy - u*dRhoDy);
          const su2double dudz = rhoInv*(dRhoUDz - u*dRhoDz);

          const su2double dvdx = rhoInv*(dRhoVDx - v*dRhoDx);
          const su2double dvdy = rhoInv*(dRhoVDy - v*dRhoDy);
          const su2double dvdz = rhoInv*(dRhoVDz - v*dRhoDz);

          const su2double dwdx = rhoInv*(dRhoWDx - w*dRhoDx);
          const su2double dwdy = rhoInv*(dRhoWDy - w*dRhoDy);
          const su2double dwdz = rhoInv*(dRhoWDz - w*dRhoDz);

          const su2double dStaticEnergyDx = rhoInv*(dRhoEDx - TotalEnergy*dRhoDx)
                                          - u*dudx - v*dvdx - w*dwdx;
          const su2double dStaticEnergyDy = rhoInv*(dRhoEDy - TotalEnergy*dRhoDy)
                                          - u*dudy - v*dvdy - w*dwdy;
          const su2double dStaticEnergyDz = rhoInv*(dRhoEDz - TotalEnergy*dRhoDz)
                                          - u*dudz - v*dvdz - w*dwdz;

          const su2double divVel = dudx + dvdy + dwdz;

          /*--- Compute the pressure and the laminar viscosity. ---*/
          FluidModel->SetTDState_rhoe(sol[0], StaticEnergy);
          const su2double Pressure     = FluidModel->GetPressure();
          const su2double ViscosityLam = FluidModel->GetLaminarViscosity();

          /*--- If an SGS model is used the eddy viscosity must be computed. ---*/
          su2double ViscosityTurb = 0.0;
          if( SGSModelUsed ) {
            const su2double dist = volElem[l].wallDistance[i];
            su2double velGrad[3][3];
            velGrad[0][0] = dudx; velGrad[0][1] = dudy; velGrad[0][2] = dudz;
            velGrad[1][0] = dvdx; velGrad[1][1] = dvdy; velGrad[1][2] = dvdz;
            velGrad[2][0] = dwdx; velGrad[2][1] = dwdy; velGrad[2][2] = dwdz;

            ViscosityTurb = SGSModel->ComputeEddyViscosity(nDim, sol[0], velGrad,
                                                           lenScale, dist);
          }

          /* Compute the total viscosity and heat conductivity. Note that the heat
             conductivity is divided by the Cv, because gradients of internal energy
             are computed and not temperature. */
          const su2double Viscosity = ViscosityLam + ViscosityTurb;
          const su2double kOverCv = ViscosityLam *factHeatFlux_Lam
                                  + ViscosityTurb*factHeatFlux_Turb;

          /*--- Set the value of the second viscosity and compute the divergence
                term in the viscous normal stresses. ---*/
          const su2double lambda     = -TWO3*Viscosity;
          const su2double lamDivTerm =  lambda*divVel;

          /*--- Compute the viscous stress tensor and minus the heatflux vector. ---*/
          const su2double tauxx = 2.0*Viscosity*dudx + lamDivTerm;
          const su2double tauyy = 2.0*Viscosity*dvdy + lamDivTerm;
          const su2double tauzz = 2.0*Viscosity*dwdz + lamDivTerm;

          const su2double tauxy = Viscosity*(dudy + dvdx);
          const su2double tauxz = Viscosity*(dudz + dwdx);
          const su2double tauyz = Viscosity*(dvdz + dwdy);

          const su2double qx = kOverCv*dStaticEnergyDx;
          const su2double qy = kOverCv*dStaticEnergyDy;
          const su2double qz = kOverCv*dStaticEnergyDz;

          /* Set the pointer for the fluxes in this integration point. */
          su2double *flux = fluxes + i*ctc::nDim*ctc::nVar;

          /*--- Fluxes in r-direction. */
          const su2double H     = TotalEnergy + rhoInv*Pressure;
          const su2double rhoUr = sol[1]*wDrdx + sol[2]*wDrdy + sol[3]*wDrdz;

          flux[0] = rhoUr;
          flux[1] = rhoUr*u + (Pressure - tauxx)*wDrdx - tauxy*wDrdy - tauxz*wDrdz;
          flux[2] = rhoUr*v - tauxy*wDrdx + (Pressure - tauyy)*wDrdy - tauyz*wDrdz;
          flux[3] = rhoUr*w - tauxz*wDrdx - tauyz*wDrdy + (Pressure - tauzz)*wDrdz;
          flux[4] = rhoUr*H - (u*tauxx + v*tauxy + w*tauxz + qx)*wDrdx
                            - (u*tauxy + v*tauyy + w*tauyz + qy)*wDrdy
                            - (u*tauxz + v*tauyz + w*tauzz + qz)*wDrdz;

          /*--- Fluxes in s-direction. */
          const su2double rhoUs = sol[1]*wDsdx + sol[2]*wDsdy + sol[3]*wDsdz;

          flux[5] = rhoUs;
          flux[6] = rhoUs*u + (Pressure - tauxx)*wDsdx - tauxy*wDsdy - tauxz*wDsdz;
          flux[7] = rhoUs*v - tauxy*wDsdx + (Pressure - tauyy)*wDsdy - tauyz*wDsdz;
          flux[8] = rhoUs*w - tauxz*wDsdx - tauyz*wDsdy + (Pressure - tauzz)*wDsdz;
          flux[9] = rhoUs*H - (u*tauxx + v*tauxy + w*tauxz + qx)*wDsdx
                            - (u*tauxy + v*tauyy + w*tauyz + qy)*wDsdy
                            - (u*tauxz + v*tauyz + w*tauzz + qz)*wDsdz;

          /*--- Fluxes in t-direction. */
          const su2double rhoUt = sol[1]*wDtdx + sol[2]*wDtdy + sol[3]*wDtdz;

          flux[10] = rhoUt;
          flux[11] = rhoUt*u + (Pressure - tauxx)*wDtdx - tauxy*wDtdy - tauxz*wDtdz;
          flux[12] = rhoUt*v - tauxy*wDtdx + (Pressure - tauyy)*wDtdy - tauyz*wDtdz;
          flux[13] = rhoUt*w - tauxz*wDtdx - tauyz*wDtdy + (Pressure - tauzz)*wDtdz;
          flux[14] = rhoUt*H - (u*tauxx + v*tauxy + w*tauxz + qx)*wDtdx
                             - (u*tauxy + v*tauyy + w*tauyz + qy)*wDtdy
                             - (u*tauxz + v*tauyz + w*tauzz + qz)*wDtdz;
        }

        break;
      }
    }

    config->Tock(tick, "IR_2_1", 4);

    /*------------------------------------------------------------------------*/
    /*--- Step 3: Compute the contribution to the residuals from the       ---*/
    /*---         integration over the volume element.                     ---*/
    /*------------------------------------------------------------------------*/

    /* Easier storage of the residuals for this volume element. */
    su2double *res = VecResDOFs.data() + nVar*volElem[l].offsetDOFsSolLocal;

    /* Call the general function to carry out the matrix product. */
    config->GEMM_Tick(&tick);
    DenseMatrixProduct(nDOFs, nVar, nInt*nDim, matDerBasisIntTrans, fluxes, res);
    config->GEMM_Tock(tick, "Volume_Residual2", nDOFs, nVar, nInt*nDim);
  }
}

void CFEM_DG_NSSolver::ResidualFaces(CConfig             *config,
                                     const unsigned long indFaceBeg,
                                     const unsigned long indFaceEnd,
                                     unsigned long       &indResFaces,
                                     CNumerics           *numerics) {

  /* Determine whether or not the Cartesian gradients of the basis functions
     are stored. */
  const bool CartGradBasisFunctionsStored = config->GetStore_Cart_Grad_BasisFunctions_DGFEM();

  /*--- Set the pointers for the local arrays. ---*/
  su2double tick = 0.0;
  su2double tick2 = 0.0;

  unsigned int sizeFluxes = nIntegrationMax*nDim;
  sizeFluxes = nVar*max(sizeFluxes, (unsigned int) nDOFsMax);

  const unsigned int sizeGradSolInt = nIntegrationMax*nDim*max(nVar,nDOFsMax);

  su2double *solIntL       = VecTmpMemory.data();
  su2double *solIntR       = solIntL       + nIntegrationMax*nVar;
  su2double *viscosityIntL = solIntR       + nIntegrationMax*nVar;
  su2double *kOverCvIntL   = viscosityIntL + nIntegrationMax;
  su2double *viscosityIntR = kOverCvIntL   + nIntegrationMax;
  su2double *kOverCvIntR   = viscosityIntR + nIntegrationMax;
  su2double *gradSolInt    = kOverCvIntR   + nIntegrationMax;
  su2double *fluxes        = gradSolInt    + sizeGradSolInt;
  su2double *viscFluxes    = fluxes        + sizeFluxes;

  /*--- Loop over the requested range of matching faces. ---*/
  for(unsigned long l=indFaceBeg; l<indFaceEnd; ++l) {

    /*------------------------------------------------------------------------*/
    /*--- Step 1: Compute the inviscid fluxes in the integration points of ---*/
    /*---         this matching face.                                      ---*/
    /*------------------------------------------------------------------------*/

    config->Tick(&tick);
    /* Compute the inviscid fluxes in the integration points. */
    InviscidFluxesInternalMatchingFace(config, &matchingInternalFaces[l],
                                       solIntL, solIntR, fluxes, numerics);
    config->Tock(tick, "ER_1_1", 4);

    /*------------------------------------------------------------------------*/
    /*--- Step 2: Compute the viscous fluxes in the integration points of  ---*/
    /*---         this matching face and subtract them from the already    ---*/
    /*---         computed inviscid fluxes.                                ---*/
    /*------------------------------------------------------------------------*/

    config->Tick(&tick);
    /*--- Get the information from the standard face to compute the viscous
          fluxes in the integration points on the left side, i.e. side 0. ---*/
    const unsigned short ind          = matchingInternalFaces[l].indStandardElement;
    const unsigned short nInt         = standardMatchingFacesSol[ind].GetNIntegration();
    const su2double     *derBasisElem = standardMatchingFacesSol[ind].GetMatDerBasisElemIntegrationSide0();

    /* Get the length scales of the adjacent elements. */
    const unsigned long elemID0 = matchingInternalFaces[l].elemID0;
    const unsigned long elemID1 = matchingInternalFaces[l].elemID1;

    const su2double lenScale0 = volElem[elemID0].lenScale;
    const su2double lenScale1 = volElem[elemID1].lenScale;

    /* Determine the time level of the face, which is the minimum
       of the levels of the adjacent elements. */
    const unsigned short timeLevelFace = min(volElem[elemID0].timeLevel,
                                             volElem[elemID1].timeLevel);

    /* Call the general function to compute the viscous flux in normal
       direction for side 0. */
    ViscousNormalFluxFace(config, &volElem[elemID0], timeLevelFace, nInt,
                          0.0, false, derBasisElem, solIntL,
                          matchingInternalFaces[l].DOFsSolElementSide0.data(),
                          matchingInternalFaces[l].metricCoorDerivFace0.data(),
                          matchingInternalFaces[l].metricNormalsFace.data(),
                          matchingInternalFaces[l].wallDistance.data(),
                          gradSolInt, viscFluxes, viscosityIntL, kOverCvIntL);

    /*--- Subtract half of the viscous fluxes from the inviscid fluxes. The
          factor 0.5 comes from the fact that the average of the viscous fluxes
          of side 0 and side 1 must be taken in the DG-FEM formulation. ---*/
    for(unsigned short j=0; j<(nVar*nInt); ++j) fluxes[j] -= 0.5*viscFluxes[j];

    /*--- Get the information from the standard face to compute the viscous
          fluxes in the integration points on the right side, i.e. side 1. ---*/
    derBasisElem = standardMatchingFacesSol[ind].GetMatDerBasisElemIntegrationSide1();

    /* Call the general function to compute the viscous flux in normal
       direction for side 1. */
    ViscousNormalFluxFace(config, &volElem[elemID1], timeLevelFace, nInt,
                          0.0, false, derBasisElem, solIntR,
                          matchingInternalFaces[l].DOFsSolElementSide1.data(),
                          matchingInternalFaces[l].metricCoorDerivFace1.data(),
                          matchingInternalFaces[l].metricNormalsFace.data(),
                          matchingInternalFaces[l].wallDistance.data(),
                          gradSolInt, viscFluxes, viscosityIntR, kOverCvIntR);

    /*--- Subtract half of the viscous fluxes from the inviscid fluxes. ---*/
    for(unsigned short j=0; j<(nVar*nInt); ++j) fluxes[j] -= 0.5*viscFluxes[j];

    config->Tock(tick, "ER_1_2", 4);

    /*------------------------------------------------------------------------*/
    /*--- Step 3: Compute the penalty terms in the integration points of   ---*/
    /*---         this matching face and them to the already stored        ---*/
    /*---         inviscid and viscous fluxes.                             ---*/
    /*------------------------------------------------------------------------*/

    config->Tick(&tick);
    /* Get the required constant needed for the penalty terms. */
    const su2double ConstPenFace = standardMatchingFacesSol[ind].GetPenaltyConstant();

    /* Call the function PenaltyTermsFluxFace to compute the actual penalty
       terms. Use the array viscFluxes as storage. */
    PenaltyTermsFluxFace(nInt, solIntL, solIntR, viscosityIntL, viscosityIntR,
                         kOverCvIntL, kOverCvIntR, ConstPenFace, lenScale0, lenScale1,
                         matchingInternalFaces[l].metricNormalsFace.data(),
                         viscFluxes);

    /* Add the penalty fluxes to the earlier computed fluxes. */
    for(unsigned short j=0; j<(nVar*nInt); ++j) fluxes[j] += viscFluxes[j];

    /* Multiply the fluxes with the integration weight of the corresponding
       integration point. */
    const su2double *weights = standardMatchingFacesSol[ind].GetWeightsIntegration();
    for(unsigned short i=0; i<nInt; ++i) {
      su2double *flux = fluxes + i*ctc::nVar;

      for(unsigned short j=0; j<ctc::nVar; ++j)
        flux[j] *= weights[i];
    }
    config->Tock(tick, "ER_1_3", 4);

    /*------------------------------------------------------------------------*/
    /*--- Step 4: Compute the contribution to the residuals from the       ---*/
    /*---         integration over this internal matching face.            ---*/
    /*------------------------------------------------------------------------*/

    /* Easier storage of the position in the residual array for side 0 of
       this face and update the corresponding counter. */
    const unsigned short nDOFsFace0 = standardMatchingFacesSol[ind].GetNDOFsFaceSide0();
    su2double *resFace0 = VecResFaces.data() + indResFaces*ctc::nVar;
    indResFaces        += nDOFsFace0;

    /* Get the correct form of the basis functions needed for the matrix
       multiplication to compute the residual. */
    const su2double *basisFaceTrans = standardMatchingFacesSol[ind].GetBasisFaceIntegrationTransposeSide0();

    /* Call the general function to carry out the matrix product. */
    config->GEMM_Tick(&tick);
    DenseMatrixProduct(nDOFsFace0, nVar, nInt, basisFaceTrans, fluxes, resFace0);
    config->GEMM_Tock(tick, "ResidualFaces1", nDOFsFace0, nVar, nInt);

    /* Easier storage of the position in the residual array for side 1 of
       this face and update the corresponding counter. */
    const unsigned short nDOFsFace1 = standardMatchingFacesSol[ind].GetNDOFsFaceSide1();
    su2double *resFace1 = VecResFaces.data() + indResFaces*nVar;
    indResFaces        += nDOFsFace1;

    /* Check if the number of DOFs on side 1 is equal to the number of DOFs
       of side 0. In that case the residual for side 1 is obtained by simply
       negating the data from side 0. */
    if(nDOFsFace1 == nDOFsFace0) {
      for(unsigned short i=0; i<(nVar*nDOFsFace1); ++i)
        resFace1[i] = -resFace0[i];
    }
    else {

      /*--- The number of DOFs and hence the polynomial degree of side 1 is
            different from side. Carry out the matrix multiplication to obtain
            the residual. Afterwards the residual is negated, because the
            normal is pointing into the adjacent element. ---*/
      basisFaceTrans = standardMatchingFacesSol[ind].GetBasisFaceIntegrationTransposeSide1();
      config->GEMM_Tick(&tick);
      DenseMatrixProduct(nDOFsFace1, nVar, nInt, basisFaceTrans, fluxes, resFace1);
      config->GEMM_Tock(tick, "ResidualFaces2", nDOFsFace1, nVar, nInt);

      for(unsigned short i=0; i<(nVar*nDOFsFace1); ++i)
        resFace1[i] = -resFace1[i];
    }
    config->Tock(tick, "ER_1_4", 4);

    /*------------------------------------------------------------------------*/
    /*--- Step 5: Compute the symmetrizing terms, if present, in the       ---*/
    /*---         integration points of this matching face.                ---*/
    /*------------------------------------------------------------------------*/

    if( symmetrizingTermsPresent ) {

      config->Tick(&tick);
      /* Compute the symmetrizing fluxes in the nDim directions. */
      SymmetrizingFluxesFace(nInt, solIntL, solIntR, viscosityIntL, viscosityIntR,
                             kOverCvIntL, kOverCvIntR,
                             matchingInternalFaces[l].metricNormalsFace.data(),
                             fluxes);

      /*--- Multiply the fluxes just computed by their integration weights and
            -theta/2. The parameter theta is the parameter in the Interior Penalty
            formulation, the factor 1/2 comes in from the averaging and the minus
            sign is from the convention that the viscous fluxes come with a minus
            sign in this code. ---*/
      const su2double halfTheta = 0.5*config->GetTheta_Interior_Penalty_DGFEM();

      for(unsigned short i=0; i<nInt; ++i) {
        su2double *flux        = fluxes + i*ctc::nVar*ctc::nDim;
        const su2double wTheta = -halfTheta*weights[i];

        for(unsigned short j=0; j<(ctc::nVar*ctc::nDim); ++j)
          flux[j] *= wTheta;
      }
      config->Tock(tick, "ER_1_5", 4);

      /*------------------------------------------------------------------------*/
      /*--- Step 6: Distribute the symmetrizing terms to the DOFs. Note that ---*/
      /*---         these terms must be distributed to all the DOFs of the   ---*/
      /*---         adjacent elements, not only to the DOFs of the face.     ---*/
      /*------------------------------------------------------------------------*/

      /* Easier storage of the number of DOFs for the adjacent elements. */
      const unsigned short nDOFsElem0 = standardMatchingFacesSol[ind].GetNDOFsElemSide0();
      const unsigned short nDOFsElem1 = standardMatchingFacesSol[ind].GetNDOFsElemSide1();

      config->Tick(&tick);

      /* The Cartesian gradients of the element basis functions of side 0
         are needed. Check if this data is stored. */
      const su2double *cartGrad;
      if( CartGradBasisFunctionsStored )
        cartGrad = matchingInternalFaces[l].metricElemSide0.data();
      else {

        /* The gradients are not stored. Use the array gradSolInt to store
           these derivatives. Get the derivatives w.r.t. the parametric
           coordinates of the element on side 0 of the face. */
        const su2double *derBasisElemTrans = standardMatchingFacesSol[ind].GetMatDerBasisElemIntegrationTransposeSide0();

        /*--- Create the Cartesian derivatives of the basis functions
              in the integration points. ---*/
        unsigned int ii = 0;
        for(unsigned short j=0; j<nDOFsElem0; ++j) {
          for(unsigned short i=0; i<nInt; ++i, ii+=ctc::nDim) {

            /* Easier storage of the derivatives of the basis function w.r.t. the
               parametric coordinates, the location where to store the Cartesian
               derivatives of the basis functions, and the metric terms in this
               integration point. */
            const su2double *derParam    = derBasisElemTrans + ii;
            const su2double *metricTerms = matchingInternalFaces[l].metricCoorDerivFace0.data()
                                         + i*ctc::nDim*ctc::nDim;
                  su2double *derCar      = gradSolInt + ii;

            /*--- Loop over the dimensions to compute the Cartesian derivatives
                  of the basis functions. ---*/
#pragma simd 
            for(unsigned short k=0; k<ctc::nDim; ++k) {
              derCar[k] = 0.0;
              for(unsigned short l=0; l<ctc::nDim; ++l)
                derCar[k] += derParam[l]*metricTerms[k+l*ctc::nDim];
            }
          }
        }

        /* Set the pointer of gradSolInt to cartGrad, such that the latter can
           be used in the call to the matrix multiplication. */
        cartGrad = gradSolInt;
      }

      /* Set the pointer where to store the current residual and update the
         counter indResFaces. */
      su2double *resElem0 = VecResFaces.data() + indResFaces*nVar;
      indResFaces        += nDOFsElem0;

      /* Call the general function to carry out the matrix product to compute
         the residual for side 0. */
      config->GEMM_Tick(&tick2);
      DenseMatrixProduct(nDOFsElem0, nVar, nInt*nDim, cartGrad, fluxes, resElem0);
      config->GEMM_Tock(tick2, "ResidualFaces3", nDOFsElem0, nVar, nInt*nDim);

      /* The Cartesian gradients of the element basis functions of side 1
         are needed. Check if this data is stored. */
      if( CartGradBasisFunctionsStored )
        cartGrad = matchingInternalFaces[l].metricElemSide1.data();
      else {

        /* The Cartesian gradients must be computed. Get the derivatives w.r.t.
           the parametric coordinates of the element on side 1 of the face. */
        const su2double *derBasisElemTrans = standardMatchingFacesSol[ind].GetMatDerBasisElemIntegrationTransposeSide1();

        /*--- Create the Cartesian derivatives of the basis functions in the
              integration points. Use gradSolInt for storage. ---*/
        unsigned int ii = 0;
        for(unsigned short j=0; j<nDOFsElem1; ++j) {
          for(unsigned short i=0; i<nInt; ++i, ii+=ctc::nDim) {

            /* Easier storage of the derivatives of the basis function w.r.t. the
               parametric coordinates, the location where to store the Cartesian
               derivatives of the basis functions, and the metric terms in this
               integration point. */
            const su2double *derParam    = derBasisElemTrans + ii;
            const su2double *metricTerms = matchingInternalFaces[l].metricCoorDerivFace1.data()
                                         + i*ctc::nDim*ctc::nDim;
                  su2double *derCar      = gradSolInt + ii;

            /*--- Loop over the dimensions to compute the Cartesian derivatives
                  of the basis functions. ---*/
#pragma simd
            for(unsigned short k=0; k<ctc::nDim; ++k) {
              derCar[k] = 0.0;
              for(unsigned short l=0; l<ctc::nDim; ++l)
                derCar[k] += derParam[l]*metricTerms[k+l*ctc::nDim];
            }
          }
        }

        /* Set the pointer of gradSolInt to cartGrad, such that the latter can
           be used in the call to the matrix multiplication. */
        cartGrad = gradSolInt;
      }

      /* Set the pointer where to store the current residual and update the
         counter indResFaces. */
      su2double *resElem1 = VecResFaces.data() + indResFaces*nVar;
      indResFaces        += nDOFsElem1;

      /* Call the general function to carry out the matrix product to compute
         the residual for side 1. Note that the symmetrizing residual should not
         be negated, because two minus signs enter the formulation for side 1,
         which cancel each other. */
      config->GEMM_Tick(&tick2);
      DenseMatrixProduct(nDOFsElem1, nVar, nInt*nDim, cartGrad, fluxes, resElem1);
      config->GEMM_Tock(tick2, "ResidualFaces4", nDOFsElem1, nVar, nInt*nDim);
    }
    config->Tock(tick, "ER_1_6", 4);
  }
}

void CFEM_DG_NSSolver::ViscousNormalFluxFace(CConfig                 *config,
                                             const CVolumeElementFEM *adjVolElem,
                                             const unsigned short    timeLevelFace,
                                             const unsigned short    nInt,
                                             const su2double         Wall_HeatFlux,
                                             const bool              HeatFlux_Prescribed,
                                             const su2double         *derBasisElem,
                                             const su2double         *solInt,
                                             const unsigned long     *DOFsElem,
                                             const su2double         *metricCoorDerivFace,
                                             const su2double         *metricNormalsFace,
                                             const su2double         *wallDistanceInt,
                                                   su2double         *gradSolInt,
                                                   su2double         *viscNormFluxes,
                                                   su2double         *viscosityInt,
                                                   su2double         *kOverCvInt) {

  su2double tick = 0.0;

  /* Constant factor present in the heat flux vector. Set it to zero if the heat
     flux is prescribed, such that no if statements are needed in the loop. */
  const su2double factHeatFlux_Lam  = HeatFlux_Prescribed ? 0.0: Gamma/Prandtl_Lam;
  const su2double factHeatFlux_Turb = HeatFlux_Prescribed ? 0.0: Gamma/Prandtl_Turb;

  /* Set the value of the prescribed heat flux for the same reason. */
  const su2double HeatFlux = HeatFlux_Prescribed ? Wall_HeatFlux : 0.0;

  /* Determine the number of DOFs of the adjacent element and the offset that
     must be applied to access the correct data for this element in the working
     vector of the solution. If the element has the same time level as the face
     offsetDOFsSolThisTimeLevel is used, otherwise offsetDOFsSolPrevTimeLevel
     is the correct value. */
  const unsigned short nDOFsElem = adjVolElem->nDOFsSol;
  unsigned long offset;
  if(adjVolElem->timeLevel == timeLevelFace)
    offset = adjVolElem->offsetDOFsSolLocal - adjVolElem->offsetDOFsSolThisTimeLevel;
  else
    offset = adjVolElem->offsetDOFsSolLocal - adjVolElem->offsetDOFsSolPrevTimeLevel;

  /* Compute the length scale for the LES of the adjacent element. */
  const unsigned short iind  = adjVolElem->indStandardElement;
  unsigned short       nPoly = standardElementsSol[iind].GetNPoly();
  if(nPoly == 0) nPoly = 1;

  const su2double lenScale_LES = adjVolElem->lenScale/nPoly;

  /* Set the pointer solElem to viscNormFluxes. This is just for readability, as the
     same memory can be used for the storage of the solution of the DOFs of
     the element and the fluxes to be computed. */
  su2double *solElem = viscNormFluxes;

  /*--- Store the solution of the DOFs of the adjacent element in contiguous
        memory such that the function DenseMatrixProduct can be used to compute
        the gradients solution variables in the integration points of the face. ---*/
  const unsigned long nBytes = nVar*sizeof(su2double);
  for(unsigned short i=0; i<nDOFsElem; ++i) {
<<<<<<< HEAD
    const su2double *solDOF = VecSolDOFs.data() + ctc::nVar*DOFsElem[i];
    su2double       *sol    = solElem + ctc::nVar*i;
    for(unsigned short j=0; j<ctc::nVar; ++j)
      sol[j] = solDOF[j];
=======
    const su2double *solDOF = VecWorkSolDOFs[timeLevelFace].data()
                            + nVar*(DOFsElem[i] - offset);
    su2double       *sol    = solElem + nVar*i;
    memcpy(sol, solDOF, nBytes);
>>>>>>> 2fdc4a5d
  }

  /* Compute the gradients in the integration points. Call the general function to
     carry out the matrix product. */
  config->GEMM_Tick(&tick);
  DenseMatrixProduct(nInt*nDim, nVar, nDOFsElem, derBasisElem, solElem, gradSolInt);
  config->GEMM_Tock(tick, "ViscousNormalFluxFace", nInt*nDim, nVar, nDOFsElem);

  /* Determine the offset between r- and -s-derivatives, which is also the
     offset between s- and t-derivatives. */
  const unsigned short offDeriv = ctc::nVar*nInt;

  /* Make a distinction between two and three space dimensions
     in order to have the most efficient code. */
  switch( ctc::nDim ) {

    case 2: {

      /* 2D simulation. Loop over the integration points to
         compute the viscous fluxes. */
      for(unsigned short i=0; i<nInt; ++i) {

        /* Easier storage of the metric terms needed to compute the Cartesian
           gradients in this integration point and the starting locations of
           the solution and the gradients, w.r.t. the parametric coordinates
           of this solution. */
        const su2double *metricTerms = metricCoorDerivFace + i*ctc::nDim*ctc::nDim;
        const su2double *sol         = solInt     + ctc::nVar*i;
        const su2double *dSolDr      = gradSolInt + ctc::nVar*i;
        const su2double *dSolDs      = dSolDr     + offDeriv;

        /* Easier storage of the metric terms in this integration point. */
        const su2double drdx = metricTerms[0];
        const su2double drdy = metricTerms[1];

        const su2double dsdx = metricTerms[2];
        const su2double dsdy = metricTerms[3];

        /*--- Compute the Cartesian gradients of the solution. ---*/
        su2double solGradCart[4][2];

        solGradCart[0][0] = dSolDr[0]*drdx + dSolDs[0]*dsdx;
        solGradCart[1][0] = dSolDr[1]*drdx + dSolDs[1]*dsdx;
        solGradCart[2][0] = dSolDr[2]*drdx + dSolDs[2]*dsdx;
        solGradCart[3][0] = dSolDr[3]*drdx + dSolDs[3]*dsdx;

        solGradCart[0][1] = dSolDr[0]*drdy + dSolDs[0]*dsdy;
        solGradCart[1][1] = dSolDr[1]*drdy + dSolDs[1]*dsdy;
        solGradCart[2][1] = dSolDr[2]*drdy + dSolDs[2]*dsdy;
        solGradCart[3][1] = dSolDr[3]*drdy + dSolDs[3]*dsdy;

        /*--- Call the function ViscousNormalFluxIntegrationPoint to compute the
              actual normal viscous flux. The viscosity and thermal conductivity
              are stored for later use. ---*/
        const su2double *normal  = metricNormalsFace + i*(ctc::nDim+1);
        su2double *normalFlux    = viscNormFluxes + i*ctc::nVar;
        const su2double wallDist = wallDistanceInt ? wallDistanceInt[i] : 0.0;

        su2double Viscosity, kOverCv;

        ViscousNormalFluxIntegrationPoint_2D(sol, solGradCart, normal, HeatFlux,
                                             factHeatFlux_Lam, factHeatFlux_Turb,
                                             wallDist, lenScale_LES,
                                             Viscosity, kOverCv, normalFlux);
        viscosityInt[i] = Viscosity;
        kOverCvInt[i]   = kOverCv;
      }

      break;
    }

    /*------------------------------------------------------------------------*/

    case 3: {

      /* 3D simulation. Loop over the integration points to
         compute the viscous fluxes. */
      for(unsigned short i=0; i<nInt; ++i) {

        /* Easier storage of the metric terms needed to compute the Cartesian
           gradients in this integration point and the starting locations of
           the solution and the gradients, w.r.t. the parametric coordinates
           of this solution. */
        const su2double *metricTerms = metricCoorDerivFace + i*ctc::nDim*ctc::nDim;
        const su2double *sol         = solInt     + ctc::nVar*i;
        const su2double *dSolDr      = gradSolInt + ctc::nVar*i;
        const su2double *dSolDs      = dSolDr     + offDeriv;
        const su2double *dSolDt      = dSolDs     + offDeriv;

        /* Easier storage of the metric terms in this integration point. */
        const su2double drdx = metricTerms[0];
        const su2double drdy = metricTerms[1];
        const su2double drdz = metricTerms[2];

        const su2double dsdx = metricTerms[3];
        const su2double dsdy = metricTerms[4];
        const su2double dsdz = metricTerms[5];

        const su2double dtdx = metricTerms[6];
        const su2double dtdy = metricTerms[7];
        const su2double dtdz = metricTerms[8];

        /*--- Compute the Cartesian gradients of the solution. ---*/
        su2double solGradCart[5][3];

        solGradCart[0][0] = dSolDr[0]*drdx + dSolDs[0]*dsdx + dSolDt[0]*dtdx;
        solGradCart[1][0] = dSolDr[1]*drdx + dSolDs[1]*dsdx + dSolDt[1]*dtdx;
        solGradCart[2][0] = dSolDr[2]*drdx + dSolDs[2]*dsdx + dSolDt[2]*dtdx;
        solGradCart[3][0] = dSolDr[3]*drdx + dSolDs[3]*dsdx + dSolDt[3]*dtdx;
        solGradCart[4][0] = dSolDr[4]*drdx + dSolDs[4]*dsdx + dSolDt[4]*dtdx;

        solGradCart[0][1] = dSolDr[0]*drdy + dSolDs[0]*dsdy + dSolDt[0]*dtdy;
        solGradCart[1][1] = dSolDr[1]*drdy + dSolDs[1]*dsdy + dSolDt[1]*dtdy;
        solGradCart[2][1] = dSolDr[2]*drdy + dSolDs[2]*dsdy + dSolDt[2]*dtdy;
        solGradCart[3][1] = dSolDr[3]*drdy + dSolDs[3]*dsdy + dSolDt[3]*dtdy;
        solGradCart[4][1] = dSolDr[4]*drdy + dSolDs[4]*dsdy + dSolDt[4]*dtdy;

        solGradCart[0][2] = dSolDr[0]*drdz + dSolDs[0]*dsdz + dSolDt[0]*dtdz;
        solGradCart[1][2] = dSolDr[1]*drdz + dSolDs[1]*dsdz + dSolDt[1]*dtdz;
        solGradCart[2][2] = dSolDr[2]*drdz + dSolDs[2]*dsdz + dSolDt[2]*dtdz;
        solGradCart[3][2] = dSolDr[3]*drdz + dSolDs[3]*dsdz + dSolDt[3]*dtdz;
        solGradCart[4][2] = dSolDr[4]*drdz + dSolDs[4]*dsdz + dSolDt[4]*dtdz;

        /*--- Call the function ViscousNormalFluxIntegrationPoint to compute the
              actual normal viscous flux. The viscosity and thermal conductivity
              are stored for later use. ---*/
        const su2double *normal  = metricNormalsFace + i*(ctc::nDim+1);
        su2double *normalFlux    = viscNormFluxes + i*ctc::nVar;
        const su2double wallDist = wallDistanceInt ? wallDistanceInt[i] : 0.0;

        su2double Viscosity, kOverCv;

        ViscousNormalFluxIntegrationPoint_3D(sol, solGradCart, normal, HeatFlux,
                                             factHeatFlux_Lam, factHeatFlux_Turb,
                                             wallDist, lenScale_LES,
                                             Viscosity, kOverCv, normalFlux);
        viscosityInt[i] = Viscosity;
        kOverCvInt[i]   = kOverCv;
      }

      break;
    }
  }
}

void CFEM_DG_NSSolver::ViscousNormalFluxIntegrationPoint_2D(const su2double *sol,
                                                            const su2double solGradCart[4][2],
                                                            const su2double *normal,
                                                            const su2double HeatFlux,
                                                            const su2double factHeatFlux_Lam,
                                                            const su2double factHeatFlux_Turb,
                                                            const su2double wallDist,
                                                            const su2double lenScale_LES,
                                                                  su2double &Viscosity,
                                                                  su2double &kOverCv,
                                                                  su2double *normalFlux) {

  /*--- Compute the velocities and static energy in this integration point. ---*/
  const su2double rhoInv = 1.0/sol[0];
  const su2double u = rhoInv*sol[1];
  const su2double v = rhoInv*sol[2];

  const su2double TotalEnergy  = rhoInv*sol[3];
  const su2double StaticEnergy = TotalEnergy - 0.5*(u*u + v*v);

  /*--- Compute the Cartesian gradients of the velocities and static energy
        in this integration point and also the divergence of the velocity. ---*/
  const su2double dudx = rhoInv*(solGradCart[1][0] - u*solGradCart[0][0]);
  const su2double dudy = rhoInv*(solGradCart[1][1] - u*solGradCart[0][1]);

  const su2double dvdx = rhoInv*(solGradCart[2][0] - v*solGradCart[0][0]);
  const su2double dvdy = rhoInv*(solGradCart[2][1] - v*solGradCart[0][1]);

  const su2double dStaticEnergyDx = rhoInv*(solGradCart[3][0]
                                  -         TotalEnergy*solGradCart[0][0])
                                  - u*dudx - v*dvdx;
  const su2double dStaticEnergyDy = rhoInv*(solGradCart[3][1]
                                  -         TotalEnergy*solGradCart[0][1])
                                  - u*dudy - v*dvdy;

  const su2double divVel = dudx + dvdy;

  /*--- Compute the laminar viscosity. ---*/
  FluidModel->SetTDState_rhoe(sol[0], StaticEnergy);
  const su2double ViscosityLam = FluidModel->GetLaminarViscosity();

  /*--- Compute the eddy viscosity, if needed. ---*/
  su2double ViscosityTurb = 0.0;
  if( SGSModelUsed ) {
    su2double velGrad[3][3];
    velGrad[0][0] = dudx; velGrad[0][1] = dudy; velGrad[0][2] = 0.0;
    velGrad[1][0] = dvdx; velGrad[1][1] = dvdy; velGrad[1][2] = 0.0;
    velGrad[2][0] = 0.0;  velGrad[2][1] = 0.0;  velGrad[2][2] = 0.0;

    ViscosityTurb = SGSModel->ComputeEddyViscosity(nDim, sol[0], velGrad,
                                                   lenScale_LES, wallDist);
  }

  /* Compute the total viscosity and heat conductivity. Note that the heat
     conductivity is divided by the Cv, because gradients of internal energy
     are computed and not temperature. */
  Viscosity = ViscosityLam + ViscosityTurb;
  kOverCv   = ViscosityLam*factHeatFlux_Lam + ViscosityTurb*factHeatFlux_Turb;

  /*--- Set the value of the second viscosity and compute the divergence
        term in the viscous normal stresses. ---*/
  const su2double lambda     = -TWO3*Viscosity;
  const su2double lamDivTerm =  lambda*divVel;

  /*--- Compute the viscous stress tensor and minus the heatflux vector. ---*/
  const su2double tauxx = 2.0*Viscosity*dudx + lamDivTerm;
  const su2double tauyy = 2.0*Viscosity*dvdy + lamDivTerm;
  const su2double tauxy = Viscosity*(dudy + dvdx);

  const su2double qx = kOverCv*dStaticEnergyDx;
  const su2double qy = kOverCv*dStaticEnergyDy;

  /* Compute the unscaled normal vector. */
  const su2double nx = normal[0]*normal[2];
  const su2double ny = normal[1]*normal[2];

  /*--- Compute the viscous normal flux. Note that the energy flux get a 
        contribution from both the prescribed and the computed heat flux.
        At least one of these terms is zero. ---*/
  normalFlux[0] = 0.0;
  normalFlux[1] = tauxx*nx + tauxy*ny;
  normalFlux[2] = tauxy*nx + tauyy*ny;
  normalFlux[3] = normal[2]*HeatFlux
                + (u*tauxx + v*tauxy + qx)*nx + (u*tauxy + v*tauyy + qy)*ny;
}

void CFEM_DG_NSSolver::ViscousNormalFluxIntegrationPoint_3D(const su2double *sol,
                                                            const su2double solGradCart[5][3],
                                                            const su2double *normal,
                                                            const su2double HeatFlux,
                                                            const su2double factHeatFlux_Lam,
                                                            const su2double factHeatFlux_Turb,
                                                            const su2double wallDist,
                                                            const su2double lenScale_LES,
                                                                  su2double &Viscosity,
                                                                  su2double &kOverCv,
                                                                  su2double *normalFlux) {

  /*--- Compute the velocities and static energy in this integration point. ---*/
  const su2double rhoInv = 1.0/sol[0];
  const su2double u = rhoInv*sol[1];
  const su2double v = rhoInv*sol[2];
  const su2double w = rhoInv*sol[3];

  const su2double TotalEnergy  = rhoInv*sol[4];
  const su2double StaticEnergy = TotalEnergy - 0.5*(u*u + v*v + w*w);

  /*--- Compute the Cartesian gradients of the velocities and static energy
        in this integration point and also the divergence of the velocity. ---*/
  const su2double dudx = rhoInv*(solGradCart[1][0] - u*solGradCart[0][0]);
  const su2double dudy = rhoInv*(solGradCart[1][1] - u*solGradCart[0][1]);
  const su2double dudz = rhoInv*(solGradCart[1][2] - u*solGradCart[0][2]);

  const su2double dvdx = rhoInv*(solGradCart[2][0] - v*solGradCart[0][0]);
  const su2double dvdy = rhoInv*(solGradCart[2][1] - v*solGradCart[0][1]);
  const su2double dvdz = rhoInv*(solGradCart[2][2] - v*solGradCart[0][2]);

  const su2double dwdx = rhoInv*(solGradCart[3][0] - w*solGradCart[0][0]);
  const su2double dwdy = rhoInv*(solGradCart[3][1] - w*solGradCart[0][1]);
  const su2double dwdz = rhoInv*(solGradCart[3][2] - w*solGradCart[0][2]);

  const su2double dStaticEnergyDx = rhoInv*(solGradCart[4][0]
                                  -         TotalEnergy*solGradCart[0][0])
                                  - u*dudx - v*dvdx - w*dwdx;
  const su2double dStaticEnergyDy = rhoInv*(solGradCart[4][1] 
                                  -         TotalEnergy*solGradCart[0][1])
                                  - u*dudy - v*dvdy - w*dwdy;
  const su2double dStaticEnergyDz = rhoInv*(solGradCart[4][2] 
                                  -         TotalEnergy*solGradCart[0][2])
                                  - u*dudz - v*dvdz - w*dwdz;

  const su2double divVel = dudx + dvdy + dwdz;

  /*--- Compute the laminar viscosity. ---*/
  FluidModel->SetTDState_rhoe(sol[0], StaticEnergy);
  const su2double ViscosityLam = FluidModel->GetLaminarViscosity();

  /*--- Compute the eddy viscosity, if needed. ---*/
  su2double ViscosityTurb = 0.0;
  if( SGSModelUsed ) {
    su2double velGrad[3][3];
    velGrad[0][0] = dudx; velGrad[0][1] = dudy; velGrad[0][2] = dudz;
    velGrad[1][0] = dvdx; velGrad[1][1] = dvdy; velGrad[1][2] = dvdz;
    velGrad[2][0] = dwdx; velGrad[2][1] = dwdy; velGrad[2][2] = dwdz;

    ViscosityTurb = SGSModel->ComputeEddyViscosity(nDim, sol[0], velGrad,
                                                   lenScale_LES, wallDist);
  }

  /* Compute the total viscosity and heat conductivity. Note that the heat
     conductivity is divided by the Cv, because gradients of internal energy
     are computed and not temperature. */
  Viscosity = ViscosityLam + ViscosityTurb;
  kOverCv   = ViscosityLam*factHeatFlux_Lam + ViscosityTurb*factHeatFlux_Turb;

  /*--- Set the value of the second viscosity and compute the divergence
        term in the viscous normal stresses. ---*/
  const su2double lambda     = -TWO3*Viscosity;
  const su2double lamDivTerm =  lambda*divVel;

  /*--- Compute the viscous stress tensor and minus the heatflux vector. ---*/
  const su2double tauxx = 2.0*Viscosity*dudx + lamDivTerm;
  const su2double tauyy = 2.0*Viscosity*dvdy + lamDivTerm;
  const su2double tauzz = 2.0*Viscosity*dwdz + lamDivTerm;

  const su2double tauxy = Viscosity*(dudy + dvdx);
  const su2double tauxz = Viscosity*(dudz + dwdx);
  const su2double tauyz = Viscosity*(dvdz + dwdy);

  const su2double qx = kOverCv*dStaticEnergyDx;
  const su2double qy = kOverCv*dStaticEnergyDy;
  const su2double qz = kOverCv*dStaticEnergyDz;

  /* Compute the unscaled normal vector. */
  const su2double nx = normal[0]*normal[3];
  const su2double ny = normal[1]*normal[3];
  const su2double nz = normal[2]*normal[3];

  /*--- Compute the viscous normal flux. Note that the energy flux get a 
        contribution from both the prescribed and the computed heat flux.
        At least one of these terms is zero. ---*/
  normalFlux[0] = 0.0;
  normalFlux[1] = tauxx*nx + tauxy*ny + tauxz*nz;
  normalFlux[2] = tauxy*nx + tauyy*ny + tauyz*nz;
  normalFlux[3] = tauxz*nx + tauyz*ny + tauzz*nz;
  normalFlux[4] = normal[3]*HeatFlux
                + (u*tauxx + v*tauxy + w*tauxz + qx)*nx
                + (u*tauxy + v*tauyy + w*tauyz + qy)*ny
                + (u*tauxz + v*tauyz + w*tauzz + qz)*nz;
}

void CFEM_DG_NSSolver::PenaltyTermsFluxFace(const unsigned short nInt,
                                            const su2double      *solInt0,
                                            const su2double      *solInt1,
                                            const su2double      *viscosityInt0,
                                            const su2double      *viscosityInt1,
                                            const su2double      *kOverCvInt0,
                                            const su2double      *kOverCvInt1,
                                            const su2double      ConstPenFace,
                                            const su2double      lenScale0,
                                            const su2double      lenScale1,
                                            const su2double      *metricNormalsFace,
                                                  su2double      *penaltyFluxes) {

  /* Constant ratio of the second viscosity and the viscosity itself. */
  const su2double lambdaOverMu = -TWO3;

  /* The eigenvalues of the viscous Jacobian, scaled by the kinematic viscosity,
     are 1.0, 2.0 + lambdaOverMu and kOverCv/Mu. The last is variable due to the
     possible presence of an eddy viscosity, but the first two are constant and
     the maximum can be determined. */
  const su2double radOverNuTerm = max(1.0, 2.0+lambdaOverMu);

  /*--- Loop over the integration points to compute the penalty fluxes. ---*/
  for(unsigned short i=0; i<nInt; ++i) {

    /* Easier storage of the variables for this integration point. */
    const su2double *sol0   = solInt0 + nVar*i;
    const su2double *sol1   = solInt1 + nVar*i;
    const su2double *normal = metricNormalsFace + i*(nDim+1);
    su2double       *flux   = penaltyFluxes + nVar*i;

    /* Determine the ratio of kOverCv and mu for both sides and compute the
       spectral radius of the viscous terms, scaled by kinematic viscosity. */
    const su2double factHeatFlux0 = kOverCvInt0[i]/viscosityInt0[i];
    const su2double factHeatFlux1 = kOverCvInt1[i]/viscosityInt1[i];

    const su2double radOverNu0 = max(radOverNuTerm, factHeatFlux0);
    const su2double radOverNu1 = max(radOverNuTerm, factHeatFlux1);

    /* Compute the kinematic viscosities of both sides. Multiply it by
       ConstPenFace and divide by the length scale. */
    const su2double nu0 = ConstPenFace*viscosityInt0[i]/(lenScale0*sol0[0]);
    const su2double nu1 = ConstPenFace*viscosityInt1[i]/(lenScale1*sol1[0]);

    /* Compute the penalty parameter of this face as the maximum of the
       penalty parameter from both sides. Multiply by the area to obtain the
       correct expression. */
    const su2double pen0 = radOverNu0*nu0;
    const su2double pen1 = radOverNu1*nu1;

    const su2double penFace = normal[nDim]*max(pen0, pen1);

    /* Compute the penalty flux, where it is assumed that the normal points from
       side 0 to side 1. */
    flux[0] = 0;
    for(unsigned short j=0; j<nVar; ++j)
      flux[j] = penFace*(sol0[j] - sol1[j]);
  }
}

void CFEM_DG_NSSolver::SymmetrizingFluxesFace(const unsigned short nInt,
                                              const su2double      *solInt0,
                                              const su2double      *solInt1,
                                              const su2double      *viscosityInt0,
                                              const su2double      *viscosityInt1,
                                              const su2double      *kOverCvInt0,
                                              const su2double      *kOverCvInt1,
                                              const su2double      *metricNormalsFace,
                                                    su2double      *symmFluxes) {

  /* Constant ratio of the second viscosity and the viscosity itself. */
  const su2double lambdaOverMu = -TWO3;

  /*--- Set two factors such that either the original or the transposed diffusion
        tensor is taken in the symmetrizing fluxes. ---*/

  /* Use the following line for the original formulation. */
  const su2double alpha = lambdaOverMu;

  /* Use the following line for the transposed formulation. */
  //const su2double alpha = 1.0;

  /* Other constants, which appear in the symmetrizing fluxes. */
  const su2double beta     = lambdaOverMu + 1.0 - alpha;
  const su2double alphaP1  = alpha + 1.0;
  const su2double lambdaP1 = lambdaOverMu + 1.0;

  /* Make a distinction between two and three space dimensions
     in order to have the most efficient code. */
  switch( ctc::nDim ) {

    case 2: {

      /*--- 2D simulation. Loop over the number of integration points
            of the face. ---*/
      for(unsigned short i=0; i<nInt; ++i) {

        /* Easier storage of the variables for this integration point. */
        const su2double *sol0   = solInt0 + ctc::nVar*i;
        const su2double *sol1   = solInt1 + ctc::nVar*i;
        const su2double *normal = metricNormalsFace + i*(ctc::nDim+1);
        su2double       *flux   = symmFluxes + i*ctc::nDim*ctc::nVar;

        /* Determine the difference in conservative variables. Multiply these
           differences by the length of the normal vector to obtain the correct
           dimensions for the symmetrizing fluxes. */
        const su2double dSol[] = {normal[2]*(sol0[0] - sol1[0]),
                                  normal[2]*(sol0[1] - sol1[1]),
                                  normal[2]*(sol0[2] - sol1[2]),
                                  normal[2]*(sol0[3] - sol1[3])};

        /*--- Compute the terms that occur in the symmetrizing fluxes
              for state 0 and state 1. ---*/
        const su2double DensityInv0 = 1.0/sol0[0],           DensityInv1 = 1.0/sol1[0];
        const su2double Etot0 = DensityInv0*sol0[3],         Etot1 = DensityInv1*sol1[3];
        const su2double nu0 = DensityInv0*viscosityInt0[i],  nu1 = DensityInv1*viscosityInt1[i];
        const su2double kScal0 = DensityInv0*kOverCvInt0[i], kScal1 = DensityInv1*kOverCvInt1[i];

        const su2double vel0[] = {DensityInv0*sol0[1], DensityInv0*sol0[2]};
        const su2double vel1[] = {DensityInv1*sol1[1], DensityInv1*sol1[2]};

        const su2double velNorm0 = vel0[0]*normal[0] + vel0[1]*normal[1];
        const su2double velNorm1 = vel1[0]*normal[0] + vel1[1]*normal[1];

        const su2double velSquared0 = vel0[0]*vel0[0] + vel0[1]*vel0[1];
        const su2double velSquared1 = vel1[0]*vel1[0] + vel1[1]*vel1[1];

        /*--- Compute the average of the terms that occur in the symmetrizing
              fluxes. The average of the left and right terms is taken, rather
              than the terms evaluated at the average state, because the viscous
              fluxes are also computed as the average of the fluxes and not the
              fluxes of the averaged state. ---*/
        const su2double nuAvg    = 0.5*(nu0    + nu1);
        const su2double kScalAvg = 0.5*(kScal0 + kScal1);
        const su2double nuVelSquaredAvg     = 0.5*(nu0*velSquared0 + nu1*velSquared1);
        const su2double nuVelNormAve        = 0.5*(nu0*velNorm0    + nu1*velNorm1);
        const su2double kScalEminVelSquaredAve = 0.5*(kScal0*(Etot0-velSquared0)
                                               +      kScal1*(Etot1-velSquared1));

        const su2double nuVelAvg[] = {0.5*(nu0*vel0[0] + nu1*vel1[0]),
                                      0.5*(nu0*vel0[1] + nu1*vel1[1])};
        const su2double kScalVelAvg[] = {0.5*(kScal0*vel0[0] + kScal1*vel1[0]),
                                         0.5*(kScal0*vel0[1] + kScal1*vel1[1])};
        const su2double nuVelVelAvg[] = {0.5*(nu0*vel0[0]*velNorm0 + nu1*vel1[0]*velNorm1),
                                         0.5*(nu0*vel0[1]*velNorm0 + nu1*vel1[1]*velNorm1)};

        /*--- Abbreviations to make the flux computations a bit more efficient. ---*/
        const su2double abv1 = normal[0]  *dSol[1] + normal[1]  *dSol[2];
        const su2double abv2 = nuVelAvg[0]*dSol[1] + nuVelAvg[1]*dSol[2];

        const su2double abv2kScal = kScalVelAvg[0]*dSol[1] + kScalVelAvg[1]*dSol[2];

        const su2double abv3 = beta*(nuAvg*abv1 - nuVelNormAve*dSol[0]);
        const su2double abv4 = kScalAvg*dSol[3] - abv2kScal
                             - kScalEminVelSquaredAve*dSol[0] + abv2;

        /*--- Compute the symmetrizing fluxes. ---*/
        flux[0] = 0.0;
        flux[1] = abv3 + alphaP1*normal[0]*(nuAvg*dSol[1] - nuVelAvg[0]*dSol[0]);
        flux[2] = nuAvg*(normal[0]*dSol[2] + alpha*normal[1]*dSol[1])
                - (normal[0]*nuVelAvg[1] + alpha*normal[1]*nuVelAvg[0])*dSol[0];
        flux[3] = normal[0]*abv4
                - (lambdaP1*nuVelVelAvg[0] + nuVelSquaredAvg*normal[0])*dSol[0]
                + alpha*nuVelNormAve*dSol[1] + beta*nuVelAvg[0]*abv1;

        flux[4] = 0.0;
        flux[5] = nuAvg*(normal[1]*dSol[1] + alpha*normal[0]*dSol[2])
                - (normal[1]*nuVelAvg[0] + alpha*normal[0]*nuVelAvg[1])*dSol[0];
        flux[6] = abv3 + alphaP1*normal[1]*(nuAvg*dSol[2] - nuVelAvg[1]*dSol[0]);
        flux[7] = normal[1]*abv4
                - (lambdaP1*nuVelVelAvg[1] + nuVelSquaredAvg*normal[1])*dSol[0]
                + alpha*nuVelNormAve*dSol[2] + beta*nuVelAvg[1]*abv1;
      }

      break;
    }

    /*------------------------------------------------------------------------*/

    case 3: {

      /*--- 3D simulation. Loop over the number of integration points
            of the face. ---*/
      for(unsigned short i=0; i<nInt; ++i) {

        /* Easier storage of the variables for this integration point. */
        const su2double *sol0   = solInt0 + ctc::nVar*i;
        const su2double *sol1   = solInt1 + ctc::nVar*i;
        const su2double *normal = metricNormalsFace + i*(ctc::nDim+1);
        su2double       *flux   = symmFluxes + i*ctc::nDim*ctc::nVar;

        /* Determine the difference in conservative variables. Multiply these
           differences by the length of the normal vector to obtain the correct
           dimensions for the symmetrizing fluxes. */
        const su2double dSol[] = {normal[3]*(sol0[0] - sol1[0]),
                                  normal[3]*(sol0[1] - sol1[1]),
                                  normal[3]*(sol0[2] - sol1[2]),
                                  normal[3]*(sol0[3] - sol1[3]),
                                  normal[3]*(sol0[4] - sol1[4])};

        /*--- Compute the terms that occur in the symmetrizing fluxes
              for state 0 and state 1. ---*/
        const su2double DensityInv0 = 1.0/sol0[0],           DensityInv1 = 1.0/sol1[0];
        const su2double Etot0 = DensityInv0*sol0[4],         Etot1 = DensityInv1*sol1[4];
        const su2double nu0 = DensityInv0*viscosityInt0[i],  nu1 = DensityInv1*viscosityInt1[i];
        const su2double kScal0 = DensityInv0*kOverCvInt0[i], kScal1 = DensityInv1*kOverCvInt1[i];

        const su2double vel0[] = {DensityInv0*sol0[1], DensityInv0*sol0[2], DensityInv0*sol0[3]};
        const su2double vel1[] = {DensityInv1*sol1[1], DensityInv1*sol1[2], DensityInv1*sol1[3]};

        const su2double velNorm0 = vel0[0]*normal[0] + vel0[1]*normal[1] + vel0[2]*normal[2];
        const su2double velNorm1 = vel1[0]*normal[0] + vel1[1]*normal[1] + vel1[2]*normal[2];

        const su2double velSquared0 = vel0[0]*vel0[0] + vel0[1]*vel0[1] + vel0[2]*vel0[2];
        const su2double velSquared1 = vel1[0]*vel1[0] + vel1[1]*vel1[1] + vel1[2]*vel1[2];

        /*--- Compute the average of the terms that occur in the symmetrizing
              fluxes. The average of the left and right terms is taken, rather
              than the terms evaluated at the average state, because the viscous
              fluxes are also computed as the average of the fluxes and not the
              fluxes of the averaged state. ---*/
        const su2double nuAvg    = 0.5*(nu0    + nu1);
        const su2double kScalAvg = 0.5*(kScal0 + kScal1);
        const su2double nuVelSquaredAvg     = 0.5*(nu0*velSquared0 + nu1*velSquared1);
        const su2double nuVelNormAve        = 0.5*(nu0*velNorm0    + nu1*velNorm1);
        const su2double kScalEminVelSquaredAve = 0.5*(kScal0*(Etot0-velSquared0)
                                               +      kScal1*(Etot1-velSquared1));

        const su2double nuVelAvg[] = {0.5*(nu0*vel0[0] + nu1*vel1[0]),
                                      0.5*(nu0*vel0[1] + nu1*vel1[1]),
                                      0.5*(nu0*vel0[2] + nu1*vel1[2])};
        const su2double kScalVelAvg[] = {0.5*(kScal0*vel0[0] + kScal1*vel1[0]),
                                         0.5*(kScal0*vel0[1] + kScal1*vel1[1]),
                                         0.5*(kScal0*vel0[2] + kScal1*vel1[2])};
        const su2double nuVelVelAvg[] = {0.5*(nu0*vel0[0]*velNorm0 + nu1*vel1[0]*velNorm1),
                                         0.5*(nu0*vel0[1]*velNorm0 + nu1*vel1[1]*velNorm1),
                                         0.5*(nu0*vel0[2]*velNorm0 + nu1*vel1[2]*velNorm1)};

        /*--- Abbreviations to make the flux computations a bit more efficient. ---*/
        const su2double abv1 = normal[0]  *dSol[1] + normal[1]  *dSol[2] + normal[2]  *dSol[3];
        const su2double abv2 = nuVelAvg[0]*dSol[1] + nuVelAvg[1]*dSol[2] + nuVelAvg[2]*dSol[3];

        const su2double abv2kScal = kScalVelAvg[0]*dSol[1] + kScalVelAvg[1]*dSol[2]
                                  + kScalVelAvg[2]*dSol[3];

        const su2double abv3 = beta*(nuAvg*abv1 - nuVelNormAve*dSol[0]);
        const su2double abv4 = kScalAvg*dSol[4] - abv2kScal
                             - kScalEminVelSquaredAve*dSol[0] + abv2;

        /*--- Compute the symmetrizing fluxes. ---*/
        flux[0] = 0.0;
        flux[1] = abv3 + alphaP1*normal[0]*(nuAvg*dSol[1] - nuVelAvg[0]*dSol[0]);
        flux[2] = nuAvg*(normal[0]*dSol[2] + alpha*normal[1]*dSol[1])
                - (normal[0]*nuVelAvg[1] + alpha*normal[1]*nuVelAvg[0])*dSol[0];
        flux[3] = nuAvg*(normal[0]*dSol[3] + alpha*normal[2]*dSol[1])
                - (normal[0]*nuVelAvg[2] + alpha*normal[2]*nuVelAvg[0])*dSol[0];
        flux[4] = normal[0]*abv4
                - (lambdaP1*nuVelVelAvg[0] + nuVelSquaredAvg*normal[0])*dSol[0]
                + alpha*nuVelNormAve*dSol[1] + beta*nuVelAvg[0]*abv1;

        flux[5] = 0.0;
        flux[6] = nuAvg*(normal[1]*dSol[1] + alpha*normal[0]*dSol[2])
                - (normal[1]*nuVelAvg[0] + alpha*normal[0]*nuVelAvg[1])*dSol[0];
        flux[7] = abv3 + alphaP1*normal[1]*(nuAvg*dSol[2] - nuVelAvg[1]*dSol[0]);
        flux[8] = nuAvg*(normal[1]*dSol[3] + alpha*normal[2]*dSol[2])
                - (normal[1]*nuVelAvg[2] + alpha*normal[2]*nuVelAvg[1])*dSol[0];
        flux[9] = normal[1]*abv4
                - (lambdaP1*nuVelVelAvg[1] + nuVelSquaredAvg*normal[1])*dSol[0]
                + alpha*nuVelNormAve*dSol[2] + beta*nuVelAvg[1]*abv1;

        flux[10] = 0.0;
        flux[11] = nuAvg*(normal[2]*dSol[1] + alpha*normal[0]*dSol[3])
                 - (normal[2]*nuVelAvg[0] + alpha*normal[0]*nuVelAvg[2])*dSol[0];
        flux[12] = nuAvg*(normal[2]*dSol[2] + alpha*normal[1]*dSol[3])
                 - (normal[2]*nuVelAvg[1] + alpha*normal[1]*nuVelAvg[2])*dSol[0];
        flux[13] = abv3 + alphaP1*normal[2]*(nuAvg*dSol[3] - nuVelAvg[2]*dSol[0]);
        flux[14] = normal[2]*abv4
                 - (lambdaP1*nuVelVelAvg[2] + nuVelSquaredAvg*normal[2])*dSol[0]
                 + alpha*nuVelNormAve*dSol[3] + beta*nuVelAvg[2]*abv1;
      }

      break;
    }
  }
}

void CFEM_DG_NSSolver::BC_Euler_Wall(CConfig                  *config,
                                     const unsigned long      surfElemBeg,
                                     const unsigned long      surfElemEnd,
                                     const CSurfaceElementFEM *surfElem,
                                     su2double                *resFaces,
                                     CNumerics                *conv_numerics){

  /*--- Set the pointers for the local arrays. ---*/
  unsigned int sizeFluxes = nIntegrationMax*nDim;
  sizeFluxes = nVar*max(sizeFluxes, (unsigned int) nDOFsMax);

  const unsigned int sizeGradSolInt = nIntegrationMax*nDim*max(nVar,nDOFsMax);

  su2double *solIntL      = VecTmpMemory.data();
  su2double *solIntR      = solIntL      + nIntegrationMax*nVar;
  su2double *viscosityInt = solIntR      + nIntegrationMax*nVar;
  su2double *kOverCvInt   = viscosityInt + nIntegrationMax;
  su2double *gradSolInt   = kOverCvInt   + nIntegrationMax;
  su2double *fluxes       = gradSolInt   + sizeGradSolInt;
  su2double *viscFluxes   = fluxes       + sizeFluxes;

  /*--- Loop over the given range of boundary faces. ---*/
  unsigned long indResFaces = 0;
  for(unsigned long l=surfElemBeg; l<surfElemEnd; ++l) {

    /* Compute the left states in the integration points of the face.
       The array fluxes is used as temporary storage inside the function
       LeftStatesIntegrationPointsBoundaryFace. */
    LeftStatesIntegrationPointsBoundaryFace(config, &surfElem[l], fluxes, solIntL);

    /*--- Apply the inviscid wall boundary conditions to compute the right
          state in the integration points. There are two options. Either the
          normal velocity is negated or the normal velocity is set to zero.
          Some experiments are needed to see which formulation gives better
          results. ---*/
    const unsigned short ind  = surfElem[l].indStandardElement;
    const unsigned short nInt = standardBoundaryFacesSol[ind].GetNIntegration();

    for(unsigned short i=0; i<nInt; ++i) {

      /* Easier storage of the left and right solution and the normals
         for this integration point. */
      const su2double *UL      = solIntL + i*nVar;
            su2double *UR      = solIntR + i*nVar;
      const su2double *normals = surfElem[l].metricNormalsFace.data() + i*(nDim+1);

      /* Compute the normal component of the momentum variables. */
      su2double rVn = 0.0;
      for(unsigned short iDim=0; iDim<nDim; ++iDim)
        rVn += UL[iDim+1]*normals[iDim];

      /* If the normal velocity must be mirrored instead of set to zero,
         the normal component that must be subtracted must be doubled. If the
         normal velocity must be set to zero, simply comment this line. */
      //rVn *= 2.0;

      /* Set the right state. The initial value of the total energy is the
         energy of the left state. */
      UR[0]      = UL[0];
      UR[nDim+1] = UL[nDim+1];
      for(unsigned short iDim=0; iDim<nDim; ++iDim)
        UR[iDim+1] = UL[iDim+1] - rVn*normals[iDim];

      /*--- Actually, only the internal energy of UR is equal to UL. If the
            kinetic energy differs for UL and UR, the difference must be
            subtracted from the total energy of UR to obtain the correct
            value. ---*/
      su2double DensityInv = 1.0/UL[0];
      su2double diffKin    = 0;
      for(unsigned short iDim=1; iDim<=nDim; ++iDim) {
        const su2double velL = DensityInv*UL[iDim];
        const su2double velR = DensityInv*UR[iDim];
        diffKin += velL*velL - velR*velR;
      }

      UR[nDim+1] -= 0.5*UL[0]*diffKin;
    }

    /* Determine the time level of the boundary face, which is equal
       to the time level of the adjacent element. */
    const unsigned long  elemID    = surfElem[l].volElemID;
    const unsigned short timeLevel = volElem[elemID].timeLevel;

    /* Call the general function to compute the viscous flux in normal
       direction for the face. */
    const su2double *derBasisElem = standardBoundaryFacesSol[ind].GetMatDerBasisElemIntegration();

    ViscousNormalFluxFace(config, &volElem[elemID], timeLevel, nInt,
                          0.0, false, derBasisElem, solIntL,
                          surfElem[l].DOFsSolElement.data(),
                          surfElem[l].metricCoorDerivFace.data(),
                          surfElem[l].metricNormalsFace.data(),
                          surfElem[l].wallDistance.data(),
                          gradSolInt, viscFluxes, viscosityInt, kOverCvInt);

    /* The remainder of the contribution of this boundary face to the residual
       is the same for all boundary conditions. Hence a generic function can
       be used to carry out this task. */
    ResidualViscousBoundaryFace(config, conv_numerics, &surfElem[l], solIntL,
                                solIntR, gradSolInt, fluxes, viscFluxes,
                                viscosityInt, kOverCvInt, resFaces, indResFaces);
  }
}

void CFEM_DG_NSSolver::BC_Far_Field(CConfig                  *config,
                                    const unsigned long      surfElemBeg,
                                    const unsigned long      surfElemEnd,
                                    const CSurfaceElementFEM *surfElem,
                                    su2double                *resFaces,
                                    CNumerics                *conv_numerics){

  /*--- Set the pointers for the local arrays. ---*/
  unsigned int sizeFluxes = nIntegrationMax*nDim;
  sizeFluxes = nVar*max(sizeFluxes, (unsigned int) nDOFsMax);

  const unsigned int sizeGradSolInt = nIntegrationMax*nDim*max(nVar,nDOFsMax);

  su2double *solIntL      = VecTmpMemory.data();
  su2double *solIntR      = solIntL      + nIntegrationMax*nVar;
  su2double *viscosityInt = solIntR      + nIntegrationMax*nVar;
  su2double *kOverCvInt   = viscosityInt + nIntegrationMax;
  su2double *gradSolInt   = kOverCvInt   + nIntegrationMax;
  su2double *fluxes       = gradSolInt   + sizeGradSolInt;
  su2double *viscFluxes   = fluxes       + sizeFluxes;

  /*--- Loop over the given range of boundary faces. ---*/
  unsigned long indResFaces = 0;
  for(unsigned long l=surfElemBeg; l<surfElemEnd; ++l) {

    /* Compute the left states in the integration points of the face.
       The array fluxes is used as temporary storage inside the function
       LeftStatesIntegrationPointsBoundaryFace. */
    LeftStatesIntegrationPointsBoundaryFace(config, &surfElem[l], fluxes, solIntL);

    /*--- Determine the number of integration points and set the right state
          to the free stream value. ---*/
    const unsigned short ind  = surfElem[l].indStandardElement;
    const unsigned short nInt = standardBoundaryFacesSol[ind].GetNIntegration();

    for(unsigned short i=0; i<nInt; ++i) {
      su2double *UR = solIntR + i*nVar;
      for(unsigned short j=0; j<nVar; ++j)
        UR[j] = ConsVarFreeStream[j];
    }

    /* Determine the time level of the boundary face, which is equal
       to the time level of the adjacent element. */
    const unsigned long  elemID    = surfElem[l].volElemID;
    const unsigned short timeLevel = volElem[elemID].timeLevel;

    /* Call the general function to compute the viscous flux in normal
       direction for the face. */
    const su2double *derBasisElem = standardBoundaryFacesSol[ind].GetMatDerBasisElemIntegration();

    ViscousNormalFluxFace(config, &volElem[elemID], timeLevel, nInt,
                          0.0, false, derBasisElem, solIntL,
                          surfElem[l].DOFsSolElement.data(),
                          surfElem[l].metricCoorDerivFace.data(),
                          surfElem[l].metricNormalsFace.data(),
                          surfElem[l].wallDistance.data(),
                          gradSolInt, viscFluxes, viscosityInt, kOverCvInt);

    /* The remainder of the contribution of this boundary face to the residual
       is the same for all boundary conditions. Hence a generic function can
       be used to carry out this task. */
    ResidualViscousBoundaryFace(config, conv_numerics, &surfElem[l], solIntL,
                                solIntR, gradSolInt, fluxes, viscFluxes,
                                viscosityInt, kOverCvInt, resFaces, indResFaces);
  }
}

void CFEM_DG_NSSolver::BC_Sym_Plane(CConfig                  *config,
                                    const unsigned long      surfElemBeg,
                                    const unsigned long      surfElemEnd,
                                    const CSurfaceElementFEM *surfElem,
                                    su2double                *resFaces,
                                    CNumerics                *conv_numerics){
  su2double tick = 0.0;

  /* Constant factor present in the heat flux vector, namely the ratio of
     thermal conductivity and viscosity. */
  const su2double factHeatFlux_Lam  = Gamma/Prandtl_Lam;
  const su2double factHeatFlux_Turb = Gamma/Prandtl_Turb;

  /*--- Set the pointers for the local arrays. ---*/
  unsigned int sizeFluxes = nIntegrationMax*ctc::nDim;
  sizeFluxes = ctc::nVar*max(sizeFluxes, (unsigned int) nDOFsMax);

  const unsigned int sizeGradSolInt = nIntegrationMax*ctc::nDim*max(nVar,nDOFsMax);

  su2double *solIntL      = VecTmpMemory.data();
  su2double *solIntR      = solIntL      + nIntegrationMax*nVar;
  su2double *viscosityInt = solIntR      + nIntegrationMax*nVar;
  su2double *kOverCvInt   = viscosityInt + nIntegrationMax;
  su2double *gradSolInt   = kOverCvInt   + nIntegrationMax;
  su2double *fluxes       = gradSolInt   + sizeGradSolInt;
  su2double *viscFluxes   = fluxes       + sizeFluxes;

  /* Set the pointer solElem to fluxes. This is just for readability, as the
     same memory can be used for the storage of the solution of the DOFs of
     the element and the fluxes to be computed. */
  su2double *solElem = fluxes;

  /*--- Loop over the given range of boundary faces. ---*/
  unsigned long indResFaces = 0;
  for(unsigned long l=surfElemBeg; l<surfElemEnd; ++l) {

    /* Compute the left states in the integration points of the face.
       Use fluxes as a temporary storage array. */
    LeftStatesIntegrationPointsBoundaryFace(config, &surfElem[l], fluxes, solIntL);

    /* Get the required information from the standard element. */
    const unsigned short ind          = surfElem[l].indStandardElement;
    const unsigned short nInt         = standardBoundaryFacesSol[ind].GetNIntegration();
    const unsigned short nDOFsElem    = standardBoundaryFacesSol[ind].GetNDOFsElem();
    const su2double     *derBasisElem = standardBoundaryFacesSol[ind].GetMatDerBasisElemIntegration();

    /* Compute the length scale for the LES of the adjacent element. */
    const unsigned long  elemID = surfElem[l].volElemID;
    const unsigned short iind   = volElem[elemID].indStandardElement;

    unsigned short nPoly = standardElementsSol[iind].GetNPoly();
    if(nPoly == 0) nPoly = 1;

    const su2double lenScale_LES = volElem[elemID].lenScale/nPoly;

    /* Determine the time level of the boundary face, which is equal
       to the time level of the adjacent element. */
    const unsigned short timeLevel = volElem[elemID].timeLevel;

    /* Determine the offset that must be applied to access the correct data for
       the adjacent element in the working vector of the solution. This is a
       boundary face, which has the same time level as the adjacent element. */
    const unsigned long offset = volElem[elemID].offsetDOFsSolLocal
                               - volElem[elemID].offsetDOFsSolThisTimeLevel;

    /* Easier storage of the wall distance array for this surface element. */
    const su2double *wallDistance = surfElem[l].wallDistance.data();

    /* Determine the offset between r- and -s-derivatives, which is also the
       offset between s- and t-derivatives. */
    const unsigned short offDeriv = ctc::nVar*nInt;

    /* Store the solution of the DOFs of the adjacent element in contiguous
       memory such that the function DenseMatrixProduct can be used to compute
       the gradients solution variables in the integration points of the face. */
    const unsigned long nBytes = nVar*sizeof(su2double);
    for(unsigned short i=0; i<nDOFsElem; ++i) {
<<<<<<< HEAD
      const su2double *solDOF = VecSolDOFs.data() + ctc::nVar*surfElem[l].DOFsSolElement[i];
      su2double       *sol    = solElem + ctc::nVar*i;
      for(unsigned short j=0; j<ctc::nVar; ++j)
        sol[j] = solDOF[j];
=======
      const su2double *solDOF = VecWorkSolDOFs[timeLevel].data()
                              + nVar*(surfElem[l].DOFsSolElement[i] - offset);
      su2double       *sol    = solElem + nVar*i;
      memcpy(sol, solDOF, nBytes);
>>>>>>> 2fdc4a5d
    }

    /* Compute the left gradients in the integration points. Call the general
       function to carry out the matrix product. */
    config->GEMM_Tick(&tick);
    DenseMatrixProduct(nInt*nDim, nVar, nDOFsElem, derBasisElem, solElem, gradSolInt);
    config->GEMM_Tock(tick, "BC_Sym_Plane", nInt*nDim, nVar, nDOFsElem);

    /* Make a distinction between two and three space dimensions
       in order to have the most efficient code. */
    switch( ctc::nDim ) {

      case 2: {

        /*--- 2D simulation. Loop over the integration points to apply the
              symmetry condition and to compute the viscous normal fluxes. This
              is done in the same loop, because the gradients in the right
              integration points are constructed using the symmetry boundary
              condition. ---*/
        for(unsigned short i=0; i<nInt; ++i) {

          /* Easier storage of the left and right solution and the normals
             for this integration point. */
          const su2double *UL      = solIntL + i*ctc::nVar;
                su2double *UR      = solIntR + i*ctc::nVar;
          const su2double *normals = surfElem[l].metricNormalsFace.data() + i*(ctc::nDim+1);

          /* Compute twice the normal component of the momentum variables. The
             factor 2 comes from the fact that the velocity must be mirrored. */
          const su2double rVn = 2.0*(UL[1]*normals[0] + UL[2]*normals[1]);

          /* Set the right state. Note that the total energy of the right state is
             identical to the left state, because the magnitude of the velocity
             remains the same. */
          UR[0] = UL[0];
          UR[1] = UL[1] - rVn*normals[0];
          UR[2] = UL[2] - rVn*normals[1];
          UR[3] = UL[3];

          /* Easier storage of the metric terms and left gradients of this
             integration point. */
          const su2double *metricTerms = surfElem[l].metricCoorDerivFace.data()
                                       + i*ctc::nDim*ctc::nDim;
          const su2double *dULDr       = gradSolInt + ctc::nVar*i;
          const su2double *dULDs       = dULDr + offDeriv;

          /* Easier storage of the metric terms in this integration point. */
          const su2double drdx = metricTerms[0];
          const su2double drdy = metricTerms[1];
          const su2double dsdx = metricTerms[2];
          const su2double dsdy = metricTerms[3];

          /* Compute the Cartesian gradients of the left solution. */
          su2double ULGradCart[4][2];
          ULGradCart[0][0] = dULDr[0]*drdx + dULDs[0]*dsdx;
          ULGradCart[1][0] = dULDr[1]*drdx + dULDs[1]*dsdx;
          ULGradCart[2][0] = dULDr[2]*drdx + dULDs[2]*dsdx;
          ULGradCart[3][0] = dULDr[3]*drdx + dULDs[3]*dsdx;

          ULGradCart[0][1] = dULDr[0]*drdy + dULDs[0]*dsdy;
          ULGradCart[1][1] = dULDr[1]*drdy + dULDs[1]*dsdy;
          ULGradCart[2][1] = dULDr[2]*drdy + dULDs[2]*dsdy;
          ULGradCart[3][1] = dULDr[3]*drdy + dULDs[3]*dsdy;

          /* Determine the normal gradients of all variables. */
          su2double ULGradNorm[4];
          ULGradNorm[0] = ULGradCart[0][0]*normals[0] + ULGradCart[0][1]*normals[1];
          ULGradNorm[1] = ULGradCart[1][0]*normals[0] + ULGradCart[1][1]*normals[1];
          ULGradNorm[2] = ULGradCart[2][0]*normals[0] + ULGradCart[2][1]*normals[1];
          ULGradNorm[3] = ULGradCart[3][0]*normals[0] + ULGradCart[3][1]*normals[1];

          /* For the construction of the gradients of the right solution, also
             the Cartesian gradients and the normal gradient of the normal
             momentum is needed. This is computed below. */
          su2double GradCartNormMomL[2];
          GradCartNormMomL[0] = ULGradCart[1][0]*normals[0] + ULGradCart[2][0]*normals[1];
          GradCartNormMomL[1] = ULGradCart[1][1]*normals[0] + ULGradCart[2][1]*normals[1];

          const su2double GradNormNormMomL = ULGradNorm[1]*normals[0] + ULGradNorm[2]*normals[1];

          /* Abbreviate twice the normal vector. */
          const su2double tnx = 2.0*normals[0], tny = 2.0*normals[1];

          /*--- Construct the gradients of the right solution. The tangential
                gradients of the normal momentum and normal gradients of the other
                variables, density, energy and tangential momentum, must be negated.
                For the common situation that the symmetry plane coincides with an
                x- or y-plane this boils down to a multiplication by -1 or +1,
                depending on the variable and gradient. However, the implementation
                below is valid for an arbitrary orientation of the symmetry plane. ---*/
          su2double URGradCart[4][2];
          URGradCart[0][0] = ULGradCart[0][0] - tnx*ULGradNorm[0];
          URGradCart[1][0] = ULGradCart[1][0] - tnx*ULGradNorm[1] - tnx*GradCartNormMomL[0] + tnx*tnx*GradNormNormMomL;
          URGradCart[2][0] = ULGradCart[2][0] - tnx*ULGradNorm[2] - tny*GradCartNormMomL[0] + tnx*tny*GradNormNormMomL;
          URGradCart[3][0] = ULGradCart[3][0] - tnx*ULGradNorm[3];

          URGradCart[0][1] = ULGradCart[0][1] - tny*ULGradNorm[0];
          URGradCart[1][1] = ULGradCart[1][1] - tny*ULGradNorm[1] - tnx*GradCartNormMomL[1] + tny*tnx*GradNormNormMomL;
          URGradCart[2][1] = ULGradCart[2][1] - tny*ULGradNorm[2] - tny*GradCartNormMomL[1] + tny*tny*GradNormNormMomL;
          URGradCart[3][1] = ULGradCart[3][1] - tny*ULGradNorm[3];

          /*--- Compute the viscous fluxes of the left and right state and average
                them to compute the correct viscous flux for a symmetry boundary. ---*/
          const su2double wallDist = wallDistance ? wallDistance[i] : 0.0;
          su2double viscFluxL[4], viscFluxR[4];
          su2double Viscosity, kOverCv;

          ViscousNormalFluxIntegrationPoint_2D(UR, URGradCart, normals, 0.0,
                                               factHeatFlux_Lam, factHeatFlux_Turb,
                                               wallDist, lenScale_LES, Viscosity,
                                               kOverCv, viscFluxR);
          ViscousNormalFluxIntegrationPoint_2D(UL, ULGradCart, normals, 0.0,
                                               factHeatFlux_Lam, factHeatFlux_Turb,
                                               wallDist, lenScale_LES, Viscosity,
                                               kOverCv, viscFluxL);
          viscosityInt[i] = Viscosity;
          kOverCvInt[i]   = kOverCv;

          su2double *viscNormalFlux = viscFluxes + i*ctc::nVar;
          viscNormalFlux[0] = 0.5*(viscFluxL[0] + viscFluxR[0]);
          viscNormalFlux[1] = 0.5*(viscFluxL[1] + viscFluxR[1]);
          viscNormalFlux[2] = 0.5*(viscFluxL[2] + viscFluxR[2]);
          viscNormalFlux[3] = 0.5*(viscFluxL[3] + viscFluxR[3]);
        }

        break;
      }

      /*----------------------------------------------------------------------*/

      case 3: {

        /*--- 3D simulation. Loop over the integration points to apply the
              symmetry condition and to compute the viscous normal fluxes. This
              is done in the same loop, because the gradients in the right
              integration points are constructed using the symmetry boundary
              condition. ---*/
        for(unsigned short i=0; i<nInt; ++i) {

          /* Easier storage of the left and right solution and the normals
             for this integration point. */
          const su2double *UL      = solIntL + i*ctc::nVar;
                su2double *UR      = solIntR + i*ctc::nVar;
          const su2double *normals = surfElem[l].metricNormalsFace.data() + i*(ctc::nDim+1);

          /* Compute twice the normal component of the momentum variables. The
             factor 2 comes from the fact that the velocity must be mirrored. */
          const su2double rVn = 2.0*(UL[1]*normals[0] + UL[2]*normals[1] + UL[3]*normals[2]);

          /* Set the right state. Note that the total energy of the right state is
             identical to the left state, because the magnitude of the velocity
             remains the same. */
          UR[0] = UL[0];
          UR[1] = UL[1] - rVn*normals[0];
          UR[2] = UL[2] - rVn*normals[1];
          UR[3] = UL[3] - rVn*normals[2];
          UR[4] = UL[4];

          /* Easier storage of the metric terms and left gradients of this
             integration point. */
          const su2double *metricTerms = surfElem[l].metricCoorDerivFace.data()
                                       + i*ctc::nDim*ctc::nDim;
          const su2double *dULDr       = gradSolInt + ctc::nVar*i;
          const su2double *dULDs       = dULDr + offDeriv;
          const su2double *dULDt       = dULDs + offDeriv;

          /* Easier storage of the metric terms in this integration point. */
          const su2double drdx = metricTerms[0];
          const su2double drdy = metricTerms[1];
          const su2double drdz = metricTerms[2];

          const su2double dsdx = metricTerms[3];
          const su2double dsdy = metricTerms[4];
          const su2double dsdz = metricTerms[5];

          const su2double dtdx = metricTerms[6];
          const su2double dtdy = metricTerms[7];
          const su2double dtdz = metricTerms[8];

          /* Compute the Cartesian gradients of the left solution. */
          su2double ULGradCart[5][3];
          ULGradCart[0][0] = dULDr[0]*drdx + dULDs[0]*dsdx + dULDt[0]*dtdx;
          ULGradCart[1][0] = dULDr[1]*drdx + dULDs[1]*dsdx + dULDt[1]*dtdx;
          ULGradCart[2][0] = dULDr[2]*drdx + dULDs[2]*dsdx + dULDt[2]*dtdx;
          ULGradCart[3][0] = dULDr[3]*drdx + dULDs[3]*dsdx + dULDt[3]*dtdx;
          ULGradCart[4][0] = dULDr[4]*drdx + dULDs[4]*dsdx + dULDt[4]*dtdx;

          ULGradCart[0][1] = dULDr[0]*drdy + dULDs[0]*dsdy + dULDt[0]*dtdy;
          ULGradCart[1][1] = dULDr[1]*drdy + dULDs[1]*dsdy + dULDt[1]*dtdy;
          ULGradCart[2][1] = dULDr[2]*drdy + dULDs[2]*dsdy + dULDt[2]*dtdy;
          ULGradCart[3][1] = dULDr[3]*drdy + dULDs[3]*dsdy + dULDt[3]*dtdy;
          ULGradCart[4][1] = dULDr[4]*drdy + dULDs[4]*dsdy + dULDt[4]*dtdy;

          ULGradCart[0][2] = dULDr[0]*drdz + dULDs[0]*dsdz + dULDt[0]*dtdz;
          ULGradCart[1][2] = dULDr[1]*drdz + dULDs[1]*dsdz + dULDt[1]*dtdz;
          ULGradCart[2][2] = dULDr[2]*drdz + dULDs[2]*dsdz + dULDt[2]*dtdz;
          ULGradCart[3][2] = dULDr[3]*drdz + dULDs[3]*dsdz + dULDt[3]*dtdz;
          ULGradCart[4][2] = dULDr[4]*drdz + dULDs[4]*dsdz + dULDt[4]*dtdz;

          /* Determine the normal gradients of all variables. */
          su2double ULGradNorm[5];
          ULGradNorm[0] = ULGradCart[0][0]*normals[0] + ULGradCart[0][1]*normals[1] + ULGradCart[0][2]*normals[2];
          ULGradNorm[1] = ULGradCart[1][0]*normals[0] + ULGradCart[1][1]*normals[1] + ULGradCart[1][2]*normals[2];
          ULGradNorm[2] = ULGradCart[2][0]*normals[0] + ULGradCart[2][1]*normals[1] + ULGradCart[2][2]*normals[2];
          ULGradNorm[3] = ULGradCart[3][0]*normals[0] + ULGradCart[3][1]*normals[1] + ULGradCart[3][2]*normals[2];
          ULGradNorm[4] = ULGradCart[4][0]*normals[0] + ULGradCart[4][1]*normals[1] + ULGradCart[4][2]*normals[2];

          /* For the construction of the gradients of the right solution, also
             the Cartesian gradients and the normal gradient of the normal
             momentum is needed. This is computed below. */
          su2double GradCartNormMomL[3];
          GradCartNormMomL[0] = ULGradCart[1][0]*normals[0] + ULGradCart[2][0]*normals[1] + ULGradCart[3][0]*normals[2];
          GradCartNormMomL[1] = ULGradCart[1][1]*normals[0] + ULGradCart[2][1]*normals[1] + ULGradCart[3][1]*normals[2];
          GradCartNormMomL[2] = ULGradCart[1][2]*normals[0] + ULGradCart[2][2]*normals[1] + ULGradCart[3][2]*normals[2];

          const su2double GradNormNormMomL = ULGradNorm[1]*normals[0]
                                           + ULGradNorm[2]*normals[1]
                                           + ULGradNorm[3]*normals[2];

          /* Abbreviate twice the normal vector. */
          const su2double tnx = 2.0*normals[0], tny = 2.0*normals[1], tnz = 2.0*normals[2];

          /*--- Construct the gradients of the right solution. The tangential
                gradients of the normal momentum and normal gradients of the other
                variables, density, energy and tangential momentum, must be negated.
                For the common situation that the symmetry plane coincides with an
                x-, y- or z-plane this boils down to a multiplication by -1 or +1,
                depending on the variable and gradient. However, the implementation
                below is valid for an arbitrary orientation of the symmetry plane. ---*/
          su2double URGradCart[5][3];
          URGradCart[0][0] = ULGradCart[0][0] - tnx*ULGradNorm[0];
          URGradCart[1][0] = ULGradCart[1][0] - tnx*ULGradNorm[1] - tnx*GradCartNormMomL[0] + tnx*tnx*GradNormNormMomL;
          URGradCart[2][0] = ULGradCart[2][0] - tnx*ULGradNorm[2] - tny*GradCartNormMomL[0] + tnx*tny*GradNormNormMomL;
          URGradCart[3][0] = ULGradCart[3][0] - tnx*ULGradNorm[3] - tnz*GradCartNormMomL[0] + tnx*tnz*GradNormNormMomL;
          URGradCart[4][0] = ULGradCart[4][0] - tnx*ULGradNorm[4];

          URGradCart[0][1] = ULGradCart[0][1] - tny*ULGradNorm[0];
          URGradCart[1][1] = ULGradCart[1][1] - tny*ULGradNorm[1] - tnx*GradCartNormMomL[1] + tny*tnx*GradNormNormMomL;
          URGradCart[2][1] = ULGradCart[2][1] - tny*ULGradNorm[2] - tny*GradCartNormMomL[1] + tny*tny*GradNormNormMomL;
          URGradCart[3][1] = ULGradCart[3][1] - tny*ULGradNorm[3] - tnz*GradCartNormMomL[1] + tny*tnz*GradNormNormMomL;
          URGradCart[4][1] = ULGradCart[4][1] - tny*ULGradNorm[4];

          URGradCart[0][2] = ULGradCart[0][2] - tnz*ULGradNorm[0];
          URGradCart[1][2] = ULGradCart[1][2] - tnz*ULGradNorm[1] - tnx*GradCartNormMomL[2] + tnz*tnx*GradNormNormMomL;
          URGradCart[2][2] = ULGradCart[2][2] - tnz*ULGradNorm[2] - tny*GradCartNormMomL[2] + tnz*tny*GradNormNormMomL;
          URGradCart[3][2] = ULGradCart[3][2] - tnz*ULGradNorm[3] - tnz*GradCartNormMomL[2] + tnz*tnz*GradNormNormMomL;
          URGradCart[4][2] = ULGradCart[4][2] - tnz*ULGradNorm[4];

          /*--- Compute the viscous fluxes of the left and right state and average
                them to compute the correct viscous flux for a symmetry boundary. ---*/
          const su2double wallDist = wallDistance ? wallDistance[i] : 0.0;
          su2double viscFluxL[5], viscFluxR[5];
          su2double Viscosity, kOverCv;

          ViscousNormalFluxIntegrationPoint_3D(UR, URGradCart, normals, 0.0,
                                               factHeatFlux_Lam, factHeatFlux_Turb,
                                               wallDist, lenScale_LES, Viscosity,
                                               kOverCv, viscFluxR);
          ViscousNormalFluxIntegrationPoint_3D(UL, ULGradCart, normals, 0.0,
                                               factHeatFlux_Lam, factHeatFlux_Turb,
                                               wallDist, lenScale_LES, Viscosity,
                                               kOverCv, viscFluxL);
          viscosityInt[i] = Viscosity;
          kOverCvInt[i]   = kOverCv;

          su2double *viscNormalFlux = viscFluxes + i*ctc::nVar;
          viscNormalFlux[0] = 0.5*(viscFluxL[0] + viscFluxR[0]);
          viscNormalFlux[1] = 0.5*(viscFluxL[1] + viscFluxR[1]);
          viscNormalFlux[2] = 0.5*(viscFluxL[2] + viscFluxR[2]);
          viscNormalFlux[3] = 0.5*(viscFluxL[3] + viscFluxR[3]);
          viscNormalFlux[4] = 0.5*(viscFluxL[4] + viscFluxR[4]);
        }

        break;
      }
    }

    /* The remainder of the contribution of this boundary face to the residual
       is the same for all boundary conditions. Hence a generic function can
       be used to carry out this task. */
    ResidualViscousBoundaryFace(config, conv_numerics, &surfElem[l], solIntL,
                                solIntR, gradSolInt, fluxes, viscFluxes,
                                viscosityInt, kOverCvInt, resFaces, indResFaces);
  }
}

void CFEM_DG_NSSolver::BC_Inlet(CConfig                  *config,
                                const unsigned long      surfElemBeg,
                                const unsigned long      surfElemEnd,
                                const CSurfaceElementFEM *surfElem,
                                su2double                *resFaces,
                                CNumerics                *conv_numerics,
                                unsigned short           val_marker) {

  /*--- Retrieve the specified total conditions for this inlet. ---*/
  string Marker_Tag = config->GetMarker_All_TagBound(val_marker);

  su2double P_Total   = config->GetInlet_Ptotal(Marker_Tag);
  su2double T_Total   = config->GetInlet_Ttotal(Marker_Tag);
  su2double *Flow_Dir = config->GetInlet_FlowDir(Marker_Tag);

  /*--- Non-dim. the inputs if necessary, and compute the total enthalpy. ---*/
  P_Total /= config->GetPressure_Ref();
  T_Total /= config->GetTemperature_Ref();

  su2double Gas_Constant = config->GetGas_ConstantND();
  su2double H_Total      = (Gamma*Gas_Constant/Gamma_Minus_One)*T_Total;

  /*--- Set the pointers for the local arrays. ---*/
  unsigned int sizeFluxes = nIntegrationMax*nDim;
  sizeFluxes = nVar*max(sizeFluxes, (unsigned int) nDOFsMax);

  const unsigned int sizeGradSolInt = nIntegrationMax*nDim*max(nVar,nDOFsMax);

  su2double *solIntL      = VecTmpMemory.data();
  su2double *solIntR      = solIntL      + nIntegrationMax*nVar;
  su2double *viscosityInt = solIntR      + nIntegrationMax*nVar;
  su2double *kOverCvInt   = viscosityInt + nIntegrationMax;
  su2double *gradSolInt   = kOverCvInt   + nIntegrationMax;
  su2double *fluxes       = gradSolInt   + sizeGradSolInt;
  su2double *viscFluxes   = fluxes       + sizeFluxes;

  /*--- Loop over the given range of boundary faces. ---*/
  unsigned long indResFaces = 0;
  for(unsigned long l=surfElemBeg; l<surfElemEnd; ++l) {

    /* Compute the left states in the integration points of the face.
       Use fluxes as a temporary storage array. */
    LeftStatesIntegrationPointsBoundaryFace(config, &surfElem[l], fluxes, solIntL);

    /*--- Apply the subsonic inlet boundary conditions to compute the right
          state in the integration points. ---*/
    const unsigned short ind  = surfElem[l].indStandardElement;
    const unsigned short nInt = standardBoundaryFacesSol[ind].GetNIntegration();

    for(unsigned short i=0; i<nInt; ++i) {

      /* Easier storage of the left and right solution and the normals
         for this integration point. */
      const su2double *UL      = solIntL + i*nVar;
            su2double *UR      = solIntR + i*nVar;
      const su2double *normals = surfElem[l].metricNormalsFace.data() + i*(nDim+1);

      /*--- Compute the normal velocity, the speed of sound squared and
            the pressure in this integration point. ---*/
      const su2double DensityInv = 1.0/UL[0];
      su2double VelocityNormal = 0.0, Velocity2 = 0.0;
      for(unsigned short iDim=0; iDim<nDim; ++iDim) {
        const su2double vel = UL[iDim+1]*DensityInv;
        VelocityNormal     += vel*normals[iDim];
        Velocity2          += vel*vel;
      }

      su2double StaticEnergy = UL[nDim+1]*DensityInv - 0.5*Velocity2;

      FluidModel->SetTDState_rhoe(UL[0], StaticEnergy);
      su2double SoundSpeed2 = FluidModel->GetSoundSpeed2();
      su2double Pressure    = FluidModel->GetPressure();

      /*--- Compute the Riemann invariant to be extrapolated. ---*/
      const su2double Riemann = 2.0*sqrt(SoundSpeed2)/Gamma_Minus_One + VelocityNormal;

      /*--- Total speed of sound. The expression below is also valid for variable cp,
            although a linearization around the value of the left state is performed. ---*/
      const su2double SoundSpeed_Total2 = Gamma_Minus_One*(H_Total - DensityInv*(UL[nDim+1] + Pressure)
                                        +                  0.5*Velocity2) + SoundSpeed2;

      /*--- Dot product of normal and flow direction. This should be
            negative due to outward facing boundary normal convention. ---*/
      su2double alpha = 0.0;
      for(unsigned short iDim=0; iDim<nDim; ++iDim)
        alpha += normals[iDim]*Flow_Dir[iDim];

      /*--- Coefficients in the quadratic equation for the magnitude of the velocity. ---*/
      const su2double aa =  1.0 + 0.5*Gamma_Minus_One*alpha*alpha;
      const su2double bb = -1.0*Gamma_Minus_One*alpha*Riemann;
      const su2double cc =  0.5*Gamma_Minus_One*Riemann*Riemann
                         -  2.0*SoundSpeed_Total2/Gamma_Minus_One;

      /*--- Solve the equation for the magnitude of the velocity. As this value
            must be positive and both aa and bb are positive (alpha is negative and
            Riemann is positive up till Mach = 5.0 or so, which is not really subsonic
            anymore), it is clear which of the two possible solutions must be taken.
            Some clipping is present, but this is normally not active. ---*/
      su2double dd      = bb*bb - 4.0*aa*cc;   dd      = sqrt(max(0.0, dd));
      su2double Vel_Mag = (-bb + dd)/(2.0*aa); Vel_Mag = max(0.0, Vel_Mag);
      Velocity2 = Vel_Mag*Vel_Mag;

      /*--- Compute speed of sound from total speed of sound eqn. ---*/
      SoundSpeed2 = SoundSpeed_Total2 - 0.5*Gamma_Minus_One*Velocity2;

      /*--- Mach squared (cut between 0-1), use to adapt velocity ---*/
      su2double Mach2 = Velocity2/SoundSpeed2; Mach2 = min(1.0, Mach2);

      Velocity2 = Mach2*SoundSpeed2;
      Vel_Mag   = sqrt(Velocity2);

      /*--- Static temperature from the speed of sound relation. ---*/
      SoundSpeed2 = SoundSpeed_Total2 - 0.5*Gamma_Minus_One*Velocity2;

      const su2double Temperature = SoundSpeed2/(Gamma*Gas_Constant);

      /*--- Static pressure using isentropic relation at a point ---*/
      Pressure = P_Total*pow((Temperature/T_Total), Gamma/Gamma_Minus_One);

      /*--- Density at the inlet from the gas law ---*/
      const su2double Density = Pressure/(Gas_Constant*Temperature);

      /*--- Store the conservative variables in UR. ---*/
      UR[0]      = Density;
      UR[nDim+1] = Pressure/Gamma_Minus_One + 0.5*Density*Velocity2;

      for(unsigned short iDim=0; iDim<nDim; ++iDim)
        UR[iDim+1] = Density*Vel_Mag*Flow_Dir[iDim];
    }

    /* Determine the time level of the boundary face, which is equal
       to the time level of the adjacent element. */
    const unsigned long  elemID    = surfElem[l].volElemID;
    const unsigned short timeLevel = volElem[elemID].timeLevel;

    /* Call the general function to compute the viscous flux in normal
       direction for the face. */
    const su2double *derBasisElem = standardBoundaryFacesSol[ind].GetMatDerBasisElemIntegration();

    ViscousNormalFluxFace(config, &volElem[elemID], timeLevel, nInt,
                          0.0, false, derBasisElem, solIntL,
                          surfElem[l].DOFsSolElement.data(),
                          surfElem[l].metricCoorDerivFace.data(),
                          surfElem[l].metricNormalsFace.data(),
                          surfElem[l].wallDistance.data(),
                          gradSolInt, viscFluxes, viscosityInt, kOverCvInt);

    /* The remainder of the contribution of this boundary face to the residual
       is the same for all boundary conditions. Hence a generic function can
       be used to carry out this task. */
    ResidualViscousBoundaryFace(config, conv_numerics, &surfElem[l], solIntL,
                                solIntR, gradSolInt, fluxes, viscFluxes,
                                viscosityInt, kOverCvInt, resFaces, indResFaces);
  }
}

void CFEM_DG_NSSolver::BC_Outlet(CConfig                  *config,
                                 const unsigned long      surfElemBeg,
                                 const unsigned long      surfElemEnd,
                                 const CSurfaceElementFEM *surfElem,
                                 su2double                *resFaces,
                                 CNumerics                *conv_numerics,
                                 unsigned short           val_marker) {

  /*--- Retrieve the specified back pressure for this outlet.
        Nondimensionalize, if necessary. ---*/
  string Marker_Tag = config->GetMarker_All_TagBound(val_marker);

  su2double P_Exit = config->GetOutlet_Pressure(Marker_Tag);
  P_Exit = P_Exit/config->GetPressure_Ref();

  /*--- Set the pointers for the local arrays. ---*/
  unsigned int sizeFluxes = nIntegrationMax*nDim;
  sizeFluxes = nVar*max(sizeFluxes, (unsigned int) nDOFsMax);

  const unsigned int sizeGradSolInt = nIntegrationMax*nDim*max(nVar,nDOFsMax);

  su2double *solIntL      = VecTmpMemory.data();
  su2double *solIntR      = solIntL      + nIntegrationMax*nVar;
  su2double *viscosityInt = solIntR      + nIntegrationMax*nVar;
  su2double *kOverCvInt   = viscosityInt + nIntegrationMax;
  su2double *gradSolInt   = kOverCvInt   + nIntegrationMax;
  su2double *fluxes       = gradSolInt   + sizeGradSolInt;
  su2double *viscFluxes   = fluxes       + sizeFluxes;

  /*--- Loop over the given range of boundary faces. ---*/
  unsigned long indResFaces = 0;
  for(unsigned long l=surfElemBeg; l<surfElemEnd; ++l) {

    /* Compute the left states in the integration points of the face.
       Use fluxes as a temporary storage array. */
    LeftStatesIntegrationPointsBoundaryFace(config, &surfElem[l], fluxes, solIntL);

    /*--- Apply the subsonic inlet boundary conditions to compute the right
          state in the integration points. ---*/
    const unsigned short ind  = surfElem[l].indStandardElement;
    const unsigned short nInt = standardBoundaryFacesSol[ind].GetNIntegration();

    for(unsigned short i=0; i<nInt; ++i) {

      /* Easier storage of the left and right solution and the normals
         for this integration point. */
      const su2double *UL      = solIntL + i*nVar;
            su2double *UR      = solIntR + i*nVar;
      const su2double *normals = surfElem[l].metricNormalsFace.data() + i*(nDim+1);

      /*--- Compute the normal velocity, the speed of sound squared and
            the pressure in this integration point. ---*/
      const su2double DensityInv = 1.0/UL[0];
      su2double VelocityNormal = 0.0, Velocity2 = 0.0;
      for(unsigned short iDim=0; iDim<nDim; ++iDim) {
        const su2double vel = UL[iDim+1]*DensityInv;
        VelocityNormal     += vel*normals[iDim];
        Velocity2          += vel*vel;
      }

      su2double StaticEnergy = UL[nDim+1]*DensityInv - 0.5*Velocity2;

      FluidModel->SetTDState_rhoe(UL[0], StaticEnergy);
      su2double SoundSpeed2 = FluidModel->GetSoundSpeed2();
      su2double Pressure    = FluidModel->GetPressure();

      /*--- Subsonic exit flow: there is one incoming characteristic,
            therefore one variable can be specified (back pressure) and is used
            to update the conservative variables. Compute the entropy and the
            acoustic Riemann variable. These invariants, as well as the
            tangential velocity components, are extrapolated. ---*/
      const su2double Entropy = Pressure*pow(DensityInv, Gamma);
      const su2double Riemann = 2.0*sqrt(SoundSpeed2)/Gamma_Minus_One + VelocityNormal;

      /*--- Compute the density and normal velocity of the right state. ---*/
      const su2double Density    = pow(P_Exit/Entropy,1.0/Gamma);
      const su2double SoundSpeed = sqrt(Gamma*P_Exit/Density);
      const su2double Vn_Exit    = Riemann - 2.0*SoundSpeed/Gamma_Minus_One;

      /*--- Store the conservative variables in UR. ---*/
      Velocity2 = 0.0;
      for(unsigned short iDim=0; iDim<nDim; ++iDim) {
        const su2double vel = UL[iDim+1]*DensityInv
                            + (Vn_Exit-VelocityNormal)*normals[iDim];
        Velocity2 += vel*vel;
        UR[iDim+1] = Density*vel;
      }

      UR[0]      = Density;
      UR[nDim+1] = Pressure/Gamma_Minus_One + 0.5*Density*Velocity2;
    }

    /* Determine the time level of the boundary face, which is equal
       to the time level of the adjacent element. */
    const unsigned long  elemID    = surfElem[l].volElemID;
    const unsigned short timeLevel = volElem[elemID].timeLevel;

    /* Call the general function to compute the viscous flux in normal
       direction for the face. */
    const su2double *derBasisElem = standardBoundaryFacesSol[ind].GetMatDerBasisElemIntegration();

    ViscousNormalFluxFace(config, &volElem[elemID], timeLevel, nInt,
                          0.0, false, derBasisElem, solIntL,
                          surfElem[l].DOFsSolElement.data(),
                          surfElem[l].metricCoorDerivFace.data(),
                          surfElem[l].metricNormalsFace.data(),
                          surfElem[l].wallDistance.data(),
                          gradSolInt, viscFluxes, viscosityInt, kOverCvInt);

    /* The remainder of the contribution of this boundary face to the residual
       is the same for all boundary conditions. Hence a generic function can
       be used to carry out this task. */
    ResidualViscousBoundaryFace(config, conv_numerics, &surfElem[l], solIntL,
                                solIntR, gradSolInt, fluxes, viscFluxes,
                                viscosityInt, kOverCvInt, resFaces, indResFaces);
  }
}

void CFEM_DG_NSSolver::BC_HeatFlux_Wall(CConfig                  *config,
                                        const unsigned long      surfElemBeg,
                                        const unsigned long      surfElemEnd,
                                        const CSurfaceElementFEM *surfElem,
                                        su2double                *resFaces,
                                        CNumerics                *conv_numerics,
                                        unsigned short           val_marker) {

  /* Set the factor for the wall velocity. For factWallVel = 0, the right state
     contains the wall velocity. For factWallVel = 1.0, the velocity of the
     right state is obtained by negating the interior velocity w.r.t. the
     velocity of the wall. */
  const su2double factWallVel = 0.0;
  // const su2double factWallVel = 1.0;

  /* Get the wall heat flux. */
  const string Marker_Tag       = config->GetMarker_All_TagBound(val_marker);
  const su2double Wall_HeatFlux = config->GetWall_HeatFlux(Marker_Tag);

  /*--- Set the pointers for the local arrays. ---*/
  unsigned int sizeFluxes = nIntegrationMax*nDim;
  sizeFluxes = nVar*max(sizeFluxes, (unsigned int) nDOFsMax);

  const unsigned int sizeGradSolInt = nIntegrationMax*nDim*max(nVar,nDOFsMax);

  su2double *solIntL      = VecTmpMemory.data();
  su2double *solIntR      = solIntL      + nIntegrationMax*nVar;
  su2double *viscosityInt = solIntR      + nIntegrationMax*nVar;
  su2double *kOverCvInt   = viscosityInt + nIntegrationMax;
  su2double *gradSolInt   = kOverCvInt   + nIntegrationMax;
  su2double *fluxes       = gradSolInt   + sizeGradSolInt;
  su2double *viscFluxes   = fluxes       + sizeFluxes;

  /*--- Loop over the given range of boundary faces. ---*/
  unsigned long indResFaces = 0;
  for(unsigned long l=surfElemBeg; l<surfElemEnd; ++l) {

    /* Compute the left states in the integration points of the face.
       The array fluxes is used as temporary storage inside the function
       LeftStatesIntegrationPointsBoundaryFace. */
    LeftStatesIntegrationPointsBoundaryFace(config, &surfElem[l], fluxes, solIntL);

    /* Determine the number of integration points. */
    const unsigned short ind  = surfElem[l].indStandardElement;
    const unsigned short nInt = standardBoundaryFacesSol[ind].GetNIntegration();

    /*--- Apply the heat flux wall boundary conditions to compute the right
          state. There are two options. Either the velocity is negated or it
          is set to zero. Some experiments are needed to see which formulation
          gives better results. ---*/
    for(unsigned short i=0; i<nInt; ++i) {

      /* Easier storage of the left and right solution for this integration point. */
      const su2double *UL = solIntL + i*nVar;
            su2double *UR = solIntR + i*nVar;

      /* Set the right state. The initial value of the total energy is the
         energy of the left state. Also compute the difference in kinetic
         energy between the left and right state. */
      UR[0]      = UL[0];
      UR[nDim+1] = UL[nDim+1];

      su2double DensityInv = 1.0/UL[0];
      su2double diffKin    = 0.0;
      for(unsigned short iDim=1; iDim<=nDim; ++iDim) {
        UR[iDim] = -factWallVel*UL[iDim];
        const su2double velL = DensityInv*UL[iDim];
        const su2double velR = DensityInv*UR[iDim];
        diffKin += velL*velL - velR*velR;
      }

      /* As only the internal energy of UR is equal to UL, the difference
         in kinetic energy must be subtracted. */
      UR[nDim+1] -= 0.5*UR[0]*diffKin;
    }

    /* Determine the time level of the boundary face, which is equal
       to the time level of the adjacent element. */
    const unsigned long  elemID    = surfElem[l].volElemID;
    const unsigned short timeLevel = volElem[elemID].timeLevel;

    /* Call the general function to compute the viscous flux in normal
       direction for the face. */
    const su2double *derBasisElem = standardBoundaryFacesSol[ind].GetMatDerBasisElemIntegration();

    ViscousNormalFluxFace(config, &volElem[elemID], timeLevel, nInt,
                          Wall_HeatFlux, true, derBasisElem, solIntL,
                          surfElem[l].DOFsSolElement.data(),
                          surfElem[l].metricCoorDerivFace.data(),
                          surfElem[l].metricNormalsFace.data(),
                          surfElem[l].wallDistance.data(),
                          gradSolInt, viscFluxes, viscosityInt, kOverCvInt);

    /* The remainder of the contribution of this boundary face to the residual
       is the same for all boundary conditions. Hence a generic function can
       be used to carry out this task. */
    ResidualViscousBoundaryFace(config, conv_numerics, &surfElem[l], solIntL,
                                solIntR, gradSolInt, fluxes, viscFluxes,
                                viscosityInt, kOverCvInt, resFaces, indResFaces);
  }
}

void CFEM_DG_NSSolver::BC_Isothermal_Wall(CConfig                  *config,
                                          const unsigned long      surfElemBeg,
                                          const unsigned long      surfElemEnd,
                                          const CSurfaceElementFEM *surfElem,
                                          su2double                *resFaces,
                                          CNumerics                *conv_numerics,
                                          unsigned short           val_marker) {

  /* Set the factor for the wall velocity. For factWallVel = 0, the right state
     contains the wall velocity. For factWallVel = 1.0, the velocity of the
     right state is obtained by negating the interior velocity w.r.t. the
     velocity of the wall. */
  const su2double factWallVel = 0.0;
  // const su2double factWallVel = 1.0;

  /* Get the wall temperature. */
  const string Marker_Tag = config->GetMarker_All_TagBound(val_marker);
  const su2double TWall   = config->GetIsothermal_Temperature(Marker_Tag)/config->GetTemperature_Ref();

  /* Compute the prescribed value of the energy (per unit mass). */
  const su2double Gas_Constant = config->GetGas_ConstantND();
  const su2double Cv           = Gas_Constant/Gamma_Minus_One;
  const su2double StaticEnergy = Cv*TWall;

  /*--- Set the pointers for the local arrays. ---*/
  unsigned int sizeFluxes = nIntegrationMax*nDim;
  sizeFluxes = nVar*max(sizeFluxes, (unsigned int) nDOFsMax);

  const unsigned int sizeGradSolInt = nIntegrationMax*nDim*max(nVar,nDOFsMax);

  su2double *solIntL      = VecTmpMemory.data();
  su2double *solIntR      = solIntL      + nIntegrationMax*nVar;
  su2double *viscosityInt = solIntR      + nIntegrationMax*nVar;
  su2double *kOverCvInt   = viscosityInt + nIntegrationMax;
  su2double *gradSolInt   = kOverCvInt   + nIntegrationMax;
  su2double *fluxes       = gradSolInt   + sizeGradSolInt;
  su2double *viscFluxes   = fluxes       + sizeFluxes;

  /*--- Loop over the given range of boundary faces. ---*/
  unsigned long indResFaces = 0;
  for(unsigned long l=surfElemBeg; l<surfElemEnd; ++l) {

    /* Compute the left states in the integration points of the face.
       The array fluxes is used as temporary storage inside the function
       LeftStatesIntegrationPointsBoundaryFace. */
    LeftStatesIntegrationPointsBoundaryFace(config, &surfElem[l], fluxes, solIntL);

    /* Determine the number of integration points. */
    const unsigned short ind  = surfElem[l].indStandardElement;
    const unsigned short nInt = standardBoundaryFacesSol[ind].GetNIntegration();

    /*--- Apply the heat flux wall boundary conditions to compute the right
          state. There are two options. Either the velocity is negated or it
          is set to zero. Some experiments are needed to see which formulation
          gives better results. ---*/
    for(unsigned short i=0; i<nInt; ++i) {

      /* Easier storage of the left and right solution for this integration point. */
      const su2double *UL = solIntL + i*nVar;
            su2double *UR = solIntR + i*nVar;

      /* Set the right state for the density and the momentum variables of the
         right state. Compute twice the possible kinetic energy. */
      UR[0] = UL[0];
      su2double DensityInv = 1.0/UL[0];
      su2double kinEner    = 0.0;
      for(unsigned short iDim=0; iDim<nDim; ++iDim) {
        UR[iDim+1] = -factWallVel*UL[iDim+1];
        const su2double velR = DensityInv*UR[iDim];
        kinEner += velR*velR;
      }

      /* Compute the total energy of the right state. */
      UR[nDim+1] = UR[0]*(StaticEnergy + 0.5*kinEner);
    }

    /* Determine the time level of the boundary face, which is equal
       to the time level of the adjacent element. */
    const unsigned long  elemID    = surfElem[l].volElemID;
    const unsigned short timeLevel = volElem[elemID].timeLevel;

    /* Call the general function to compute the viscous flux in normal
       direction for the face. */
    const su2double *derBasisElem = standardBoundaryFacesSol[ind].GetMatDerBasisElemIntegration();

    ViscousNormalFluxFace(config, &volElem[elemID], timeLevel, nInt,
                          0.0, false, derBasisElem, solIntL,
                          surfElem[l].DOFsSolElement.data(),
                          surfElem[l].metricCoorDerivFace.data(),
                          surfElem[l].metricNormalsFace.data(),
                          surfElem[l].wallDistance.data(),
                          gradSolInt, viscFluxes, viscosityInt, kOverCvInt);

    /* The remainder of the contribution of this boundary face to the residual
       is the same for all boundary conditions. Hence a generic function can
       be used to carry out this task. */
    ResidualViscousBoundaryFace(config, conv_numerics, &surfElem[l], solIntL,
                                solIntR, gradSolInt, fluxes, viscFluxes,
                                viscosityInt, kOverCvInt, resFaces, indResFaces);
  }
}

void CFEM_DG_NSSolver::BC_Custom(CConfig                  *config,
                                 const unsigned long      surfElemBeg,
                                 const unsigned long      surfElemEnd,
                                 const CSurfaceElementFEM *surfElem,
                                 su2double                *resFaces,
                                 CNumerics                *conv_numerics) {

#ifdef CUSTOM_BC_NSUNITQUAD
  /* Get the flow angle, which is stored in the angle of attack and the
     viscosity coefficient. */
  const su2double flowAngle = config->GetAoA()*PI_NUMBER/180.0;
  const su2double mu        = config->GetViscosity_FreeStreamND();

  const su2double cosFlowAngle = cos(flowAngle);
  const su2double sinFlowAngle = sin(flowAngle);
#endif

  /*--- Set the pointers for the local arrays. ---*/
  unsigned int sizeFluxes = nIntegrationMax*nDim;
  sizeFluxes = nVar*max(sizeFluxes, (unsigned int) nDOFsMax);

  const unsigned int sizeGradSolInt = nIntegrationMax*nDim*max(nVar,nDOFsMax);

  su2double *solIntL      = VecTmpMemory.data();
  su2double *solIntR      = solIntL      + nIntegrationMax*nVar;
  su2double *viscosityInt = solIntR      + nIntegrationMax*nVar;
  su2double *kOverCvInt   = viscosityInt + nIntegrationMax;
  su2double *gradSolInt   = kOverCvInt   + nIntegrationMax;
  su2double *fluxes       = gradSolInt   + sizeGradSolInt;
  su2double *viscFluxes   = fluxes       + sizeFluxes;

  /*--- Loop over the given range of boundary faces. ---*/
  unsigned long indResFaces = 0;
  for(unsigned long l=surfElemBeg; l<surfElemEnd; ++l) {

    /* Compute the left states in the integration points of the face.
       The array fluxes is used as temporary storage inside the function
       LeftStatesIntegrationPointsBoundaryFace. */
    LeftStatesIntegrationPointsBoundaryFace(config, &surfElem[l], fluxes, solIntL);

    /* Determine the number of integration points. */
    const unsigned short ind  = surfElem[l].indStandardElement;
    const unsigned short nInt = standardBoundaryFacesSol[ind].GetNIntegration();

    /*--- Loop over the integration points to compute the right state via the
          customized boundary conditions. ---*/
    for(unsigned short i=0; i<nInt; ++i) {

#ifdef CUSTOM_BC_NSUNITQUAD

      /* Easier storage of the right solution for this integration point and
         the coordinates of this integration point. */
      const su2double *coor = surfElem[l].coorIntegrationPoints + i*nDim;
            su2double *UR   = solIntR + i*nVar;

      /*--- Set the exact solution in this integration point. ---*/
      const double xTilde = coor[0]*cosFlowAngle - coor[1]*sinFlowAngle;
      const double yTilde = coor[0]*sinFlowAngle + coor[1]*cosFlowAngle;

      UR[0] =  1.0;
      UR[1] =  cosFlowAngle*yTilde*yTilde;
      UR[2] = -sinFlowAngle*yTilde*yTilde;
      UR[3] =  (2.0*mu*xTilde + 10)/Gamma_Minus_One
            +  0.5*yTilde*yTilde*yTilde*yTilde;
#else

      /* No compiler directive specified. Write an error message and exit. */
      int rank = MASTER_NODE;
#ifdef HAVE_MPI
      MPI_Comm_rank(MPI_COMM_WORLD, &rank);
#endif

      if (rank == MASTER_NODE) {
        cout << endl;
        cout << "In function CFEM_DG_NSSolver::BC_Custom. " << endl;
        cout << "No or wrong compiler directive specified. This is necessary "
                "for customized boundary conditions." << endl << endl;
      }
#ifndef HAVE_MPI
      exit(EXIT_FAILURE);
#else
      MPI_Barrier(MPI_COMM_WORLD);
      MPI_Abort(MPI_COMM_WORLD,1);
      MPI_Finalize();
#endif

#endif
    }

    /* Determine the time level of the boundary face, which is equal
       to the time level of the adjacent element. */
    const unsigned long  elemID    = surfElem[l].volElemID;
    const unsigned short timeLevel = volElem[elemID].timeLevel;

    /* Call the general function to compute the viscous flux in normal
       direction for the face. */
    const su2double *derBasisElem = standardBoundaryFacesSol[ind].GetMatDerBasisElemIntegration();

    ViscousNormalFluxFace(config, &volElem[elemID], timeLevel, nInt,
                          0.0, false, derBasisElem, solIntL,
                          surfElem[l].DOFsSolElement.data(),
                          surfElem[l].metricCoorDerivFace.data(),
                          surfElem[l].metricNormalsFace.data(),
                          surfElem[l].wallDistance.data(),
                          gradSolInt, viscFluxes, viscosityInt, kOverCvInt);

    /* The remainder of the contribution of this boundary face to the residual
       is the same for all boundary conditions. Hence a generic function can
       be used to carry out this task. */
    ResidualViscousBoundaryFace(config, conv_numerics, &surfElem[l], solIntL,
                                solIntR, gradSolInt, fluxes, viscFluxes,
                                viscosityInt, kOverCvInt, resFaces, indResFaces);
  }
}

void CFEM_DG_NSSolver::ResidualViscousBoundaryFace(
                                      CConfig                  *config,
                                      CNumerics                *conv_numerics,
                                      const CSurfaceElementFEM *surfElem,
                                      const su2double          *solInt0,
                                      const su2double          *solInt1,
                                      su2double                *gradSolInt,
                                      su2double                *fluxes,
                                      su2double                *viscFluxes,
                                      const su2double          *viscosityInt,
                                      const su2double          *kOverCvInt,
                                      su2double                *resFaces,
                                      unsigned long            &indResFaces) {

  su2double tick = 0.0;

  /* Determine whether or not the Cartesian gradients of the basis functions
     are stored. */
  const bool CartGradBasisFunctionsStored = config->GetStore_Cart_Grad_BasisFunctions_DGFEM();
  
  /*--- Get the required information from the standard element. ---*/
  const unsigned short ind          = surfElem->indStandardElement;
  const unsigned short nInt         = standardBoundaryFacesSol[ind].GetNIntegration();
  const unsigned short nDOFs        = standardBoundaryFacesSol[ind].GetNDOFsFace();
  const unsigned short nDOFsElem    = standardBoundaryFacesSol[ind].GetNDOFsElem();
  const su2double      ConstPenFace = standardBoundaryFacesSol[ind].GetPenaltyConstant();
  const su2double     *weights      = standardBoundaryFacesSol[ind].GetWeightsIntegration();

  /* General function to compute the inviscid fluxes, using an approximate
     Riemann solver in the integration points. */
  ComputeInviscidFluxesFace(config, nInt, surfElem->metricNormalsFace.data(),
                            solInt0, solInt1, fluxes, conv_numerics);

  /* Subtract the viscous fluxes from the inviscid fluxes. */
  for(unsigned short j=0; j<(nVar*nInt); ++j) fluxes[j] -= viscFluxes[j];

  /* Get the length scale for the adjacent element. */
  const su2double lenScale = volElem[surfElem->volElemID].lenScale;

  /* Call the function PenaltyTermsFluxFace to compute the actual penalty
     terms. Use the array viscFluxes as storage. */
  PenaltyTermsFluxFace(nInt, solInt0, solInt1, viscosityInt, viscosityInt,
                       kOverCvInt, kOverCvInt, ConstPenFace, lenScale, lenScale,
                       surfElem->metricNormalsFace.data(), viscFluxes);

  /* Add the penalty fluxes to the earlier computed fluxes. */
  for(unsigned short j=0; j<(nVar*nInt); ++j) fluxes[j] += viscFluxes[j];

  /* Multiply the fluxes with the integration weight of the corresponding
     integration point. */
  for(unsigned short i=0; i<nInt; ++i) {
    su2double *flux = fluxes + i*nVar;

    for(unsigned short j=0; j<nVar; ++j)
      flux[j] *= weights[i];
  }

  /*------------------------------------------------------------------------*/
  /*--- Step 2: Compute the contribution to the residuals from the       ---*/
  /*---         integration over the surface element of the invisid      ---*/
  /*---         fluxes, viscous fluxes and penalty terms.                ---*/
  /*------------------------------------------------------------------------*/

  /* Easier storage of the position in the residual array for this face
     and update the corresponding counter. */
  su2double *resFace = resFaces + indResFaces*nVar;
  indResFaces       += nDOFs;

  /* Get the correct form of the basis functions needed for the matrix
     multiplication to compute the residual. */
  const su2double *basisFaceTrans = standardBoundaryFacesSol[ind].GetBasisFaceIntegrationTranspose();

  /* Call the general function to carry out the matrix product. */
  config->GEMM_Tick(&tick);
  DenseMatrixProduct(nDOFs, nVar, nInt, basisFaceTrans, fluxes, resFace);
  config->GEMM_Tock(tick, "ResidualViscousBoundaryFace1", nDOFs, nVar, nInt);

  /*------------------------------------------------------------------------*/
  /*--- Step 3: Compute the symmetrizing terms, if present, in the       ---*/
  /*---         integration points of this boundary face.                ---*/
  /*------------------------------------------------------------------------*/

  if( symmetrizingTermsPresent ) {

    /* Compute the symmetrizing fluxes in the nDim directions. */
    SymmetrizingFluxesFace(nInt, solInt0, solInt1, viscosityInt,
                           viscosityInt, kOverCvInt, kOverCvInt,
                           surfElem->metricNormalsFace.data(), fluxes);

    /*--- Multiply the fluxes just computed by their integration weights and
          -theta/2. The parameter theta is the parameter in the Interior Penalty
          formulation, the factor 1/2 comes in from the averaging and the minus
          sign is from the convention that the viscous fluxes comes with a minus
          sign in this code. ---*/
    const su2double halfTheta = 0.5*config->GetTheta_Interior_Penalty_DGFEM();

    for(unsigned short i=0; i<nInt; ++i) {
      su2double *flux        = fluxes + i*nVar*nDim;
      const su2double wTheta = -halfTheta*weights[i];

      for(unsigned short j=0; j<(nVar*nDim); ++j)
        flux[j] *= wTheta;
    }

    /*------------------------------------------------------------------------*/
    /*--- Step 4: Distribute the symmetrizing terms to the DOFs. Note that ---*/
    /*---         these terms must be distributed to all the DOFs of the   ---*/
    /*---         adjacent element, not only to the DOFs of the face.      ---*/
    /*------------------------------------------------------------------------*/

    /* Easier storage of the position in the residual array for this face
       and update the corresponding counter. */
    su2double *resElem = resFaces + indResFaces*nVar;
    indResFaces       += nDOFsElem;

    /* The Cartesian gradients of the basis functions of the adjacent element
         are needed. Check if this data is stored. */
    const su2double *cartGrad;
    if( CartGradBasisFunctionsStored )
      cartGrad = surfElem->metricElem.data();
    else {

      /* Get the derivatives of the basis functions w.r.t. the parametric
         coordinates of the element. */
      const su2double *derBasisElemTrans = standardBoundaryFacesSol[ind].GetMatDerBasisElemIntegrationTranspose();

      /*--- Create the Cartesian derivatives of the basis functions in the
            integration points. Use gradSolInt for storage. ---*/
      unsigned int ii = 0;
      for(unsigned short j=0; j<nDOFsElem; ++j) {
        for(unsigned short i=0; i<nInt; ++i, ii+=ctc::nDim) {

          /* Easier storage of the derivatives of the basis function w.r.t. the
             parametric coordinates, the location where to store the Cartesian
             derivatives of the basis functions, and the metric terms in this
             integration point. */
          const su2double *derParam    = derBasisElemTrans + ii;
          const su2double *metricTerms = surfElem->metricCoorDerivFace.data()
                                       + i*ctc::nDim*ctc::nDim;
                su2double *derCar      = gradSolInt + ii;

          /*--- Loop over the dimensions to compute the Cartesian derivatives
                of the basis functions. ---*/
          for(unsigned short k=0; k<ctc::nDim; ++k) {
            derCar[k] = 0.0;
            for(unsigned short l=0; l<ctc::nDim; ++l)
              derCar[k] += derParam[l]*metricTerms[k+l*ctc::nDim];
          }
        }
      }

      /* Set the pointer of gradSolInt to cartGrad, such that the latter can
           be used in the call to the matrix multiplication. */
        cartGrad = gradSolInt;
    }

    /* Call the general function to carry out the matrix product to compute
       the residual. */
    config->GEMM_Tick(&tick);
    DenseMatrixProduct(nDOFsElem, nVar, nInt*nDim, cartGrad, fluxes, resElem);
    config->GEMM_Tock(tick, "ResidualViscousBoundaryFace2", nDOFsElem, nVar, nInt*nDim);
  }
}<|MERGE_RESOLUTION|>--- conflicted
+++ resolved
@@ -3930,13 +3930,9 @@
     /*------------------------------------------------------------------------*/
 
     /* Easier storage of the solution variables for this element. */
-<<<<<<< HEAD
-    su2double *solDOFs = VecSolDOFs.data() + ctc::nVar*volElem[l].offsetDOFsSolLocal;
-=======
     const unsigned short timeLevel = volElem[l].timeLevel;
     const su2double *solDOFs = VecWorkSolDOFs[timeLevel].data()
-                             + nVar*volElem[l].offsetDOFsSolThisTimeLevel;
->>>>>>> 2fdc4a5d
+                             + ctc::nVar*volElem[l].offsetDOFsSolThisTimeLevel;
 
     /* Call the general function to carry out the matrix product. */
     config->GEMM_Tick(&tick);
@@ -5756,7 +5752,6 @@
                                                     CNumerics           *numerics) {
 
   /* Easier storage of the specific heat ratio. */
-<<<<<<< HEAD
   const su2double gm1 = Gamma_Minus_One;
 
   /* Make a distinction between the several Riemann solvers. */
@@ -6066,84 +6061,6 @@
       Jacobian_j = NULL;
     }
   }
-=======
-  const su2double gm1 = Gamma - 1.0;
-
-  /*--- Data for loading into the CNumerics Riemann solvers.
-   This is temporary and not efficient.. just replicating exactly
-   the arrays we typically have in order to avoid bugs. We can
-   probably be more clever with pointers, etc. ---*/
-  su2double Normal[3];
-  su2double Prim_L[8];
-  su2double Prim_R[8];
-
-  Jacobian_i = new su2double*[nVar];
-  Jacobian_j = new su2double*[nVar];
-  for (unsigned short iVar = 0; iVar < nVar; ++iVar) {
-    Jacobian_i[iVar] = new su2double[nVar];
-    Jacobian_j[iVar] = new su2double[nVar];
-  }
-
-  /*--- Loop over the number of points. ---*/
-
-  for(unsigned long i=0; i<nPoints; ++i) {
-
-    /* Easier storage of the left and right solution, the face normals and
-     the flux vector for this point. */
-    const su2double *UL   = solL + i*nVar;
-    const su2double *UR   = solR + i*nVar;
-    const su2double *norm = normalsFace + i*(nDim+1);
-    su2double       *flux = fluxes + i*nVar;
-
-    /*--- Store and load the normal into numerics. ---*/
-    for (unsigned short iDim = 0; iDim < nDim; ++iDim)
-      Normal[iDim] = norm[iDim]*norm[nDim];
-    numerics->SetNormal(Normal);
-
-    /*--- Prepare the primitive states for the numerics class. Note
-     that for the FV solver, we have the following primitive
-     variable ordering: Compressible flow, primitive variables nDim+5,
-     (T, vx, vy, vz, P, rho, h, c, lamMu, eddyMu, ThCond, Cp) ---*/
-
-    /*--- Left primitive state ---*/
-    Prim_L[0] = 0.0;                                        // Temperature (unused)
-    Prim_L[nDim+1] = gm1*UL[nVar-1];
-    for (unsigned short iDim = 0; iDim < nDim; iDim++) {
-      Prim_L[iDim+1]  = UL[iDim+1]/UL[0];                   // Velocities
-      Prim_L[nDim+1] -= gm1*0.5*Prim_L[iDim+1]*UL[iDim+1];  // Pressure
-    }
-    Prim_L[nDim+2] = UL[0];                                 // Density
-    Prim_L[nDim+3] = (UL[nVar-1] + Prim_L[nDim+1]) / UL[0]; // Enthalpy
-
-    /*--- Right primitive state ---*/
-    Prim_R[0] = 0.0;                                        // Temperature (unused)
-    Prim_R[nDim+1] = gm1*UR[nVar-1];
-    for (unsigned short iDim = 0; iDim < nDim; iDim++) {
-      Prim_R[iDim+1]  = UR[iDim+1]/UR[0];                   // Velocities
-      Prim_R[nDim+1] -= gm1*0.5*Prim_R[iDim+1]*UR[iDim+1];  // Pressure
-    }
-    Prim_R[nDim+2] = UR[0];                                 // Density
-    Prim_R[nDim+3] = (UR[nVar-1] + Prim_R[nDim+1]) / UR[0]; // Enthalpy
-
-    /*--- Load the primitive states into the numerics class. ---*/
-    numerics->SetPrimitive(Prim_L, Prim_R);
-
-    /*--- Now simply call the ComputeResidual() function to calculate
-     the flux using the chosen approximate Riemann solver. Note that
-     the Jacobian arrays here are just dummies for now (no implicit). ---*/
-    numerics->ComputeResidual(flux, Jacobian_i, Jacobian_j, config);
-  }
-
-  for (unsigned short iVar = 0; iVar < nVar; iVar++) {
-    delete [] Jacobian_i[iVar];
-    delete [] Jacobian_j[iVar];
-  }
-  delete [] Jacobian_i;
-  delete [] Jacobian_j;
-
-  Jacobian_i = NULL;
-  Jacobian_j = NULL;
->>>>>>> 2fdc4a5d
 }
 
 #ifdef RINGLEB
@@ -7953,13 +7870,9 @@
     /*------------------------------------------------------------------------*/
 
     /* Easier storage of the solution variables for this element. */
-<<<<<<< HEAD
-    su2double *solDOFs = VecSolDOFs.data() + ctc::nVar*volElem[l].offsetDOFsSolLocal;
-=======
     const unsigned short timeLevel = volElem[l].timeLevel;
     const su2double *solDOFs = VecWorkSolDOFs[timeLevel].data()
-                             + nVar*volElem[l].offsetDOFsSolThisTimeLevel;
->>>>>>> 2fdc4a5d
+                             + ctc::nVar*volElem[l].offsetDOFsSolThisTimeLevel;
 
     /* Call the general function to carry out the matrix product. */
     config->GEMM_Tick(&tick);
@@ -8712,17 +8625,10 @@
         the gradients solution variables in the integration points of the face. ---*/
   const unsigned long nBytes = nVar*sizeof(su2double);
   for(unsigned short i=0; i<nDOFsElem; ++i) {
-<<<<<<< HEAD
-    const su2double *solDOF = VecSolDOFs.data() + ctc::nVar*DOFsElem[i];
-    su2double       *sol    = solElem + ctc::nVar*i;
-    for(unsigned short j=0; j<ctc::nVar; ++j)
-      sol[j] = solDOF[j];
-=======
     const su2double *solDOF = VecWorkSolDOFs[timeLevelFace].data()
-                            + nVar*(DOFsElem[i] - offset);
+                            + ctc::nVar*(DOFsElem[i] - offset);
     su2double       *sol    = solElem + nVar*i;
     memcpy(sol, solDOF, nBytes);
->>>>>>> 2fdc4a5d
   }
 
   /* Compute the gradients in the integration points. Call the general function to
@@ -9593,17 +9499,10 @@
        the gradients solution variables in the integration points of the face. */
     const unsigned long nBytes = nVar*sizeof(su2double);
     for(unsigned short i=0; i<nDOFsElem; ++i) {
-<<<<<<< HEAD
-      const su2double *solDOF = VecSolDOFs.data() + ctc::nVar*surfElem[l].DOFsSolElement[i];
-      su2double       *sol    = solElem + ctc::nVar*i;
-      for(unsigned short j=0; j<ctc::nVar; ++j)
-        sol[j] = solDOF[j];
-=======
       const su2double *solDOF = VecWorkSolDOFs[timeLevel].data()
-                              + nVar*(surfElem[l].DOFsSolElement[i] - offset);
+                              + ctc::nVar*(surfElem[l].DOFsSolElement[i] - offset);
       su2double       *sol    = solElem + nVar*i;
       memcpy(sol, solDOF, nBytes);
->>>>>>> 2fdc4a5d
     }
 
     /* Compute the left gradients in the integration points. Call the general
