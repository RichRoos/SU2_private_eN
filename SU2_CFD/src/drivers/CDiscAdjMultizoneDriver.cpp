--- conflicted
+++ resolved
@@ -186,7 +186,6 @@
     if(iInnerIter) SetAllSolutions(iZone, true, FixPtCorrector[iZone]);
   }
 
-<<<<<<< HEAD
   /*--- Use (subspace) Newton driver to improve the solution. ---*/
 
   if (nNewtonBasisSamples[iZone]) {
@@ -208,12 +207,6 @@
     if(iInnerIter) SetAllSolutions(iZone, true, fixPtSubspaceCorrector[iZone].FPresult());
   }
 
-  /*--- Residuals during GMRES iterations have no meaning ---*/
-
-  if (KrylovMode && iInnerIter) return false;
-
-=======
->>>>>>> 2d2238a3
   /*--- This is done explicitly here for multizone cases, only in inner iterations and not when
    *    extracting cross terms so that the adjoint residuals in each zone still make sense. ---*/
 
