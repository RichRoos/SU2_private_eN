/*!
 * \file driver_adjoint_singlezone.cpp
 * \brief The main subroutines for driving adjoint single-zone problems.
 * \author R. Sanchez
 * \version 7.3.0 "Blackbird"
 *
 * SU2 Project Website: https://su2code.github.io
 *
 * The SU2 Project is maintained by the SU2 Foundation
 * (http://su2foundation.org)
 *
 * Copyright 2012-2022, SU2 Contributors (cf. AUTHORS.md)
 *
 * SU2 is free software; you can redistribute it and/or
 * modify it under the terms of the GNU Lesser General Public
 * License as published by the Free Software Foundation; either
 * version 2.1 of the License, or (at your option) any later version.
 *
 * SU2 is distributed in the hope that it will be useful,
 * but WITHOUT ANY WARRANTY; without even the implied warranty of
 * MERCHANTABILITY or FITNESS FOR A PARTICULAR PURPOSE. See the GNU
 * Lesser General Public License for more details.
 *
 * You should have received a copy of the GNU Lesser General Public
 * License along with SU2. If not, see <http://www.gnu.org/licenses/>.
 */

#include "../../include/drivers/CDiscAdjSinglezoneDriver.hpp"
#include "../../include/output/tools/CWindowingTools.hpp"
#include "../../include/output/COutputFactory.hpp"
#include "../../include/output/COutputLegacy.hpp"
#include "../../include/output/COutput.hpp"
#include "../../include/iteration/CIterationFactory.hpp"
#include "../../include/iteration/CTurboIteration.hpp"
#include "../../../Common/include/toolboxes/CQuasiNewtonInvLeastSquares.hpp"

CDiscAdjSinglezoneDriver::CDiscAdjSinglezoneDriver(char* confFile,
                                                   unsigned short val_nZone,
                                                   SU2_Comm MPICommunicator) : CSinglezoneDriver(confFile,
                                                                                                 val_nZone,
                                                                                                 MPICommunicator) {


  /*--- Store the number of internal iterations that will be run by the adjoint solver ---*/
  nAdjoint_Iter = config_container[ZONE_0]->GetnInner_Iter();

  /*--- Store the pointers ---*/
  config      = config_container[ZONE_0];
  iteration   = iteration_container[ZONE_0][INST_0];
  solver      = solver_container[ZONE_0][INST_0][MESH_0];
  numerics    = numerics_container[ZONE_0][INST_0][MESH_0];
  geometry    = geometry_container[ZONE_0][INST_0][MESH_0];
  integration = integration_container[ZONE_0][INST_0];

  /*--- Store the recording state ---*/
  RecordingState = RECORDING::CLEAR_INDICES;

  /*--- Initialize the direct iteration ---*/

  switch (config->GetKind_Solver()) {

  case MAIN_SOLVER::DISC_ADJ_EULER: case MAIN_SOLVER::DISC_ADJ_NAVIER_STOKES: case MAIN_SOLVER::DISC_ADJ_RANS:
  case MAIN_SOLVER::DISC_ADJ_INC_EULER: case MAIN_SOLVER::DISC_ADJ_INC_NAVIER_STOKES: case MAIN_SOLVER::DISC_ADJ_INC_RANS:
    if (rank == MASTER_NODE)
      cout << "Direct iteration: Euler/Navier-Stokes/RANS equation." << endl;

    if (config->GetBoolTurbomachinery()) {
      direct_iteration = new CTurboIteration(config);
      output_legacy = COutputFactory::CreateLegacyOutput(config_container[ZONE_0]);
    }
    else { direct_iteration = CIterationFactory::CreateIteration(MAIN_SOLVER::EULER, config); }

    if (config->GetKind_Regime() == ENUM_REGIME::COMPRESSIBLE) {
      direct_output = COutputFactory::CreateOutput(MAIN_SOLVER::EULER, config, nDim);
    }
    else { direct_output =  COutputFactory::CreateOutput(MAIN_SOLVER::INC_EULER, config, nDim); }

    MainVariables = RECORDING::SOLUTION_VARIABLES;
    if (config->GetDeform_Mesh()) {
      SecondaryVariables = RECORDING::MESH_DEFORM;
    }
    else {
      SecondaryVariables = RECORDING::MESH_COORDS;
    }
    MainSolver = ADJFLOW_SOL;
    break;

  case MAIN_SOLVER::DISC_ADJ_FEM_EULER : case MAIN_SOLVER::DISC_ADJ_FEM_NS : case MAIN_SOLVER::DISC_ADJ_FEM_RANS :
    if (rank == MASTER_NODE)
      cout << "Direct iteration: Euler/Navier-Stokes/RANS equation." << endl;
    direct_iteration = CIterationFactory::CreateIteration(MAIN_SOLVER::FEM_EULER, config);
    direct_output = COutputFactory::CreateOutput(MAIN_SOLVER::FEM_EULER, config, nDim);
    MainVariables = RECORDING::SOLUTION_VARIABLES;
    SecondaryVariables = RECORDING::MESH_COORDS;
    MainSolver = ADJFLOW_SOL;
    break;

  case MAIN_SOLVER::DISC_ADJ_FEM:
    if (rank == MASTER_NODE)
      cout << "Direct iteration: elasticity equation." << endl;
    direct_iteration =  CIterationFactory::CreateIteration(MAIN_SOLVER::FEM_ELASTICITY, config);
    direct_output = COutputFactory::CreateOutput(MAIN_SOLVER::FEM_ELASTICITY, config, nDim);
    MainVariables = RECORDING::SOLUTION_VARIABLES;
    SecondaryVariables = RECORDING::MESH_COORDS;
    MainSolver = ADJFEA_SOL;
    break;

  case MAIN_SOLVER::DISC_ADJ_HEAT:
    if (rank == MASTER_NODE)
      cout << "Direct iteration: heat equation." << endl;
    direct_iteration = CIterationFactory::CreateIteration(MAIN_SOLVER::HEAT_EQUATION, config);
    direct_output = COutputFactory::CreateOutput(MAIN_SOLVER::HEAT_EQUATION, config, nDim);
    MainVariables = RECORDING::SOLUTION_VARIABLES;
    SecondaryVariables = RECORDING::MESH_COORDS;
    MainSolver = ADJHEAT_SOL;
    break;

  default:
    break;

  }

 direct_output->PreprocessHistoryOutput(config, false);

}

CDiscAdjSinglezoneDriver::~CDiscAdjSinglezoneDriver(void) {

  delete direct_iteration;
  delete direct_output;

}

void CDiscAdjSinglezoneDriver::Preprocess(unsigned long TimeIter) {

  config_container[ZONE_0]->SetTimeIter(TimeIter);

  /*--- Preprocess the adjoint iteration ---*/

  iteration->Preprocess(output_container[ZONE_0], integration_container, geometry_container,
                        solver_container, numerics_container, config_container,
                        surface_movement, grid_movement, FFDBox, ZONE_0, INST_0);

  /*--- For the adjoint iteration we need the derivatives of the iteration function with
   *--- respect to the conservative variables. Since these derivatives do not change in the steady state case
   *--- we only have to record if the current recording is different from the main variables. ---*/

  if (RecordingState != MainVariables){
    MainRecording();
  }

}

void CDiscAdjSinglezoneDriver::Run() {

    if (config->GetKind_DiscreteAdjoint() == ENUM_DISC_ADJ_TYPE::RESIDUALS) {
        Run_Residual();
    } else {
        Run_FixedPoint();
    }
}

void CDiscAdjSinglezoneDriver::Run_FixedPoint() {

  CQuasiNewtonInvLeastSquares<passivedouble> fixPtCorrector;
  if (config->GetnQuasiNewtonSamples() > 1) {
    fixPtCorrector.resize(config->GetnQuasiNewtonSamples(),
                          geometry_container[ZONE_0][INST_0][MESH_0]->GetnPoint(),
                          GetTotalNumberOfVariables(ZONE_0,true),
                          geometry_container[ZONE_0][INST_0][MESH_0]->GetnPointDomain());

    if (TimeIter != 0) GetAllSolutions(ZONE_0, true, fixPtCorrector);
  }

  for (auto Adjoint_Iter = 0ul; Adjoint_Iter < nAdjoint_Iter; Adjoint_Iter++) {

    /*--- Initialize the adjoint of the output variables of the iteration with the adjoint solution
     *--- of the previous iteration. The values are passed to the AD tool.
     *--- Issues with iteration number should be dealt with once the output structure is in place. ---*/

    config->SetInnerIter(Adjoint_Iter);

    iteration->InitializeAdjoint(solver_container, geometry_container, config_container, ZONE_0, INST_0);

    /*--- Initialize the adjoint of the objective function with 1.0. ---*/

    SetAdj_ObjFunction();

    /*--- Interpret the stored information by calling the corresponding routine of the AD tool. ---*/

    AD::ComputeAdjoint();

    /*--- Extract the computed adjoint values of the input variables and store them for the next iteration. ---*/

    iteration->IterateDiscAdj(geometry_container, solver_container,
                              config_container, ZONE_0, INST_0, false);

    /*--- Monitor the pseudo-time ---*/

    StopCalc = iteration->Monitor(output_container[ZONE_0], integration_container, geometry_container,
                                  solver_container, numerics_container, config_container,
                                  surface_movement, grid_movement, FFDBox, ZONE_0, INST_0);

    /*--- Clear the stored adjoint information to be ready for a new evaluation. ---*/

    AD::ClearAdjoints();

    /*--- Output files for steady state simulations. ---*/

    if (!config->GetTime_Domain()) {
      iteration->Output(output_container[ZONE_0], geometry_container, solver_container,
                        config_container, Adjoint_Iter, false, ZONE_0, INST_0);
    }

    if (StopCalc) break;

    /*--- Correct the solution with the quasi-Newton approach. ---*/

    if (fixPtCorrector.size()) {
      GetAllSolutions(ZONE_0, true, fixPtCorrector.FPresult());
      SetAllSolutions(ZONE_0, true, fixPtCorrector.compute());
    }
  }
}

void CDiscAdjSinglezoneDriver::Run_Residual() {

    /*--- Initialize the adjoint of the output variables of the iteration with the adjoint solution
     *--- of the previous iteration. The values are passed to the AD tool.
     *--- Issues with iteration number should be dealt with once the output structure is in place. ---*/

    iteration->InitializeAdjoint(solver_container, geometry_container, config_container, ZONE_0, INST_0);

    /*--- Interpret the stored information by calling the corresponding routine of the AD tool. ---*/

    AD::ComputeAdjoint();

    /*--- Extract the adjoints of the residuals and store them for the next iteration ---*/

    if (config->GetFluidProblem()) {
        solver[ADJFLOW_SOL]->ExtractAdjoint_Solution_Residual(geometry, config, ENUM_VARIABLE::RESIDUALS);

        solver[ADJFLOW_SOL]->ExtractAdjoint_Variables_Residual(geometry, config, ENUM_VARIABLE::RESIDUALS);
    }

    /*--- Clear the stored adjoint information to be ready for a new evaluation. ---*/

    AD::ClearAdjoints();

    /*--- Initialize the adjoint of the objective function with 1.0. ---*/

    SetAdj_ObjFunction();

    /*--- Interpret the stored information by calling the corresponding routine of the AD tool. ---*/

    AD::ComputeAdjoint();

    /*--- Extract the adjoints of the objective function and store them for the next iteration ---*/

    if (config->GetFluidProblem()) {
        solver[ADJFLOW_SOL]->ExtractAdjoint_Solution_Residual(geometry, config, ENUM_VARIABLE::OBJECTIVE);

        solver[ADJFLOW_SOL]->ExtractAdjoint_Variables_Residual(geometry, config, ENUM_VARIABLE::OBJECTIVE);
    }

    /*--- Clear the stored adjoint information to be ready for a new evaluation. ---*/

    AD::ClearAdjoints();

    /*--- Initialize the adjoint of the vertex tractions with the corresponding adjoint vector. ---*/

    solver[FLOW_SOL]->SetVertexTractionsAdjoint(geometry, config);

    /*--- Interpret the stored information by calling the corresponding routine of the AD tool. ---*/

    AD::ComputeAdjoint();

    /*--- Extract the adjoints of the vertex tractions and store them for the next iteration ---*/

    if (config->GetFluidProblem()) {
        solver[ADJFLOW_SOL]->ExtractAdjoint_Solution_Residual(geometry, config, ENUM_VARIABLE::TRACTIONS);
    }

    /*--- Clear the stored adjoint information to be ready for a new evaluation. ---*/

    AD::ClearAdjoints();

}

void CDiscAdjSinglezoneDriver::Postprocess() {

  switch(config->GetKind_Solver())
  {
    case MAIN_SOLVER::DISC_ADJ_EULER :     case MAIN_SOLVER::DISC_ADJ_NAVIER_STOKES :     case MAIN_SOLVER::DISC_ADJ_RANS :
    case MAIN_SOLVER::DISC_ADJ_INC_EULER : case MAIN_SOLVER::DISC_ADJ_INC_NAVIER_STOKES : case MAIN_SOLVER::DISC_ADJ_INC_RANS :
    case MAIN_SOLVER::DISC_ADJ_HEAT :

      /*--- Compute the geometrical sensitivities ---*/
      SecondaryRecording();

      if (config->GetKind_DiscreteAdjoint() == ENUM_DISC_ADJ_TYPE::RESIDUALS) {
          SecondaryRun_Residual();
      } else {
          SecondaryRun_FixedPoint();
      }

      break;

    case MAIN_SOLVER::DISC_ADJ_FEM :

      /*--- Compute the geometrical sensitivities ---*/
      SecondaryRecording();

      if (config->GetKind_DiscreteAdjoint() == ENUM_DISC_ADJ_TYPE::RESIDUALS) {
          SecondaryRun_Residual();
      } else {
          SecondaryRun_FixedPoint();
      }

      iteration->Postprocess(output_container[ZONE_0], integration_container, geometry_container,
                             solver_container, numerics_container, config_container,
                             surface_movement, grid_movement, FFDBox, ZONE_0, INST_0);
      break;

    default:
      break;

  }//switch

}

void CDiscAdjSinglezoneDriver::SetRecording(RECORDING kind_recording){

  AD::Reset();

  /*--- Prepare for recording by resetting the solution to the initial converged solution. ---*/

  for (unsigned short iSol=0; iSol < MAX_SOLS; iSol++) {
    for (unsigned short iMesh = 0; iMesh <= config_container[ZONE_0]->GetnMGLevels(); iMesh++) {
      auto solver = solver_container[ZONE_0][INST_0][iMesh][iSol];
      if (solver && solver->GetAdjoint()) {
        solver->SetRecording(geometry_container[ZONE_0][INST_0][iMesh], config_container[ZONE_0]);
      }
    }
  }

  if (rank == MASTER_NODE) {
    cout << "\n-------------------------------------------------------------------------\n";
    switch(kind_recording) {
    case RECORDING::CLEAR_INDICES: cout << "Clearing the computational graph." << endl; break;
    case RECORDING::MESH_COORDS:   cout << "Storing computational graph wrt MESH COORDINATES." << endl; break;
    case RECORDING::SOLUTION_VARIABLES:
      cout << "Direct iteration to store the primal computational graph." << endl;
      cout << "Computing residuals to check the convergence of the direct problem." << endl; break;
    default: break;
    }
  }

  /*---Enable recording and register input of the iteration --- */

  if (kind_recording != RECORDING::CLEAR_INDICES){

    AD::StartRecording();

    iteration->RegisterInput(solver_container, geometry_container, config_container, ZONE_0, INST_0, kind_recording);
  }

  /*--- Set the dependencies of the iteration ---*/

  iteration->SetDependencies(solver_container, geometry_container, numerics_container, config_container, ZONE_0, INST_0, kind_recording);

  /*--- Do one iteration of the direct solver ---*/

  if (config->GetKind_DiscreteAdjoint() == ENUM_DISC_ADJ_TYPE::RESIDUALS) {
      DirectRun_Residual(kind_recording);
  }
  else {
      DirectRun_FixedPoint(kind_recording);
  }

  /*--- Register Output of the iteration ---*/

  iteration->RegisterOutput(solver_container, geometry_container, config_container, ZONE_0, INST_0);

  /*--- Extract the objective function and store it --- */

  SetObjFunction();

  if (kind_recording != RECORDING::CLEAR_INDICES && config_container[ZONE_0]->GetWrt_AD_Statistics()) {
    if (rank == MASTER_NODE) AD::PrintStatistics();

#ifdef CODI_REVERSE_TYPE
    if (size > SINGLE_NODE) {
      su2double myMem = AD::getGlobalTape().getTapeValues().getUsedMemorySize(), totMem = 0.0;
      SU2_MPI::Allreduce(&myMem, &totMem, 1, MPI_DOUBLE, MPI_SUM, SU2_MPI::GetComm());
      if (rank == MASTER_NODE) {
        cout << "MPI\n";
        cout << "-------------------------------------\n";
        cout << "  Total memory used      :  " << totMem << " MB\n";
        cout << "-------------------------------------\n" << endl;
      }
    }
#endif
  }

  AD::StopRecording();

}

void CDiscAdjSinglezoneDriver::SetAdj_ObjFunction(){

  const auto IterAvg_Obj = config->GetIter_Avg_Objective();
  su2double seeding = 1.0;

  CWindowingTools windowEvaluator = CWindowingTools();

  if (config->GetTime_Marching() != TIME_MARCHING::STEADY){
    if (TimeIter < IterAvg_Obj){
      /*--- Default behavior (in case no specific window is chosen) is to use Square-Windowing, i.e. the numerator equals 1.0 ---*/
      seeding = windowEvaluator.GetWndWeight(config->GetKindWindow(),TimeIter, IterAvg_Obj-1)/ (static_cast<su2double>(IterAvg_Obj));
    }
    else {
      seeding = 0.0;
    }
  }

  if (rank == MASTER_NODE){
    SU2_TYPE::SetDerivative(ObjFunc, SU2_TYPE::GetValue(seeding));
  } else {
    SU2_TYPE::SetDerivative(ObjFunc, 0.0);
  }
}

void CDiscAdjSinglezoneDriver::SetObjFunction(){

  ObjFunc = 0.0;

  /*--- Specific scalar objective functions ---*/

  switch (config->GetKind_Solver()) {
  case MAIN_SOLVER::DISC_ADJ_INC_EULER:       case MAIN_SOLVER::DISC_ADJ_INC_NAVIER_STOKES:      case MAIN_SOLVER::DISC_ADJ_INC_RANS:
  case MAIN_SOLVER::DISC_ADJ_EULER:           case MAIN_SOLVER::DISC_ADJ_NAVIER_STOKES:          case MAIN_SOLVER::DISC_ADJ_RANS:
  case MAIN_SOLVER::DISC_ADJ_FEM_EULER:       case MAIN_SOLVER::DISC_ADJ_FEM_NS:                 case MAIN_SOLVER::DISC_ADJ_FEM_RANS:

    /*--- Surface based obj. function ---*/

    direct_output->SetHistory_Output(geometry, solver, config, config->GetTimeIter(),
                                     config->GetOuterIter(), config->GetInnerIter());
    ObjFunc += solver[FLOW_SOL]->GetTotal_ComboObj();

    /*--- These calls to be moved to a generic framework at a next stage        ---*/
    /*--- Some things that are currently hacked into output must be reorganized ---*/
    if (config->GetBoolTurbomachinery()) {
      output_legacy->ComputeTurboPerformance(solver[FLOW_SOL], geometry, config);

      unsigned short nMarkerTurboPerf = config->GetnMarker_TurboPerformance();
      unsigned short nSpanSections = config->GetnSpanWiseSections();

      switch (config_container[ZONE_0]->GetKind_ObjFunc()){
      case ENTROPY_GENERATION:
        ObjFunc += output_legacy->GetEntropyGen(nMarkerTurboPerf-1, nSpanSections);
        break;
      case FLOW_ANGLE_OUT:
        ObjFunc += output_legacy->GetFlowAngleOut(nMarkerTurboPerf-1, nSpanSections);
        break;
      case MASS_FLOW_IN:
        ObjFunc += output_legacy->GetMassFlowIn(nMarkerTurboPerf-1, nSpanSections);
        break;
      default:
        break;
      }
    }
    break;

  case MAIN_SOLVER::DISC_ADJ_HEAT:
    direct_output->SetHistory_Output(geometry, solver, config, config->GetTimeIter(),
                                     config->GetOuterIter(), config->GetInnerIter());
    ObjFunc = solver[HEAT_SOL]->GetTotal_ComboObj();
    break;

  case MAIN_SOLVER::DISC_ADJ_FEM:
    solver[FEA_SOL]->Postprocessing(geometry, config, numerics_container[ZONE_0][INST_0][MESH_0][FEA_SOL], true);

    direct_output->SetHistory_Output(geometry, solver, config, config->GetTimeIter(),
                                   config->GetOuterIter(), config->GetInnerIter());
    ObjFunc = solver[FEA_SOL]->GetTotal_ComboObj();
    break;

  default:
    break;
  }

  if (rank == MASTER_NODE){
    AD::RegisterOutput(ObjFunc);
  }

}

void CDiscAdjSinglezoneDriver::DirectRun_FixedPoint(RECORDING kind_recording) {

  /*--- Mesh movement ---*/

  direct_iteration->SetMesh_Deformation(geometry_container[ZONE_0][INST_0], solver, numerics, config, kind_recording);

  /*--- Zone preprocessing ---*/

  direct_iteration->Preprocess(direct_output, integration_container, geometry_container, solver_container, numerics_container, config_container, surface_movement, grid_movement, FFDBox, ZONE_0, INST_0);

  /*--- Iterate the direct solver ---*/

  direct_iteration->Iterate(direct_output, integration_container, geometry_container, solver_container, numerics_container, config_container, surface_movement, grid_movement, FFDBox, ZONE_0, INST_0);

  /*--- Postprocess the direct solver ---*/

  direct_iteration->Postprocess(direct_output, integration_container, geometry_container, solver_container, numerics_container, config_container, surface_movement, grid_movement, FFDBox, ZONE_0, INST_0);

  /*--- Print the direct residual to screen ---*/

  Print_DirectResidual(kind_recording);

}

<<<<<<< HEAD
void CDiscAdjSinglezoneDriver::DirectRun_Residual(RECORDING kind_recording) {

    /*--- Mesh movement ---*/

    direct_iteration->SetMesh_Deformation(geometry_container[ZONE_0][INST_0], solver, numerics, config, kind_recording);

    /*--- Residuals calculation ---*/

    Update_DirectSolution(false);

    /*--- Print the direct residual to screen ---*/

    Print_DirectResidual(kind_recording);
}

void CDiscAdjSinglezoneDriver::Print_DirectResidual(RECORDING kind_recording){

  /*--- Print the residuals of the direct iteration that we just recorded ---*/
  /*--- This routine should be moved to the output, once the new structure is in place ---*/
  if ((rank == MASTER_NODE) && (kind_recording == MainVariables)){

    switch (config->GetKind_Solver()) {

    case DISC_ADJ_EULER: case DISC_ADJ_NAVIER_STOKES: case DISC_ADJ_RANS:
    case DISC_ADJ_INC_EULER: case DISC_ADJ_INC_NAVIER_STOKES: case DISC_ADJ_INC_RANS:
    case DISC_ADJ_FEM_EULER : case DISC_ADJ_FEM_NS : case DISC_ADJ_FEM_RANS :
      cout << "log10[U(0)]: "   << log10(solver[FLOW_SOL]->GetRes_RMS(0))
           << ", log10[U(1)]: " << log10(solver[FLOW_SOL]->GetRes_RMS(1))
           << ", log10[U(2)]: " << log10(solver[FLOW_SOL]->GetRes_RMS(2)) << "." << endl;
      cout << "log10[U(3)]: " << log10(solver[FLOW_SOL]->GetRes_RMS(3));
      if (geometry->GetnDim() == 3) cout << ", log10[U(4)]: " << log10(solver[FLOW_SOL]->GetRes_RMS(4));
      cout << "." << endl;
      if ( config->GetKind_Turb_Model() != NONE && !config->GetFrozen_Visc_Disc()) {
        cout << "log10[Turb(0)]: "   << log10(solver[TURB_SOL]->GetRes_RMS(0));
        if (solver[TURB_SOL]->GetnVar() > 1) cout << ", log10[Turb(1)]: " << log10(solver[TURB_SOL]->GetRes_RMS(1));
        cout << "." << endl;
      }
      if (config->GetWeakly_Coupled_Heat()){
        cout << "log10[Heat(0)]: "   << log10(solver[HEAT_SOL]->GetRes_RMS(0)) << "." << endl;
      }
      if ( config->AddRadiation()) {
        cout <<"log10[E(rad)]: " << log10(solver[RAD_SOL]->GetRes_RMS(0)) << endl;
      }
      break;

    case DISC_ADJ_FEM:

      if (config->GetGeometricConditions() == STRUCT_DEFORMATION::LARGE){
        cout << "UTOL-A: "   << log10(solver[FEA_SOL]->GetRes_FEM(0))
             << ", RTOL-A: " << log10(solver[FEA_SOL]->GetRes_FEM(1))
             << ", ETOL-A: " << log10(solver[FEA_SOL]->GetRes_FEM(2)) << "." << endl;
      }
      else{
        if (geometry->GetnDim() == 2){
          cout << "log10[RMS Ux]: "   << log10(solver[FEA_SOL]->GetRes_RMS(0))
               << ", log10[RMS Uy]: " << log10(solver[FEA_SOL]->GetRes_RMS(1)) << "." << endl;
        }
        else{
          cout << "log10[RMS Ux]: "   << log10(solver[FEA_SOL]->GetRes_RMS(0))
               << ", log10[RMS Uy]: " << log10(solver[FEA_SOL]->GetRes_RMS(1))
               << ", log10[RMS Uz]: " << log10(solver[FEA_SOL]->GetRes_RMS(2))<< "." << endl;
        }
      }

      break;

    case DISC_ADJ_HEAT:
      cout << "log10[Cons(0)]: "   << log10(solver[HEAT_SOL]->GetRes_RMS(0)) << "." << endl;
      break;

    }

    cout << "-------------------------------------------------------------------------" << endl << endl;
  }
  else if ((rank == MASTER_NODE) && (kind_recording == SecondaryVariables) && (SecondaryVariables != RECORDING::CLEAR_INDICES)){
    cout << endl << "Recording the computational graph with respect to the ";
    switch (SecondaryVariables){
      case RECORDING::MESH_COORDS: cout << "mesh coordinates." << endl;    break;
      default:                     cout << "secondary variables." << endl; break;
     }
  }

}

=======
>>>>>>> 5b12ac77
void CDiscAdjSinglezoneDriver::MainRecording(){
  /*--- SetRecording stores the computational graph on one iteration of the direct problem. Calling it with
   *    RECORDING::CLEAR_INDICES as argument ensures that all information from a previous recording is removed. ---*/

  SetRecording(RECORDING::CLEAR_INDICES);

  /*--- Store the computational graph of one direct iteration with the solution variables as input. ---*/

  SetRecording(MainVariables);

}

<<<<<<< HEAD
void CDiscAdjSinglezoneDriver::SecondaryRecording() {

    /*--- SetRecording stores the computational graph on one iteration of the direct problem. Calling it with NONE
     *    as argument ensures that all information from a previous recording is removed. ---*/
=======
void CDiscAdjSinglezoneDriver::SecondaryRecording(){
  /*--- SetRecording stores the computational graph on one iteration of the direct problem. Calling it with
   *    RECORDING::CLEAR_INDICES as argument ensures that all information from a previous recording is removed. ---*/
>>>>>>> 5b12ac77

    SetRecording(RECORDING::CLEAR_INDICES);

    /*--- Store the computational graph of one direct iteration with the secondary variables as input. ---*/

    SetRecording(SecondaryVariables);

}

void CDiscAdjSinglezoneDriver::SecondaryRun_FixedPoint() {
  /*--- Initialize the adjoint of the output variables of the iteration with the adjoint solution
   *    of the current iteration. The values are passed to the AD tool. ---*/

  iteration->InitializeAdjoint(solver_container, geometry_container, config_container, ZONE_0, INST_0);

  /*--- Initialize the adjoint of the objective function with 1.0. ---*/

  SetAdj_ObjFunction();

  /*--- Interpret the stored information by calling the corresponding routine of the AD tool. ---*/

  AD::ComputeAdjoint();

  /*--- Extract the computed sensitivity values. ---*/

  if (SecondaryVariables == RECORDING::MESH_COORDS) {
    solver[MainSolver]->SetSensitivity(geometry, config);
  }
  else { // MESH_DEFORM
    solver[ADJMESH_SOL]->SetSensitivity(geometry, config, solver[MainSolver]);
  }

  /*--- Clear the stored adjoint information to be ready for a new evaluation. ---*/

  AD::ClearAdjoints();

}

void CDiscAdjSinglezoneDriver::SecondaryRun_Residual() {
    /*--- Initialize the adjoint of the output variables of the iteration with the adjoint solution
     *--- of the previous iteration. The values are passed to the AD tool.
     *--- Issues with iteration number should be dealt with once the output structure is in place. ---*/

    iteration->InitializeAdjoint(solver_container, geometry_container, config_container, ZONE_0, INST_0);

    /*--- Interpret the stored information by calling the corresponding routine of the AD tool. ---*/

    AD::ComputeAdjoint();

    /*--- Extract the adjoints of the residuals and store them for the next iteration ---*/

    if (config->GetFluidProblem()) {
        if (SecondaryVariables == RECORDING::MESH_COORDS) {
            solver[ADJFLOW_SOL]->ExtractAdjoint_Geometry_Residual(geometry, config, nullptr, ENUM_VARIABLE::RESIDUALS);
        }
        else { // MESH_DEFORM
            solver[ADJFLOW_SOL]->ExtractAdjoint_Geometry_Residual(geometry, config, solver[ADJMESH_SOL], ENUM_VARIABLE::RESIDUALS);
        }
    }

    /*--- Clear the stored adjoint information to be ready for a new evaluation. ---*/

    AD::ClearAdjoints();

    /*--- Initialize the adjoint of the objective function with 1.0. ---*/

    SetAdj_ObjFunction();

    /*--- Interpret the stored information by calling the corresponding routine of the AD tool. ---*/

    AD::ComputeAdjoint();

    /*--- Extract the adjoints of the objective function and store them for the next iteration ---*/

    if (config->GetFluidProblem()) {
        if (SecondaryVariables == RECORDING::MESH_COORDS) {
            solver[ADJFLOW_SOL]->ExtractAdjoint_Geometry_Residual(geometry, config, nullptr, ENUM_VARIABLE::OBJECTIVE);
        }
        else { // MESH_DEFORM
            solver[ADJFLOW_SOL]->ExtractAdjoint_Geometry_Residual(geometry, config, solver[ADJMESH_SOL], ENUM_VARIABLE::OBJECTIVE);
        }
    }

    /*--- Clear the stored adjoint information to be ready for a new evaluation. ---*/

    AD::ClearAdjoints();

    /*--- Initialize the adjoint of the vertex tractions with the corresponding adjoint vector. ---*/

    solver[FLOW_SOL]->SetVertexTractionsAdjoint(geometry, config);

    /*--- Interpret the stored information by calling the corresponding routine of the AD tool. ---*/

    AD::ComputeAdjoint();

    /*--- Extract the adjoints of the vertex tractions and store them for the next iteration ---*/

    if (config->GetFluidProblem()) {
        if (SecondaryVariables == RECORDING::MESH_COORDS) {
            solver[ADJFLOW_SOL]->ExtractAdjoint_Geometry_Residual(geometry, config, nullptr, ENUM_VARIABLE::TRACTIONS);
        }
        else { // MESH_DEFORM
            solver[ADJFLOW_SOL]->ExtractAdjoint_Geometry_Residual(geometry, config, solver[ADJMESH_SOL], ENUM_VARIABLE::TRACTIONS);
        }
    }

    /*--- Clear the stored adjoint information to be ready for a new evaluation. ---*/

    AD::ClearAdjoints();

    /*--- Skip the derivation of the mesh solver if it is not defined ---*/

    if (SecondaryVariables == RECORDING::MESH_COORDS) return;

    /*--- Initialize the adjoint of the volume coordinates with the corresponding adjoint vector. ---*/

    SU2_OMP_PARALLEL_(if(solver[ADJMESH_SOL]->GetHasHybridParallel())) {

        /*--- Initialize the adjoints of the volume coordinates ---*/

        solver[ADJMESH_SOL]->SetAdjoint_Output(geometry, config);
    }
    END_SU2_OMP_PARALLEL

    /*--- Interpret the stored information by calling the corresponding routine of the AD tool. ---*/

    AD::ComputeAdjoint();

    /*--- Extract the adjoints of the volume coordinates and store them for the next iteration ---*/

    if (config->GetFluidProblem()) {
        solver[ADJFLOW_SOL]->ExtractAdjoint_Geometry_Residual(geometry, config, solver[ADJMESH_SOL], ENUM_VARIABLE::COORDINATES);
    }

    /*--- Clear the stored adjoint information to be ready for a new evaluation. ---*/

    AD::ClearAdjoints();
}

void CDiscAdjSinglezoneDriver::Update_DirectSolution(bool deform) {

    //  TODO:   Update/set Far-field conditions here instead of in the setter for AoA and Mach
    su2double Velocity_Ref = config->GetVelocity_Ref();
    su2double Alpha                  = config->GetAoA()*PI_NUMBER/180.0;
    su2double Beta                   = config->GetAoS()*PI_NUMBER/180.0;
    su2double Mach                   = config->GetMach();
    su2double Temperature            = config->GetTemperature_FreeStream();
    su2double Gas_Constant           = config->GetGas_Constant();
    su2double Gamma                  = config->GetGamma();
    su2double SoundSpeed             = sqrt(Gamma*Gas_Constant*Temperature);

    if (nDim == 2) {
        config->GetVelocity_FreeStreamND()[0] = cos(Alpha)*Mach*SoundSpeed/Velocity_Ref;
        config->GetVelocity_FreeStreamND()[1] = sin(Alpha)*Mach*SoundSpeed/Velocity_Ref;
    }
    if (nDim == 3) {
        config->GetVelocity_FreeStreamND()[0] = cos(Alpha)*cos(Beta)*Mach*SoundSpeed/Velocity_Ref;
        config->GetVelocity_FreeStreamND()[1] = sin(Beta)*Mach*SoundSpeed/Velocity_Ref;
        config->GetVelocity_FreeStreamND()[2] = sin(Alpha)*cos(Beta)*Mach*SoundSpeed/Velocity_Ref;
    }

    /*--- Update the dual grid (without multigrid). ---*/
    geometry->InitiateComms(geometry, config, COORDINATES);
    geometry->CompleteComms(geometry, config, COORDINATES);

    geometry->SetControlVolume(config, UPDATE);
    geometry->SetBoundControlVolume(config, UPDATE);
    geometry->SetMaxLength(config);

    /*--- Mesh movement ---*/
    if (deform) {
      direct_iteration->SetMesh_Deformation(geometry_container[ZONE_0][INST_0], solver, numerics, config, RecordingState);
    }

    /*--- Flow and turbulent conservative state variables ---*/

    direct_iteration->Preprocess(direct_output, integration_container, geometry_container, solver_container, numerics_container, config_container, surface_movement, grid_movement, FFDBox, ZONE_0, INST_0);

    /*--- Solve the Euler, Navier-Stokes or Reynolds-averaged Navier-Stokes (RANS) equations (one iteration) ---*/

    integration[FLOW_SOL]->ComputeResiduals(geometry_container, solver_container, numerics_container, config_container, FLOW_SOL, ZONE_0, INST_0);

    /*--- Flow tractions ---*/

    direct_iteration->Postprocess(direct_output, integration_container, geometry_container, solver_container, numerics_container, config_container, surface_movement, grid_movement, FFDBox, ZONE_0, INST_0);

}<|MERGE_RESOLUTION|>--- conflicted
+++ resolved
@@ -40,119 +40,121 @@
                                                                                                  val_nZone,
                                                                                                  MPICommunicator) {
 
-
-  /*--- Store the number of internal iterations that will be run by the adjoint solver ---*/
-  nAdjoint_Iter = config_container[ZONE_0]->GetnInner_Iter();
-
-  /*--- Store the pointers ---*/
-  config      = config_container[ZONE_0];
-  iteration   = iteration_container[ZONE_0][INST_0];
-  solver      = solver_container[ZONE_0][INST_0][MESH_0];
-  numerics    = numerics_container[ZONE_0][INST_0][MESH_0];
-  geometry    = geometry_container[ZONE_0][INST_0][MESH_0];
-  integration = integration_container[ZONE_0][INST_0];
-
-  /*--- Store the recording state ---*/
-  RecordingState = RECORDING::CLEAR_INDICES;
-
-  /*--- Initialize the direct iteration ---*/
-
-  switch (config->GetKind_Solver()) {
-
-  case MAIN_SOLVER::DISC_ADJ_EULER: case MAIN_SOLVER::DISC_ADJ_NAVIER_STOKES: case MAIN_SOLVER::DISC_ADJ_RANS:
-  case MAIN_SOLVER::DISC_ADJ_INC_EULER: case MAIN_SOLVER::DISC_ADJ_INC_NAVIER_STOKES: case MAIN_SOLVER::DISC_ADJ_INC_RANS:
-    if (rank == MASTER_NODE)
-      cout << "Direct iteration: Euler/Navier-Stokes/RANS equation." << endl;
-
-    if (config->GetBoolTurbomachinery()) {
-      direct_iteration = new CTurboIteration(config);
-      output_legacy = COutputFactory::CreateLegacyOutput(config_container[ZONE_0]);
-    }
-    else { direct_iteration = CIterationFactory::CreateIteration(MAIN_SOLVER::EULER, config); }
-
-    if (config->GetKind_Regime() == ENUM_REGIME::COMPRESSIBLE) {
-      direct_output = COutputFactory::CreateOutput(MAIN_SOLVER::EULER, config, nDim);
-    }
-    else { direct_output =  COutputFactory::CreateOutput(MAIN_SOLVER::INC_EULER, config, nDim); }
-
-    MainVariables = RECORDING::SOLUTION_VARIABLES;
-    if (config->GetDeform_Mesh()) {
-      SecondaryVariables = RECORDING::MESH_DEFORM;
-    }
-    else {
-      SecondaryVariables = RECORDING::MESH_COORDS;
-    }
-    MainSolver = ADJFLOW_SOL;
-    break;
-
-  case MAIN_SOLVER::DISC_ADJ_FEM_EULER : case MAIN_SOLVER::DISC_ADJ_FEM_NS : case MAIN_SOLVER::DISC_ADJ_FEM_RANS :
-    if (rank == MASTER_NODE)
-      cout << "Direct iteration: Euler/Navier-Stokes/RANS equation." << endl;
-    direct_iteration = CIterationFactory::CreateIteration(MAIN_SOLVER::FEM_EULER, config);
-    direct_output = COutputFactory::CreateOutput(MAIN_SOLVER::FEM_EULER, config, nDim);
-    MainVariables = RECORDING::SOLUTION_VARIABLES;
-    SecondaryVariables = RECORDING::MESH_COORDS;
-    MainSolver = ADJFLOW_SOL;
-    break;
-
-  case MAIN_SOLVER::DISC_ADJ_FEM:
-    if (rank == MASTER_NODE)
-      cout << "Direct iteration: elasticity equation." << endl;
-    direct_iteration =  CIterationFactory::CreateIteration(MAIN_SOLVER::FEM_ELASTICITY, config);
-    direct_output = COutputFactory::CreateOutput(MAIN_SOLVER::FEM_ELASTICITY, config, nDim);
-    MainVariables = RECORDING::SOLUTION_VARIABLES;
-    SecondaryVariables = RECORDING::MESH_COORDS;
-    MainSolver = ADJFEA_SOL;
-    break;
-
-  case MAIN_SOLVER::DISC_ADJ_HEAT:
-    if (rank == MASTER_NODE)
-      cout << "Direct iteration: heat equation." << endl;
-    direct_iteration = CIterationFactory::CreateIteration(MAIN_SOLVER::HEAT_EQUATION, config);
-    direct_output = COutputFactory::CreateOutput(MAIN_SOLVER::HEAT_EQUATION, config, nDim);
-    MainVariables = RECORDING::SOLUTION_VARIABLES;
-    SecondaryVariables = RECORDING::MESH_COORDS;
-    MainSolver = ADJHEAT_SOL;
-    break;
-
-  default:
-    break;
-
-  }
-
- direct_output->PreprocessHistoryOutput(config, false);
-
+    /*--- Store the number of internal iterations that will be run by the adjoint solver ---*/
+    nAdjoint_Iter = config_container[ZONE_0]->GetnInner_Iter();
+
+    /*--- Store the pointers ---*/
+    config      = config_container[ZONE_0];
+    iteration   = iteration_container[ZONE_0][INST_0];
+    solver      = solver_container[ZONE_0][INST_0][MESH_0];
+    numerics    = numerics_container[ZONE_0][INST_0][MESH_0];
+    geometry    = geometry_container[ZONE_0][INST_0][MESH_0];
+    integration = integration_container[ZONE_0][INST_0];
+
+    /*--- Store the recording state ---*/
+    RecordingState = RECORDING::CLEAR_INDICES;
+
+    /*--- Initialize the direct iteration ---*/
+
+    switch (config->GetKind_Solver()) {
+
+      case MAIN_SOLVER::DISC_ADJ_EULER: case MAIN_SOLVER::DISC_ADJ_NAVIER_STOKES: case MAIN_SOLVER::DISC_ADJ_RANS:
+      case MAIN_SOLVER::DISC_ADJ_INC_EULER: case MAIN_SOLVER::DISC_ADJ_INC_NAVIER_STOKES: case MAIN_SOLVER::DISC_ADJ_INC_RANS:
+        if (rank == MASTER_NODE) {
+          cout << "Direct iteration: Euler/Navier-Stokes/RANS equation." << endl;
+        }
+        if (config->GetBoolTurbomachinery()) {
+          direct_iteration = new CTurboIteration(config);
+          output_legacy = COutputFactory::CreateLegacyOutput(config_container[ZONE_0]);
+        } else {
+            direct_iteration = CIterationFactory::CreateIteration(MAIN_SOLVER::EULER, config);
+        }
+
+        if (config->GetKind_Regime() == ENUM_REGIME::COMPRESSIBLE) {
+          direct_output = COutputFactory::CreateOutput(MAIN_SOLVER::EULER, config, nDim);
+        } else {
+            direct_output =  COutputFactory::CreateOutput(MAIN_SOLVER::INC_EULER, config, nDim);
+        }
+
+        MainVariables = RECORDING::SOLUTION_VARIABLES;
+        if (config->GetDeform_Mesh()) {
+          SecondaryVariables = RECORDING::MESH_DEFORM;
+        } else {
+          SecondaryVariables = RECORDING::MESH_COORDS;
+        }
+        MainSolver = ADJFLOW_SOL;
+        break;
+
+      case MAIN_SOLVER::DISC_ADJ_FEM_EULER : case MAIN_SOLVER::DISC_ADJ_FEM_NS : case MAIN_SOLVER::DISC_ADJ_FEM_RANS :
+        if (rank == MASTER_NODE) {
+          cout << "Direct iteration: Euler/Navier-Stokes/RANS equation." << endl;
+        }
+        direct_iteration = CIterationFactory::CreateIteration(MAIN_SOLVER::FEM_EULER, config);
+        direct_output = COutputFactory::CreateOutput(MAIN_SOLVER::FEM_EULER, config, nDim);
+        MainVariables = RECORDING::SOLUTION_VARIABLES;
+        SecondaryVariables = RECORDING::MESH_COORDS;
+        MainSolver = ADJFLOW_SOL;
+        break;
+
+      case MAIN_SOLVER::DISC_ADJ_FEM:
+        if (rank == MASTER_NODE) {
+          cout << "Direct iteration: elasticity equation." << endl;
+        }
+        direct_iteration =  CIterationFactory::CreateIteration(MAIN_SOLVER::FEM_ELASTICITY, config);
+        direct_output = COutputFactory::CreateOutput(MAIN_SOLVER::FEM_ELASTICITY, config, nDim);
+        MainVariables = RECORDING::SOLUTION_VARIABLES;
+        SecondaryVariables = RECORDING::MESH_COORDS;
+        MainSolver = ADJFEA_SOL;
+        break;
+
+      case MAIN_SOLVER::DISC_ADJ_HEAT:
+        if (rank == MASTER_NODE) {
+          cout << "Direct iteration: heat equation." << endl;
+        }
+        direct_iteration = CIterationFactory::CreateIteration(MAIN_SOLVER::HEAT_EQUATION, config);
+        direct_output = COutputFactory::CreateOutput(MAIN_SOLVER::HEAT_EQUATION, config, nDim);
+        MainVariables = RECORDING::SOLUTION_VARIABLES;
+        SecondaryVariables = RECORDING::MESH_COORDS;
+        MainSolver = ADJHEAT_SOL;
+        break;
+
+      default:
+        break;
+
+    }
+
+    direct_output->PreprocessHistoryOutput(config, false);
 }
 
 CDiscAdjSinglezoneDriver::~CDiscAdjSinglezoneDriver(void) {
-
-  delete direct_iteration;
-  delete direct_output;
-
+    
+    delete direct_iteration;
+    delete direct_output;
+    
 }
 
 void CDiscAdjSinglezoneDriver::Preprocess(unsigned long TimeIter) {
-
-  config_container[ZONE_0]->SetTimeIter(TimeIter);
-
-  /*--- Preprocess the adjoint iteration ---*/
-
-  iteration->Preprocess(output_container[ZONE_0], integration_container, geometry_container,
-                        solver_container, numerics_container, config_container,
-                        surface_movement, grid_movement, FFDBox, ZONE_0, INST_0);
-
-  /*--- For the adjoint iteration we need the derivatives of the iteration function with
-   *--- respect to the conservative variables. Since these derivatives do not change in the steady state case
-   *--- we only have to record if the current recording is different from the main variables. ---*/
-
-  if (RecordingState != MainVariables){
-    MainRecording();
-  }
-
+    
+    config_container[ZONE_0]->SetTimeIter(TimeIter);
+    
+    /*--- Preprocess the adjoint iteration ---*/
+    
+    iteration->Preprocess(output_container[ZONE_0], integration_container, geometry_container,
+                          solver_container, numerics_container, config_container,
+                          surface_movement, grid_movement, FFDBox, ZONE_0, INST_0);
+    
+    /*--- For the adjoint iteration we need the derivatives of the iteration function with
+     *--- respect to the conservative variables. Since these derivatives do not change in the steady state case
+     *--- we only have to record if the current recording is different from the main variables. ---*/
+    
+    if (RecordingState != MainVariables){
+        MainRecording();
+    }
+    
 }
 
 void CDiscAdjSinglezoneDriver::Run() {
-
+    
     if (config->GetKind_DiscreteAdjoint() == ENUM_DISC_ADJ_TYPE::RESIDUALS) {
         Run_Residual();
     } else {
@@ -161,525 +163,560 @@
 }
 
 void CDiscAdjSinglezoneDriver::Run_FixedPoint() {
-
-  CQuasiNewtonInvLeastSquares<passivedouble> fixPtCorrector;
-  if (config->GetnQuasiNewtonSamples() > 1) {
-    fixPtCorrector.resize(config->GetnQuasiNewtonSamples(),
-                          geometry_container[ZONE_0][INST_0][MESH_0]->GetnPoint(),
-                          GetTotalNumberOfVariables(ZONE_0,true),
-                          geometry_container[ZONE_0][INST_0][MESH_0]->GetnPointDomain());
-
-    if (TimeIter != 0) GetAllSolutions(ZONE_0, true, fixPtCorrector);
-  }
-
-  for (auto Adjoint_Iter = 0ul; Adjoint_Iter < nAdjoint_Iter; Adjoint_Iter++) {
-
+    
+    CQuasiNewtonInvLeastSquares<passivedouble> fixPtCorrector;
+    if (config->GetnQuasiNewtonSamples() > 1) {
+        fixPtCorrector.resize(config->GetnQuasiNewtonSamples(),
+                              geometry_container[ZONE_0][INST_0][MESH_0]->GetnPoint(),
+                              GetTotalNumberOfVariables(ZONE_0,true),
+                              geometry_container[ZONE_0][INST_0][MESH_0]->GetnPointDomain());
+        
+        if (TimeIter != 0) GetAllSolutions(ZONE_0, true, fixPtCorrector);
+    }
+    
+    for (auto Adjoint_Iter = 0ul; Adjoint_Iter < nAdjoint_Iter; Adjoint_Iter++) {
+        
+        /*--- Initialize the adjoint of the output variables of the iteration with the adjoint solution
+         *--- of the previous iteration. The values are passed to the AD tool.
+         *--- Issues with iteration number should be dealt with once the output structure is in place. ---*/
+        
+        config->SetInnerIter(Adjoint_Iter);
+        
+        iteration->InitializeAdjoint(solver_container, geometry_container, config_container, ZONE_0, INST_0);
+        
+        /*--- Initialize the adjoint of the objective function with 1.0. ---*/
+        
+        SetAdj_ObjFunction();
+        
+        /*--- Interpret the stored information by calling the corresponding routine of the AD tool. ---*/
+        
+        AD::ComputeAdjoint();
+        
+        /*--- Extract the computed adjoint values of the input variables and store them for the next iteration. ---*/
+        
+        iteration->IterateDiscAdj(geometry_container, solver_container,
+                                  config_container, ZONE_0, INST_0, false);
+        
+        /*--- Monitor the pseudo-time ---*/
+        
+        StopCalc = iteration->Monitor(output_container[ZONE_0], integration_container, geometry_container,
+                                      solver_container, numerics_container, config_container,
+                                      surface_movement, grid_movement, FFDBox, ZONE_0, INST_0);
+        
+        /*--- Clear the stored adjoint information to be ready for a new evaluation. ---*/
+        
+        AD::ClearAdjoints();
+        
+        /*--- Output files for steady state simulations. ---*/
+        
+        if (!config->GetTime_Domain()) {
+            iteration->Output(output_container[ZONE_0], geometry_container, solver_container,
+                              config_container, Adjoint_Iter, false, ZONE_0, INST_0);
+        }
+        
+        if (StopCalc) break;
+        
+        /*--- Correct the solution with the quasi-Newton approach. ---*/
+        
+        if (fixPtCorrector.size()) {
+            GetAllSolutions(ZONE_0, true, fixPtCorrector.FPresult());
+            SetAllSolutions(ZONE_0, true, fixPtCorrector.compute());
+        }
+    }
+}
+
+void CDiscAdjSinglezoneDriver::Run_Residual() {
+    
     /*--- Initialize the adjoint of the output variables of the iteration with the adjoint solution
      *--- of the previous iteration. The values are passed to the AD tool.
      *--- Issues with iteration number should be dealt with once the output structure is in place. ---*/
-
-    config->SetInnerIter(Adjoint_Iter);
-
+    
     iteration->InitializeAdjoint(solver_container, geometry_container, config_container, ZONE_0, INST_0);
-
-    /*--- Initialize the adjoint of the objective function with 1.0. ---*/
-
-    SetAdj_ObjFunction();
-
+    
     /*--- Interpret the stored information by calling the corresponding routine of the AD tool. ---*/
-
+    
     AD::ComputeAdjoint();
-
-    /*--- Extract the computed adjoint values of the input variables and store them for the next iteration. ---*/
-
-    iteration->IterateDiscAdj(geometry_container, solver_container,
-                              config_container, ZONE_0, INST_0, false);
-
-    /*--- Monitor the pseudo-time ---*/
-
-    StopCalc = iteration->Monitor(output_container[ZONE_0], integration_container, geometry_container,
-                                  solver_container, numerics_container, config_container,
-                                  surface_movement, grid_movement, FFDBox, ZONE_0, INST_0);
-
-    /*--- Clear the stored adjoint information to be ready for a new evaluation. ---*/
-
-    AD::ClearAdjoints();
-
-    /*--- Output files for steady state simulations. ---*/
-
-    if (!config->GetTime_Domain()) {
-      iteration->Output(output_container[ZONE_0], geometry_container, solver_container,
-                        config_container, Adjoint_Iter, false, ZONE_0, INST_0);
-    }
-
-    if (StopCalc) break;
-
-    /*--- Correct the solution with the quasi-Newton approach. ---*/
-
-    if (fixPtCorrector.size()) {
-      GetAllSolutions(ZONE_0, true, fixPtCorrector.FPresult());
-      SetAllSolutions(ZONE_0, true, fixPtCorrector.compute());
-    }
-  }
-}
-
-void CDiscAdjSinglezoneDriver::Run_Residual() {
-
-    /*--- Initialize the adjoint of the output variables of the iteration with the adjoint solution
-     *--- of the previous iteration. The values are passed to the AD tool.
-     *--- Issues with iteration number should be dealt with once the output structure is in place. ---*/
-
-    iteration->InitializeAdjoint(solver_container, geometry_container, config_container, ZONE_0, INST_0);
-
-    /*--- Interpret the stored information by calling the corresponding routine of the AD tool. ---*/
-
-    AD::ComputeAdjoint();
-
+    
     /*--- Extract the adjoints of the residuals and store them for the next iteration ---*/
-
+    
     if (config->GetFluidProblem()) {
         solver[ADJFLOW_SOL]->ExtractAdjoint_Solution_Residual(geometry, config, ENUM_VARIABLE::RESIDUALS);
-
         solver[ADJFLOW_SOL]->ExtractAdjoint_Variables_Residual(geometry, config, ENUM_VARIABLE::RESIDUALS);
     }
-
+    
     /*--- Clear the stored adjoint information to be ready for a new evaluation. ---*/
-
+    
     AD::ClearAdjoints();
-
+    
     /*--- Initialize the adjoint of the objective function with 1.0. ---*/
-
+    
     SetAdj_ObjFunction();
-
+    
     /*--- Interpret the stored information by calling the corresponding routine of the AD tool. ---*/
-
+    
     AD::ComputeAdjoint();
-
+    
     /*--- Extract the adjoints of the objective function and store them for the next iteration ---*/
-
+    
     if (config->GetFluidProblem()) {
         solver[ADJFLOW_SOL]->ExtractAdjoint_Solution_Residual(geometry, config, ENUM_VARIABLE::OBJECTIVE);
-
         solver[ADJFLOW_SOL]->ExtractAdjoint_Variables_Residual(geometry, config, ENUM_VARIABLE::OBJECTIVE);
     }
-
+    
     /*--- Clear the stored adjoint information to be ready for a new evaluation. ---*/
-
+    
     AD::ClearAdjoints();
-
+    
     /*--- Initialize the adjoint of the vertex tractions with the corresponding adjoint vector. ---*/
-
+    
     solver[FLOW_SOL]->SetVertexTractionsAdjoint(geometry, config);
-
+    
     /*--- Interpret the stored information by calling the corresponding routine of the AD tool. ---*/
-
+    
     AD::ComputeAdjoint();
-
+    
     /*--- Extract the adjoints of the vertex tractions and store them for the next iteration ---*/
-
+    
     if (config->GetFluidProblem()) {
         solver[ADJFLOW_SOL]->ExtractAdjoint_Solution_Residual(geometry, config, ENUM_VARIABLE::TRACTIONS);
     }
-
+    
     /*--- Clear the stored adjoint information to be ready for a new evaluation. ---*/
-
+    
     AD::ClearAdjoints();
-
+    
 }
 
 void CDiscAdjSinglezoneDriver::Postprocess() {
-
-  switch(config->GetKind_Solver())
-  {
-    case MAIN_SOLVER::DISC_ADJ_EULER :     case MAIN_SOLVER::DISC_ADJ_NAVIER_STOKES :     case MAIN_SOLVER::DISC_ADJ_RANS :
-    case MAIN_SOLVER::DISC_ADJ_INC_EULER : case MAIN_SOLVER::DISC_ADJ_INC_NAVIER_STOKES : case MAIN_SOLVER::DISC_ADJ_INC_RANS :
-    case MAIN_SOLVER::DISC_ADJ_HEAT :
-
-      /*--- Compute the geometrical sensitivities ---*/
-      SecondaryRecording();
-
-      if (config->GetKind_DiscreteAdjoint() == ENUM_DISC_ADJ_TYPE::RESIDUALS) {
-          SecondaryRun_Residual();
-      } else {
-          SecondaryRun_FixedPoint();
-      }
-
-      break;
-
-    case MAIN_SOLVER::DISC_ADJ_FEM :
-
-      /*--- Compute the geometrical sensitivities ---*/
-      SecondaryRecording();
-
-      if (config->GetKind_DiscreteAdjoint() == ENUM_DISC_ADJ_TYPE::RESIDUALS) {
-          SecondaryRun_Residual();
-      } else {
-          SecondaryRun_FixedPoint();
-      }
-
-      iteration->Postprocess(output_container[ZONE_0], integration_container, geometry_container,
-                             solver_container, numerics_container, config_container,
-                             surface_movement, grid_movement, FFDBox, ZONE_0, INST_0);
-      break;
-
-    default:
-      break;
-
-  }//switch
-
-}
-
-void CDiscAdjSinglezoneDriver::SetRecording(RECORDING kind_recording){
-
-  AD::Reset();
-
-  /*--- Prepare for recording by resetting the solution to the initial converged solution. ---*/
-
-  for (unsigned short iSol=0; iSol < MAX_SOLS; iSol++) {
-    for (unsigned short iMesh = 0; iMesh <= config_container[ZONE_0]->GetnMGLevels(); iMesh++) {
-      auto solver = solver_container[ZONE_0][INST_0][iMesh][iSol];
-      if (solver && solver->GetAdjoint()) {
-        solver->SetRecording(geometry_container[ZONE_0][INST_0][iMesh], config_container[ZONE_0]);
-      }
-    }
-  }
-
-  if (rank == MASTER_NODE) {
-    cout << "\n-------------------------------------------------------------------------\n";
-    switch(kind_recording) {
-    case RECORDING::CLEAR_INDICES: cout << "Clearing the computational graph." << endl; break;
-    case RECORDING::MESH_COORDS:   cout << "Storing computational graph wrt MESH COORDINATES." << endl; break;
-    case RECORDING::SOLUTION_VARIABLES:
-      cout << "Direct iteration to store the primal computational graph." << endl;
-      cout << "Computing residuals to check the convergence of the direct problem." << endl; break;
-    default: break;
-    }
-  }
-
-  /*---Enable recording and register input of the iteration --- */
-
-  if (kind_recording != RECORDING::CLEAR_INDICES){
-
-    AD::StartRecording();
-
-    iteration->RegisterInput(solver_container, geometry_container, config_container, ZONE_0, INST_0, kind_recording);
-  }
-
-  /*--- Set the dependencies of the iteration ---*/
-
-  iteration->SetDependencies(solver_container, geometry_container, numerics_container, config_container, ZONE_0, INST_0, kind_recording);
-
-  /*--- Do one iteration of the direct solver ---*/
-
-  if (config->GetKind_DiscreteAdjoint() == ENUM_DISC_ADJ_TYPE::RESIDUALS) {
-      DirectRun_Residual(kind_recording);
-  }
-  else {
-      DirectRun_FixedPoint(kind_recording);
-  }
-
-  /*--- Register Output of the iteration ---*/
-
-  iteration->RegisterOutput(solver_container, geometry_container, config_container, ZONE_0, INST_0);
-
-  /*--- Extract the objective function and store it --- */
-
-  SetObjFunction();
-
-  if (kind_recording != RECORDING::CLEAR_INDICES && config_container[ZONE_0]->GetWrt_AD_Statistics()) {
-    if (rank == MASTER_NODE) AD::PrintStatistics();
-
-#ifdef CODI_REVERSE_TYPE
-    if (size > SINGLE_NODE) {
-      su2double myMem = AD::getGlobalTape().getTapeValues().getUsedMemorySize(), totMem = 0.0;
-      SU2_MPI::Allreduce(&myMem, &totMem, 1, MPI_DOUBLE, MPI_SUM, SU2_MPI::GetComm());
-      if (rank == MASTER_NODE) {
-        cout << "MPI\n";
-        cout << "-------------------------------------\n";
-        cout << "  Total memory used      :  " << totMem << " MB\n";
-        cout << "-------------------------------------\n" << endl;
-      }
-    }
-#endif
-  }
-
-  AD::StopRecording();
-
-}
-
-void CDiscAdjSinglezoneDriver::SetAdj_ObjFunction(){
-
-  const auto IterAvg_Obj = config->GetIter_Avg_Objective();
-  su2double seeding = 1.0;
-
-  CWindowingTools windowEvaluator = CWindowingTools();
-
-  if (config->GetTime_Marching() != TIME_MARCHING::STEADY){
-    if (TimeIter < IterAvg_Obj){
-      /*--- Default behavior (in case no specific window is chosen) is to use Square-Windowing, i.e. the numerator equals 1.0 ---*/
-      seeding = windowEvaluator.GetWndWeight(config->GetKindWindow(),TimeIter, IterAvg_Obj-1)/ (static_cast<su2double>(IterAvg_Obj));
-    }
-    else {
-      seeding = 0.0;
-    }
-  }
-
-  if (rank == MASTER_NODE){
-    SU2_TYPE::SetDerivative(ObjFunc, SU2_TYPE::GetValue(seeding));
-  } else {
-    SU2_TYPE::SetDerivative(ObjFunc, 0.0);
-  }
-}
-
-void CDiscAdjSinglezoneDriver::SetObjFunction(){
-
-  ObjFunc = 0.0;
-
-  /*--- Specific scalar objective functions ---*/
-
-  switch (config->GetKind_Solver()) {
-  case MAIN_SOLVER::DISC_ADJ_INC_EULER:       case MAIN_SOLVER::DISC_ADJ_INC_NAVIER_STOKES:      case MAIN_SOLVER::DISC_ADJ_INC_RANS:
-  case MAIN_SOLVER::DISC_ADJ_EULER:           case MAIN_SOLVER::DISC_ADJ_NAVIER_STOKES:          case MAIN_SOLVER::DISC_ADJ_RANS:
-  case MAIN_SOLVER::DISC_ADJ_FEM_EULER:       case MAIN_SOLVER::DISC_ADJ_FEM_NS:                 case MAIN_SOLVER::DISC_ADJ_FEM_RANS:
-
-    /*--- Surface based obj. function ---*/
-
-    direct_output->SetHistory_Output(geometry, solver, config, config->GetTimeIter(),
-                                     config->GetOuterIter(), config->GetInnerIter());
-    ObjFunc += solver[FLOW_SOL]->GetTotal_ComboObj();
-
-    /*--- These calls to be moved to a generic framework at a next stage        ---*/
-    /*--- Some things that are currently hacked into output must be reorganized ---*/
-    if (config->GetBoolTurbomachinery()) {
-      output_legacy->ComputeTurboPerformance(solver[FLOW_SOL], geometry, config);
-
-      unsigned short nMarkerTurboPerf = config->GetnMarker_TurboPerformance();
-      unsigned short nSpanSections = config->GetnSpanWiseSections();
-
-      switch (config_container[ZONE_0]->GetKind_ObjFunc()){
-      case ENTROPY_GENERATION:
-        ObjFunc += output_legacy->GetEntropyGen(nMarkerTurboPerf-1, nSpanSections);
-        break;
-      case FLOW_ANGLE_OUT:
-        ObjFunc += output_legacy->GetFlowAngleOut(nMarkerTurboPerf-1, nSpanSections);
-        break;
-      case MASS_FLOW_IN:
-        ObjFunc += output_legacy->GetMassFlowIn(nMarkerTurboPerf-1, nSpanSections);
-        break;
-      default:
-        break;
-      }
-    }
-    break;
-
-  case MAIN_SOLVER::DISC_ADJ_HEAT:
-    direct_output->SetHistory_Output(geometry, solver, config, config->GetTimeIter(),
-                                     config->GetOuterIter(), config->GetInnerIter());
-    ObjFunc = solver[HEAT_SOL]->GetTotal_ComboObj();
-    break;
-
-  case MAIN_SOLVER::DISC_ADJ_FEM:
-    solver[FEA_SOL]->Postprocessing(geometry, config, numerics_container[ZONE_0][INST_0][MESH_0][FEA_SOL], true);
-
-    direct_output->SetHistory_Output(geometry, solver, config, config->GetTimeIter(),
-                                   config->GetOuterIter(), config->GetInnerIter());
-    ObjFunc = solver[FEA_SOL]->GetTotal_ComboObj();
-    break;
-
-  default:
-    break;
-  }
-
-  if (rank == MASTER_NODE){
-    AD::RegisterOutput(ObjFunc);
-  }
-
+    
+    switch(config->GetKind_Solver())
+    {
+        case MAIN_SOLVER::DISC_ADJ_EULER :     case MAIN_SOLVER::DISC_ADJ_NAVIER_STOKES :     case MAIN_SOLVER::DISC_ADJ_RANS :
+        case MAIN_SOLVER::DISC_ADJ_INC_EULER : case MAIN_SOLVER::DISC_ADJ_INC_NAVIER_STOKES : case MAIN_SOLVER::DISC_ADJ_INC_RANS :
+        case MAIN_SOLVER::DISC_ADJ_HEAT :
+            
+            /*--- Compute the geometrical sensitivities ---*/
+            SecondaryRecording();
+            
+            if (config->GetKind_DiscreteAdjoint() == ENUM_DISC_ADJ_TYPE::RESIDUALS) {
+                SecondaryRun_Residual();
+            } else {
+                SecondaryRun_FixedPoint();
+            }
+            
+            break;
+            
+        case MAIN_SOLVER::DISC_ADJ_FEM :
+            
+            /*--- Compute the geometrical sensitivities ---*/
+            SecondaryRecording();
+            
+            if (config->GetKind_DiscreteAdjoint() == ENUM_DISC_ADJ_TYPE::RESIDUALS) {
+                SecondaryRun_Residual();
+            } else {
+                SecondaryRun_FixedPoint();
+            }
+            
+            iteration->Postprocess(output_container[ZONE_0], integration_container, geometry_container,
+                                   solver_container, numerics_container, config_container,
+                                   surface_movement, grid_movement, FFDBox, ZONE_0, INST_0);
+            break;
+            
+        default:
+            break;
+            
+    }
+}
+
+void CDiscAdjSinglezoneDriver::SetRecording(RECORDING kind_recording) {
+    
+    AD::Reset();
+    
+    /*--- Prepare for recording by resetting the solution to the initial converged solution. ---*/
+    
+    for (unsigned short iSol=0; iSol < MAX_SOLS; iSol++) {
+        for (unsigned short iMesh = 0; iMesh <= config_container[ZONE_0]->GetnMGLevels(); iMesh++) {
+            auto solver = solver_container[ZONE_0][INST_0][iMesh][iSol];
+            if (solver && solver->GetAdjoint()) {
+                solver->SetRecording(geometry_container[ZONE_0][INST_0][iMesh], config_container[ZONE_0]);
+            }
+        }
+    }
+    
+    if (rank == MASTER_NODE) {
+        cout << "\n-------------------------------------------------------------------------\n";
+        switch(kind_recording) {
+            case RECORDING::CLEAR_INDICES: cout << "Clearing the computational graph." << endl; break;
+            case RECORDING::MESH_COORDS:   cout << "Storing computational graph wrt MESH COORDINATES." << endl; break;
+            case RECORDING::SOLUTION_VARIABLES:
+                cout << "Direct iteration to store the primal computational graph." << endl;
+                cout << "Computing residuals to check the convergence of the direct problem." << endl; break;
+            default: break;
+        }
+    }
+    
+    /*---Enable recording and register input of the iteration --- */
+    
+    if (kind_recording != RECORDING::CLEAR_INDICES) {
+        
+        AD::StartRecording();
+        
+        iteration->RegisterInput(solver_container, geometry_container, config_container, ZONE_0, INST_0, kind_recording);
+    }
+    
+    /*--- Set the dependencies of the iteration ---*/
+    
+    iteration->SetDependencies(solver_container, geometry_container, numerics_container, config_container, ZONE_0, INST_0, kind_recording);
+    
+    /*--- Do one iteration of the direct solver ---*/
+    
+    if (config->GetKind_DiscreteAdjoint() == ENUM_DISC_ADJ_TYPE::RESIDUALS) {
+        DirectRun_Residual(kind_recording);
+    } else {
+        DirectRun_FixedPoint(kind_recording);
+    }
+    
+    /*--- Register Output of the iteration ---*/
+    
+    iteration->RegisterOutput(solver_container, geometry_container, config_container, ZONE_0, INST_0);
+    
+    /*--- Extract the objective function and store it --- */
+    
+    SetObjFunction();
+    
+    if (kind_recording != RECORDING::CLEAR_INDICES && config_container[ZONE_0]->GetWrt_AD_Statistics()) {
+        if (rank == MASTER_NODE) AD::PrintStatistics();
+        
+    #ifdef CODI_REVERSE_TYPE
+        if (size > SINGLE_NODE) {
+            su2double myMem = AD::getGlobalTape().getTapeValues().getUsedMemorySize(), totMem = 0.0;
+            SU2_MPI::Allreduce(&myMem, &totMem, 1, MPI_DOUBLE, MPI_SUM, SU2_MPI::GetComm());
+            if (rank == MASTER_NODE) {
+                cout << "MPI\n";
+                cout << "-------------------------------------\n";
+                cout << "  Total memory used      :  " << totMem << " MB\n";
+                cout << "-------------------------------------\n" << endl;
+            }
+        }
+    #endif
+    }
+    
+    AD::StopRecording();
+    
+}
+
+void CDiscAdjSinglezoneDriver::SetAdj_ObjFunction() {
+    
+    const auto IterAvg_Obj = config->GetIter_Avg_Objective();
+    su2double seeding = 1.0;
+    
+    CWindowingTools windowEvaluator = CWindowingTools();
+    
+    if (config->GetTime_Marching() != TIME_MARCHING::STEADY) {
+        if (TimeIter < IterAvg_Obj) {
+            /*--- Default behavior (in case no specific window is chosen) is to use Square-Windowing, i.e. the numerator equals 1.0 ---*/
+            seeding = windowEvaluator.GetWndWeight(config->GetKindWindow(),TimeIter, IterAvg_Obj-1)/ (static_cast<su2double>(IterAvg_Obj));
+        } else {
+            seeding = 0.0;
+        }
+    }
+    
+    if (rank == MASTER_NODE) {
+        SU2_TYPE::SetDerivative(ObjFunc, SU2_TYPE::GetValue(seeding));
+    } else {
+        SU2_TYPE::SetDerivative(ObjFunc, 0.0);
+    }
+}
+
+void CDiscAdjSinglezoneDriver::SetObjFunction() {
+    
+    ObjFunc = 0.0;
+    
+    /*--- Specific scalar objective functions ---*/
+    
+    switch (config->GetKind_Solver()) {
+        case MAIN_SOLVER::DISC_ADJ_INC_EULER:       case MAIN_SOLVER::DISC_ADJ_INC_NAVIER_STOKES:      case MAIN_SOLVER::DISC_ADJ_INC_RANS:
+        case MAIN_SOLVER::DISC_ADJ_EULER:           case MAIN_SOLVER::DISC_ADJ_NAVIER_STOKES:          case MAIN_SOLVER::DISC_ADJ_RANS:
+        case MAIN_SOLVER::DISC_ADJ_FEM_EULER:       case MAIN_SOLVER::DISC_ADJ_FEM_NS:                 case MAIN_SOLVER::DISC_ADJ_FEM_RANS:
+            
+            /*--- Surface based obj. function ---*/
+            
+            direct_output->SetHistory_Output(geometry, solver, config, config->GetTimeIter(),
+                                             config->GetOuterIter(), config->GetInnerIter());
+            ObjFunc += solver[FLOW_SOL]->GetTotal_ComboObj();
+            
+            /*--- These calls to be moved to a generic framework at a next stage        ---*/
+            /*--- Some things that are currently hacked into output must be reorganized ---*/
+            if (config->GetBoolTurbomachinery()) {
+                output_legacy->ComputeTurboPerformance(solver[FLOW_SOL], geometry, config);
+                
+                unsigned short nMarkerTurboPerf = config->GetnMarker_TurboPerformance();
+                unsigned short nSpanSections = config->GetnSpanWiseSections();
+                
+                switch (config_container[ZONE_0]->GetKind_ObjFunc()) {
+                    case ENTROPY_GENERATION:
+                        ObjFunc += output_legacy->GetEntropyGen(nMarkerTurboPerf-1, nSpanSections);
+                        break;
+                    case FLOW_ANGLE_OUT:
+                        ObjFunc += output_legacy->GetFlowAngleOut(nMarkerTurboPerf-1, nSpanSections);
+                        break;
+                    case MASS_FLOW_IN:
+                        ObjFunc += output_legacy->GetMassFlowIn(nMarkerTurboPerf-1, nSpanSections);
+                        break;
+                    default:
+                        break;
+                }
+            }
+            break;
+            
+        case MAIN_SOLVER::DISC_ADJ_HEAT:
+            direct_output->SetHistory_Output(geometry, solver, config, config->GetTimeIter(),
+                                             config->GetOuterIter(), config->GetInnerIter());
+            ObjFunc = solver[HEAT_SOL]->GetTotal_ComboObj();
+            break;
+            
+        case MAIN_SOLVER::DISC_ADJ_FEM:
+            solver[FEA_SOL]->Postprocessing(geometry, config, numerics_container[ZONE_0][INST_0][MESH_0][FEA_SOL], true);
+            
+            direct_output->SetHistory_Output(geometry, solver, config, config->GetTimeIter(),
+                                             config->GetOuterIter(), config->GetInnerIter());
+            ObjFunc = solver[FEA_SOL]->GetTotal_ComboObj();
+            break;
+            
+        default:
+            break;
+    }
+    
+    if (rank == MASTER_NODE) {
+        AD::RegisterOutput(ObjFunc);
+    }
 }
 
 void CDiscAdjSinglezoneDriver::DirectRun_FixedPoint(RECORDING kind_recording) {
-
-  /*--- Mesh movement ---*/
-
-  direct_iteration->SetMesh_Deformation(geometry_container[ZONE_0][INST_0], solver, numerics, config, kind_recording);
-
-  /*--- Zone preprocessing ---*/
-
-  direct_iteration->Preprocess(direct_output, integration_container, geometry_container, solver_container, numerics_container, config_container, surface_movement, grid_movement, FFDBox, ZONE_0, INST_0);
-
-  /*--- Iterate the direct solver ---*/
-
-  direct_iteration->Iterate(direct_output, integration_container, geometry_container, solver_container, numerics_container, config_container, surface_movement, grid_movement, FFDBox, ZONE_0, INST_0);
-
-  /*--- Postprocess the direct solver ---*/
-
-  direct_iteration->Postprocess(direct_output, integration_container, geometry_container, solver_container, numerics_container, config_container, surface_movement, grid_movement, FFDBox, ZONE_0, INST_0);
-
-  /*--- Print the direct residual to screen ---*/
-
-  Print_DirectResidual(kind_recording);
-
-}
-
-<<<<<<< HEAD
+    
+    /*--- Mesh movement ---*/
+    
+    direct_iteration->SetMesh_Deformation(geometry_container[ZONE_0][INST_0], solver, numerics, config, kind_recording);
+    
+    /*--- Zone preprocessing ---*/
+    
+    direct_iteration->Preprocess(direct_output, integration_container, geometry_container, solver_container, numerics_container, config_container, surface_movement, grid_movement, FFDBox, ZONE_0, INST_0);
+    
+    /*--- Iterate the direct solver ---*/
+    
+    direct_iteration->Iterate(direct_output, integration_container, geometry_container, solver_container, numerics_container, config_container, surface_movement, grid_movement, FFDBox, ZONE_0, INST_0);
+    
+    /*--- Postprocess the direct solver ---*/
+    
+    direct_iteration->Postprocess(direct_output, integration_container, geometry_container, solver_container, numerics_container, config_container, surface_movement, grid_movement, FFDBox, ZONE_0, INST_0);
+    
+    /*--- Print the direct residual to screen ---*/
+    
+    Print_DirectResidual(kind_recording);
+    
+}
+
 void CDiscAdjSinglezoneDriver::DirectRun_Residual(RECORDING kind_recording) {
-
+    
     /*--- Mesh movement ---*/
-
+    
     direct_iteration->SetMesh_Deformation(geometry_container[ZONE_0][INST_0], solver, numerics, config, kind_recording);
-
+    
     /*--- Residuals calculation ---*/
-
+    
     Update_DirectSolution(false);
-
+    
     /*--- Print the direct residual to screen ---*/
-
+    
     Print_DirectResidual(kind_recording);
 }
 
-void CDiscAdjSinglezoneDriver::Print_DirectResidual(RECORDING kind_recording){
-
-  /*--- Print the residuals of the direct iteration that we just recorded ---*/
-  /*--- This routine should be moved to the output, once the new structure is in place ---*/
-  if ((rank == MASTER_NODE) && (kind_recording == MainVariables)){
-
-    switch (config->GetKind_Solver()) {
-
-    case DISC_ADJ_EULER: case DISC_ADJ_NAVIER_STOKES: case DISC_ADJ_RANS:
-    case DISC_ADJ_INC_EULER: case DISC_ADJ_INC_NAVIER_STOKES: case DISC_ADJ_INC_RANS:
-    case DISC_ADJ_FEM_EULER : case DISC_ADJ_FEM_NS : case DISC_ADJ_FEM_RANS :
-      cout << "log10[U(0)]: "   << log10(solver[FLOW_SOL]->GetRes_RMS(0))
-           << ", log10[U(1)]: " << log10(solver[FLOW_SOL]->GetRes_RMS(1))
-           << ", log10[U(2)]: " << log10(solver[FLOW_SOL]->GetRes_RMS(2)) << "." << endl;
-      cout << "log10[U(3)]: " << log10(solver[FLOW_SOL]->GetRes_RMS(3));
-      if (geometry->GetnDim() == 3) cout << ", log10[U(4)]: " << log10(solver[FLOW_SOL]->GetRes_RMS(4));
-      cout << "." << endl;
-      if ( config->GetKind_Turb_Model() != NONE && !config->GetFrozen_Visc_Disc()) {
-        cout << "log10[Turb(0)]: "   << log10(solver[TURB_SOL]->GetRes_RMS(0));
-        if (solver[TURB_SOL]->GetnVar() > 1) cout << ", log10[Turb(1)]: " << log10(solver[TURB_SOL]->GetRes_RMS(1));
-        cout << "." << endl;
-      }
-      if (config->GetWeakly_Coupled_Heat()){
-        cout << "log10[Heat(0)]: "   << log10(solver[HEAT_SOL]->GetRes_RMS(0)) << "." << endl;
-      }
-      if ( config->AddRadiation()) {
-        cout <<"log10[E(rad)]: " << log10(solver[RAD_SOL]->GetRes_RMS(0)) << endl;
-      }
-      break;
-
-    case DISC_ADJ_FEM:
-
-      if (config->GetGeometricConditions() == STRUCT_DEFORMATION::LARGE){
-        cout << "UTOL-A: "   << log10(solver[FEA_SOL]->GetRes_FEM(0))
-             << ", RTOL-A: " << log10(solver[FEA_SOL]->GetRes_FEM(1))
-             << ", ETOL-A: " << log10(solver[FEA_SOL]->GetRes_FEM(2)) << "." << endl;
-      }
-      else{
-        if (geometry->GetnDim() == 2){
-          cout << "log10[RMS Ux]: "   << log10(solver[FEA_SOL]->GetRes_RMS(0))
-               << ", log10[RMS Uy]: " << log10(solver[FEA_SOL]->GetRes_RMS(1)) << "." << endl;
-        }
-        else{
-          cout << "log10[RMS Ux]: "   << log10(solver[FEA_SOL]->GetRes_RMS(0))
-               << ", log10[RMS Uy]: " << log10(solver[FEA_SOL]->GetRes_RMS(1))
-               << ", log10[RMS Uz]: " << log10(solver[FEA_SOL]->GetRes_RMS(2))<< "." << endl;
-        }
-      }
-
-      break;
-
-    case DISC_ADJ_HEAT:
-      cout << "log10[Cons(0)]: "   << log10(solver[HEAT_SOL]->GetRes_RMS(0)) << "." << endl;
-      break;
-
-    }
-
-    cout << "-------------------------------------------------------------------------" << endl << endl;
-  }
-  else if ((rank == MASTER_NODE) && (kind_recording == SecondaryVariables) && (SecondaryVariables != RECORDING::CLEAR_INDICES)){
-    cout << endl << "Recording the computational graph with respect to the ";
-    switch (SecondaryVariables){
-      case RECORDING::MESH_COORDS: cout << "mesh coordinates." << endl;    break;
-      default:                     cout << "secondary variables." << endl; break;
-     }
-  }
-
-}
-
-=======
->>>>>>> 5b12ac77
+void CDiscAdjSinglezoneDriver::Print_DirectResidual(RECORDING kind_recording) {
+    
+    /*--- Print the residuals of the direct iteration that we just recorded ---*/
+    /*--- This routine should be moved to the output, once the new structure is in place ---*/
+    if ((rank == MASTER_NODE) && (kind_recording == MainVariables)){
+        
+        const bool multizone = config_container[ZONE_0]->GetMultizone_Problem();
+        
+        /*--- Helper lambda func to return lenghty [iVar][iZone] string.  ---*/
+        auto iVar_iZone2string = [&](unsigned short ivar, unsigned short izone) {
+            if (multizone)
+                return "[" + std::to_string(ivar) + "][" + std::to_string(izone) + "]";
+            else
+                return "[" + std::to_string(ivar) + "]";
+        };
+        
+        /*--- Print residuals in the first iteration ---*/
+        
+        const unsigned short fieldWidth = 15;
+        PrintingToolbox::CTablePrinter RMSTable(&std::cout);
+        RMSTable.SetPrecision(config_container[ZONE_0]->GetOutput_Precision());
+        
+        /*--- The CTablePrinter requires two sweeps:
+         *--- 0. Add the colum names (addVals=0=false) plus CTablePrinter.PrintHeader()
+         *--- 1. Add the RMS-residual values (addVals=1=true) plus CTablePrinter.PrintFooter() ---*/
+        for (int addVals = 0; addVals < 2; addVals++) {
+            
+            for (unsigned short iZone = 0; iZone < nZone; iZone++) {
+                
+                auto solvers = solver_container[iZone][INST_0][MESH_0];
+                auto configs = config_container[iZone];
+                
+                /*--- Note: the FEM-Flow solvers are availalbe for disc. adjoint runs only for SingleZone. ---*/
+                if (configs->GetFluidProblem() || configs->GetFEMSolver()) {
+                    
+                    for (unsigned short iVar = 0; iVar < solvers[FLOW_SOL]->GetnVar(); iVar++) {
+                        if (!addVals)
+                            RMSTable.AddColumn("rms_Flow" + iVar_iZone2string(iVar, iZone), fieldWidth);
+                        else
+                            RMSTable << log10(solvers[FLOW_SOL]->GetRes_RMS(iVar));
+                    }
+                    
+                    if (configs->GetKind_Turb_Model() != TURB_MODEL::NONE && !configs->GetFrozen_Visc_Disc()) {
+                        for (unsigned short iVar = 0; iVar < solvers[TURB_SOL]->GetnVar(); iVar++) {
+                            if (!addVals)
+                                RMSTable.AddColumn("rms_Turb" + iVar_iZone2string(iVar, iZone), fieldWidth);
+                            else
+                                RMSTable << log10(solvers[TURB_SOL]->GetRes_RMS(iVar));
+                        }
+                    }
+                    
+                    if (configs->GetKind_Species_Model() != SPECIES_MODEL::NONE) {
+                        for (unsigned short iVar = 0; iVar < solvers[SPECIES_SOL]->GetnVar(); iVar++) {
+                            if (!addVals)
+                                RMSTable.AddColumn("rms_Spec" + iVar_iZone2string(iVar, iZone), fieldWidth);
+                            else
+                                RMSTable << log10(solvers[SPECIES_SOL]->GetRes_RMS(iVar));
+                        }
+                    }
+                    
+                    if (!multizone && configs->GetWeakly_Coupled_Heat()) {
+                        if (!addVals) RMSTable.AddColumn("rms_Heat" + iVar_iZone2string(0, iZone), fieldWidth);
+                        else RMSTable << log10(solvers[HEAT_SOL]->GetRes_RMS(0));
+                    }
+                    
+                    if (configs->AddRadiation()) {
+                        if (!addVals) RMSTable.AddColumn("rms_Rad" + iVar_iZone2string(0, iZone), fieldWidth);
+                        else RMSTable << log10(solvers[RAD_SOL]->GetRes_RMS(0));
+                    }
+                    
+                } else if (configs->GetStructuralProblem()) {
+                    
+                    if (configs->GetGeometricConditions() == STRUCT_DEFORMATION::LARGE) {
+                        if (!addVals) {
+                            RMSTable.AddColumn("UTOL-A", fieldWidth);
+                            RMSTable.AddColumn("RTOL-A", fieldWidth);
+                            RMSTable.AddColumn("ETOL-A", fieldWidth);
+                        }
+                        else {
+                            RMSTable << log10(solvers[FEA_SOL]->GetRes_FEM(0))
+                            << log10(solvers[FEA_SOL]->GetRes_FEM(1))
+                            << log10(solvers[FEA_SOL]->GetRes_FEM(2));
+                        }
+                    }
+                    else{
+                        if (!addVals) {
+                            RMSTable.AddColumn("log10[RMS Ux]", fieldWidth);
+                            RMSTable.AddColumn("log10[RMS Uy]", fieldWidth);
+                            if (nDim == 3) RMSTable.AddColumn("log10[RMS Uz]", fieldWidth);
+                        }
+                        else {
+                            RMSTable << log10(solvers[FEA_SOL]->GetRes_FEM(0))
+                            << log10(solvers[FEA_SOL]->GetRes_FEM(1));
+                            if (nDim == 3) RMSTable << log10(solvers[FEA_SOL]->GetRes_FEM(2));
+                        }
+                    }
+                } else if (configs->GetHeatProblem()) {
+                    
+                    if (!addVals) RMSTable.AddColumn("rms_Heat" + iVar_iZone2string(0, iZone), fieldWidth);
+                    else RMSTable << log10(solvers[HEAT_SOL]->GetRes_RMS(0));
+                } else {
+                    SU2_MPI::Error("Invalid KindSolver for CDiscAdj-MultiZone/SingleZone-Driver.", CURRENT_FUNCTION);
+                }
+            } // loop iZone
+            
+            if (!addVals) RMSTable.PrintHeader();
+            else RMSTable.PrintFooter();
+            
+        } // for addVals
+        
+        cout << "\n-------------------------------------------------------------------------\n" << endl;
+        
+    } else if ((rank == MASTER_NODE) && (kind_recording == SecondaryVariables) && (SecondaryVariables != RECORDING::CLEAR_INDICES)){
+        cout << endl << "Recording the computational graph with respect to the ";
+        switch (SecondaryVariables){
+            case RECORDING::MESH_COORDS: cout << "mesh coordinates." << endl;    break;
+            default:                     cout << "secondary variables." << endl; break;
+        }
+    }
+}
+
 void CDiscAdjSinglezoneDriver::MainRecording(){
-  /*--- SetRecording stores the computational graph on one iteration of the direct problem. Calling it with
-   *    RECORDING::CLEAR_INDICES as argument ensures that all information from a previous recording is removed. ---*/
-
-  SetRecording(RECORDING::CLEAR_INDICES);
-
-  /*--- Store the computational graph of one direct iteration with the solution variables as input. ---*/
-
-  SetRecording(MainVariables);
-
-}
-
-<<<<<<< HEAD
+    /*--- SetRecording stores the computational graph on one iteration of the direct problem. Calling it with
+     *    RECORDING::CLEAR_INDICES as argument ensures that all information from a previous recording is removed. ---*/
+    
+    SetRecording(RECORDING::CLEAR_INDICES);
+    
+    /*--- Store the computational graph of one direct iteration with the solution variables as input. ---*/
+    
+    SetRecording(MainVariables);
+}
+
 void CDiscAdjSinglezoneDriver::SecondaryRecording() {
-
-    /*--- SetRecording stores the computational graph on one iteration of the direct problem. Calling it with NONE
-     *    as argument ensures that all information from a previous recording is removed. ---*/
-=======
-void CDiscAdjSinglezoneDriver::SecondaryRecording(){
-  /*--- SetRecording stores the computational graph on one iteration of the direct problem. Calling it with
-   *    RECORDING::CLEAR_INDICES as argument ensures that all information from a previous recording is removed. ---*/
->>>>>>> 5b12ac77
-
+    /*--- SetRecording stores the computational graph on one iteration of the direct problem. Calling it with
+     *    RECORDING::CLEAR_INDICES as argument ensures that all information from a previous recording is removed. ---*/
+    
     SetRecording(RECORDING::CLEAR_INDICES);
-
+    
     /*--- Store the computational graph of one direct iteration with the secondary variables as input. ---*/
-
+    
     SetRecording(SecondaryVariables);
-
+    
 }
 
 void CDiscAdjSinglezoneDriver::SecondaryRun_FixedPoint() {
-  /*--- Initialize the adjoint of the output variables of the iteration with the adjoint solution
-   *    of the current iteration. The values are passed to the AD tool. ---*/
-
-  iteration->InitializeAdjoint(solver_container, geometry_container, config_container, ZONE_0, INST_0);
-
-  /*--- Initialize the adjoint of the objective function with 1.0. ---*/
-
-  SetAdj_ObjFunction();
-
-  /*--- Interpret the stored information by calling the corresponding routine of the AD tool. ---*/
-
-  AD::ComputeAdjoint();
-
-  /*--- Extract the computed sensitivity values. ---*/
-
-  if (SecondaryVariables == RECORDING::MESH_COORDS) {
-    solver[MainSolver]->SetSensitivity(geometry, config);
-  }
-  else { // MESH_DEFORM
-    solver[ADJMESH_SOL]->SetSensitivity(geometry, config, solver[MainSolver]);
-  }
-
-  /*--- Clear the stored adjoint information to be ready for a new evaluation. ---*/
-
-  AD::ClearAdjoints();
-
+    /*--- Initialize the adjoint of the output variables of the iteration with the adjoint solution
+     *    of the current iteration. The values are passed to the AD tool. ---*/
+    
+    iteration->InitializeAdjoint(solver_container, geometry_container, config_container, ZONE_0, INST_0);
+    
+    /*--- Initialize the adjoint of the objective function with 1.0. ---*/
+    
+    SetAdj_ObjFunction();
+    
+    /*--- Interpret the stored information by calling the corresponding routine of the AD tool. ---*/
+    
+    AD::ComputeAdjoint();
+    
+    /*--- Extract the computed sensitivity values. ---*/
+    
+    if (SecondaryVariables == RECORDING::MESH_COORDS) {
+        solver[MainSolver]->SetSensitivity(geometry, config);
+    }
+    else { // MESH_DEFORM
+        solver[ADJMESH_SOL]->SetSensitivity(geometry, config, solver[MainSolver]);
+    }
+    
+    /*--- Clear the stored adjoint information to be ready for a new evaluation. ---*/
+    
+    AD::ClearAdjoints();
+    
 }
 
 void CDiscAdjSinglezoneDriver::SecondaryRun_Residual() {
     /*--- Initialize the adjoint of the output variables of the iteration with the adjoint solution
      *--- of the previous iteration. The values are passed to the AD tool.
      *--- Issues with iteration number should be dealt with once the output structure is in place. ---*/
-
+    
     iteration->InitializeAdjoint(solver_container, geometry_container, config_container, ZONE_0, INST_0);
-
+    
     /*--- Interpret the stored information by calling the corresponding routine of the AD tool. ---*/
-
+    
     AD::ComputeAdjoint();
-
+    
     /*--- Extract the adjoints of the residuals and store them for the next iteration ---*/
-
+    
     if (config->GetFluidProblem()) {
         if (SecondaryVariables == RECORDING::MESH_COORDS) {
             solver[ADJFLOW_SOL]->ExtractAdjoint_Geometry_Residual(geometry, config, nullptr, ENUM_VARIABLE::RESIDUALS);
@@ -688,21 +725,21 @@
             solver[ADJFLOW_SOL]->ExtractAdjoint_Geometry_Residual(geometry, config, solver[ADJMESH_SOL], ENUM_VARIABLE::RESIDUALS);
         }
     }
-
+    
     /*--- Clear the stored adjoint information to be ready for a new evaluation. ---*/
-
+    
     AD::ClearAdjoints();
-
+    
     /*--- Initialize the adjoint of the objective function with 1.0. ---*/
-
+    
     SetAdj_ObjFunction();
-
+    
     /*--- Interpret the stored information by calling the corresponding routine of the AD tool. ---*/
-
+    
     AD::ComputeAdjoint();
-
+    
     /*--- Extract the adjoints of the objective function and store them for the next iteration ---*/
-
+    
     if (config->GetFluidProblem()) {
         if (SecondaryVariables == RECORDING::MESH_COORDS) {
             solver[ADJFLOW_SOL]->ExtractAdjoint_Geometry_Residual(geometry, config, nullptr, ENUM_VARIABLE::OBJECTIVE);
@@ -711,21 +748,21 @@
             solver[ADJFLOW_SOL]->ExtractAdjoint_Geometry_Residual(geometry, config, solver[ADJMESH_SOL], ENUM_VARIABLE::OBJECTIVE);
         }
     }
-
+    
     /*--- Clear the stored adjoint information to be ready for a new evaluation. ---*/
-
+    
     AD::ClearAdjoints();
-
+    
     /*--- Initialize the adjoint of the vertex tractions with the corresponding adjoint vector. ---*/
-
+    
     solver[FLOW_SOL]->SetVertexTractionsAdjoint(geometry, config);
-
+    
     /*--- Interpret the stored information by calling the corresponding routine of the AD tool. ---*/
-
+    
     AD::ComputeAdjoint();
-
+    
     /*--- Extract the adjoints of the vertex tractions and store them for the next iteration ---*/
-
+    
     if (config->GetFluidProblem()) {
         if (SecondaryVariables == RECORDING::MESH_COORDS) {
             solver[ADJFLOW_SOL]->ExtractAdjoint_Geometry_Residual(geometry, config, nullptr, ENUM_VARIABLE::TRACTIONS);
@@ -734,42 +771,43 @@
             solver[ADJFLOW_SOL]->ExtractAdjoint_Geometry_Residual(geometry, config, solver[ADJMESH_SOL], ENUM_VARIABLE::TRACTIONS);
         }
     }
-
+    
     /*--- Clear the stored adjoint information to be ready for a new evaluation. ---*/
-
+    
     AD::ClearAdjoints();
-
+    
     /*--- Skip the derivation of the mesh solver if it is not defined ---*/
-
+    
     if (SecondaryVariables == RECORDING::MESH_COORDS) return;
-
+    
     /*--- Initialize the adjoint of the volume coordinates with the corresponding adjoint vector. ---*/
-
+    
     SU2_OMP_PARALLEL_(if(solver[ADJMESH_SOL]->GetHasHybridParallel())) {
-
+        
         /*--- Initialize the adjoints of the volume coordinates ---*/
-
+        
         solver[ADJMESH_SOL]->SetAdjoint_Output(geometry, config);
     }
     END_SU2_OMP_PARALLEL
-
+    
     /*--- Interpret the stored information by calling the corresponding routine of the AD tool. ---*/
-
+    
     AD::ComputeAdjoint();
-
+    
     /*--- Extract the adjoints of the volume coordinates and store them for the next iteration ---*/
-
+    
     if (config->GetFluidProblem()) {
         solver[ADJFLOW_SOL]->ExtractAdjoint_Geometry_Residual(geometry, config, solver[ADJMESH_SOL], ENUM_VARIABLE::COORDINATES);
     }
-
+    
     /*--- Clear the stored adjoint information to be ready for a new evaluation. ---*/
-
+    
     AD::ClearAdjoints();
+    
 }
 
 void CDiscAdjSinglezoneDriver::Update_DirectSolution(bool deform) {
-
+    
     //  TODO:   Update/set Far-field conditions here instead of in the setter for AoA and Mach
     su2double Velocity_Ref = config->GetVelocity_Ref();
     su2double Alpha                  = config->GetAoA()*PI_NUMBER/180.0;
@@ -779,7 +817,7 @@
     su2double Gas_Constant           = config->GetGas_Constant();
     su2double Gamma                  = config->GetGamma();
     su2double SoundSpeed             = sqrt(Gamma*Gas_Constant*Temperature);
-
+    
     if (nDim == 2) {
         config->GetVelocity_FreeStreamND()[0] = cos(Alpha)*Mach*SoundSpeed/Velocity_Ref;
         config->GetVelocity_FreeStreamND()[1] = sin(Alpha)*Mach*SoundSpeed/Velocity_Ref;
@@ -789,30 +827,30 @@
         config->GetVelocity_FreeStreamND()[1] = sin(Beta)*Mach*SoundSpeed/Velocity_Ref;
         config->GetVelocity_FreeStreamND()[2] = sin(Alpha)*cos(Beta)*Mach*SoundSpeed/Velocity_Ref;
     }
-
+    
     /*--- Update the dual grid (without multigrid). ---*/
     geometry->InitiateComms(geometry, config, COORDINATES);
     geometry->CompleteComms(geometry, config, COORDINATES);
-
+    
     geometry->SetControlVolume(config, UPDATE);
     geometry->SetBoundControlVolume(config, UPDATE);
     geometry->SetMaxLength(config);
-
+    
     /*--- Mesh movement ---*/
     if (deform) {
-      direct_iteration->SetMesh_Deformation(geometry_container[ZONE_0][INST_0], solver, numerics, config, RecordingState);
-    }
-
+        direct_iteration->SetMesh_Deformation(geometry_container[ZONE_0][INST_0], solver, numerics, config, RecordingState);
+    }
+    
     /*--- Flow and turbulent conservative state variables ---*/
-
+    
     direct_iteration->Preprocess(direct_output, integration_container, geometry_container, solver_container, numerics_container, config_container, surface_movement, grid_movement, FFDBox, ZONE_0, INST_0);
-
+    
     /*--- Solve the Euler, Navier-Stokes or Reynolds-averaged Navier-Stokes (RANS) equations (one iteration) ---*/
-
+    
     integration[FLOW_SOL]->ComputeResiduals(geometry_container, solver_container, numerics_container, config_container, FLOW_SOL, ZONE_0, INST_0);
-
+    
     /*--- Flow tractions ---*/
-
+    
     direct_iteration->Postprocess(direct_output, integration_container, geometry_container, solver_container, numerics_container, config_container, surface_movement, grid_movement, FFDBox, ZONE_0, INST_0);
-
+    
 }