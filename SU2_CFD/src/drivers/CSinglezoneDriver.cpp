<<<<<<< HEAD
﻿/*!
 * \file driver_direct_singlezone.cpp
 * \brief The main subroutines for driving single-zone problems.
 * \author R. Sanchez
 * \version 6.0.1 "Falcon"
 *
 * The current SU2 release has been coordinated by the
 * SU2 International Developers Society <www.su2devsociety.org>
 * with selected contributions from the open-source community.
 *
 * The main research teams contributing to the current release are:
 *  - Prof. Juan J. Alonso's group at Stanford University.
 *  - Prof. Piero Colonna's group at Delft University of Technology.
 *  - Prof. Nicolas R. Gauger's group at Kaiserslautern University of Technology.
 *  - Prof. Alberto Guardone's group at Polytechnic University of Milan.
 *  - Prof. Rafael Palacios' group at Imperial College London.
 *  - Prof. Vincent Terrapon's group at the University of Liege.
 *  - Prof. Edwin van der Weide's group at the University of Twente.
 *  - Lab. of New Concepts in Aeronautics at Tech. Institute of Aeronautics.
 *
 * Copyright 2012-2019, Francisco D. Palacios, Thomas D. Economon,
 *                      Tim Albring, and the SU2 contributors.
 *
 * SU2 is free software; you can redistribute it and/or
 * modify it under the terms of the GNU Lesser General Public
 * License as published by the Free Software Foundation; either
 * version 2.1 of the License, or (at your option) any later version.
 *
 * SU2 is distributed in the hope that it will be useful,
 * but WITHOUT ANY WARRANTY; without even the implied warranty of
 * MERCHANTABILITY or FITNESS FOR A PARTICULAR PURPOSE. See the GNU
 * Lesser General Public License for more details.
 *
 * You should have received a copy of the GNU Lesser General Public
 * License along with SU2. If not, see <http://www.gnu.org/licenses/>.
 */

#include "../../include/drivers/CSinglezoneDriver.hpp"
#include "../../include/definition_structure.hpp"

CSinglezoneDriver::CSinglezoneDriver(char* confFile,
                       unsigned short val_nZone,
                       SU2_Comm MPICommunicator) : CDriver(confFile,
                                                          val_nZone,
                                                          MPICommunicator) {

  /*--- Initialize the counter for TimeIter ---*/
  TimeIter = 0;

}

CSinglezoneDriver::~CSinglezoneDriver(void) {}

void CSinglezoneDriver::StartSolver() {

  /*--- Main external loop of the solver. Runs for the number of time steps required. ---*/

  if (rank == MASTER_NODE)
    cout << endl <<"------------------------------ Begin Solver -----------------------------" << endl;

  if (rank == MASTER_NODE){
    cout << endl <<"Simulation Run using the Single-zone Driver" << endl;
    if (driver_config->GetTime_Domain())
      cout << "The simulation will run for " << driver_config->GetnTime_Iter() << " time steps." << endl;
  }

  /*--- Set the initial time iteration to the restart iteration. ---*/
  if (config_container[ZONE_0]->GetRestart() && driver_config->GetTime_Domain())
    TimeIter = config_container[ZONE_0]->GetRestart_Iter();

  /*--- Run the problem until the number of time iterations required is reached. ---*/
  while ( TimeIter < config_container[ZONE_0]->GetnTime_Iter() ) {

    /*--- Perform some preprocessing before starting the time-step simulation. ---*/

    Preprocess(TimeIter);

    /*--- Run a time-step iteration of the single-zone problem. ---*/

    Run();

    /*--- Perform some postprocessing on the solution before the update ---*/

    Postprocess();

    /*--- Update the solution for dual time stepping strategy ---*/

    Update();

    /*--- Monitor the computations after each iteration. ---*/

    Monitor(TimeIter);

    /*--- Output the solution in files. ---*/

    Output(TimeIter);

    /*--- If the convergence criteria has been met, terminate the simulation. ---*/

    if (StopCalc) break;

    TimeIter++;

  }

}

void CSinglezoneDriver::Preprocess(unsigned long TimeIter) {

  /*--- Set the value of the external iteration to TimeIter. -------------------------------------*/
  /*--- TODO: This should be generalised for an homogeneous criteria throughout the code. --------*/
  config_container[ZONE_0]->SetExtIter(TimeIter);

  /*--- Store the current physical time in the config container, as
   this can be used for verification / MMS. This should also be more
   general once the drivers are more stable. ---*/

  if (config_container[ZONE_0]->GetUnsteady_Simulation())
    config_container[ZONE_0]->SetPhysicalTime(static_cast<su2double>(TimeIter)*config_container[ZONE_0]->GetDelta_UnstTimeND());
  else
    config_container[ZONE_0]->SetPhysicalTime(0.0);

  /*--- Read the target pressure for inverse design. ---------------------------------------------*/
  /*--- TODO: This routine should be taken out of output, and made general for multiple zones. ---*/
  if (config_container[ZONE_0]->GetInvDesign_Cp() == YES)
    output->SetCp_InverseDesign(solver_container[iZone][INST_0][MESH_0][FLOW_SOL],
        geometry_container[ZONE_0][INST_0][MESH_0], config_container[iZone], TimeIter);

  /*--- Read the target heat flux ----------------------------------------------------------------*/
  /*--- TODO: This routine should be taken out of output, and made general for multiple zones. ---*/
  if (config_container[ZONE_0]->GetInvDesign_HeatFlux() == YES)
    output->SetHeatFlux_InverseDesign(solver_container[iZone][INST_0][MESH_0][FLOW_SOL],
        geometry_container[ZONE_0][INST_0][MESH_0], config_container[iZone], TimeIter);

  /*--- Set the initial condition for EULER/N-S/RANS ---------------------------------------------*/
  if ((config_container[ZONE_0]->GetKind_Solver() ==  EULER) ||
      (config_container[ZONE_0]->GetKind_Solver() ==  NAVIER_STOKES) ||
      (config_container[ZONE_0]->GetKind_Solver() ==  RANS) ) {
      solver_container[ZONE_0][INST_0][MESH_0][FLOW_SOL]->SetInitialCondition(geometry_container[ZONE_0][INST_0], solver_container[ZONE_0][INST_0], config_container[ZONE_0], TimeIter);
  }

  if ((config_container[ZONE_0]->GetKind_Solver() ==  TNE2_EULER) ||
      (config_container[ZONE_0]->GetKind_Solver() ==  TNE2_NAVIER_STOKES) ||
      (config_container[ZONE_0]->GetKind_Solver() ==  TNE2_RANS) ) {
      solver_container[ZONE_0][INST_0][MESH_0][TNE2_SOL]->SetInitialCondition(geometry_container[ZONE_0][INST_0], solver_container[ZONE_0][INST_0], config_container[ZONE_0], TimeIter);
  }
#ifdef HAVE_MPI
  SU2_MPI::Barrier(MPI_COMM_WORLD);
#endif

  /*--- Run a predictor step ---*/
  if (config_container[ZONE_0]->GetPredictor())
    iteration_container[ZONE_0][INST_0]->Predictor(output, integration_container, geometry_container, solver_container,
        numerics_container, config_container, surface_movement, grid_movement, FFDBox, ZONE_0, INST_0);

  /*--- Perform a dynamic mesh update if required. ---*/

  DynamicMeshUpdate(TimeIter);

}

void CSinglezoneDriver::Run() {

  unsigned long OuterIter = 0;
  config_container[ZONE_0]->SetOuterIter(OuterIter);

  /*--- Iterate the zone as a block, either to convergence or to a max number of iterations ---*/
  iteration_container[ZONE_0][INST_0]->Solve(output, integration_container, geometry_container, solver_container,
        numerics_container, config_container, surface_movement, grid_movement, FFDBox, ZONE_0, INST_0);

}

void CSinglezoneDriver::Postprocess() {

    /*--- A corrector step can help preventing numerical instabilities ---*/

    if (config_container[ZONE_0]->GetRelaxation())
      iteration_container[ZONE_0][INST_0]->Relaxation(output, integration_container, geometry_container, solver_container,
          numerics_container, config_container, surface_movement, grid_movement, FFDBox, ZONE_0, INST_0);

}

void CSinglezoneDriver::Update() {

  iteration_container[ZONE_0][INST_0]->Update(output, integration_container, geometry_container,
        solver_container, numerics_container, config_container,
        surface_movement, grid_movement, FFDBox, ZONE_0, INST_0);

}

void CSinglezoneDriver::Output(unsigned long TimeIter) {

  bool output_files = false;

  /*--- Determine whether a solution needs to be written
   after the current iteration ---*/

  if (

      /*--- General if statements to print output statements ---*/

      (TimeIter+1 >= config_container[ZONE_0]->GetnTime_Iter()) || (StopCalc) ||

      /*--- Unsteady problems ---*/

      (((config_container[ZONE_0]->GetUnsteady_Simulation() == DT_STEPPING_1ST) ||
        (config_container[ZONE_0]->GetUnsteady_Simulation() == TIME_STEPPING)) &&
       ((TimeIter == 0) || (ExtIter % config_container[ZONE_0]->GetWrt_Sol_Freq_DualTime() == 0))) ||

      ((config_container[ZONE_0]->GetUnsteady_Simulation() == DT_STEPPING_2ND) &&
       ((TimeIter == 0) || ((TimeIter % config_container[ZONE_0]->GetWrt_Sol_Freq_DualTime() == 0) ||
                           ((TimeIter-1) % config_container[ZONE_0]->GetWrt_Sol_Freq_DualTime() == 0)))) ||

      ((config_container[ZONE_0]->GetUnsteady_Simulation() == DT_STEPPING_2ND) &&
       ((TimeIter == 0) || ((TimeIter % config_container[ZONE_0]->GetWrt_Sol_Freq_DualTime() == 0)))) ||

      ((config_container[ZONE_0]->GetDynamic_Analysis() == DYNAMIC) &&
       ((TimeIter == 0) || (TimeIter % config_container[ZONE_0]->GetWrt_Sol_Freq_DualTime() == 0))) ||

      /*--- No inlet profile file found. Print template. ---*/

      (config_container[ZONE_0]->GetWrt_InletFile())

      ) {

    output_files = true;

  }

  /*--- Determine whether a solution doesn't need to be written
   after the current iteration ---*/

  if (config_container[ZONE_0]->GetFixed_CL_Mode()) {
    if (config_container[ZONE_0]->GetnExtIter()-config_container[ZONE_0]->GetIter_dCL_dAlpha() - 1 < ExtIter) output_files = false;
    if (config_container[ZONE_0]->GetnExtIter() - 1 == ExtIter) output_files = true;
  }

  /*--- write the solution ---*/

  if (output_files) {

    /*--- Time the output for performance benchmarking. ---*/
#ifndef HAVE_MPI
    StopTime = su2double(clock())/su2double(CLOCKS_PER_SEC);
#else
    StopTime = MPI_Wtime();
#endif
    UsedTimeCompute += StopTime-StartTime;
#ifndef HAVE_MPI
    StartTime = su2double(clock())/su2double(CLOCKS_PER_SEC);
#else
    StartTime = MPI_Wtime();
#endif

    if (rank == MASTER_NODE) cout << endl << "-------------------------- File Output Summary --------------------------";

    /*--- Execute the routine for writing restart, volume solution,
     surface solution, and surface comma-separated value files. ---*/

    output->SetResult_Files_Parallel(solver_container, geometry_container, config_container, TimeIter, nZone);


    /*--- Execute the routine for writing special output. ---*/
    output->SetSpecial_Output(solver_container, geometry_container, config_container, TimeIter, nZone);


    if (rank == MASTER_NODE) cout << "-------------------------------------------------------------------------" << endl << endl;

    /*--- Store output time and restart the timer for the compute phase. ---*/
#ifndef HAVE_MPI
    StopTime = su2double(clock())/su2double(CLOCKS_PER_SEC);
#else
    StopTime = MPI_Wtime();
#endif
    UsedTimeOutput += StopTime-StartTime;
    OutputCount++;
    BandwidthSum = config_container[ZONE_0]->GetRestart_Bandwidth_Agg();
#ifndef HAVE_MPI
    StartTime = su2double(clock())/su2double(CLOCKS_PER_SEC);
#else
    StartTime = MPI_Wtime();
#endif

  }

}

void CSinglezoneDriver::DynamicMeshUpdate(unsigned long ExtIter) {

  /*--- Dynamic mesh update ---*/
  if (config_container[ZONE_0]->GetGrid_Movement()) {
    iteration_container[ZONE_0][INST_0]->SetGrid_Movement(geometry_container[ZONE_0][INST_0],surface_movement[ZONE_0],
                                                          grid_movement[ZONE_0][INST_0], solver_container[ZONE_0][INST_0],
                                                          config_container[ZONE_0], 0, ExtIter);  }

}
=======
/*!
 * \file driver_direct_singlezone.cpp
 * \brief The main subroutines for driving single-zone problems.
 * \author R. Sanchez
 * \version 6.0.1 "Falcon"
 *
 * The current SU2 release has been coordinated by the
 * SU2 International Developers Society <www.su2devsociety.org>
 * with selected contributions from the open-source community.
 *
 * The main research teams contributing to the current release are:
 *  - Prof. Juan J. Alonso's group at Stanford University.
 *  - Prof. Piero Colonna's group at Delft University of Technology.
 *  - Prof. Nicolas R. Gauger's group at Kaiserslautern University of Technology.
 *  - Prof. Alberto Guardone's group at Polytechnic University of Milan.
 *  - Prof. Rafael Palacios' group at Imperial College London.
 *  - Prof. Vincent Terrapon's group at the University of Liege.
 *  - Prof. Edwin van der Weide's group at the University of Twente.
 *  - Lab. of New Concepts in Aeronautics at Tech. Institute of Aeronautics.
 *
 * Copyright 2012-2019, Francisco D. Palacios, Thomas D. Economon,
 *                      Tim Albring, and the SU2 contributors.
 *
 * SU2 is free software; you can redistribute it and/or
 * modify it under the terms of the GNU Lesser General Public
 * License as published by the Free Software Foundation; either
 * version 2.1 of the License, or (at your option) any later version.
 *
 * SU2 is distributed in the hope that it will be useful,
 * but WITHOUT ANY WARRANTY; without even the implied warranty of
 * MERCHANTABILITY or FITNESS FOR A PARTICULAR PURPOSE. See the GNU
 * Lesser General Public License for more details.
 *
 * You should have received a copy of the GNU Lesser General Public
 * License along with SU2. If not, see <http://www.gnu.org/licenses/>.
 */

#include "../../include/drivers/CSinglezoneDriver.hpp"
#include "../../include/definition_structure.hpp"

CSinglezoneDriver::CSinglezoneDriver(char* confFile,
                       unsigned short val_nZone,
                       SU2_Comm MPICommunicator) : CDriver(confFile,
                                                          val_nZone,
                                                          MPICommunicator,
                                                          false) {

  /*--- Initialize the counter for TimeIter ---*/
  TimeIter = 0;

}

CSinglezoneDriver::~CSinglezoneDriver(void) {

}

void CSinglezoneDriver::StartSolver() {

#ifndef HAVE_MPI
  StartTime = su2double(clock())/su2double(CLOCKS_PER_SEC);
#else
  StartTime = MPI_Wtime();
#endif

  config_container[ZONE_0]->Set_StartTime(StartTime);

  /*--- Main external loop of the solver. Runs for the number of time steps required. ---*/

  if (rank == MASTER_NODE)
    cout << endl <<"------------------------------ Begin Solver -----------------------------" << endl;

  if (rank == MASTER_NODE){
    cout << endl <<"Simulation Run using the Single-zone Driver" << endl;
    if (driver_config->GetTime_Domain())
      cout << "The simulation will run for "
           << driver_config->GetnTime_Iter() - config_container[ZONE_0]->GetRestart_Iter() << " time steps." << endl;
  }

  /*--- Set the initial time iteration to the restart iteration. ---*/
  if (config_container[ZONE_0]->GetRestart() && driver_config->GetTime_Domain())
    TimeIter = config_container[ZONE_0]->GetRestart_Iter();

  /*--- Run the problem until the number of time iterations required is reached. ---*/
  while ( TimeIter < config_container[ZONE_0]->GetnTime_Iter() ) {

    /*--- Perform some preprocessing before starting the time-step simulation. ---*/

    Preprocess(TimeIter);

    /*--- Run a time-step iteration of the single-zone problem. ---*/

    Run();

    /*--- Perform some postprocessing on the solution before the update ---*/

    Postprocess();

    /*--- Update the solution for dual time stepping strategy ---*/

    Update();

    /*--- Monitor the computations after each iteration. ---*/

    Monitor(TimeIter);

    /*--- Output the solution in files. ---*/

    Output(TimeIter);

    /*--- If the convergence criteria has been met, terminate the simulation. ---*/

    if (StopCalc) break;

    TimeIter++;

  }

}

void CSinglezoneDriver::Preprocess(unsigned long TimeIter) {

  /*--- Set runtime option ---*/

  Runtime_Options();

  /*--- Set the current time iteration in the config ---*/

  config_container[ZONE_0]->SetTimeIter(TimeIter);

  /*--- Store the current physical time in the config container, as
   this can be used for verification / MMS. This should also be more
   general once the drivers are more stable. ---*/

  if (config_container[ZONE_0]->GetTime_Marching())
    config_container[ZONE_0]->SetPhysicalTime(static_cast<su2double>(TimeIter)*config_container[ZONE_0]->GetDelta_UnstTimeND());
  else
    config_container[ZONE_0]->SetPhysicalTime(0.0);

  /*--- Set the initial condition for EULER/N-S/RANS ---------------------------------------------*/
  if ((config_container[ZONE_0]->GetKind_Solver() ==  EULER) ||
      (config_container[ZONE_0]->GetKind_Solver() ==  NAVIER_STOKES) ||
      (config_container[ZONE_0]->GetKind_Solver() ==  RANS) ||
      (config_container[ZONE_0]->GetKind_Solver() ==  INC_EULER) ||
      (config_container[ZONE_0]->GetKind_Solver() ==  INC_NAVIER_STOKES) ||
      (config_container[ZONE_0]->GetKind_Solver() ==  INC_RANS) ) {
      solver_container[ZONE_0][INST_0][MESH_0][FLOW_SOL]->SetInitialCondition(geometry_container[ZONE_0][INST_0], solver_container[ZONE_0][INST_0], config_container[ZONE_0], TimeIter);
  }

#ifdef HAVE_MPI
  SU2_MPI::Barrier(MPI_COMM_WORLD);
#endif

  /*--- Run a predictor step ---*/
  if (config_container[ZONE_0]->GetPredictor())
    iteration_container[ZONE_0][INST_0]->Predictor(output_container[ZONE_0], integration_container, geometry_container, solver_container,
        numerics_container, config_container, surface_movement, grid_movement, FFDBox, ZONE_0, INST_0);

  /*--- Perform a dynamic mesh update if required. ---*/
  /*--- For the Disc.Adj. of a case with (rigidly) moving grid, the appropriate
          mesh cordinates are read from the restart files. ---*/
  if (!(config_container[ZONE_0]->GetGrid_Movement() && config_container[ZONE_0]->GetDiscrete_Adjoint()))
    DynamicMeshUpdate(TimeIter);

}

void CSinglezoneDriver::Run() {

  unsigned long OuterIter = 0;
  config_container[ZONE_0]->SetOuterIter(OuterIter);

  /*--- Iterate the zone as a block, either to convergence or to a max number of iterations ---*/
  iteration_container[ZONE_0][INST_0]->Solve(output_container[ZONE_0], integration_container, geometry_container, solver_container,
        numerics_container, config_container, surface_movement, grid_movement, FFDBox, ZONE_0, INST_0);

}

void CSinglezoneDriver::Postprocess() {

    iteration_container[ZONE_0][INST_0]->Postprocess(output_container[ZONE_0], integration_container, geometry_container, solver_container,
        numerics_container, config_container, surface_movement, grid_movement, FFDBox, ZONE_0, INST_0);

    /*--- A corrector step can help preventing numerical instabilities ---*/

    if (config_container[ZONE_0]->GetRelaxation())
      iteration_container[ZONE_0][INST_0]->Relaxation(output_container[ZONE_0], integration_container, geometry_container, solver_container,
          numerics_container, config_container, surface_movement, grid_movement, FFDBox, ZONE_0, INST_0);

}

void CSinglezoneDriver::Update() {

  iteration_container[ZONE_0][INST_0]->Update(output_container[ZONE_0], integration_container, geometry_container,
        solver_container, numerics_container, config_container,
        surface_movement, grid_movement, FFDBox, ZONE_0, INST_0);

}

void CSinglezoneDriver::Output(unsigned long TimeIter) {

  /*--- Time the output for performance benchmarking. ---*/
#ifndef HAVE_MPI
  StopTime = su2double(clock())/su2double(CLOCKS_PER_SEC);
#else
  StopTime = MPI_Wtime();
#endif
  UsedTimeCompute += StopTime-StartTime;
#ifndef HAVE_MPI
  StartTime = su2double(clock())/su2double(CLOCKS_PER_SEC);
#else
  StartTime = MPI_Wtime();
#endif

  bool wrote_files = output_container[ZONE_0]->SetResult_Files(geometry_container[ZONE_0][INST_0][MESH_0],
                                                               config_container[ZONE_0],
                                                               solver_container[ZONE_0][INST_0][MESH_0], TimeIter, StopCalc);

  if (wrote_files){

#ifndef HAVE_MPI
    StopTime = su2double(clock())/su2double(CLOCKS_PER_SEC);
#else
    StopTime = MPI_Wtime();
#endif
    UsedTimeOutput += StopTime-StartTime;
    OutputCount++;
    BandwidthSum = config_container[ZONE_0]->GetRestart_Bandwidth_Agg();
#ifndef HAVE_MPI
    StartTime = su2double(clock())/su2double(CLOCKS_PER_SEC);
#else
    StartTime = MPI_Wtime();
#endif
    config_container[ZONE_0]->Set_StartTime(StartTime);
  }
}

void CSinglezoneDriver::DynamicMeshUpdate(unsigned long TimeIter) {

  /*--- Legacy dynamic mesh update - Only if GRID_MOVEMENT = YES ---*/
  if (config_container[ZONE_0]->GetGrid_Movement()) {
    iteration_container[ZONE_0][INST_0]->SetGrid_Movement(geometry_container[ZONE_0][INST_0],surface_movement[ZONE_0],
                                                          grid_movement[ZONE_0][INST_0], solver_container[ZONE_0][INST_0],
                                                          config_container[ZONE_0], 0, TimeIter);
  }

  /*--- New solver - all the other routines in SetGrid_Movement should be adapted to this one ---*/
  /*--- Works if DEFORM_MESH = YES ---*/
  if (config_container[ZONE_0]->GetDeform_Mesh()) {
    iteration_container[ZONE_0][INST_0]->SetMesh_Deformation(geometry_container[ZONE_0][INST_0],
                                                             solver_container[ZONE_0][INST_0][MESH_0],
                                                             numerics_container[ZONE_0][INST_0][MESH_0],
                                                             config_container[ZONE_0],
                                                             NONE);
  }


}

bool CSinglezoneDriver::Monitor(unsigned long TimeIter){

  unsigned long nInnerIter, InnerIter, nTimeIter;
  su2double MaxTime, CurTime;
  bool TimeDomain, InnerConvergence, FinalTimeReached, MaxIterationsReached;

  nInnerIter = config_container[ZONE_0]->GetnInner_Iter();
  InnerIter  = config_container[ZONE_0]->GetInnerIter();
  nTimeIter  = config_container[ZONE_0]->GetnTime_Iter();
  MaxTime    = config_container[ZONE_0]->GetMax_Time();
  CurTime    = output_container[ZONE_0]->GetHistoryFieldValue("CUR_TIME");

  TimeDomain = config_container[ZONE_0]->GetTime_Domain();


  /*--- Check whether the inner solver has converged --- */

  if (TimeDomain == NO){

    InnerConvergence     = output_container[ZONE_0]->GetConvergence();
    MaxIterationsReached = InnerIter+1 >= nInnerIter;

    if ((MaxIterationsReached || InnerConvergence) && (rank == MASTER_NODE)) {
      cout << endl << "----------------------------- Solver Exit -------------------------------" << endl;
      if (InnerConvergence) cout << "All convergence criteria satisfied." << endl;
      else cout << endl << "Maximum number of iterations reached (ITER = " << nInnerIter << " ) before convergence." << endl;
      output_container[ZONE_0]->PrintConvergenceSummary();
      cout << "-------------------------------------------------------------------------" << endl;
    }

    StopCalc = MaxIterationsReached || InnerConvergence;
  }


  if (TimeDomain == YES) {

    /*--- Check whether the outer time integration has reached the final time ---*/

    FinalTimeReached     = CurTime >= MaxTime;
    MaxIterationsReached = TimeIter+1 >= nTimeIter;

    if ((FinalTimeReached || MaxIterationsReached) && (rank == MASTER_NODE)){
      cout << endl << "----------------------------- Solver Exit -------------------------------";
      if (FinalTimeReached) cout << endl << "Maximum time reached (MAX_TIME = " << MaxTime << "s)." << endl;
      else cout << endl << "Maximum number of time iterations reached (TIME_ITER = " << nTimeIter << ")." << endl;
      cout << "-------------------------------------------------------------------------" << endl;
    }

    StopCalc = FinalTimeReached || MaxIterationsReached;
  }

  /*--- Reset the inner convergence --- */

  output_container[ZONE_0]->SetConvergence(false);

  /*--- Increase the total iteration count --- */

  IterCount += config_container[ZONE_0]->GetInnerIter()+1;

  return StopCalc;
}

void CSinglezoneDriver::Runtime_Options(){

  ifstream runtime_configfile;

  /*--- Try to open the runtime config file ---*/

  runtime_configfile.open(runtime_file_name, ios::in);

  /*--- If succeeded create a temporary config object ---*/

  if (runtime_configfile.good()){
    CConfig *runtime = new CConfig(runtime_file_name, config_container[ZONE_0]);
    delete runtime;
  }

}
>>>>>>> ced897be
<|MERGE_RESOLUTION|>--- conflicted
+++ resolved
@@ -1,5 +1,4 @@
-<<<<<<< HEAD
-﻿/*!
+/*!
  * \file driver_direct_singlezone.cpp
  * \brief The main subroutines for driving single-zone problems.
  * \author R. Sanchez
@@ -43,303 +42,6 @@
                        unsigned short val_nZone,
                        SU2_Comm MPICommunicator) : CDriver(confFile,
                                                           val_nZone,
-                                                          MPICommunicator) {
-
-  /*--- Initialize the counter for TimeIter ---*/
-  TimeIter = 0;
-
-}
-
-CSinglezoneDriver::~CSinglezoneDriver(void) {}
-
-void CSinglezoneDriver::StartSolver() {
-
-  /*--- Main external loop of the solver. Runs for the number of time steps required. ---*/
-
-  if (rank == MASTER_NODE)
-    cout << endl <<"------------------------------ Begin Solver -----------------------------" << endl;
-
-  if (rank == MASTER_NODE){
-    cout << endl <<"Simulation Run using the Single-zone Driver" << endl;
-    if (driver_config->GetTime_Domain())
-      cout << "The simulation will run for " << driver_config->GetnTime_Iter() << " time steps." << endl;
-  }
-
-  /*--- Set the initial time iteration to the restart iteration. ---*/
-  if (config_container[ZONE_0]->GetRestart() && driver_config->GetTime_Domain())
-    TimeIter = config_container[ZONE_0]->GetRestart_Iter();
-
-  /*--- Run the problem until the number of time iterations required is reached. ---*/
-  while ( TimeIter < config_container[ZONE_0]->GetnTime_Iter() ) {
-
-    /*--- Perform some preprocessing before starting the time-step simulation. ---*/
-
-    Preprocess(TimeIter);
-
-    /*--- Run a time-step iteration of the single-zone problem. ---*/
-
-    Run();
-
-    /*--- Perform some postprocessing on the solution before the update ---*/
-
-    Postprocess();
-
-    /*--- Update the solution for dual time stepping strategy ---*/
-
-    Update();
-
-    /*--- Monitor the computations after each iteration. ---*/
-
-    Monitor(TimeIter);
-
-    /*--- Output the solution in files. ---*/
-
-    Output(TimeIter);
-
-    /*--- If the convergence criteria has been met, terminate the simulation. ---*/
-
-    if (StopCalc) break;
-
-    TimeIter++;
-
-  }
-
-}
-
-void CSinglezoneDriver::Preprocess(unsigned long TimeIter) {
-
-  /*--- Set the value of the external iteration to TimeIter. -------------------------------------*/
-  /*--- TODO: This should be generalised for an homogeneous criteria throughout the code. --------*/
-  config_container[ZONE_0]->SetExtIter(TimeIter);
-
-  /*--- Store the current physical time in the config container, as
-   this can be used for verification / MMS. This should also be more
-   general once the drivers are more stable. ---*/
-
-  if (config_container[ZONE_0]->GetUnsteady_Simulation())
-    config_container[ZONE_0]->SetPhysicalTime(static_cast<su2double>(TimeIter)*config_container[ZONE_0]->GetDelta_UnstTimeND());
-  else
-    config_container[ZONE_0]->SetPhysicalTime(0.0);
-
-  /*--- Read the target pressure for inverse design. ---------------------------------------------*/
-  /*--- TODO: This routine should be taken out of output, and made general for multiple zones. ---*/
-  if (config_container[ZONE_0]->GetInvDesign_Cp() == YES)
-    output->SetCp_InverseDesign(solver_container[iZone][INST_0][MESH_0][FLOW_SOL],
-        geometry_container[ZONE_0][INST_0][MESH_0], config_container[iZone], TimeIter);
-
-  /*--- Read the target heat flux ----------------------------------------------------------------*/
-  /*--- TODO: This routine should be taken out of output, and made general for multiple zones. ---*/
-  if (config_container[ZONE_0]->GetInvDesign_HeatFlux() == YES)
-    output->SetHeatFlux_InverseDesign(solver_container[iZone][INST_0][MESH_0][FLOW_SOL],
-        geometry_container[ZONE_0][INST_0][MESH_0], config_container[iZone], TimeIter);
-
-  /*--- Set the initial condition for EULER/N-S/RANS ---------------------------------------------*/
-  if ((config_container[ZONE_0]->GetKind_Solver() ==  EULER) ||
-      (config_container[ZONE_0]->GetKind_Solver() ==  NAVIER_STOKES) ||
-      (config_container[ZONE_0]->GetKind_Solver() ==  RANS) ) {
-      solver_container[ZONE_0][INST_0][MESH_0][FLOW_SOL]->SetInitialCondition(geometry_container[ZONE_0][INST_0], solver_container[ZONE_0][INST_0], config_container[ZONE_0], TimeIter);
-  }
-
-  if ((config_container[ZONE_0]->GetKind_Solver() ==  TNE2_EULER) ||
-      (config_container[ZONE_0]->GetKind_Solver() ==  TNE2_NAVIER_STOKES) ||
-      (config_container[ZONE_0]->GetKind_Solver() ==  TNE2_RANS) ) {
-      solver_container[ZONE_0][INST_0][MESH_0][TNE2_SOL]->SetInitialCondition(geometry_container[ZONE_0][INST_0], solver_container[ZONE_0][INST_0], config_container[ZONE_0], TimeIter);
-  }
-#ifdef HAVE_MPI
-  SU2_MPI::Barrier(MPI_COMM_WORLD);
-#endif
-
-  /*--- Run a predictor step ---*/
-  if (config_container[ZONE_0]->GetPredictor())
-    iteration_container[ZONE_0][INST_0]->Predictor(output, integration_container, geometry_container, solver_container,
-        numerics_container, config_container, surface_movement, grid_movement, FFDBox, ZONE_0, INST_0);
-
-  /*--- Perform a dynamic mesh update if required. ---*/
-
-  DynamicMeshUpdate(TimeIter);
-
-}
-
-void CSinglezoneDriver::Run() {
-
-  unsigned long OuterIter = 0;
-  config_container[ZONE_0]->SetOuterIter(OuterIter);
-
-  /*--- Iterate the zone as a block, either to convergence or to a max number of iterations ---*/
-  iteration_container[ZONE_0][INST_0]->Solve(output, integration_container, geometry_container, solver_container,
-        numerics_container, config_container, surface_movement, grid_movement, FFDBox, ZONE_0, INST_0);
-
-}
-
-void CSinglezoneDriver::Postprocess() {
-
-    /*--- A corrector step can help preventing numerical instabilities ---*/
-
-    if (config_container[ZONE_0]->GetRelaxation())
-      iteration_container[ZONE_0][INST_0]->Relaxation(output, integration_container, geometry_container, solver_container,
-          numerics_container, config_container, surface_movement, grid_movement, FFDBox, ZONE_0, INST_0);
-
-}
-
-void CSinglezoneDriver::Update() {
-
-  iteration_container[ZONE_0][INST_0]->Update(output, integration_container, geometry_container,
-        solver_container, numerics_container, config_container,
-        surface_movement, grid_movement, FFDBox, ZONE_0, INST_0);
-
-}
-
-void CSinglezoneDriver::Output(unsigned long TimeIter) {
-
-  bool output_files = false;
-
-  /*--- Determine whether a solution needs to be written
-   after the current iteration ---*/
-
-  if (
-
-      /*--- General if statements to print output statements ---*/
-
-      (TimeIter+1 >= config_container[ZONE_0]->GetnTime_Iter()) || (StopCalc) ||
-
-      /*--- Unsteady problems ---*/
-
-      (((config_container[ZONE_0]->GetUnsteady_Simulation() == DT_STEPPING_1ST) ||
-        (config_container[ZONE_0]->GetUnsteady_Simulation() == TIME_STEPPING)) &&
-       ((TimeIter == 0) || (ExtIter % config_container[ZONE_0]->GetWrt_Sol_Freq_DualTime() == 0))) ||
-
-      ((config_container[ZONE_0]->GetUnsteady_Simulation() == DT_STEPPING_2ND) &&
-       ((TimeIter == 0) || ((TimeIter % config_container[ZONE_0]->GetWrt_Sol_Freq_DualTime() == 0) ||
-                           ((TimeIter-1) % config_container[ZONE_0]->GetWrt_Sol_Freq_DualTime() == 0)))) ||
-
-      ((config_container[ZONE_0]->GetUnsteady_Simulation() == DT_STEPPING_2ND) &&
-       ((TimeIter == 0) || ((TimeIter % config_container[ZONE_0]->GetWrt_Sol_Freq_DualTime() == 0)))) ||
-
-      ((config_container[ZONE_0]->GetDynamic_Analysis() == DYNAMIC) &&
-       ((TimeIter == 0) || (TimeIter % config_container[ZONE_0]->GetWrt_Sol_Freq_DualTime() == 0))) ||
-
-      /*--- No inlet profile file found. Print template. ---*/
-
-      (config_container[ZONE_0]->GetWrt_InletFile())
-
-      ) {
-
-    output_files = true;
-
-  }
-
-  /*--- Determine whether a solution doesn't need to be written
-   after the current iteration ---*/
-
-  if (config_container[ZONE_0]->GetFixed_CL_Mode()) {
-    if (config_container[ZONE_0]->GetnExtIter()-config_container[ZONE_0]->GetIter_dCL_dAlpha() - 1 < ExtIter) output_files = false;
-    if (config_container[ZONE_0]->GetnExtIter() - 1 == ExtIter) output_files = true;
-  }
-
-  /*--- write the solution ---*/
-
-  if (output_files) {
-
-    /*--- Time the output for performance benchmarking. ---*/
-#ifndef HAVE_MPI
-    StopTime = su2double(clock())/su2double(CLOCKS_PER_SEC);
-#else
-    StopTime = MPI_Wtime();
-#endif
-    UsedTimeCompute += StopTime-StartTime;
-#ifndef HAVE_MPI
-    StartTime = su2double(clock())/su2double(CLOCKS_PER_SEC);
-#else
-    StartTime = MPI_Wtime();
-#endif
-
-    if (rank == MASTER_NODE) cout << endl << "-------------------------- File Output Summary --------------------------";
-
-    /*--- Execute the routine for writing restart, volume solution,
-     surface solution, and surface comma-separated value files. ---*/
-
-    output->SetResult_Files_Parallel(solver_container, geometry_container, config_container, TimeIter, nZone);
-
-
-    /*--- Execute the routine for writing special output. ---*/
-    output->SetSpecial_Output(solver_container, geometry_container, config_container, TimeIter, nZone);
-
-
-    if (rank == MASTER_NODE) cout << "-------------------------------------------------------------------------" << endl << endl;
-
-    /*--- Store output time and restart the timer for the compute phase. ---*/
-#ifndef HAVE_MPI
-    StopTime = su2double(clock())/su2double(CLOCKS_PER_SEC);
-#else
-    StopTime = MPI_Wtime();
-#endif
-    UsedTimeOutput += StopTime-StartTime;
-    OutputCount++;
-    BandwidthSum = config_container[ZONE_0]->GetRestart_Bandwidth_Agg();
-#ifndef HAVE_MPI
-    StartTime = su2double(clock())/su2double(CLOCKS_PER_SEC);
-#else
-    StartTime = MPI_Wtime();
-#endif
-
-  }
-
-}
-
-void CSinglezoneDriver::DynamicMeshUpdate(unsigned long ExtIter) {
-
-  /*--- Dynamic mesh update ---*/
-  if (config_container[ZONE_0]->GetGrid_Movement()) {
-    iteration_container[ZONE_0][INST_0]->SetGrid_Movement(geometry_container[ZONE_0][INST_0],surface_movement[ZONE_0],
-                                                          grid_movement[ZONE_0][INST_0], solver_container[ZONE_0][INST_0],
-                                                          config_container[ZONE_0], 0, ExtIter);  }
-
-}
-=======
-/*!
- * \file driver_direct_singlezone.cpp
- * \brief The main subroutines for driving single-zone problems.
- * \author R. Sanchez
- * \version 6.0.1 "Falcon"
- *
- * The current SU2 release has been coordinated by the
- * SU2 International Developers Society <www.su2devsociety.org>
- * with selected contributions from the open-source community.
- *
- * The main research teams contributing to the current release are:
- *  - Prof. Juan J. Alonso's group at Stanford University.
- *  - Prof. Piero Colonna's group at Delft University of Technology.
- *  - Prof. Nicolas R. Gauger's group at Kaiserslautern University of Technology.
- *  - Prof. Alberto Guardone's group at Polytechnic University of Milan.
- *  - Prof. Rafael Palacios' group at Imperial College London.
- *  - Prof. Vincent Terrapon's group at the University of Liege.
- *  - Prof. Edwin van der Weide's group at the University of Twente.
- *  - Lab. of New Concepts in Aeronautics at Tech. Institute of Aeronautics.
- *
- * Copyright 2012-2019, Francisco D. Palacios, Thomas D. Economon,
- *                      Tim Albring, and the SU2 contributors.
- *
- * SU2 is free software; you can redistribute it and/or
- * modify it under the terms of the GNU Lesser General Public
- * License as published by the Free Software Foundation; either
- * version 2.1 of the License, or (at your option) any later version.
- *
- * SU2 is distributed in the hope that it will be useful,
- * but WITHOUT ANY WARRANTY; without even the implied warranty of
- * MERCHANTABILITY or FITNESS FOR A PARTICULAR PURPOSE. See the GNU
- * Lesser General Public License for more details.
- *
- * You should have received a copy of the GNU Lesser General Public
- * License along with SU2. If not, see <http://www.gnu.org/licenses/>.
- */
-
-#include "../../include/drivers/CSinglezoneDriver.hpp"
-#include "../../include/definition_structure.hpp"
-
-CSinglezoneDriver::CSinglezoneDriver(char* confFile,
-                       unsigned short val_nZone,
-                       SU2_Comm MPICommunicator) : CDriver(confFile,
-                                                          val_nZone,
                                                           MPICommunicator,
                                                           false) {
 
@@ -438,6 +140,9 @@
   if ((config_container[ZONE_0]->GetKind_Solver() ==  EULER) ||
       (config_container[ZONE_0]->GetKind_Solver() ==  NAVIER_STOKES) ||
       (config_container[ZONE_0]->GetKind_Solver() ==  RANS) ||
+      (config_container[ZONE_0]->GetKind_Solver() ==  TNE2_EULER) ||
+      (config_container[ZONE_0]->GetKind_Solver() ==  TNE2_NAVIER_STOKES) ||
+      (config_container[ZONE_0]->GetKind_Solver() ==  TNE2_RANS) ||
       (config_container[ZONE_0]->GetKind_Solver() ==  INC_EULER) ||
       (config_container[ZONE_0]->GetKind_Solver() ==  INC_NAVIER_STOKES) ||
       (config_container[ZONE_0]->GetKind_Solver() ==  INC_RANS) ) {
@@ -630,5 +335,4 @@
     delete runtime;
   }
 
-}
->>>>>>> ced897be
+}