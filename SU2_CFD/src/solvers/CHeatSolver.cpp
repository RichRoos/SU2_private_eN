--- conflicted
+++ resolved
@@ -266,13 +266,8 @@
   /*--- Detect a wrong solution file ---*/
 
   if (counter != nPointDomain) {
-<<<<<<< HEAD
-    SU2_MPI::Error(string("The solution file ") + restart_filename + string(" doesn't match with the mesh file!\n") +
-                   string("It could be empty lines at the end of the file."), CURRENT_FUNCTION);
-=======
     SU2_MPI::Error(string("The solution file ") + restart_filename + string(" does not match with the mesh file!\n") +
                    string("This can be caused by empty lines at the end of the file."), CURRENT_FUNCTION);
->>>>>>> 56a16b3a
   }
 
   /*--- Communicate the loaded solution on the fine grid before we transfer
