/*!
 * \file CTurbSolver.cpp
 * \brief Main subrotuines of CTurbSolver class
 * \author F. Palacios, A. Bueno
 * \version 7.0.3 "Blackbird"
 *
 * SU2 Project Website: https://su2code.github.io
 *
 * The SU2 Project is maintained by the SU2 Foundation
 * (http://su2foundation.org)
 *
 * Copyright 2012-2020, SU2 Contributors (cf. AUTHORS.md)
 *
 * SU2 is free software; you can redistribute it and/or
 * modify it under the terms of the GNU Lesser General Public
 * License as published by the Free Software Foundation; either
 * version 2.1 of the License, or (at your option) any later version.
 *
 * SU2 is distributed in the hope that it will be useful,
 * but WITHOUT ANY WARRANTY; without even the implied warranty of
 * MERCHANTABILITY or FITNESS FOR A PARTICULAR PURPOSE. See the GNU
 * Lesser General Public License for more details.
 *
 * You should have received a copy of the GNU Lesser General Public
 * License along with SU2. If not, see <http://www.gnu.org/licenses/>.
 */


#include "../../include/solvers/CTurbSolver.hpp"
#include "../../../Common/include/omp_structure.hpp"


CTurbSolver::CTurbSolver(void) : CSolver() { }

CTurbSolver::CTurbSolver(CGeometry* geometry, CConfig *config) : CSolver() {

  Gamma = config->GetGamma();
  Gamma_Minus_One = Gamma - 1.0;

  nMarker = config->GetnMarker_All();

  /*--- Store the number of vertices on each marker for deallocation later ---*/
  nVertex = new unsigned long[nMarker];
  for (unsigned long iMarker = 0; iMarker < nMarker; iMarker++)
    nVertex[iMarker] = geometry->nVertex[iMarker];

  /* A grid is defined as dynamic if there's rigid grid movement or grid deformation AND the problem is time domain */
  dynamic_grid = config->GetDynamic_Grid();

#ifdef HAVE_OMP
  /*--- Get the edge coloring, see notes in CEulerSolver's constructor. ---*/
  su2double parallelEff = 1.0;
  const auto& coloring = geometry->GetEdgeColoring(&parallelEff);

  ReducerStrategy = parallelEff < COLORING_EFF_THRESH;

  if (ReducerStrategy && (coloring.getOuterSize()>1))
    geometry->SetNaturalEdgeColoring();

  if (!coloring.empty()) {
    auto groupSize = ReducerStrategy? 1ul : geometry->GetEdgeColorGroupSize();
    auto nColor = coloring.getOuterSize();
    EdgeColoring.reserve(nColor);

    for(auto iColor = 0ul; iColor < nColor; ++iColor)
      EdgeColoring.emplace_back(coloring.innerIdx(iColor), coloring.getNumNonZeros(iColor), groupSize);
  }

  nPoint = geometry->GetnPoint();
  omp_chunk_size = computeStaticChunkSize(nPoint, omp_get_max_threads(), OMP_MAX_SIZE);
#else
  EdgeColoring[0] = DummyGridColor<>(geometry->GetnEdge());
#endif
}

CTurbSolver::~CTurbSolver(void) {

  if (Inlet_TurbVars != nullptr) {
    for (unsigned short iMarker = 0; iMarker < nMarker; iMarker++) {
      if (Inlet_TurbVars[iMarker] != nullptr) {
        for (unsigned long iVertex = 0; iVertex < nVertex[iMarker]; iVertex++) {
          delete [] Inlet_TurbVars[iMarker][iVertex];
        }
        delete [] Inlet_TurbVars[iMarker];
      }
    }
    delete [] Inlet_TurbVars;
  }

  delete nodes;
}

void CTurbSolver::Upwind_Residual(CGeometry *geometry, CSolver **solver_container,
                                  CNumerics **numerics_container, CConfig *config, unsigned short iMesh) {

  const bool muscl = config->GetMUSCL_Turb();
  const bool limiter = (config->GetKind_SlopeLimit_Turb() != NO_LIMITER);

  /*--- Only reconstruct flow variables if MUSCL is on for flow (requires upwind) and turbulence. ---*/
  const bool musclFlow = config->GetMUSCL_Flow() && muscl &&
                        (config->GetKind_ConvNumScheme_Flow() == SPACE_UPWIND);
  /*--- Only consider flow limiters for cell-based limiters, edge-based would need to be recomputed. ---*/
  const bool limiterFlow = (config->GetKind_SlopeLimit_Flow() != NO_LIMITER) &&
                           (config->GetKind_SlopeLimit_Flow() != VAN_ALBADA_EDGE);

  CVariable* flowNodes = solver_container[FLOW_SOL]->GetNodes();

  /*--- Pick one numerics object per thread. ---*/
  CNumerics* numerics = numerics_container[CONV_TERM + omp_get_thread_num()*MAX_TERMS];

  /*--- Static arrays of MUSCL-reconstructed flow primitives and turbulence variables (thread safety). ---*/
  su2double solution_i[MAXNVAR] = {0.0}, flowPrimVar_i[MAXNVARFLOW] = {0.0};
  su2double solution_j[MAXNVAR] = {0.0}, flowPrimVar_j[MAXNVARFLOW] = {0.0};

  /*--- Loop over edge colors. ---*/
  for (auto color : EdgeColoring)
  {
  /*--- Chunk size is at least OMP_MIN_SIZE and a multiple of the color group size. ---*/
  SU2_OMP_FOR_DYN(nextMultiple(OMP_MIN_SIZE, color.groupSize))
  for(auto k = 0ul; k < color.size; ++k) {

    auto iEdge = color.indices[k];

    unsigned short iDim, iVar;

    /*--- Points in edge and normal vectors ---*/

    auto iPoint = geometry->edge[iEdge]->GetNode(0);
    auto jPoint = geometry->edge[iEdge]->GetNode(1);

    numerics->SetNormal(geometry->edge[iEdge]->GetNormal());

    /*--- Primitive variables w/o reconstruction ---*/

    const auto V_i = flowNodes->GetPrimitive(iPoint);
    const auto V_j = flowNodes->GetPrimitive(jPoint);
    numerics->SetPrimitive(V_i, V_j);

    /*--- Turbulent variables w/o reconstruction ---*/

    const auto Turb_i = nodes->GetSolution(iPoint);
    const auto Turb_j = nodes->GetSolution(jPoint);
    numerics->SetTurbVar(Turb_i, Turb_j);

    /*--- Grid Movement ---*/

    if (dynamic_grid)
      numerics->SetGridVel(geometry->node[iPoint]->GetGridVel(),
                           geometry->node[jPoint]->GetGridVel());

    if (muscl || musclFlow) {
      const su2double *Limiter_i = nullptr, *Limiter_j = nullptr;

      const auto Coord_i = geometry->node[iPoint]->GetCoord();
      const auto Coord_j = geometry->node[jPoint]->GetCoord();

      su2double Vector_ij[MAXNDIM] = {0.0};
      for (iDim = 0; iDim < nDim; iDim++) {
        Vector_ij[iDim] = 0.5*(Coord_j[iDim] - Coord_i[iDim]);
      }

      if (musclFlow) {
        /*--- Reconstruct mean flow primitive variables. ---*/

        auto Gradient_i = flowNodes->GetGradient_Reconstruction(iPoint);
        auto Gradient_j = flowNodes->GetGradient_Reconstruction(jPoint);

        if (limiterFlow) {
          Limiter_i = flowNodes->GetLimiter_Primitive(iPoint);
          Limiter_j = flowNodes->GetLimiter_Primitive(jPoint);
        }

        for (iVar = 0; iVar < solver_container[FLOW_SOL]->GetnPrimVarGrad(); iVar++) {
          su2double Project_Grad_i = 0.0, Project_Grad_j = 0.0;
          for (iDim = 0; iDim < nDim; iDim++) {
            Project_Grad_i += Vector_ij[iDim]*Gradient_i[iVar][iDim];
            Project_Grad_j -= Vector_ij[iDim]*Gradient_j[iVar][iDim];
          }
          if (limiterFlow) {
            Project_Grad_i *= Limiter_i[iVar];
            Project_Grad_j *= Limiter_j[iVar];
          }
          flowPrimVar_i[iVar] = V_i[iVar] + Project_Grad_i;
          flowPrimVar_j[iVar] = V_j[iVar] + Project_Grad_j;
        }

        numerics->SetPrimitive(flowPrimVar_i, flowPrimVar_j);
      }

      if (muscl) {
        /*--- Reconstruct turbulence variables. ---*/

        auto Gradient_i = nodes->GetGradient_Reconstruction(iPoint);
        auto Gradient_j = nodes->GetGradient_Reconstruction(jPoint);

        if (limiter) {
          Limiter_i = nodes->GetLimiter(iPoint);
          Limiter_j = nodes->GetLimiter(jPoint);
        }

        for (iVar = 0; iVar < nVar; iVar++) {
          su2double Project_Grad_i = 0.0, Project_Grad_j = 0.0;
          for (iDim = 0; iDim < nDim; iDim++) {
            Project_Grad_i += Vector_ij[iDim]*Gradient_i[iVar][iDim];
            Project_Grad_j -= Vector_ij[iDim]*Gradient_j[iVar][iDim];
          }
          if (limiter) {
            Project_Grad_i *= Limiter_i[iVar];
            Project_Grad_j *= Limiter_j[iVar];
          }
          solution_i[iVar] = Turb_i[iVar] + Project_Grad_i;
          solution_j[iVar] = Turb_j[iVar] + Project_Grad_j;
        }

        numerics->SetTurbVar(solution_i, solution_j);
      }
    }

    /*--- Update convective residual value ---*/

    auto residual = numerics->ComputeResidual(config);

    if (ReducerStrategy) {
      EdgeFluxes.SetBlock(iEdge, residual);
      Jacobian.SetBlocks(iEdge, residual.jacobian_i, residual.jacobian_j);
    }
    else {
      LinSysRes.AddBlock(iPoint, residual);
      LinSysRes.SubtractBlock(jPoint, residual);
      Jacobian.UpdateBlocks(iEdge, iPoint, jPoint, residual.jacobian_i, residual.jacobian_j);
    }

    /*--- Viscous contribution. ---*/

    Viscous_Residual(iEdge, geometry, solver_container,
                     numerics_container[VISC_TERM + omp_get_thread_num()*MAX_TERMS], config);
  }
  } // end color loop

  if (ReducerStrategy) {
    SumEdgeFluxes(geometry);
    Jacobian.SetDiagonalAsColumnSum();
  }
}

void CTurbSolver::Viscous_Residual(unsigned long iEdge, CGeometry *geometry, CSolver **solver_container,
                                   CNumerics *numerics, CConfig *config) {

  CVariable* flowNodes = solver_container[FLOW_SOL]->GetNodes();

  /*--- Points in edge ---*/

  auto iPoint = geometry->edge[iEdge]->GetNode(0);
  auto jPoint = geometry->edge[iEdge]->GetNode(1);

  /*--- Points coordinates, and normal vector ---*/

  numerics->SetCoord(geometry->node[iPoint]->GetCoord(),
                     geometry->node[jPoint]->GetCoord());
  numerics->SetNormal(geometry->edge[iEdge]->GetNormal());

  /*--- Conservative variables w/o reconstruction ---*/

  numerics->SetPrimitive(flowNodes->GetPrimitive(iPoint),
                         flowNodes->GetPrimitive(jPoint));

  /*--- Turbulent variables w/o reconstruction, and its gradients ---*/

  numerics->SetTurbVar(nodes->GetSolution(iPoint),
                       nodes->GetSolution(jPoint));
  numerics->SetTurbVarGradient(nodes->GetGradient(iPoint),
                               nodes->GetGradient(jPoint));

  /*--- Menter's first blending function (only SST)---*/
  if ((config->GetKind_Turb_Model() == SST) || (config->GetKind_Turb_Model() == SST_SUST))
    numerics->SetF1blending(nodes->GetF1blending(iPoint),
                            nodes->GetF1blending(jPoint));

  /*--- Compute residual, and Jacobians ---*/

  auto residual = numerics->ComputeResidual(config);

  if (ReducerStrategy) {
    EdgeFluxes.SubtractBlock(iEdge, residual);
    Jacobian.UpdateBlocksSub(iEdge, residual.jacobian_i, residual.jacobian_j);
  }
  else {
    LinSysRes.SubtractBlock(iPoint, residual);
    LinSysRes.AddBlock(jPoint, residual);
    Jacobian.UpdateBlocksSub(iEdge, iPoint, jPoint, residual.jacobian_i, residual.jacobian_j);
  }
}

<<<<<<< HEAD
    /*--- Roughness heights. ---*/
    if (config->GetKind_Turb_Model() == SA)
      numerics->SetRoughness(geometry->node[iPoint]->GetRoughnessHeight(),
                             geometry->node[jPoint]->GetRoughnessHeight());

    /*--- Compute residual, and Jacobians ---*/
=======
void CTurbSolver::SumEdgeFluxes(CGeometry* geometry) {
>>>>>>> c093a62a

  SU2_OMP_FOR_STAT(omp_chunk_size)
  for (unsigned long iPoint = 0; iPoint < nPoint; ++iPoint) {

    LinSysRes.SetBlock_Zero(iPoint);

    for (unsigned short iNeigh = 0; iNeigh < geometry->node[iPoint]->GetnPoint(); ++iNeigh) {

      auto iEdge = geometry->node[iPoint]->GetEdge(iNeigh);

      if (iPoint == geometry->edge[iEdge]->GetNode(0))
        LinSysRes.AddBlock(iPoint, EdgeFluxes.GetBlock(iEdge));
      else
        LinSysRes.SubtractBlock(iPoint, EdgeFluxes.GetBlock(iEdge));
    }
  }

}

void CTurbSolver::BC_Sym_Plane(CGeometry      *geometry,
                               CSolver        **solver_container,
                               CNumerics      *conv_numerics,
                               CNumerics      *visc_numerics,
                               CConfig        *config,
                               unsigned short val_marker) {

  /*--- Convective and viscous fluxes across symmetry plane are equal to zero. ---*/

}

void CTurbSolver::BC_Euler_Wall(CGeometry      *geometry,
                                CSolver        **solver_container,
                                CNumerics      *conv_numerics,
                                CNumerics      *visc_numerics,
                                CConfig        *config,
                                unsigned short val_marker) {

  /*--- Convective fluxes across euler wall are equal to zero. ---*/

}

void CTurbSolver::BC_Riemann(CGeometry *geometry, CSolver **solver_container, CNumerics *conv_numerics, CNumerics *visc_numerics, CConfig *config, unsigned short val_marker) {

  string Marker_Tag         = config->GetMarker_All_TagBound(val_marker);

  switch(config->GetKind_Data_Riemann(Marker_Tag))
  {
  case TOTAL_CONDITIONS_PT: case STATIC_SUPERSONIC_INFLOW_PT: case STATIC_SUPERSONIC_INFLOW_PD: case DENSITY_VELOCITY:
    BC_Inlet(geometry, solver_container, conv_numerics, visc_numerics, config, val_marker);
    break;
  case STATIC_PRESSURE:
    BC_Outlet(geometry, solver_container, conv_numerics, visc_numerics, config, val_marker);
    break;
  }
}

void CTurbSolver::BC_TurboRiemann(CGeometry *geometry, CSolver **solver_container, CNumerics *conv_numerics, CNumerics *visc_numerics, CConfig *config, unsigned short val_marker) {

  string Marker_Tag         = config->GetMarker_All_TagBound(val_marker);

  switch(config->GetKind_Data_Riemann(Marker_Tag))
  {
  case TOTAL_CONDITIONS_PT: case STATIC_SUPERSONIC_INFLOW_PT: case STATIC_SUPERSONIC_INFLOW_PD: case DENSITY_VELOCITY:
    BC_Inlet_Turbo(geometry, solver_container, conv_numerics, visc_numerics, config, val_marker);
    break;
  case STATIC_PRESSURE:
    BC_Outlet(geometry, solver_container, conv_numerics, visc_numerics, config, val_marker);
    break;
  }
}


void CTurbSolver::BC_Giles(CGeometry *geometry, CSolver **solver_container, CNumerics *conv_numerics, CNumerics *visc_numerics, CConfig *config, unsigned short val_marker) {

  string Marker_Tag         = config->GetMarker_All_TagBound(val_marker);

  switch(config->GetKind_Data_Giles(Marker_Tag))
  {
  case TOTAL_CONDITIONS_PT:case TOTAL_CONDITIONS_PT_1D: case DENSITY_VELOCITY:
    BC_Inlet_Turbo(geometry, solver_container, conv_numerics, visc_numerics, config, val_marker);
    break;
  case MIXING_IN:
    if (config->GetBoolTurbMixingPlane()){
      BC_Inlet_MixingPlane(geometry, solver_container, conv_numerics, visc_numerics, config, val_marker);
    }
    else{
      BC_Inlet_Turbo(geometry, solver_container, conv_numerics, visc_numerics, config, val_marker);
    }
    break;

  case STATIC_PRESSURE: case MIXING_OUT: case STATIC_PRESSURE_1D: case RADIAL_EQUILIBRIUM:
    BC_Outlet(geometry, solver_container, conv_numerics, visc_numerics, config, val_marker);
    break;
  }
}

void CTurbSolver::BC_Periodic(CGeometry *geometry, CSolver **solver_container,
                                  CNumerics *numerics, CConfig *config) {

  /*--- Complete residuals for periodic boundary conditions. We loop over
   the periodic BCs in matching pairs so that, in the event that there are
   adjacent periodic markers, the repeated points will have their residuals
   accumulated corectly during the communications. For implicit calculations
   the Jacobians and linear system are also correctly adjusted here. ---*/

  for (unsigned short iPeriodic = 1; iPeriodic <= config->GetnMarker_Periodic()/2; iPeriodic++) {
    InitiatePeriodicComms(geometry, config, iPeriodic, PERIODIC_RESIDUAL);
    CompletePeriodicComms(geometry, config, iPeriodic, PERIODIC_RESIDUAL);
  }

}

void CTurbSolver::ImplicitEuler_Iteration(CGeometry *geometry, CSolver **solver_container, CConfig *config) {

  const bool adjoint = config->GetContinuous_Adjoint() || (config->GetDiscrete_Adjoint() && config->GetFrozen_Visc_Disc());
  const bool compressible = (config->GetKind_Regime() == COMPRESSIBLE);

  CVariable* flowNodes = solver_container[FLOW_SOL]->GetNodes();

  /*--- Set shared residual variables to 0 and declare
   *    local ones for current thread to work on. ---*/

  SU2_OMP_MASTER
  for (unsigned short iVar = 0; iVar < nVar; iVar++) {
    SetRes_RMS(iVar, 0.0);
    SetRes_Max(iVar, 0.0, 0);
  }
  SU2_OMP_BARRIER

  su2double resMax[MAXNVAR] = {0.0}, resRMS[MAXNVAR] = {0.0};
  const su2double* coordMax[MAXNVAR] = {nullptr};
  unsigned long idxMax[MAXNVAR] = {0};

  /*--- Build implicit system ---*/

  SU2_OMP(for schedule(static,omp_chunk_size) nowait)
  for (unsigned long iPoint = 0; iPoint < nPointDomain; iPoint++) {

    /*--- Read the volume ---*/

    su2double Vol = (geometry->node[iPoint]->GetVolume() + geometry->node[iPoint]->GetPeriodicVolume());

    /*--- Modify matrix diagonal to assure diagonal dominance ---*/

    su2double Delta = Vol / ((nodes->GetLocalCFL(iPoint)/flowNodes->GetLocalCFL(iPoint))*flowNodes->GetDelta_Time(iPoint));
    Jacobian.AddVal2Diag(iPoint, Delta);

    /*--- Right hand side of the system (-Residual) and initial guess (x = 0) ---*/

    for (unsigned short iVar = 0; iVar < nVar; iVar++) {
      unsigned long total_index = iPoint*nVar + iVar;
      LinSysRes[total_index] = -LinSysRes[total_index];
      LinSysSol[total_index] = 0.0;

      su2double Res = fabs(LinSysRes[total_index]);
      resRMS[iVar] += Res*Res;
      if (Res > resMax[iVar]) {
        resMax[iVar] = Res;
        idxMax[iVar] = iPoint;
        coordMax[iVar] = geometry->node[iPoint]->GetCoord();
      }
    }
  }
  SU2_OMP_CRITICAL
  for (unsigned short iVar = 0; iVar < nVar; iVar++) {
    AddRes_RMS(iVar, resRMS[iVar]);
    AddRes_Max(iVar, resMax[iVar], geometry->node[idxMax[iVar]]->GetGlobalIndex(), coordMax[iVar]);
  }

  /*--- Initialize residual and solution at the ghost points ---*/

  SU2_OMP(sections)
  {
    SU2_OMP(section)
    for (unsigned long iPoint = nPointDomain; iPoint < nPoint; iPoint++)
      LinSysRes.SetBlock_Zero(iPoint);

    SU2_OMP(section)
    for (unsigned long iPoint = nPointDomain; iPoint < nPoint; iPoint++)
      LinSysSol.SetBlock_Zero(iPoint);
  }

  /*--- Solve or smooth the linear system ---*/

  auto iter = System.Solve(Jacobian, LinSysRes, LinSysSol, geometry, config);
  SU2_OMP_MASTER
  {
    SetIterLinSolver(iter);
    SetResLinSolver(System.GetResidual());
  }
  SU2_OMP_BARRIER


  ComputeUnderRelaxationFactor(solver_container, config);

  /*--- Update solution (system written in terms of increments) ---*/

  if (!adjoint) {

    /*--- Update the turbulent solution. Only SST variants are clipped. ---*/

    switch (config->GetKind_Turb_Model()) {

      case SA: case SA_E: case SA_COMP: case SA_E_COMP: case SA_NEG:

        SU2_OMP_FOR_STAT(omp_chunk_size)
        for (unsigned long iPoint = 0; iPoint < nPointDomain; iPoint++) {
          nodes->AddSolution(iPoint, 0, nodes->GetUnderRelaxation(iPoint)*LinSysSol[iPoint]);
        }
        break;

      case SST: case SST_SUST:

        SU2_OMP_FOR_STAT(omp_chunk_size)
        for (unsigned long iPoint = 0; iPoint < nPointDomain; iPoint++) {

          su2double density = flowNodes->GetDensity(iPoint);
          su2double density_old = density;

          if (compressible)
            density_old = flowNodes->GetSolution_Old(iPoint,0);

          for (unsigned short iVar = 0; iVar < nVar; iVar++) {
            nodes->AddConservativeSolution(iPoint, iVar,
                      nodes->GetUnderRelaxation(iPoint)*LinSysSol(iPoint,iVar),
                      density, density_old, lowerlimit[iVar], upperlimit[iVar]);
          }
        }
        break;

    }
  }

  SU2_OMP_MASTER
  {
    for (unsigned short iPeriodic = 1; iPeriodic <= config->GetnMarker_Periodic()/2; iPeriodic++) {
      InitiatePeriodicComms(geometry, config, iPeriodic, PERIODIC_IMPLICIT);
      CompletePeriodicComms(geometry, config, iPeriodic, PERIODIC_IMPLICIT);
    }

    /*--- MPI solution ---*/

    InitiateComms(geometry, config, SOLUTION_EDDY);
    CompleteComms(geometry, config, SOLUTION_EDDY);

    /*--- Compute the root mean square residual ---*/

    SetResidual_RMS(geometry, config);
  }
  SU2_OMP_BARRIER

}

void CTurbSolver::ComputeUnderRelaxationFactor(CSolver **solver_container, CConfig *config) {

  /* Only apply the turbulent under-relaxation to the SA variants. The
   SA_NEG model is more robust due to allowing for negative nu_tilde,
   so the under-relaxation is not applied to that variant. */

  bool sa_model = ((config->GetKind_Turb_Model() == SA)        ||
                   (config->GetKind_Turb_Model() == SA_E)      ||
                   (config->GetKind_Turb_Model() == SA_COMP)   ||
                   (config->GetKind_Turb_Model() == SA_E_COMP));

  /* Loop over the solution update given by relaxing the linear
   system for this nonlinear iteration. */

  su2double localUnderRelaxation    =  1.00;
  const su2double allowableDecrease = -0.99;
  const su2double allowableIncrease =  0.99;

  SU2_OMP_FOR_STAT(omp_chunk_size)
  for (unsigned long iPoint = 0; iPoint < nPointDomain; iPoint++) {

    localUnderRelaxation = 1.0;
    if (sa_model) {
      for (unsigned short iVar = 0; iVar < nVar; iVar++) {

        /* We impose a limit on the maximum percentage that the
         turbulence variables can change over a nonlinear iteration. */

        const unsigned long index = iPoint*nVar + iVar;
        su2double ratio = LinSysSol[index]/(nodes->GetSolution(iPoint, iVar)+EPS);
        if (ratio > allowableIncrease) {
          localUnderRelaxation = min(allowableIncrease/ratio, localUnderRelaxation);
        } else if (ratio < allowableDecrease) {
          localUnderRelaxation = min(fabs(allowableDecrease)/ratio, localUnderRelaxation);
        }

      }
    }

    /* Choose the minimum factor between mean flow and turbulence. */

    localUnderRelaxation = min(localUnderRelaxation, solver_container[FLOW_SOL]->GetNodes()->GetUnderRelaxation(iPoint));

    /* Threshold the relaxation factor in the event that there is
     a very small value. This helps avoid catastrophic crashes due
     to non-realizable states by canceling the update. */

    if (localUnderRelaxation < 1e-10) localUnderRelaxation = 0.0;

    /* Store the under-relaxation factor for this point. */

    nodes->SetUnderRelaxation(iPoint, localUnderRelaxation);

  }

}

void CTurbSolver::SetResidual_DualTime(CGeometry *geometry, CSolver **solver_container, CConfig *config,
                                       unsigned short iRKStep, unsigned short iMesh, unsigned short RunTime_EqSystem) {

  const bool sst_model = (config->GetKind_Turb_Model() == SST) || (config->GetKind_Turb_Model() == SST_SUST);
  const bool implicit = (config->GetKind_TimeIntScheme_Turb() == EULER_IMPLICIT);
  const bool first_order = (config->GetTime_Marching() == DT_STEPPING_1ST);
  const bool second_order = (config->GetTime_Marching() == DT_STEPPING_2ND);
  const bool incompressible = (config->GetKind_Regime() == INCOMPRESSIBLE);

  /*--- Flow solution, needed to get density. ---*/

  CVariable* flowNodes = solver_container[FLOW_SOL]->GetNodes();

  /*--- Store the physical time step ---*/

  const su2double TimeStep = config->GetDelta_UnstTimeND();

  /*--- Local variables ---*/

  unsigned short iVar, iMarker, iDim, iNeigh;
  unsigned long iPoint, jPoint, iVertex, iEdge;

  const su2double *U_time_nM1 = nullptr, *U_time_n = nullptr, *U_time_nP1 = nullptr;
  su2double Volume_nM1, Volume_nP1;
  su2double Density_nM1, Density_n, Density_nP1;
  const su2double *Normal = nullptr, *GridVel_i = nullptr, *GridVel_j = nullptr;
  su2double Residual_GCL;

  /*--- Compute the dual time-stepping source term for static meshes ---*/

  if (!dynamic_grid) {

    /*--- Loop over all nodes (excluding halos) ---*/

    SU2_OMP_FOR_STAT(omp_chunk_size)
    for (iPoint = 0; iPoint < nPointDomain; iPoint++) {

      /*--- Retrieve the solution at time levels n-1, n, and n+1. Note that
       we are currently iterating on U^n+1 and that U^n & U^n-1 are fixed,
       previous solutions that are stored in memory. ---*/

      U_time_nM1 = nodes->GetSolution_time_n1(iPoint);
      U_time_n   = nodes->GetSolution_time_n(iPoint);
      U_time_nP1 = nodes->GetSolution(iPoint);

      /*--- CV volume at time n+1. As we are on a static mesh, the volume
       of the CV will remained fixed for all time steps. ---*/

      Volume_nP1 = geometry->node[iPoint]->GetVolume();

      /*--- Compute the dual time-stepping source term based on the chosen
       time discretization scheme (1st- or 2nd-order).---*/

      if (sst_model) {

        /*--- If this is the SST model, we need to multiply by the density
         in order to get the conservative variables ---*/
        if (incompressible){
          /*--- This is temporary and only valid for constant-density problems:
          density could also be temperature dependent, but as it is not a part
          of the solution vector it's neither stored for previous time steps
          nor updated with the solution at the end of each iteration. */
          Density_nM1 = flowNodes->GetDensity(iPoint);
          Density_n   = flowNodes->GetDensity(iPoint);
          Density_nP1 = flowNodes->GetDensity(iPoint);
        }
        else{
          Density_nM1 = flowNodes->GetSolution_time_n1(iPoint)[0];
          Density_n   = flowNodes->GetSolution_time_n(iPoint,0);
          Density_nP1 = flowNodes->GetSolution(iPoint,0);
        }

        for (iVar = 0; iVar < nVar; iVar++) {
          if (first_order)
            LinSysRes(iPoint,iVar) += ( Density_nP1*U_time_nP1[iVar] - Density_n*U_time_n[iVar])*Volume_nP1 / TimeStep;
          if (second_order)
            LinSysRes(iPoint,iVar) += ( 3.0*Density_nP1*U_time_nP1[iVar] - 4.0*Density_n*U_time_n[iVar]
                                       +1.0*Density_nM1*U_time_nM1[iVar] ) * Volume_nP1/(2.0*TimeStep);
        }

      } else {

        for (iVar = 0; iVar < nVar; iVar++) {
          if (first_order)
            LinSysRes(iPoint,iVar) += (U_time_nP1[iVar] - U_time_n[iVar])*Volume_nP1 / TimeStep;
          if (second_order)
            LinSysRes(iPoint,iVar) += ( 3.0*U_time_nP1[iVar] - 4.0*U_time_n[iVar]
                                       +1.0*U_time_nM1[iVar] ) * Volume_nP1/(2.0*TimeStep);
        }
      }

      /*--- Compute the Jacobian contribution due to the dual time source term. ---*/
      if (implicit) {
        if (first_order) Jacobian.AddVal2Diag(iPoint, Volume_nP1/TimeStep);
        if (second_order) Jacobian.AddVal2Diag(iPoint, (Volume_nP1*3.0)/(2.0*TimeStep));
      }

    }

  } else {

    /*--- For unsteady flows on dynamic meshes (rigidly transforming or
     dynamically deforming), the Geometric Conservation Law (GCL) should be
     satisfied in conjunction with the ALE formulation of the governing
     equations. The GCL prevents accuracy issues caused by grid motion, i.e.
     a uniform free-stream should be preserved through a moving grid. First,
     we will loop over the edges and boundaries to compute the GCL component
     of the dual time source term that depends on grid velocities. ---*/

    SU2_OMP_FOR_STAT(omp_chunk_size)
    for (iPoint = 0; iPoint < nPointDomain; ++iPoint) {

      GridVel_i = geometry->node[iPoint]->GetGridVel();
      U_time_n  = nodes->GetSolution_time_n(iPoint);
      Density_n = 1.0;

      if (sst_model) {
        if (incompressible)
          Density_n = flowNodes->GetDensity(iPoint); // Temporary fix
        else
          Density_n = flowNodes->GetSolution_time_n(iPoint,0);
      }

      for (iNeigh = 0; iNeigh < geometry->node[iPoint]->GetnNeighbor(); iNeigh++) {

        iEdge = geometry->node[iPoint]->GetEdge(iNeigh);
        Normal = geometry->edge[iEdge]->GetNormal();

        jPoint = geometry->node[iPoint]->GetPoint(iNeigh);
        GridVel_j = geometry->node[jPoint]->GetGridVel();

        /*--- Determine whether to consider the normal outward or inward. ---*/
        su2double dir = (geometry->edge[iEdge]->GetNode(0) == iPoint)? 0.5 : -0.5;

        Residual_GCL = 0.0;
        for (iDim = 0; iDim < nDim; iDim++)
          Residual_GCL += dir*(GridVel_i[iDim]+GridVel_j[iDim])*Normal[iDim];

        Residual_GCL *= Density_n;

        for (iVar = 0; iVar < nVar; iVar++)
          LinSysRes(iPoint,iVar) += U_time_n[iVar]*Residual_GCL;
      }
    }

    /*--- Loop over the boundary edges ---*/

    for (iMarker = 0; iMarker < geometry->GetnMarker(); iMarker++) {
      if ((config->GetMarker_All_KindBC(iMarker) != INTERNAL_BOUNDARY) &&
          (config->GetMarker_All_KindBC(iMarker) != PERIODIC_BOUNDARY)) {

        SU2_OMP_FOR_STAT(OMP_MIN_SIZE)
        for (iVertex = 0; iVertex < geometry->GetnVertex(iMarker); iVertex++) {

          /*--- Get the index for node i plus the boundary face normal ---*/

          iPoint = geometry->vertex[iMarker][iVertex]->GetNode();
          Normal = geometry->vertex[iMarker][iVertex]->GetNormal();

          /*--- Grid velocities stored at boundary node i ---*/

          GridVel_i = geometry->node[iPoint]->GetGridVel();

          /*--- Compute the GCL term by dotting the grid velocity with the face
           normal. The normal is negated to match the boundary convention. ---*/

          Residual_GCL = 0.0;
          for (iDim = 0; iDim < nDim; iDim++)
            Residual_GCL -= 0.5*(GridVel_i[iDim]+GridVel_i[iDim])*Normal[iDim];

          /*--- Compute the GCL component of the source term for node i ---*/

          U_time_n = nodes->GetSolution_time_n(iPoint);

          /*--- Multiply by density at node i for the SST model ---*/

          if (sst_model) {
            if (incompressible)
              Density_n = flowNodes->GetDensity(iPoint); // Temporary fix
            else
              Density_n = flowNodes->GetSolution_time_n(iPoint,0);

            for (iVar = 0; iVar < nVar; iVar++)
              LinSysRes(iPoint,iVar) += Density_n*U_time_n[iVar]*Residual_GCL;
          }
          else {
            for (iVar = 0; iVar < nVar; iVar++)
              LinSysRes(iPoint,iVar) += U_time_n[iVar]*Residual_GCL;
          }

        }
      }
    }

    /*--- Loop over all nodes (excluding halos) to compute the remainder
     of the dual time-stepping source term. ---*/

    SU2_OMP_FOR_STAT(omp_chunk_size)
    for (iPoint = 0; iPoint < nPointDomain; iPoint++) {

      /*--- Retrieve the solution at time levels n-1, n, and n+1. Note that
       we are currently iterating on U^n+1 and that U^n & U^n-1 are fixed,
       previous solutions that are stored in memory. ---*/

      U_time_nM1 = nodes->GetSolution_time_n1(iPoint);
      U_time_n   = nodes->GetSolution_time_n(iPoint);
      U_time_nP1 = nodes->GetSolution(iPoint);

      /*--- CV volume at time n-1 and n+1. In the case of dynamically deforming
       grids, the volumes will change. On rigidly transforming grids, the
       volumes will remain constant. ---*/

      Volume_nM1 = geometry->node[iPoint]->GetVolume_nM1();
      Volume_nP1 = geometry->node[iPoint]->GetVolume();

      /*--- Compute the dual time-stepping source residual. Due to the
       introduction of the GCL term above, the remainder of the source residual
       due to the time discretization has a new form.---*/

      if (sst_model) {

        /*--- If this is the SST model, we need to multiply by the density
         in order to get the conservative variables ---*/
        if (incompressible) {
          /*--- This is temporary and only valid for constant-density problems:
          density could also be temperature dependent, but as it is not a part
          of the solution vector it's neither stored for previous time steps
          nor updated with the solution at the end of each iteration. */
          Density_nM1 = flowNodes->GetDensity(iPoint);
          Density_n   = flowNodes->GetDensity(iPoint);
          Density_nP1 = flowNodes->GetDensity(iPoint);
        }
        else {
          Density_nM1 = flowNodes->GetSolution_time_n1(iPoint)[0];
          Density_n   = flowNodes->GetSolution_time_n(iPoint,0);
          Density_nP1 = flowNodes->GetSolution(iPoint,0);
        }

        for (iVar = 0; iVar < nVar; iVar++) {
          if (first_order)
            LinSysRes(iPoint,iVar) += (Density_nP1*U_time_nP1[iVar] - Density_n*U_time_n[iVar])*(Volume_nP1/TimeStep);
          if (second_order)
            LinSysRes(iPoint,iVar) += (Density_nP1*U_time_nP1[iVar] - Density_n*U_time_n[iVar])*(3.0*Volume_nP1/(2.0*TimeStep))
                                      + (Density_nM1*U_time_nM1[iVar] - Density_n*U_time_n[iVar])*(Volume_nM1/(2.0*TimeStep));
        }

      } else {

        for (iVar = 0; iVar < nVar; iVar++) {
          if (first_order)
            LinSysRes(iPoint,iVar) += (U_time_nP1[iVar] - U_time_n[iVar])*(Volume_nP1/TimeStep);
          if (second_order)
            LinSysRes(iPoint,iVar) += (U_time_nP1[iVar] - U_time_n[iVar])*(3.0*Volume_nP1/(2.0*TimeStep))
                                       + (U_time_nM1[iVar] - U_time_n[iVar])*(Volume_nM1/(2.0*TimeStep));
        }
      }

      /*--- Compute the Jacobian contribution due to the dual time source term. ---*/
      if (implicit) {
        if (first_order) Jacobian.AddVal2Diag(iPoint, Volume_nP1/TimeStep);
        if (second_order) Jacobian.AddVal2Diag(iPoint, (Volume_nP1*3.0)/(2.0*TimeStep));
      }
    }

  } // end dynamic grid

}


void CTurbSolver::LoadRestart(CGeometry **geometry, CSolver ***solver, CConfig *config, int val_iter, bool val_update_geo) {

  /*--- Restart the solution from file information ---*/

  unsigned short iVar, iMesh;
  unsigned long iPoint, index, iChildren, Point_Fine;
  su2double Area_Children, Area_Parent;
  const su2double *Solution_Fine = nullptr;

  string restart_filename = config->GetFilename(config->GetSolution_FileName(), "", val_iter);

  /*--- To make this routine safe to call in parallel most of it can only be executed by one thread. ---*/
  SU2_OMP_MASTER
  {

  /*--- Read the restart data from either an ASCII or binary SU2 file. ---*/

  if (config->GetRead_Binary_Restart()) {
    Read_SU2_Restart_Binary(geometry[MESH_0], config, restart_filename);
  } else {
    Read_SU2_Restart_ASCII(geometry[MESH_0], config, restart_filename);
  }

  /*--- Skip flow variables ---*/

  unsigned short skipVars = 0;

  if (nDim == 2) skipVars += 6;
  if (nDim == 3) skipVars += 8;

  /*--- Adjust the number of solution variables in the incompressible
   restart. We always carry a space in nVar for the energy equation in the
   mean flow solver, but we only write it to the restart if it is active.
   Therefore, we must reduce skipVars here if energy is inactive so that
   the turbulent variables are read correctly. ---*/

  bool incompressible       = (config->GetKind_Regime() == INCOMPRESSIBLE);
  bool energy               = config->GetEnergy_Equation();
  bool weakly_coupled_heat  = config->GetWeakly_Coupled_Heat();

  if (incompressible && ((!energy) && (!weakly_coupled_heat))) skipVars--;

  /*--- Load data from the restart into correct containers. ---*/

  unsigned long counter = 0, iPoint_Global = 0;
  for (; iPoint_Global < geometry[MESH_0]->GetGlobal_nPointDomain(); iPoint_Global++) {


    /*--- Retrieve local index. If this node from the restart file lives
     on the current processor, we will load and instantiate the vars. ---*/

    auto iPoint_Local = geometry[MESH_0]->GetGlobal_to_Local_Point(iPoint_Global);

    if (iPoint_Local > -1) {

      /*--- We need to store this point's data, so jump to the correct
       offset in the buffer of data from the restart file and load it. ---*/

      index = counter*Restart_Vars[1] + skipVars;
      for (iVar = 0; iVar < nVar; ++iVar)
        nodes->SetSolution(iPoint_Local, iVar, Restart_Data[index+iVar]);

      /*--- Increment the overall counter for how many points have been loaded. ---*/
      counter++;
    }

  }

  /*--- Detect a wrong solution file ---*/

  if (counter != nPointDomain) {
    SU2_MPI::Error(string("The solution file ") + restart_filename + string(" doesn't match with the mesh file!\n") +
                   string("It could be empty lines at the end of the file."), CURRENT_FUNCTION);
  }

  /*--- MPI solution and compute the eddy viscosity ---*/

  solver[MESH_0][TURB_SOL]->InitiateComms(geometry[MESH_0], config, SOLUTION);
  solver[MESH_0][TURB_SOL]->CompleteComms(geometry[MESH_0], config, SOLUTION);

  } // end SU2_OMP_MASTER, pre and postprocessing are thread-safe.
  SU2_OMP_BARRIER

  solver[MESH_0][FLOW_SOL]->Preprocessing(geometry[MESH_0], solver[MESH_0], config, MESH_0, NO_RK_ITER, RUNTIME_FLOW_SYS, false);
  solver[MESH_0][TURB_SOL]->Postprocessing(geometry[MESH_0], solver[MESH_0], config, MESH_0);

  /*--- Interpolate the solution down to the coarse multigrid levels ---*/

  for (iMesh = 1; iMesh <= config->GetnMGLevels(); iMesh++) {
    SU2_OMP_FOR_STAT(omp_chunk_size)
    for (iPoint = 0; iPoint < geometry[iMesh]->GetnPoint(); iPoint++) {
      Area_Parent = geometry[iMesh]->node[iPoint]->GetVolume();
      su2double Solution_Coarse[MAXNVAR] = {0.0};
      for (iChildren = 0; iChildren < geometry[iMesh]->node[iPoint]->GetnChildren_CV(); iChildren++) {
        Point_Fine = geometry[iMesh]->node[iPoint]->GetChildren_CV(iChildren);
        Area_Children = geometry[iMesh-1]->node[Point_Fine]->GetVolume();
        Solution_Fine = solver[iMesh-1][TURB_SOL]->GetNodes()->GetSolution(Point_Fine);
        for (iVar = 0; iVar < nVar; iVar++) {
          Solution_Coarse[iVar] += Solution_Fine[iVar]*Area_Children/Area_Parent;
        }
      }
      solver[iMesh][TURB_SOL]->GetNodes()->SetSolution(iPoint,Solution_Coarse);
    }

    SU2_OMP_MASTER
    {
      solver[iMesh][TURB_SOL]->InitiateComms(geometry[iMesh], config, SOLUTION);
      solver[iMesh][TURB_SOL]->CompleteComms(geometry[iMesh], config, SOLUTION);
    }
    SU2_OMP_BARRIER

    solver[iMesh][FLOW_SOL]->Preprocessing(geometry[iMesh], solver[iMesh], config, iMesh, NO_RK_ITER, RUNTIME_FLOW_SYS, false);
    solver[iMesh][TURB_SOL]->Postprocessing(geometry[iMesh], solver[iMesh], config, iMesh);
  }

  /*--- Go back to single threaded execution. ---*/
  SU2_OMP_MASTER
  {

  /*--- Delete the class memory that is used to load the restart. ---*/

  delete [] Restart_Vars; Restart_Vars = nullptr;
  delete [] Restart_Data; Restart_Data = nullptr;

  } // end SU2_OMP_MASTER
  SU2_OMP_BARRIER

}<|MERGE_RESOLUTION|>--- conflicted
+++ resolved
@@ -276,6 +276,11 @@
     numerics->SetF1blending(nodes->GetF1blending(iPoint),
                             nodes->GetF1blending(jPoint));
 
+  /*--- Roughness heights. ---*/
+    if (config->GetKind_Turb_Model() == SA)
+      numerics->SetRoughness(geometry->node[iPoint]->GetRoughnessHeight(),
+                             geometry->node[jPoint]->GetRoughnessHeight());
+
   /*--- Compute residual, and Jacobians ---*/
 
   auto residual = numerics->ComputeResidual(config);
@@ -291,16 +296,7 @@
   }
 }
 
-<<<<<<< HEAD
-    /*--- Roughness heights. ---*/
-    if (config->GetKind_Turb_Model() == SA)
-      numerics->SetRoughness(geometry->node[iPoint]->GetRoughnessHeight(),
-                             geometry->node[jPoint]->GetRoughnessHeight());
-
-    /*--- Compute residual, and Jacobians ---*/
-=======
 void CTurbSolver::SumEdgeFluxes(CGeometry* geometry) {
->>>>>>> c093a62a
 
   SU2_OMP_FOR_STAT(omp_chunk_size)
   for (unsigned long iPoint = 0; iPoint < nPoint; ++iPoint) {
