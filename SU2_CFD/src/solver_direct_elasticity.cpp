--- conflicted
+++ resolved
@@ -2882,7 +2882,6 @@
   
   bool Ramp_Load = config->GetRamp_Load();
   su2double Ramp_Time = config->GetRamp_Time();
-<<<<<<< HEAD
   su2double Transfer_Time;
 
 //  if (Ramp_Load){
@@ -2901,9 +2900,7 @@
 //    TotalLoad=NormalLoad;
 //  }
 
-=======
-  
->>>>>>> 6e3878a7
+  
   if (Ramp_Load){
     Transfer_Time = CurrentTime / Ramp_Time;
     switch (config->GetDynamic_LoadTransfer()){
@@ -2932,14 +2929,9 @@
   else{
     ModAmpl = 1.0;
   }
-<<<<<<< HEAD
 
   TotalLoad = ModAmpl * NormalLoad;
-
-
-=======
-  
->>>>>>> 6e3878a7
+  
   /*--- Do only if there is a load applied.
    *--- This reduces the computational cost for cases in which we want boundaries with no load.
    */
@@ -3246,7 +3238,6 @@
   
   bool Ramp_Load = config->GetRamp_Load();
   su2double Ramp_Time = config->GetRamp_Time();
-<<<<<<< HEAD
   su2double Transfer_Time;
 
 //  if (Ramp_Load){
@@ -3264,10 +3255,7 @@
 //  else{
 //    TotalLoad=LoadDirVal*LoadDirMult;
 //  }
-
-=======
-  
->>>>>>> 6e3878a7
+  
   if (Ramp_Load){
     Transfer_Time = CurrentTime / Ramp_Time;
     switch (config->GetDynamic_LoadTransfer()){
@@ -3296,13 +3284,9 @@
   else{
     ModAmpl = 1.0;
   }
-<<<<<<< HEAD
 
   TotalLoad = ModAmpl * LoadDirVal * LoadDirMult;
-
-=======
-  
->>>>>>> 6e3878a7
+  
   /*--- Compute the norm of the vector that was passed in the config file ---*/
   su2double Norm = 1.0;
   if (nDim==2) Norm=sqrt(Load_Dir_Local[0]*Load_Dir_Local[0]+Load_Dir_Local[1]*Load_Dir_Local[1]);
