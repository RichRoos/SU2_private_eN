/*!
 * \file solver_adjoint_elasticity.cpp
 * \brief Main subroutines for solving adjoint FEM elasticity problems.
 * \author R. Sanchez
 * \version 6.2.0 "Falcon"
 *
 * The current SU2 release has been coordinated by the
 * SU2 International Developers Society <www.su2devsociety.org>
 * with selected contributions from the open-source community.
 *
 * The main research teams contributing to the current release are:
 *  - Prof. Juan J. Alonso's group at Stanford University.
 *  - Prof. Piero Colonna's group at Delft University of Technology.
 *  - Prof. Nicolas R. Gauger's group at Kaiserslautern University of Technology.
 *  - Prof. Alberto Guardone's group at Polytechnic University of Milan.
 *  - Prof. Rafael Palacios' group at Imperial College London.
 *  - Prof. Vincent Terrapon's group at the University of Liege.
 *  - Prof. Edwin van der Weide's group at the University of Twente.
 *  - Lab. of New Concepts in Aeronautics at Tech. Institute of Aeronautics.
 *
 * Copyright 2012-2019, Francisco D. Palacios, Thomas D. Economon,
 *                      Tim Albring, and the SU2 contributors.
 *
 * SU2 is free software; you can redistribute it and/or
 * modify it under the terms of the GNU Lesser General Public
 * License as published by the Free Software Foundation; either
 * version 2.1 of the License, or (at your option) any later version.
 *
 * SU2 is distributed in the hope that it will be useful,
 * but WITHOUT ANY WARRANTY; without even the implied warranty of
 * MERCHANTABILITY or FITNESS FOR A PARTICULAR PURPOSE. See the GNU
 * Lesser General Public License for more details.
 *
 * You should have received a copy of the GNU Lesser General Public
 * License along with SU2. If not, see <http://www.gnu.org/licenses/>.
 */

#include "../include/solver_structure.hpp"
#include "../include/variables/CDiscAdjFEAVariable.hpp"
#include "../include/variables/CDiscAdjFEABoundVariable.hpp"

CDiscAdjFEASolver::CDiscAdjFEASolver(void) : CSolver (){

  nMarker = 0;
  nMarker_nL = 0;
  KindDirect_Solver = 0;

  direct_solver = NULL;
  normalLoads   = NULL;
  Sens_E        = NULL;
  Sens_Nu       = NULL;
  Sens_nL       = NULL;
  CSensitivity  = NULL;

  Solution_Vel  = NULL;
  Solution_Accel= NULL;

  snode = nullptr;

}

CDiscAdjFEASolver::CDiscAdjFEASolver(CGeometry *geometry, CConfig *config)  : CSolver(){

  nMarker = 0;
  nMarker_nL = 0;
  KindDirect_Solver = 0;

  direct_solver = NULL;
  normalLoads   = NULL;
  Sens_E        = NULL;
  Sens_Nu       = NULL;
  Sens_nL       = NULL;
  CSensitivity  = NULL;

  Solution_Vel  = NULL;
  Solution_Accel= NULL;

  SolRest = NULL;

  snode = nullptr;

}

CDiscAdjFEASolver::CDiscAdjFEASolver(CGeometry *geometry, CConfig *config, CSolver *direct_solver, unsigned short Kind_Solver, unsigned short iMesh)  : CSolver(){

  unsigned short iVar, iMarker, iDim;

  unsigned long iVertex, iPoint;
  string text_line, mesh_filename;
  string filename, AdjExt;

  bool dynamic = (config->GetTime_Domain());

  nVar = direct_solver->GetnVar();
  nDim = geometry->GetnDim();

  /*-- Store some information about direct solver ---*/
  this->KindDirect_Solver = Kind_Solver;
  this->direct_solver = direct_solver;

  nMarker      = config->GetnMarker_All();
  nPoint       = geometry->GetnPoint();
  nPointDomain = geometry->GetnPointDomain();

  /*-- Store number of markers with a normal load boundary condition ---*/

  normalLoads = NULL;

  nMarker_nL = 0;

  /*--- Define some auxiliary vectors related to the residual ---*/

  Residual      = new su2double[nVar];         for (iVar = 0; iVar < nVar; iVar++) Residual[iVar]      = 1.0;
  Residual_RMS  = new su2double[nVar];         for (iVar = 0; iVar < nVar; iVar++) Residual_RMS[iVar]  = 1.0;
  Residual_Max  = new su2double[nVar];         for (iVar = 0; iVar < nVar; iVar++) Residual_Max[iVar]  = 1.0;

  /*--- Define some structures for locating max residuals ---*/

  Point_Max     = new unsigned long[nVar];  for (iVar = 0; iVar < nVar; iVar++) Point_Max[iVar]     = 0;
  Point_Max_Coord = new su2double*[nVar];
  for (iVar = 0; iVar < nVar; iVar++) {
    Point_Max_Coord[iVar] = new su2double[nDim];
    for (iDim = 0; iDim < nDim; iDim++) Point_Max_Coord[iVar][iDim] = 0.0;
  }

  /*--- Define some auxiliary vectors related to the residual for problems with a BGS strategy---*/

  if (config->GetMultizone_Residual()){

    Residual_BGS      = new su2double[nVar];     for (iVar = 0; iVar < nVar; iVar++) Residual_BGS[iVar]      = 1.0;
    Residual_Max_BGS  = new su2double[nVar];     for (iVar = 0; iVar < nVar; iVar++) Residual_Max_BGS[iVar]  = 1.0;

    /*--- Define some structures for locating max residuals ---*/

    Point_Max_BGS       = new unsigned long[nVar];  for (iVar = 0; iVar < nVar; iVar++) Point_Max_BGS[iVar]  = 0;
    Point_Max_Coord_BGS = new su2double*[nVar];
    for (iVar = 0; iVar < nVar; iVar++) {
      Point_Max_Coord_BGS[iVar] = new su2double[nDim];
      for (iDim = 0; iDim < nDim; iDim++) Point_Max_Coord_BGS[iVar][iDim] = 0.0;
    }

  }

  /*--- Define some auxiliary vectors related to the solution ---*/

  Solution        = new su2double[nVar];

  for (iVar = 0; iVar < nVar; iVar++) Solution[iVar]          = 1e-16;

  SolRest    = NULL;
  if (dynamic) SolRest = new su2double[3 * nVar];
  else SolRest = new su2double[nVar];

  Solution_Vel    = NULL;
  Solution_Accel  = NULL;

  if (dynamic){

    Solution_Vel    = new su2double[nVar];
    Solution_Accel  = new su2double[nVar];

    for (iVar = 0; iVar < nVar; iVar++) Solution_Vel[iVar]      = 1e-16;
    for (iVar = 0; iVar < nVar; iVar++) Solution_Accel[iVar]    = 1e-16;

  }

  /*--- Sensitivity definition and coefficient in all the markers ---*/

  CSensitivity = new su2double* [nMarker];

  for (iMarker = 0; iMarker < nMarker; iMarker++) {
      CSensitivity[iMarker]        = new su2double [geometry->nVertex[iMarker]];
  }

  Sens_E  = new su2double[nMarker];
  Sens_Nu = new su2double[nMarker];
  Sens_nL  = new su2double[nMarker];

  for (iMarker = 0; iMarker < nMarker; iMarker++) {
    Sens_E[iMarker]  = 0.0;
    Sens_Nu[iMarker] = 0.0;
    Sens_nL[iMarker]  = 0.0;
    for (iVertex = 0; iVertex < geometry->nVertex[iMarker]; iVertex++){
        CSensitivity[iMarker][iVertex] = 0.0;
    }
  }

  node = new CDiscAdjFEABoundVariable(Solution, Solution_Accel, Solution_Vel, nPoint, nDim, nVar, dynamic, config);
  snode = static_cast<CDiscAdjFEABoundVariable*>(node);

  /*--- Set which points are vertices and allocate boundary data. ---*/

  for (iPoint = 0; iPoint < nPoint; iPoint++)
    for (unsigned short iMarker = 0; iMarker < config->GetnMarker_All(); iMarker++) {
      long iVertex = geometry->node[iPoint]->GetVertex(iMarker);
      if (iVertex >= 0) {
        snode->Set_isVertex(iPoint,true);
        break;
      }
    }
  snode->AllocateBoundaryVariables(config);


  /*--- Store the direct solution ---*/

  for (iPoint = 0; iPoint < nPoint; iPoint++){
    snode->SetSolution_Direct(iPoint, direct_solver->node->GetSolution(iPoint));
  }

  if (dynamic){
    for (iPoint = 0; iPoint < nPoint; iPoint++){
      snode->SetSolution_Accel_Direct(iPoint, direct_solver->node->GetSolution_Accel(iPoint));
    }

    for (iPoint = 0; iPoint < nPoint; iPoint++){
      snode->SetSolution_Vel_Direct(iPoint, direct_solver->node->GetSolution_Vel(iPoint));
    }
  }

  /*--- Initialize the values of the total sensitivities ---*/

//  Total_Sens_E        = 0.0;
//  Total_Sens_Nu       = 0.0;
//  Total_Sens_Rho      = 0.0;
//  Total_Sens_Rho_DL   = 0.0;


  /*--- Initialize vector structures for multiple material definition ---*/

  nMPROP = config->GetnElasticityMod();

  /*--- For a material to be fully defined, we need to have the same number for all three parameters ---*/
  bool checkDef = ((config->GetnElasticityMod() == config->GetnPoissonRatio()) &&
                   (config->GetnElasticityMod() == config->GetnMaterialDensity()) &&
                   (config->GetnMaterialDensity() == config->GetnPoissonRatio()));

  if (!checkDef){
    SU2_MPI::Error("WARNING: For a material to be fully defined, E, Nu and Rho need to have the same dimensions.", CURRENT_FUNCTION);
  }

  E_i           = new su2double[nMPROP];
  Local_Sens_E  = new su2double[nMPROP];
  Global_Sens_E = new su2double[nMPROP];
  Total_Sens_E  = new su2double[nMPROP];

  Nu_i           = new su2double[nMPROP];
  Local_Sens_Nu  = new su2double[nMPROP];
  Global_Sens_Nu = new su2double[nMPROP];
  Total_Sens_Nu = new su2double[nMPROP];

  Rho_i         = new su2double[nMPROP];     // For inertial effects
  Local_Sens_Rho  = new su2double[nMPROP];
  Global_Sens_Rho = new su2double[nMPROP];
  Total_Sens_Rho  = new su2double[nMPROP];

  Rho_DL_i         = new su2double[nMPROP];     // For dead loads
  Local_Sens_Rho_DL  = new su2double[nMPROP];
  Global_Sens_Rho_DL = new su2double[nMPROP];
  Total_Sens_Rho_DL  = new su2double[nMPROP];

  for (iVar = 0; iVar < nMPROP; iVar++){
      Total_Sens_E[iVar]      = 0.0;
      Total_Sens_Nu[iVar]     = 0.0;
      Total_Sens_Rho[iVar]    = 0.0;
      Total_Sens_Rho_DL[iVar] = 0.0;
  }

  /*--- Initialize vector structures for multiple electric regions ---*/

  de_effects = config->GetDE_Effects();

  EField = NULL;
  Local_Sens_EField  = NULL;
  Global_Sens_EField = NULL;
  Total_Sens_EField  = NULL;
  if(de_effects){

    nEField = config->GetnElectric_Field();

    EField             = new su2double[nEField];
    Local_Sens_EField  = new su2double[nEField];
    Global_Sens_EField = new su2double[nEField];
    Total_Sens_EField  = new su2double[nEField];
    for (iVar = 0; iVar < nEField; iVar++){
        Total_Sens_EField[iVar] = 0.0;
    }
  }

  /*--- Initialize vector structures for structural-based design variables ---*/

  nDV = 0;
  DV_Val = NULL;
  fea_dv = false;
  switch (config->GetDV_FEA()) {
    case YOUNG_MODULUS:
    case POISSON_RATIO:
    case DENSITY_VAL:
    case DEAD_WEIGHT:
    case ELECTRIC_FIELD:
      fea_dv = true;
      break;
    default:
      fea_dv = false;
      break;
  }

  Local_Sens_DV = NULL;
  Global_Sens_DV= NULL;
  Total_Sens_DV = NULL;
  if (fea_dv){
      ReadDV(config);
      Local_Sens_DV  = new su2double[nDV];
      Global_Sens_DV = new su2double[nDV];
      Total_Sens_DV  = new su2double[nDV];
      for (iVar = 0; iVar < nDV; iVar++){
          Local_Sens_DV[iVar] = 0.0;
          Global_Sens_DV[iVar] = 0.0;
          Total_Sens_DV[iVar] = 0.0;
      }
  }

}

CDiscAdjFEASolver::~CDiscAdjFEASolver(void){

  unsigned short iMarker;

  if (CSensitivity != NULL) {
    for (iMarker = 0; iMarker < nMarker; iMarker++) {
      delete [] CSensitivity[iMarker];
    }
    delete [] CSensitivity;
  }

  if (E_i           != NULL) delete [] E_i;
  if (Nu_i          != NULL) delete [] Nu_i;
  if (Rho_i       != NULL) delete [] Rho_i;
  if (Rho_DL_i    != NULL) delete [] Rho_DL_i;

  if (Local_Sens_E         != NULL) delete [] Local_Sens_E;
  if (Local_Sens_Nu        != NULL) delete [] Local_Sens_Nu;
  if (Local_Sens_Rho       != NULL) delete [] Local_Sens_Rho;
  if (Local_Sens_Rho_DL    != NULL) delete [] Local_Sens_Rho_DL;

  if (Global_Sens_E         != NULL) delete [] Global_Sens_E;
  if (Global_Sens_Nu        != NULL) delete [] Global_Sens_Nu;
  if (Global_Sens_Rho       != NULL) delete [] Global_Sens_Rho;
  if (Global_Sens_Rho_DL    != NULL) delete [] Global_Sens_Rho_DL;

  if (Total_Sens_E         != NULL) delete [] Total_Sens_E;
  if (Total_Sens_Nu        != NULL) delete [] Total_Sens_Nu;
  if (Total_Sens_Rho       != NULL) delete [] Total_Sens_Rho;
  if (Total_Sens_Rho_DL    != NULL) delete [] Total_Sens_Rho_DL;

  if (normalLoads   != NULL) delete [] normalLoads;
  if (Sens_E        != NULL) delete [] Sens_E;
  if (Sens_Nu       != NULL) delete [] Sens_Nu;
  if (Sens_nL       != NULL) delete [] Sens_nL;

  if (EField        != NULL) delete [] EField;
  if (Local_Sens_EField        != NULL) delete [] Local_Sens_EField;
  if (Global_Sens_EField       != NULL) delete [] Global_Sens_EField;
  if (Total_Sens_EField        != NULL) delete [] Total_Sens_EField;

  if (DV_Val               != NULL) delete [] DV_Val;
  if (Local_Sens_DV        != NULL) delete [] Local_Sens_DV;
  if (Global_Sens_DV       != NULL) delete [] Global_Sens_DV;
  if (Total_Sens_DV        != NULL) delete [] Total_Sens_DV;
  if (Solution_Vel   != NULL) delete [] Solution_Vel;
  if (Solution_Accel != NULL) delete [] Solution_Accel;
  if (SolRest        != NULL) delete [] SolRest;

}

void CDiscAdjFEASolver::SetRecording(CGeometry* geometry, CConfig *config){


  bool dynamic (config->GetTime_Domain());

  unsigned long iPoint;
  unsigned short iVar;

  /*--- Reset the solution to the initial (converged) solution ---*/

  for (iPoint = 0; iPoint < nPoint; iPoint++){
    direct_solver->node->SetSolution(iPoint, snode->GetSolution_Direct(iPoint));
  }

  if (dynamic){
    /*--- Reset the solution to the initial (converged) solution ---*/

    for (iPoint = 0; iPoint < nPoint; iPoint++){
      direct_solver->node->SetSolution_Accel(iPoint, snode->GetSolution_Accel_Direct(iPoint));
    }

    for (iPoint = 0; iPoint < nPoint; iPoint++){
      direct_solver->node->SetSolution_Vel(iPoint, snode->GetSolution_Vel_Direct(iPoint));
    }

    /*--- Reset the input for time n ---*/

    for (iPoint = 0; iPoint < nPoint; iPoint++){
      for (iVar = 0; iVar < nVar; iVar++){
        AD::ResetInput(direct_solver->node->GetSolution_time_n(iPoint)[iVar]);
      }
    }
    for (iPoint = 0; iPoint < nPoint; iPoint++){
      for (iVar = 0; iVar < nVar; iVar++){
        AD::ResetInput(direct_solver->node->GetSolution_Accel_time_n(iPoint)[iVar]);
      }
    }
    for (iPoint = 0; iPoint < nPoint; iPoint++){
      for (iVar = 0; iVar < nVar; iVar++){
        AD::ResetInput(direct_solver->node->GetSolution_Vel_time_n(iPoint)[iVar]);
      }
    }

  }

  /*--- Set the Jacobian to zero since this is not done inside the meanflow iteration
   * when running the discrete adjoint solver. ---*/

  direct_solver->Jacobian.SetValZero();

  /*--- Set indices to zero ---*/

  RegisterVariables(geometry, config, true);

}

void CDiscAdjFEASolver::RegisterSolution(CGeometry *geometry, CConfig *config){

<<<<<<< HEAD
  bool dynamic (config->GetDynamic_Analysis() == DYNAMIC);
=======
  unsigned long iPoint, nPoint = geometry->GetnPoint();

  bool dynamic (config->GetTime_Domain());
>>>>>>> 08ee4a70
  bool input = true;

  /*--- Register solution at all necessary time instances and other variables on the tape ---*/

  direct_solver->node->RegisterSolution(input);

  if (dynamic) {

    /*--- Register acceleration (u'') and velocity (u') at time step n ---*/
    
    direct_solver->node->RegisterSolution_Accel(input);
    direct_solver->node->RegisterSolution_Vel(input);
    
    /*--- Register solution (u), acceleration (u'') and velocity (u') at time step n-1 ---*/
    
    direct_solver->node->Register_femSolution_time_n();
    direct_solver->node->RegisterSolution_Accel_time_n();
    direct_solver->node->RegisterSolution_Vel_time_n();

  }

}

void CDiscAdjFEASolver::RegisterVariables(CGeometry *geometry, CConfig *config, bool reset){

  /*--- Register element-based values as input ---*/

  unsigned short iVar;

  if (KindDirect_Solver == RUNTIME_FEA_SYS) {

    bool pseudo_static = config->GetPseudoStatic();

    for (iVar = 0; iVar < nMPROP; iVar++){
        E_i[iVar]         = config->GetElasticyMod(iVar);
        Nu_i[iVar]        = config->GetPoissonRatio(iVar);
        Rho_DL_i[iVar]  = config->GetMaterialDensity(iVar);
        if (pseudo_static) Rho_i[iVar] = 0.0;
        else               Rho_i[iVar] = config->GetMaterialDensity(iVar);
    }

    /*--- Read the values of the electric field ---*/
    if(de_effects){
        for (iVar = 0; iVar < nEField; iVar++) EField[iVar] = config->Get_Electric_Field_Mod(iVar);
    }

//    if(fea_dv){
//        for (iVar = 0; iVar < nDV; iVar++) DV_Val[iVar] = config->GetDV_Value(iVar,0);
//    }

    if (!reset) {
      for (iVar = 0; iVar < nMPROP; iVar++) AD::RegisterInput(E_i[iVar]);
      for (iVar = 0; iVar < nMPROP; iVar++) AD::RegisterInput(Nu_i[iVar]);
      for (iVar = 0; iVar < nMPROP; iVar++) AD::RegisterInput(Rho_i[iVar]);
      for (iVar = 0; iVar < nMPROP; iVar++) AD::RegisterInput(Rho_DL_i[iVar]);

      if(de_effects){
        for (iVar = 0; iVar < nEField; iVar++) AD::RegisterInput(EField[iVar]);
      }

      if(fea_dv){
        for (iVar = 0; iVar < nDV; iVar++) AD::RegisterInput(DV_Val[iVar]);
      }

      if (config->GetTopology_Optimization())
        direct_solver->RegisterVariables(geometry,config);

      /*--- Register the flow traction sensitivities ---*/
      if (config->GetnMarker_Fluid_Load() > 0)
        direct_solver->node->RegisterFlowTraction();
    }

  }


    /*--- Here it is possible to register other variables as input that influence the flow solution
     * and thereby also the objective function. The adjoint values (i.e. the derivatives) can be
     * extracted in the ExtractAdjointVariables routine. ---*/
}

void CDiscAdjFEASolver::RegisterOutput(CGeometry *geometry, CConfig *config){

<<<<<<< HEAD
  bool dynamic (config->GetDynamic_Analysis() == DYNAMIC);
=======
  unsigned long iPoint, nPoint = geometry->GetnPoint();

  bool dynamic = (config->GetTime_Domain());
>>>>>>> 08ee4a70

  /*--- Register variables as output of the solver iteration ---*/

  bool input = false;

  direct_solver->node->RegisterSolution(input);

  if (dynamic) {
    /*--- Register acceleration (u'') and velocity (u') at time step n ---*/
    direct_solver->node->RegisterSolution_Accel(input);
    direct_solver->node->RegisterSolution_Vel(input);
  }

}

void CDiscAdjFEASolver::RegisterObj_Func(CConfig *config){

  /*--- Here we can add new (scalar) objective functions ---*/

  switch (config->GetKind_ObjFunc()){
  case REFERENCE_GEOMETRY:
      ObjFunc_Value = direct_solver->GetTotal_OFRefGeom();
      break;
  case REFERENCE_NODE:
      ObjFunc_Value = direct_solver->GetTotal_OFRefNode();
      break;
  case VOLUME_FRACTION:
  case TOPOL_DISCRETENESS:
      ObjFunc_Value = direct_solver->GetTotal_OFVolFrac();
      break;
  case TOPOL_COMPLIANCE:
      ObjFunc_Value = direct_solver->GetTotal_OFCompliance();
      break;
  default:
      ObjFunc_Value = 0.0;  // If the objective function is computed in a different physical problem
      break;
 /*--- Template for new objective functions where TemplateObjFunction()
  *  is the routine that returns the obj. function value. The computation
  * must be done while the tape is active, i.e. between AD::StartRecording() and
  * AD::StopRecording() in DiscAdjMeanFlowIteration::Iterate(). The best place is somewhere
  * inside MeanFlowIteration::Iterate().
  *
  * case TEMPLATE_OBJECTIVE:
  *    ObjFunc_Value = TemplateObjFunction();
  *    break;
  * ---*/
  }
  if (rank == MASTER_NODE){
    AD::RegisterOutput(ObjFunc_Value);
  }
}


void CDiscAdjFEASolver::SetAdj_ObjFunc(CGeometry *geometry, CConfig *config){
  
  bool dynamic = (config->GetTime_Domain());
  unsigned long IterAvg_Obj = config->GetIter_Avg_Objective();
  unsigned long TimeIter = config->GetTimeIter();
  su2double seeding = 1.0;

  if (dynamic){
    if (TimeIter < IterAvg_Obj){
      seeding = 1.0/((su2double)IterAvg_Obj);
    }
    else{
      seeding = 0.0;
    }
  }

  if (rank == MASTER_NODE){
    SU2_TYPE::SetDerivative(ObjFunc_Value, SU2_TYPE::GetValue(seeding));
  } else {
    SU2_TYPE::SetDerivative(ObjFunc_Value, 0.0);
  }
}

void CDiscAdjFEASolver::ExtractAdjoint_Solution(CGeometry *geometry, CConfig *config){

  bool dynamic = (config->GetTime_Domain());

  unsigned short iVar;
  unsigned long iPoint;
  su2double residual;

  /*--- Set Residuals to zero ---*/

  for (iVar = 0; iVar < nVar; iVar++){
      SetRes_RMS(iVar,0.0);
      SetRes_Max(iVar,0.0,0);
  }

  /*--- Set the old solution ---*/

  snode->Set_OldSolution();

  for (iPoint = 0; iPoint < nPoint; iPoint++){

    /*--- Extract the adjoint solution ---*/

    direct_solver->node->GetAdjointSolution(iPoint,Solution);

    /*--- Store the adjoint solution ---*/

    snode->SetSolution(iPoint,Solution);

  }

  /*--- Solution for acceleration (u'') and velocity (u') at time n ---*/

  if (dynamic){

    /*--- FIRST: The acceleration solution ---*/

    /*--- Set the old acceleration solution ---*/
    snode->Set_OldSolution_Accel();    

    for (iPoint = 0; iPoint < nPoint; iPoint++){

      /*--- Extract the adjoint acceleration solution u'' ---*/

      direct_solver->node->GetAdjointSolution_Accel(iPoint,Solution_Accel);

      /*--- Store the adjoint acceleration solution u'' ---*/

      snode->SetSolution_Accel(iPoint,Solution_Accel);

    }

    /*--- NEXT: The velocity solution ---*/

    /*--- Set the old velocity solution ---*/
    snode->Set_OldSolution_Vel();
    
    for (iPoint = 0; iPoint < nPoint; iPoint++){

      /*--- Extract the adjoint velocity solution u'' ---*/

      direct_solver->node->GetAdjointSolution_Vel(iPoint,Solution_Vel);

      /*--- Store the adjoint velocity solution u'' ---*/

      snode->SetSolution_Vel(iPoint,Solution_Vel);

    }

    /*--- NOW: The solution at time n ---*/
    for (iPoint = 0; iPoint < nPoint; iPoint++){

      /*--- Extract the adjoint solution at time n ---*/

      direct_solver->node->GetAdjointSolution_time_n(iPoint,Solution);

      /*--- Store the adjoint solution at time n ---*/

      node->Set_Solution_time_n(iPoint,Solution);
    }

    /*--- The acceleration solution at time n... ---*/
    for (iPoint = 0; iPoint < nPoint; iPoint++){

      /*--- Extract the adjoint acceleration solution u'' at time n ---*/

      direct_solver->node->GetAdjointSolution_Accel_time_n(iPoint,Solution_Accel);

      /*--- Store the adjoint acceleration solution u'' at time n---*/

      snode->SetSolution_Accel_time_n(iPoint,Solution_Accel);

    }

    /*--- ... and the velocity solution at time n ---*/
    for (iPoint = 0; iPoint < nPoint; iPoint++){

      /*--- Extract the adjoint velocity solution u' at time n ---*/

      direct_solver->node->GetAdjointSolution_Vel_time_n(iPoint,Solution_Vel);

      /*--- Store the adjoint velocity solution u' at time n ---*/

      snode->SetSolution_Vel_time_n(iPoint,Solution_Vel);

    }

  }

  /*--- TODO: Need to set the MPI solution in the previous TS ---*/

  /*--- Set the residuals ---*/

  for (iPoint = 0; iPoint < nPointDomain; iPoint++){
      for (iVar = 0; iVar < nVar; iVar++){
          residual = snode->GetSolution(iPoint, iVar) - snode->GetSolution_Old(iPoint, iVar);

          AddRes_RMS(iVar,residual*residual);
          AddRes_Max(iVar,fabs(residual),geometry->node[iPoint]->GetGlobalIndex(),geometry->node[iPoint]->GetCoord());
      }
      if (dynamic){
        for (iVar = 0; iVar < nVar; iVar++){
            residual = snode->GetSolution_Accel(iPoint, iVar) - snode->GetSolution_Old_Accel(iPoint, iVar);

            AddRes_RMS(iVar,residual*residual);
            AddRes_Max(iVar,fabs(residual),geometry->node[iPoint]->GetGlobalIndex(),geometry->node[iPoint]->GetCoord());
        }
        for (iVar = 0; iVar < nVar; iVar++){
            residual = snode->GetSolution_Vel(iPoint, iVar) - snode->GetSolution_Old_Vel(iPoint, iVar);

            AddRes_RMS(iVar,residual*residual);
            AddRes_Max(iVar,fabs(residual),geometry->node[iPoint]->GetGlobalIndex(),geometry->node[iPoint]->GetCoord());
        }
      }
  }

  SetResidual_RMS(geometry, config);

}

void CDiscAdjFEASolver::ExtractAdjoint_Variables(CGeometry *geometry, CConfig *config){

  unsigned short iVar;

  /*--- Extract the adjoint values of the farfield values ---*/

  if (KindDirect_Solver == RUNTIME_FEA_SYS){

    for (iVar = 0; iVar < nMPROP; iVar++) Local_Sens_E[iVar]  = SU2_TYPE::GetDerivative(E_i[iVar]);
    for (iVar = 0; iVar < nMPROP; iVar++) Local_Sens_Nu[iVar] = SU2_TYPE::GetDerivative(Nu_i[iVar]);
    for (iVar = 0; iVar < nMPROP; iVar++) Local_Sens_Rho[iVar] = SU2_TYPE::GetDerivative(Rho_i[iVar]);
    for (iVar = 0; iVar < nMPROP; iVar++) Local_Sens_Rho_DL[iVar] = SU2_TYPE::GetDerivative(Rho_DL_i[iVar]);

#ifdef HAVE_MPI
    SU2_MPI::Allreduce(Local_Sens_E,  Global_Sens_E,  nMPROP, MPI_DOUBLE, MPI_SUM, MPI_COMM_WORLD);
    SU2_MPI::Allreduce(Local_Sens_Nu, Global_Sens_Nu, nMPROP, MPI_DOUBLE, MPI_SUM, MPI_COMM_WORLD);
    SU2_MPI::Allreduce(Local_Sens_Rho, Global_Sens_Rho, nMPROP, MPI_DOUBLE, MPI_SUM, MPI_COMM_WORLD);
    SU2_MPI::Allreduce(Local_Sens_Rho_DL, Global_Sens_Rho_DL, nMPROP, MPI_DOUBLE, MPI_SUM, MPI_COMM_WORLD);
#else
    for (iVar = 0; iVar < nMPROP; iVar++) Global_Sens_E[iVar]        = Local_Sens_E[iVar];
    for (iVar = 0; iVar < nMPROP; iVar++) Global_Sens_Nu[iVar]       = Local_Sens_Nu[iVar];
    for (iVar = 0; iVar < nMPROP; iVar++) Global_Sens_Rho[iVar]      = Local_Sens_Rho[iVar];
    for (iVar = 0; iVar < nMPROP; iVar++) Global_Sens_Rho_DL[iVar]   = Local_Sens_Rho_DL[iVar];
#endif

    /*--- Extract here the adjoint values of the electric field in the case that it is a parameter of the problem. ---*/

    if(de_effects){

      for (iVar = 0; iVar < nEField; iVar++) Local_Sens_EField[iVar] = SU2_TYPE::GetDerivative(EField[iVar]);

  #ifdef HAVE_MPI
      SU2_MPI::Allreduce(Local_Sens_EField,  Global_Sens_EField, nEField, MPI_DOUBLE, MPI_SUM, MPI_COMM_WORLD);
  #else
      for (iVar = 0; iVar < nEField; iVar++) Global_Sens_EField[iVar] = Local_Sens_EField[iVar];
  #endif

    }

    if(fea_dv){

      for (iVar = 0; iVar < nDV; iVar++) Local_Sens_DV[iVar] = SU2_TYPE::GetDerivative(DV_Val[iVar]);

  #ifdef HAVE_MPI
      SU2_MPI::Allreduce(Local_Sens_DV,  Global_Sens_DV, nDV, MPI_DOUBLE, MPI_SUM, MPI_COMM_WORLD);
  #else
      for (iVar = 0; iVar < nDV; iVar++) Global_Sens_DV[iVar] = Local_Sens_DV[iVar];
  #endif

    }

    if (config->GetTopology_Optimization())
      direct_solver->ExtractAdjoint_Variables(geometry,config);

    /*--- Extract the flow traction sensitivities ---*/
    if (config->GetnMarker_Fluid_Load() > 0){
      su2double val_sens;
      for (unsigned long iPoint = 0; iPoint < nPoint; iPoint++){
        for (unsigned short iDim = 0; iDim < nDim; iDim++){
          val_sens = direct_solver->node->ExtractFlowTraction_Sensitivity(iPoint,iDim);
          snode->SetFlowTractionSensitivity(iPoint, iDim, val_sens);
        }
      }
    }

  }


}

void CDiscAdjFEASolver::SetAdjoint_Output(CGeometry *geometry, CConfig *config){

  bool dynamic = (config->GetTime_Domain());
  bool fsi = config->GetFSI_Simulation();
  bool deform_mesh = (config->GetnMarker_Deform_Mesh() > 0);

  unsigned short iVar;
  unsigned long iPoint;

  for (iPoint = 0; iPoint < nPoint; iPoint++){
    for (iVar = 0; iVar < nVar; iVar++){
      Solution[iVar] = snode->GetSolution(iPoint,iVar);
    }
    if (fsi) {
      for (iVar = 0; iVar < nVar; iVar++){
        Solution[iVar] += snode->GetGeometry_CrossTerm_Derivative(iPoint,iVar);
      }
      for (iVar = 0; iVar < nVar; iVar++){
        Solution[iVar] += snode->GetCross_Term_Derivative(iPoint,iVar);
      }
    }

    if(deform_mesh){
      for (iVar = 0; iVar < nVar; iVar++){
        Solution[iVar] += snode->GetSourceTerm_DispAdjoint(iPoint,iVar);
      }
    }

    if (dynamic){
      for (iVar = 0; iVar < nVar; iVar++){
        Solution_Accel[iVar] = snode->GetSolution_Accel(iPoint,iVar);
      }
      for (iVar = 0; iVar < nVar; iVar++){
        Solution_Vel[iVar] = snode->GetSolution_Vel(iPoint,iVar);
      }
      for (iVar = 0; iVar < nVar; iVar++){
        Solution[iVar] += snode->GetDynamic_Derivative_n(iPoint,iVar);
      }
      for (iVar = 0; iVar < nVar; iVar++){
        Solution_Accel[iVar] += snode->GetDynamic_Derivative_Accel_n(iPoint,iVar);
      }
      for (iVar = 0; iVar < nVar; iVar++){
        Solution_Vel[iVar] += snode->GetDynamic_Derivative_Vel_n(iPoint,iVar);
      }
    }
    direct_solver->node->SetAdjointSolution(iPoint,Solution);
    if (dynamic){
      direct_solver->node->SetAdjointSolution_Accel(iPoint,Solution_Accel);
      direct_solver->node->SetAdjointSolution_Vel(iPoint,Solution_Vel);
    }

  }

}

void CDiscAdjFEASolver::Preprocessing(CGeometry *geometry, CSolver **solver_container, CConfig *config_container, unsigned short iMesh, unsigned short iRKStep, unsigned short RunTime_EqSystem, bool Output){

  bool dynamic = (config_container->GetTime_Domain());
  unsigned long iPoint;
  unsigned short iVar;

  if (dynamic){
      for (iPoint = 0; iPoint<geometry->GetnPoint(); iPoint++){
          for (iVar=0; iVar < nVar; iVar++){
              snode->SetDynamic_Derivative_n(iPoint, iVar, snode->GetSolution_time_n(iPoint, iVar));
          }
          for (iVar=0; iVar < nVar; iVar++){
              snode->SetDynamic_Derivative_Accel_n(iPoint, iVar, snode->GetSolution_Accel_time_n(iPoint, iVar));
          }
          for (iVar=0; iVar < nVar; iVar++){
              snode->SetDynamic_Derivative_Vel_n(iPoint, iVar, snode->GetSolution_Vel_time_n(iPoint, iVar));
          }
        }
    }

}

void CDiscAdjFEASolver::ExtractAdjoint_CrossTerm(CGeometry *geometry, CConfig *config){

  unsigned short iVar;
  unsigned long iPoint;

  for (iPoint = 0; iPoint < nPoint; iPoint++){

    /*--- Extract the adjoint solution ---*/

    direct_solver->node->GetAdjointSolution(iPoint,Solution);

    for (iVar = 0; iVar < nVar; iVar++) snode->SetCross_Term_Derivative(iPoint,iVar, Solution[iVar]);

  }

}

void CDiscAdjFEASolver::ExtractAdjoint_CrossTerm_Geometry(CGeometry *geometry, CConfig *config){

  unsigned short iVar;
  unsigned long iPoint;
  
  su2double relax = config->GetAitkenStatRelax();

  for (iPoint = 0; iPoint < nPoint; iPoint++){

    /*--- Extract the adjoint solution ---*/

    direct_solver->node->GetAdjointSolution(iPoint,Solution);
    
    /*--- Relax and set the solution ---*/
    
    for(iVar = 0; iVar < nVar; iVar++)
      Solution[iVar] = relax*Solution[iVar] + (1.0-relax)*snode->GetGeometry_CrossTerm_Derivative(iPoint,iVar);

    for (iVar = 0; iVar < nVar; iVar++) snode->SetGeometry_CrossTerm_Derivative(iPoint,iVar, Solution[iVar]);

  }

}

void CDiscAdjFEASolver::SetSensitivity(CGeometry *geometry, CSolver **solver, CConfig *config){

  unsigned short iVar;

  for (iVar = 0; iVar < nMPROP; iVar++){
    Total_Sens_E[iVar]        += Global_Sens_E[iVar];
    Total_Sens_Nu[iVar]       += Global_Sens_Nu[iVar];
    Total_Sens_Rho[iVar]      += Global_Sens_Rho[iVar];
    Total_Sens_Rho_DL[iVar]   += Global_Sens_Rho_DL[iVar];
  }

  if (de_effects){
      for (iVar = 0; iVar < nEField; iVar++)
        Total_Sens_EField[iVar]+= Global_Sens_EField[iVar];
  }

  if (fea_dv){
      for (iVar = 0; iVar < nDV; iVar++){
          Total_Sens_DV[iVar] += Global_Sens_DV[iVar];
      }
  }

}

void CDiscAdjFEASolver::SetSurface_Sensitivity(CGeometry *geometry, CConfig *config){

}

void CDiscAdjFEASolver::ComputeResidual_Multizone(CGeometry *geometry, CConfig *config){

  unsigned short iVar;
  unsigned long iPoint;
  su2double residual, bgs_sol;

  /*--- Set Residuals to zero ---*/

  for (iVar = 0; iVar < nVar; iVar++){
      SetRes_BGS(iVar,0.0);
      SetRes_Max_BGS(iVar,0.0,0);
  }

  /*--- Compute the BGS solution (adding the cross term) ---*/
  for (iPoint = 0; iPoint < nPointDomain; iPoint++){
    for (iVar = 0; iVar < nVar; iVar++){
      bgs_sol = snode->GetSolution(iPoint, iVar) + snode->GetGeometry_CrossTerm_Derivative(iPoint, iVar);
      snode->Set_BGSSolution(iPoint,iVar, bgs_sol);
    }
  }

  /*--- Set the residuals ---*/
  for (iPoint = 0; iPoint < nPointDomain; iPoint++){
      for (iVar = 0; iVar < nVar; iVar++){
          residual = snode->Get_BGSSolution(iPoint, iVar) - snode->Get_BGSSolution_k(iPoint, iVar);
          AddRes_BGS(iVar,residual*residual);
          AddRes_Max_BGS(iVar,fabs(residual),geometry->node[iPoint]->GetGlobalIndex(),geometry->node[iPoint]->GetCoord());
      }
  }

  SetResidual_BGS(geometry, config);

}

<<<<<<< HEAD
=======

>>>>>>> 08ee4a70
void CDiscAdjFEASolver::BC_Clamped_Post(CGeometry *geometry, CNumerics *numerics, CConfig *config, unsigned short val_marker) {

  unsigned long iPoint, iVertex;
  bool dynamic = (config->GetTime_Domain());

  for (iVertex = 0; iVertex < geometry->nVertex[val_marker]; iVertex++) {

    /*--- Get node index ---*/

    iPoint = geometry->vertex[val_marker][iVertex]->GetNode();

    if (nDim == 2) {
      Solution[0] = 0.0;  Solution[1] = 0.0;
    }
    else {
      Solution[0] = 0.0;  Solution[1] = 0.0;  Solution[2] = 0.0;
    }

    snode->SetSolution(iPoint,Solution);

    if (dynamic){
      snode->SetSolution_Vel(iPoint,Solution);
      snode->SetSolution_Accel(iPoint,Solution);
    }

  }

}

void CDiscAdjFEASolver::ReadDV(CConfig *config) {

  unsigned long index;

  string filename;
  ifstream properties_file;

  /*--- Choose the filename of the design variable ---*/

  string input_name;

  switch (config->GetDV_FEA()) {
    case YOUNG_MODULUS:
      input_name = "dv_young.opt";
      break;
    case POISSON_RATIO:
      input_name = "dv_poisson.opt";
      break;
    case DENSITY_VAL:
    case DEAD_WEIGHT:
      input_name = "dv_density.opt";
      break;
    case ELECTRIC_FIELD:
      input_name = "dv_efield.opt";
      break;
    default:
      input_name = "dv.opt";
      break;
  }

  filename = input_name;

  if (rank == MASTER_NODE) cout << "Filename: " << filename << "." << endl;

  properties_file.open(filename.data(), ios::in);

  /*--- In case there is no file, all elements get the same property (0) ---*/

  if (properties_file.fail()) {

    if (rank == MASTER_NODE)
      cout << "There is no design variable file." << endl;

    nDV   = 1;
    DV_Val = new su2double[nDV];
    for (unsigned short iDV = 0; iDV < nDV; iDV++)
      DV_Val[iDV] = 1.0;

  }
  else{

    string text_line;

     /*--- First pass: determine number of design variables ---*/

    unsigned short iDV = 0;

    /*--- Skip the first line: it is the header ---*/

    getline (properties_file, text_line);

    while (getline (properties_file, text_line)) iDV++;

    /*--- Close the restart file ---*/

    properties_file.close();

    nDV = iDV;
    DV_Val = new su2double[nDV];

    /*--- Reopen the file (TODO: improve this) ---*/

    properties_file.open(filename.data(), ios::in);

    /*--- Skip the first line: it is the header ---*/

    getline (properties_file, text_line);

    iDV = 0;
    while (getline (properties_file, text_line)) {

      istringstream point_line(text_line);

      point_line >> index >> DV_Val[iDV];

      iDV++;

    }

    /*--- Close the restart file ---*/

    properties_file.close();

  }

}

void CDiscAdjFEASolver::LoadRestart(CGeometry **geometry, CSolver ***solver, CConfig *config, int val_iter, bool val_update_geo) {

  unsigned short iVar, iMesh;
  unsigned long iPoint, index, iChildren, Point_Fine, counter;
  su2double Area_Children, Area_Parent, *Solution_Fine;
  string restart_filename, filename;

  bool compressible = (config->GetKind_Regime() == COMPRESSIBLE);
  bool incompressible = (config->GetKind_Regime() == INCOMPRESSIBLE);

  /*--- Restart the solution from file information ---*/

  filename = config->GetSolution_AdjFileName();
  restart_filename = config->GetObjFunc_Extension(filename);
  restart_filename = config->GetFilename(restart_filename, ".dat", val_iter);

  /*--- Read and store the restart metadata. ---*/

//  Read_SU2_Restart_Metadata(geometry[MESH_0], config, true, restart_filename);

  /*--- Read the restart data from either an ASCII or binary SU2 file. ---*/

  if (config->GetRead_Binary_Restart()) {
    Read_SU2_Restart_Binary(geometry[MESH_0], config, restart_filename);
  } else {
    Read_SU2_Restart_ASCII(geometry[MESH_0], config, restart_filename);
  }

  /*--- Read all lines in the restart file ---*/

  long iPoint_Local; unsigned long iPoint_Global = 0; unsigned long iPoint_Global_Local = 0;
  unsigned short rbuf_NotMatching = 0, sbuf_NotMatching = 0;

  /*--- Skip coordinates ---*/
  unsigned short skipVars = geometry[MESH_0]->GetnDim();

  /*--- Skip flow adjoint variables ---*/
  if (KindDirect_Solver== RUNTIME_TURB_SYS) {
    if (compressible) {
      skipVars += nDim + 2;
    }
    if (incompressible) {
      skipVars += nDim + 1;
    }
  }

  /*--- Load data from the restart into correct containers. ---*/

  counter = 0;
  for (iPoint_Global = 0; iPoint_Global < geometry[MESH_0]->GetGlobal_nPointDomain(); iPoint_Global++ ) {

    /*--- Retrieve local index. If this node from the restart file lives
     on the current processor, we will load and instantiate the vars. ---*/

    iPoint_Local = geometry[MESH_0]->GetGlobal_to_Local_Point(iPoint_Global);

    if (iPoint_Local > -1) {

      /*--- We need to store this point's data, so jump to the correct
       offset in the buffer of data from the restart file and load it. ---*/

      index = counter*Restart_Vars[1] + skipVars;
      for (iVar = 0; iVar < nVar; iVar++) Solution[iVar] = Restart_Data[index+iVar];
      snode->SetSolution(iPoint_Local,Solution);
      iPoint_Global_Local++;

      /*--- Increment the overall counter for how many points have been loaded. ---*/
      counter++;
    }

  }

  /*--- Detect a wrong solution file ---*/

  if (iPoint_Global_Local < nPointDomain) { sbuf_NotMatching = 1; }
#ifndef HAVE_MPI
  rbuf_NotMatching = sbuf_NotMatching;
#else
  SU2_MPI::Allreduce(&sbuf_NotMatching, &rbuf_NotMatching, 1, MPI_UNSIGNED_SHORT, MPI_SUM, MPI_COMM_WORLD);
#endif
  if (rbuf_NotMatching != 0) {
    SU2_MPI::Error(string("The solution file ") + filename + string(" doesn't match with the mesh file!\n") +
                   string("It could be empty lines at the end of the file."), CURRENT_FUNCTION);
  }

  /*--- Communicate the loaded solution on the fine grid before we transfer
   it down to the coarse levels. ---*/

  for (iMesh = 1; iMesh <= config->GetnMGLevels(); iMesh++) {
    for (iPoint = 0; iPoint < geometry[iMesh]->GetnPoint(); iPoint++) {
      Area_Parent = geometry[iMesh]->node[iPoint]->GetVolume();
      for (iVar = 0; iVar < nVar; iVar++) Solution[iVar] = 0.0;
      for (iChildren = 0; iChildren < geometry[iMesh]->node[iPoint]->GetnChildren_CV(); iChildren++) {
        Point_Fine = geometry[iMesh]->node[iPoint]->GetChildren_CV(iChildren);
        Area_Children = geometry[iMesh-1]->node[Point_Fine]->GetVolume();
        Solution_Fine = solver[iMesh-1][ADJFLOW_SOL]->node->GetSolution(Point_Fine);
        for (iVar = 0; iVar < nVar; iVar++) {
          Solution[iVar] += Solution_Fine[iVar]*Area_Children/Area_Parent;
        }
      }
      solver[iMesh][ADJFLOW_SOL]->node->SetSolution(iPoint,Solution);
    }
    }

  /*--- Delete the class memory that is used to load the restart. ---*/

  if (Restart_Vars != NULL) delete [] Restart_Vars;
  if (Restart_Data != NULL) delete [] Restart_Data;
  Restart_Vars = NULL; Restart_Data = NULL;

}

    <|MERGE_RESOLUTION|>--- conflicted
+++ resolved
@@ -430,13 +430,7 @@
 
 void CDiscAdjFEASolver::RegisterSolution(CGeometry *geometry, CConfig *config){
 
-<<<<<<< HEAD
-  bool dynamic (config->GetDynamic_Analysis() == DYNAMIC);
-=======
-  unsigned long iPoint, nPoint = geometry->GetnPoint();
-
-  bool dynamic (config->GetTime_Domain());
->>>>>>> 08ee4a70
+  bool dynamic = config->GetTime_Domain();
   bool input = true;
 
   /*--- Register solution at all necessary time instances and other variables on the tape ---*/
@@ -519,13 +513,7 @@
 
 void CDiscAdjFEASolver::RegisterOutput(CGeometry *geometry, CConfig *config){
 
-<<<<<<< HEAD
-  bool dynamic (config->GetDynamic_Analysis() == DYNAMIC);
-=======
-  unsigned long iPoint, nPoint = geometry->GetnPoint();
-
-  bool dynamic = (config->GetTime_Domain());
->>>>>>> 08ee4a70
+  bool dynamic = config->GetTime_Domain();
 
   /*--- Register variables as output of the solver iteration ---*/
 
@@ -992,10 +980,6 @@
 
 }
 
-<<<<<<< HEAD
-=======
-
->>>>>>> 08ee4a70
 void CDiscAdjFEASolver::BC_Clamped_Post(CGeometry *geometry, CNumerics *numerics, CConfig *config, unsigned short val_marker) {
 
   unsigned long iPoint, iVertex;
