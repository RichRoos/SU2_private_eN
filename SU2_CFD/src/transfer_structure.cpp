--- conflicted
+++ resolved
@@ -1599,11 +1599,7 @@
   int rank = MASTER_NODE;
 
 #ifdef HAVE_MPI
-<<<<<<< HEAD
-  int size = SINGLE_NODE, iSize;
-=======
   int size, iSize;
->>>>>>> 3a2655ea
   MPI_Comm_rank(MPI_COMM_WORLD, &rank);
   MPI_Comm_size(MPI_COMM_WORLD, &size);
   su2double *BuffAvgPressureDonor = NULL, *BuffAvgDensityDonor = NULL, *BuffAvgNormalVelDonor = NULL, *BuffAvg3DVelDonor = NULL,
