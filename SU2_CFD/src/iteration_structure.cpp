/*!
 * \file iteration_structure.cpp
 * \brief Main subroutines used by SU2_CFD
 * \author F. Palacios, T. Economon
 * \version 6.2.0 "Falcon"
 *
 * The current SU2 release has been coordinated by the
 * SU2 International Developers Society <www.su2devsociety.org>
 * with selected contributions from the open-source community.
 *
 * The main research teams contributing to the current release are:
 *  - Prof. Juan J. Alonso's group at Stanford University.
 *  - Prof. Piero Colonna's group at Delft University of Technology.
 *  - Prof. Nicolas R. Gauger's group at Kaiserslautern University of Technology.
 *  - Prof. Alberto Guardone's group at Polytechnic University of Milan.
 *  - Prof. Rafael Palacios' group at Imperial College London.
 *  - Prof. Vincent Terrapon's group at the University of Liege.
 *  - Prof. Edwin van der Weide's group at the University of Twente.
 *  - Lab. of New Concepts in Aeronautics at Tech. Institute of Aeronautics.
 *
 * Copyright 2012-2019, Francisco D. Palacios, Thomas D. Economon,
 *                      Tim Albring, and the SU2 contributors.
 *
 * SU2 is free software; you can redistribute it and/or
 * modify it under the terms of the GNU Lesser General Public
 * License as published by the Free Software Foundation; either
 * version 2.1 of the License, or (at your option) any later version.
 *
 * SU2 is distributed in the hope that it will be useful,
 * but WITHOUT ANY WARRANTY; without even the implied warranty of
 * MERCHANTABILITY or FITNESS FOR A PARTICULAR PURPOSE. See the GNU
 * Lesser General Public License for more details.
 *
 * You should have received a copy of the GNU Lesser General Public
 * License along with SU2. If not, see <http://www.gnu.org/licenses/>.
 */

#include "../include/iteration_structure.hpp"

CIteration::CIteration(CConfig *config) {
  rank = SU2_MPI::GetRank();
  size = SU2_MPI::GetSize();

  nInst = config->GetnTimeInstances();
  nZone = config->GetnZone();

  multizone = config->GetMultizone_Problem();
  singlezone = !(config->GetMultizone_Problem());

}

CIteration::~CIteration(void) { }

void CIteration::SetGrid_Movement(CGeometry **geometry,
          CSurfaceMovement *surface_movement,
          CVolumetricMovement *grid_movement,
          CSolver ***solver,
          CConfig *config,
          unsigned long IntIter,
          unsigned long TimeIter)   {

  unsigned short Kind_Grid_Movement = config->GetKind_GridMovement();
  unsigned long nIterMesh;
  bool stat_mesh = true;
  bool adjoint = config->GetContinuous_Adjoint();
  bool discrete_adjoint = config->GetDiscrete_Adjoint();

  /*--- Only write to screen if this option is enabled ---*/
  bool Screen_Output = config->GetDeform_Output();
  
  unsigned short val_iZone = config->GetiZone();
  
  /*--- Perform mesh movement depending on specified type ---*/
  switch (Kind_Grid_Movement) {

  case RIGID_MOTION:

      if (rank == MASTER_NODE) {
        cout << endl << " Performing rigid mesh transformation." << endl;
      }

      /*--- Move each node in the volume mesh using the specified type
       of rigid mesh motion. These routines also compute analytic grid
       velocities for the fine mesh. ---*/

      grid_movement->Rigid_Translation(geometry[MESH_0],
                                       config, val_iZone, TimeIter);
      grid_movement->Rigid_Plunging(geometry[MESH_0],
                                    config, val_iZone, TimeIter);
      grid_movement->Rigid_Pitching(geometry[MESH_0],
                                    config, val_iZone, TimeIter);
      grid_movement->Rigid_Rotation(geometry[MESH_0],
                                    config, val_iZone, TimeIter);

      /*--- Update the multigrid structure after moving the finest grid,
       including computing the grid velocities on the coarser levels. ---*/

      grid_movement->UpdateMultiGrid(geometry, config);

      break;

 	/*--- Already initialized in the static mesh movement routine at driver level. ---*/ 
  case STEADY_TRANSLATION: case ROTATING_FRAME:
    break;

  }
  
  if (config->GetSurface_Movement(DEFORMING)){
      if (rank == MASTER_NODE)
        cout << endl << " Updating surface positions." << endl;

      /*--- Translating ---*/

      /*--- Compute the new node locations for moving markers ---*/

      surface_movement->Surface_Translating(geometry[MESH_0],
                                            config, TimeIter, val_iZone);
      /*--- Deform the volume grid around the new boundary locations ---*/

      if (rank == MASTER_NODE)
        cout << " Deforming the volume grid." << endl;
      grid_movement->SetVolume_Deformation(geometry[MESH_0],
                                           config, true);

      /*--- Plunging ---*/

      /*--- Compute the new node locations for moving markers ---*/

      surface_movement->Surface_Plunging(geometry[MESH_0],
                                         config, TimeIter, val_iZone);
      /*--- Deform the volume grid around the new boundary locations ---*/

      if (rank == MASTER_NODE)
        cout << " Deforming the volume grid." << endl;
      grid_movement->SetVolume_Deformation(geometry[MESH_0],
                                           config, true);

      /*--- Pitching ---*/

      /*--- Compute the new node locations for moving markers ---*/

      surface_movement->Surface_Pitching(geometry[MESH_0],
                                         config, TimeIter, val_iZone);
      /*--- Deform the volume grid around the new boundary locations ---*/

      if (rank == MASTER_NODE)
        cout << " Deforming the volume grid." << endl;
      grid_movement->SetVolume_Deformation(geometry[MESH_0],
                                           config, true);

      /*--- Rotating ---*/

      /*--- Compute the new node locations for moving markers ---*/

      surface_movement->Surface_Rotating(geometry[MESH_0],
                                         config, TimeIter, val_iZone);
      /*--- Deform the volume grid around the new boundary locations ---*/

      if (rank == MASTER_NODE)
        cout << " Deforming the volume grid." << endl;
      grid_movement->SetVolume_Deformation(geometry[MESH_0],
                                           config, true);

      /*--- Update the grid velocities on the fine mesh using finite
       differencing based on node coordinates at previous times. ---*/

      if (!adjoint) {
        if (rank == MASTER_NODE)
          cout << " Computing grid velocities by finite differencing." << endl;
        geometry[MESH_0]->SetGridVelocity(config, TimeIter);
      }

      /*--- Update the multigrid structure after moving the finest grid,
       including computing the grid velocities on the coarser levels. ---*/

      grid_movement->UpdateMultiGrid(geometry, config);

      }

  if (config->GetSurface_Movement(AEROELASTIC) 
      || config->GetSurface_Movement(AEROELASTIC_RIGID_MOTION)){

      /*--- Apply rigid mesh transformation to entire grid first, if necessary ---*/
      if (IntIter == 0) {
        if (Kind_Grid_Movement == AEROELASTIC_RIGID_MOTION) {

          if (rank == MASTER_NODE) {
            cout << endl << " Performing rigid mesh transformation." << endl;
          }

          /*--- Move each node in the volume mesh using the specified type
           of rigid mesh motion. These routines also compute analytic grid
           velocities for the fine mesh. ---*/

          grid_movement->Rigid_Translation(geometry[MESH_0],
                                           config, val_iZone, TimeIter);
          grid_movement->Rigid_Plunging(geometry[MESH_0],
                                        config, val_iZone, TimeIter);
          grid_movement->Rigid_Pitching(geometry[MESH_0],
                                        config, val_iZone, TimeIter);
          grid_movement->Rigid_Rotation(geometry[MESH_0],
                                        config, val_iZone, TimeIter);

          /*--- Update the multigrid structure after moving the finest grid,
           including computing the grid velocities on the coarser levels. ---*/

          grid_movement->UpdateMultiGrid(geometry, config);
        }

      }

      /*--- Use the if statement to move the grid only at selected dual time step iterations. ---*/
      else if (IntIter % config->GetAeroelasticIter() == 0) {

        if (rank == MASTER_NODE)
          cout << endl << " Solving aeroelastic equations and updating surface positions." << endl;

        /*--- Solve the aeroelastic equations for the new node locations of the moving markers(surfaces) ---*/

        solver[MESH_0][FLOW_SOL]->Aeroelastic(surface_movement, geometry[MESH_0], config, TimeIter);

        /*--- Deform the volume grid around the new boundary locations ---*/

        if (rank == MASTER_NODE)
          cout << " Deforming the volume grid due to the aeroelastic movement." << endl;
        grid_movement->SetVolume_Deformation(geometry[MESH_0],
                                             config, true);

        /*--- Update the grid velocities on the fine mesh using finite
         differencing based on node coordinates at previous times. ---*/

        if (rank == MASTER_NODE)
          cout << " Computing grid velocities by finite differencing." << endl;
        geometry[MESH_0]->SetGridVelocity(config, TimeIter);

        /*--- Update the multigrid structure after moving the finest grid,
         including computing the grid velocities on the coarser levels. ---*/

        grid_movement->UpdateMultiGrid(geometry, config);
      }
        }
  if (config->GetSurface_Movement(FLUID_STRUCTURE)){
      if (rank == MASTER_NODE && Screen_Output)
        cout << endl << "Deforming the grid for Fluid-Structure Interaction applications." << endl;

      /*--- Deform the volume grid around the new boundary locations ---*/

      if (rank == MASTER_NODE && Screen_Output)
        cout << "Deforming the volume grid." << endl;
      grid_movement->SetVolume_Deformation(geometry[MESH_0],
                                           config, true, false);

      nIterMesh = grid_movement->Get_nIterMesh();
      stat_mesh = (nIterMesh == 0);

      //CVC: Debug: 
      //if (!adjoint && !stat_mesh) {
      //CVC: Debug: Are the grid velocities from the direct solution stored and handled correctly?
      if (!discrete_adjoint && !stat_mesh) {
        if (rank == MASTER_NODE && Screen_Output)
          cout << "Computing grid velocities by finite differencing." << endl;
        geometry[MESH_0]->SetGridVelocity(config, TimeIter);
      }
      else if (stat_mesh) {
          if (rank == MASTER_NODE && Screen_Output)
            cout << "The mesh is up-to-date. Using previously stored grid velocities." << endl;
      }

      /*--- Update the multigrid structure after moving the finest grid,
       including computing the grid velocities on the coarser levels. ---*/

      grid_movement->UpdateMultiGrid(geometry, config);

  }
  if (config->GetSurface_Movement(FLUID_STRUCTURE_STATIC)){

    if ((rank == MASTER_NODE) && (!discrete_adjoint) && Screen_Output)
        cout << endl << "Deforming the grid for static Fluid-Structure Interaction applications." << endl;

      /*--- Deform the volume grid around the new boundary locations ---*/

    if ((rank == MASTER_NODE) && (!discrete_adjoint)&& Screen_Output)
        cout << "Deforming the volume grid." << endl;

      grid_movement->SetVolume_Deformation_Elas(geometry[MESH_0], config, true, false);

    if ((rank == MASTER_NODE) && (!discrete_adjoint)&& Screen_Output)
        cout << "There is no grid velocity." << endl;

      /*--- Update the multigrid structure after moving the finest grid,
       including computing the grid velocities on the coarser levels. ---*/

      grid_movement->UpdateMultiGrid(geometry, config);

  }
  if (config->GetSurface_Movement(EXTERNAL) || config->GetSurface_Movement(EXTERNAL_ROTATION)){
    /*--- Apply rigid rotation to entire grid first, if necessary ---*/

    if (Kind_Grid_Movement == EXTERNAL_ROTATION) {
      if (rank == MASTER_NODE)
        cout << " Updating node locations by rigid rotation." << endl;
      grid_movement->Rigid_Rotation(geometry[MESH_0],
                                                          config, val_iZone, TimeIter);
    }

    /*--- Load new surface node locations from external files ---*/
    
      if (rank == MASTER_NODE)
      cout << " Updating surface locations from file." << endl;
    surface_movement->SetExternal_Deformation(geometry[MESH_0],
                                                         config, val_iZone, TimeIter);

    /*--- Deform the volume grid around the new boundary locations ---*/
    
    if (rank == MASTER_NODE)
      cout << " Deforming the volume grid." << endl;
    grid_movement->SetVolume_Deformation(geometry[MESH_0],
                                                               config, true);
    
    /*--- Update the grid velocities on the fine mesh using finite
       differencing based on node coordinates at previous times. ---*/
    
    if (!adjoint) {
      if (rank == MASTER_NODE)
        cout << " Computing grid velocities by finite differencing." << endl;
      geometry[MESH_0]->SetGridVelocity(config, TimeIter);
  }

    /*--- Update the multigrid structure after moving the finest grid,
       including computing the grid velocities on the coarser levels. ---*/
    
    grid_movement->UpdateMultiGrid(geometry, config);
     
  }
}

void CIteration::SetMesh_Deformation(CGeometry **geometry,
                                     CSolver **solver,
                                     CNumerics ***numerics,
                                     CConfig *config,
                                     unsigned short kind_recording) {

  bool ActiveTape = NO;

  /*--- Perform the elasticity mesh movement ---*/
  if (config->GetDeform_Mesh()) {

    if(kind_recording != MESH_DEFORM){
      /*--- In a primal run, AD::TapeActive returns a false ---*/
      /*--- In any other recordings, the tape is passive during the deformation ---*/
      ActiveTape = AD::TapeActive();
      AD::StopRecording();
    }

    /*--- Set the stiffness of each element mesh into the mesh numerics ---*/

    solver[MESH_SOL]->SetMesh_Stiffness(geometry, numerics[MESH_SOL], config);

    /*--- Deform the volume grid around the new boundary locations ---*/

    solver[MESH_SOL]->DeformMesh(geometry, numerics[MESH_SOL], config);

    if(ActiveTape) {
      /*--- Start recording if it was stopped ---*/
      AD::StartRecording();
    }
  }

}



void CIteration::Preprocess(COutput *output,
                            CIntegration ****integration,
                            CGeometry ****geometry,
                            CSolver *****solver,
                            CNumerics ******numerics,
                            CConfig **config,
                            CSurfaceMovement **surface_movement,
                            CVolumetricMovement ***grid_movement,
                            CFreeFormDefBox*** FFDBox,
                            unsigned short val_iZone,
                            unsigned short val_iInst) { }
void CIteration::Iterate(COutput *output,
                         CIntegration ****integration,
                         CGeometry ****geometry,
                         CSolver *****solver,
                         CNumerics ******numerics,
                         CConfig **config,
                         CSurfaceMovement **surface_movement,
                         CVolumetricMovement ***grid_movement,
                         CFreeFormDefBox*** FFDBox,
                         unsigned short val_iZone,
                         unsigned short val_iInst) { }
void CIteration::Solve(COutput *output,
                         CIntegration ****integration,
                         CGeometry ****geometry,
                         CSolver *****solver,
                         CNumerics ******numerics,
                         CConfig **config,
                         CSurfaceMovement **surface_movement,
                         CVolumetricMovement ***grid_movement,
                         CFreeFormDefBox*** FFDBox,
                         unsigned short val_iZone,
                         unsigned short val_iInst) { }
void CIteration::Update(COutput *output,
                        CIntegration ****integration,
                        CGeometry ****geometry,
                        CSolver *****solver,
                        CNumerics ******numerics,
                        CConfig **config,
                        CSurfaceMovement **surface_movement,
                        CVolumetricMovement ***grid_movement,
                        CFreeFormDefBox*** FFDBox,
                        unsigned short val_iZone,
                        unsigned short val_iInst)      { }
void CIteration::Predictor(COutput *output,
                        CIntegration ****integration,
                        CGeometry ****geometry,
                        CSolver *****solver,
                        CNumerics ******numerics,
                        CConfig **config,
                        CSurfaceMovement **surface_movement,
                        CVolumetricMovement ***grid_movement,
                        CFreeFormDefBox*** FFDBox,
                        unsigned short val_iZone,
                        unsigned short val_iInst)      { }
void CIteration::Relaxation(COutput *output,
                        CIntegration ****integration,
                        CGeometry ****geometry,
                        CSolver *****solver,
                        CNumerics ******numerics,
                        CConfig **config,
                        CSurfaceMovement **surface_movement,
                        CVolumetricMovement ***grid_movement,
                        CFreeFormDefBox*** FFDBox,
                        unsigned short val_iZone,
                        unsigned short val_iInst)      { }
bool CIteration::Monitor(COutput *output,
    CIntegration ****integration,
    CGeometry ****geometry,
    CSolver *****solver,
    CNumerics ******numerics,
    CConfig **config,
    CSurfaceMovement **surface_movement,
    CVolumetricMovement ***grid_movement,
    CFreeFormDefBox*** FFDBox,
    unsigned short val_iZone,
    unsigned short val_iInst)     { return false; }
void CIteration::Output(COutput *output,
    CGeometry ****geometry,
    CSolver *****solver,
    CConfig **config,
    unsigned long InnerIter,
    bool StopCalc,
    unsigned short val_iZone,
    unsigned short val_iInst)      {

  
  output->SetResult_Files(geometry[val_iZone][INST_0][MESH_0],
                          config[val_iZone],
                          solver[val_iZone][INST_0][MESH_0], InnerIter);
  

}
void CIteration::Postprocess(COutput *output,
                             CIntegration ****integration,
                             CGeometry ****geometry,
                             CSolver *****solver,
                             CNumerics ******numerics,
                             CConfig **config,
                             CSurfaceMovement **surface_movement,
                             CVolumetricMovement ***grid_movement,
                             CFreeFormDefBox*** FFDBox,
                             unsigned short val_iZone,
                             unsigned short val_iInst) { }



CFluidIteration::CFluidIteration(CConfig *config) : CIteration(config) { }
CFluidIteration::~CFluidIteration(void) { }

void CFluidIteration::Preprocess(COutput *output,
                                    CIntegration ****integration,
                                    CGeometry ****geometry,
                                    CSolver *****solver,
                                    CNumerics ******numerics,
                                    CConfig **config,
                                    CSurfaceMovement **surface_movement,
                                    CVolumetricMovement ***grid_movement,
                                    CFreeFormDefBox*** FFDBox,
                                    unsigned short val_iZone,
                                    unsigned short val_iInst) {
  
  unsigned long TimeIter = config[val_iZone]->GetTimeIter();
  
  bool fsi = config[val_iZone]->GetFSI_Simulation();
  unsigned long OuterIter = config[val_iZone]->GetOuterIter();

  
  /*--- Set the initial condition for FSI problems with subiterations ---*/
  /*--- This is done only in the first block subiteration.---*/
  /*--- From then on, the solver reuses the partially converged solution obtained in the previous subiteration ---*/
  if( fsi  && ( OuterIter == 0 ) ){
    solver[val_iZone][val_iInst][MESH_0][FLOW_SOL]->SetInitialCondition(geometry[val_iZone][val_iInst], solver[val_iZone][val_iInst], config[val_iZone], TimeIter);
  }
  
  /*--- Apply a Wind Gust ---*/
  
  if (config[val_iZone]->GetWind_Gust()) {
    SetWind_GustField(config[val_iZone], geometry[val_iZone][val_iInst], solver[val_iZone][val_iInst]);
  }

  /*--- Evaluate the new CFL number (adaptive). ---*/
  if ((config[val_iZone]->GetCFL_Adapt() == YES) && ( OuterIter != 0 ) ) {
    output->SetCFL_Number(solver[val_iZone], config[val_iZone]);
  }

}

void CFluidIteration::Iterate(COutput *output,
                                 CIntegration ****integration,
                                 CGeometry ****geometry,
                                 CSolver *****solver,
                                 CNumerics ******numerics,
                                 CConfig **config,
                                 CSurfaceMovement **surface_movement,
                                 CVolumetricMovement ***grid_movement,
                                 CFreeFormDefBox*** FFDBox,
                                 unsigned short val_iZone,
                                 unsigned short val_iInst) {
  unsigned long InnerIter, TimeIter;
  
  bool unsteady = (config[val_iZone]->GetTime_Marching() == DT_STEPPING_1ST) || (config[val_iZone]->GetTime_Marching() == DT_STEPPING_2ND);
  bool frozen_visc = (config[val_iZone]->GetContinuous_Adjoint() && config[val_iZone]->GetFrozen_Visc_Cont()) ||
                     (config[val_iZone]->GetDiscrete_Adjoint() && config[val_iZone]->GetFrozen_Visc_Disc());
  TimeIter = config[val_iZone]->GetTimeIter();
  
  /* --- Setting up iteration values depending on if this is a
   steady or an unsteady simulaiton */
  
  InnerIter = config[val_iZone]->GetInnerIter();
  
  /*--- Update global parameters ---*/
  
  switch( config[val_iZone]->GetKind_Solver() ) {
      
    case EULER: case DISC_ADJ_EULER: case INC_EULER: case DISC_ADJ_INC_EULER:
      config[val_iZone]->SetGlobalParam(EULER, RUNTIME_FLOW_SYS); break;
      
    case NAVIER_STOKES: case DISC_ADJ_NAVIER_STOKES: case INC_NAVIER_STOKES: case DISC_ADJ_INC_NAVIER_STOKES:
      config[val_iZone]->SetGlobalParam(NAVIER_STOKES, RUNTIME_FLOW_SYS); break;
      
    case RANS: case DISC_ADJ_RANS: case INC_RANS: case DISC_ADJ_INC_RANS:
      config[val_iZone]->SetGlobalParam(RANS, RUNTIME_FLOW_SYS); break;
      
  }
  

  /*--- Solve the Euler, Navier-Stokes or Reynolds-averaged Navier-Stokes (RANS) equations (one iteration) ---*/
  
  integration[val_iZone][val_iInst][FLOW_SOL]->MultiGrid_Iteration(geometry, solver, numerics,
                                                                  config, RUNTIME_FLOW_SYS, val_iZone, val_iInst);
  
  if ((config[val_iZone]->GetKind_Solver() == RANS ||
       config[val_iZone]->GetKind_Solver() == DISC_ADJ_RANS ||
       config[val_iZone]->GetKind_Solver() == INC_RANS ||
       config[val_iZone]->GetKind_Solver() == DISC_ADJ_INC_RANS ) && !frozen_visc) {
    
    /*--- Solve the turbulence model ---*/
    
    config[val_iZone]->SetGlobalParam(RANS, RUNTIME_TURB_SYS);
    integration[val_iZone][val_iInst][TURB_SOL]->SingleGrid_Iteration(geometry, solver, numerics,
                                                                     config, RUNTIME_TURB_SYS, val_iZone, val_iInst);
    
    /*--- Solve transition model ---*/
    
    if (config[val_iZone]->GetKind_Trans_Model() == LM) {
      config[val_iZone]->SetGlobalParam(RANS, RUNTIME_TRANS_SYS);
      integration[val_iZone][val_iInst][TRANS_SOL]->SingleGrid_Iteration(geometry, solver, numerics,
                                                                        config, RUNTIME_TRANS_SYS, val_iZone, val_iInst);
    }
    
  }

  if (config[val_iZone]->GetWeakly_Coupled_Heat()){
    config[val_iZone]->SetGlobalParam(RANS, RUNTIME_HEAT_SYS);
    integration[val_iZone][val_iInst][HEAT_SOL]->SingleGrid_Iteration(geometry, solver, numerics,
                                                                     config, RUNTIME_HEAT_SYS, val_iZone, val_iInst);
  }
  
  /*--- Call Dynamic mesh update if AEROELASTIC motion was specified ---*/
  
  if ((config[val_iZone]->GetGrid_Movement()) && (config[val_iZone]->GetAeroelastic_Simulation()) && unsteady) {
      
    SetGrid_Movement(geometry[val_iZone][val_iInst], surface_movement[val_iZone], grid_movement[val_iZone][val_iInst],
                     solver[val_iZone][val_iInst], config[val_iZone], InnerIter, TimeIter);
    
    /*--- Apply a Wind Gust ---*/
    
    if (config[val_iZone]->GetWind_Gust()) {
      if (InnerIter % config[val_iZone]->GetAeroelasticIter() == 0 && InnerIter != 0)
        SetWind_GustField(config[val_iZone], geometry[val_iZone][val_iInst], solver[val_iZone][val_iInst]);
    }
    
  }
  
}

void CFluidIteration::Update(COutput *output,
                                CIntegration ****integration,
                                CGeometry ****geometry,
                                CSolver *****solver,
                                CNumerics ******numerics,
                                CConfig **config,
                                CSurfaceMovement **surface_movement,
                                CVolumetricMovement ***grid_movement,
                                CFreeFormDefBox*** FFDBox,
                                unsigned short val_iZone,
                                unsigned short val_iInst)      {
  
  unsigned short iMesh;

  /*--- Dual time stepping strategy ---*/
  
  if ((config[val_iZone]->GetTime_Marching() == DT_STEPPING_1ST) ||
      (config[val_iZone]->GetTime_Marching() == DT_STEPPING_2ND)) {
    
    /*--- Update dual time solver on all mesh levels ---*/
    
    for (iMesh = 0; iMesh <= config[val_iZone]->GetnMGLevels(); iMesh++) {
      integration[val_iZone][val_iInst][FLOW_SOL]->SetDualTime_Solver(geometry[val_iZone][val_iInst][iMesh], solver[val_iZone][val_iInst][iMesh][FLOW_SOL], config[val_iZone], iMesh);
      integration[val_iZone][val_iInst][FLOW_SOL]->SetConvergence(false);
    }

    /*--- Update dual time solver for the dynamic mesh solver ---*/
    if (config[val_iZone]->GetDeform_Mesh()) {
        solver[val_iZone][val_iInst][MESH_0][MESH_SOL]->SetDualTime_Mesh();
    }
    
    /*--- Update dual time solver for the turbulence model ---*/
    
    if ((config[val_iZone]->GetKind_Solver() == RANS) ||
        (config[val_iZone]->GetKind_Solver() == DISC_ADJ_RANS) ||
        (config[val_iZone]->GetKind_Solver() == INC_RANS) ||
        (config[val_iZone]->GetKind_Solver() == DISC_ADJ_INC_RANS)) {
      integration[val_iZone][val_iInst][TURB_SOL]->SetDualTime_Solver(geometry[val_iZone][val_iInst][MESH_0], solver[val_iZone][val_iInst][MESH_0][TURB_SOL], config[val_iZone], MESH_0);
      integration[val_iZone][val_iInst][TURB_SOL]->SetConvergence(false);
    }
    
    /*--- Update dual time solver for the transition model ---*/
    
    if (config[val_iZone]->GetKind_Trans_Model() == LM) {
      integration[val_iZone][val_iInst][TRANS_SOL]->SetDualTime_Solver(geometry[val_iZone][val_iInst][MESH_0], solver[val_iZone][val_iInst][MESH_0][TRANS_SOL], config[val_iZone], MESH_0);
      integration[val_iZone][val_iInst][TRANS_SOL]->SetConvergence(false);
    }
  }
}

bool CFluidIteration::Monitor(COutput *output,
    CIntegration ****integration,
    CGeometry ****geometry,
    CSolver *****solver,
    CNumerics ******numerics,
    CConfig **config,
    CSurfaceMovement **surface_movement,
    CVolumetricMovement ***grid_movement,
    CFreeFormDefBox*** FFDBox,
    unsigned short val_iZone,
    unsigned short val_iInst)     {

  bool StopCalc = false;
  
#ifndef HAVE_MPI
  StopTime = su2double(clock())/su2double(CLOCKS_PER_SEC);
#else
  StopTime = MPI_Wtime();
#endif
  UsedTime = StopTime - StartTime;


  if (config[val_iZone]->GetMultizone_Problem() || config[val_iZone]->GetSinglezone_Driver()){
    output->SetHistory_Output(geometry[val_iZone][INST_0][MESH_0],
                              solver[val_iZone][INST_0][MESH_0],
                              config[val_iZone],
                              config[val_iZone]->GetTimeIter(),
                              config[val_iZone]->GetOuterIter(),
                              config[val_iZone]->GetInnerIter());
  }
  
  if (config[val_iZone]->GetCFL_Adapt() == YES) {
      if (!(config[val_iZone]->GetMultizone_Problem())) // This needs to be changed everywhere in the code, in a future PR
        output->SetCFL_Number(solver[val_iZone], config[val_iZone]);
  }

  /*--- If convergence was reached --*/
  StopCalc =  output->GetConvergence();

  return StopCalc;


}
void CFluidIteration::Postprocess(COutput *output,
                                  CIntegration ****integration,
                                  CGeometry ****geometry,
                                  CSolver *****solver,
                                  CNumerics ******numerics,
                                  CConfig **config,
                                  CSurfaceMovement **surface_movement,
                                  CVolumetricMovement ***grid_movement,
                                  CFreeFormDefBox*** FFDBox,
                                  unsigned short val_iZone,
                                  unsigned short val_iInst) {

  /*--- Temporary: enable only for single-zone driver. This should be removed eventually when generalized. ---*/

  if(config[val_iZone]->GetSinglezone_Driver()){

    /*--- Compute the tractions at the vertices ---*/
    solver[val_iZone][val_iInst][MESH_0][FLOW_SOL]->ComputeVertexTractions(
          geometry[val_iZone][val_iInst][MESH_0], config[val_iZone]);

    if (config[val_iZone]->GetKind_Solver() == DISC_ADJ_EULER ||
        config[val_iZone]->GetKind_Solver() == DISC_ADJ_NAVIER_STOKES ||
        config[val_iZone]->GetKind_Solver() == DISC_ADJ_RANS){

      /*--- Read the target pressure ---*/

//      if (config[val_iZone]->GetInvDesign_Cp() == YES)
//        output->SetCp_InverseDesign(solver[val_iZone][val_iInst][MESH_0][FLOW_SOL],geometry[val_iZone][val_iInst][MESH_0], config[val_iZone], config[val_iZone]->GetExtIter());

//      /*--- Read the target heat flux ---*/

//      if (config[val_iZone]->GetInvDesign_HeatFlux() == YES)
//        output->SetHeatFlux_InverseDesign(solver[val_iZone][val_iInst][MESH_0][FLOW_SOL],geometry[val_iZone][val_iInst][MESH_0], config[val_iZone], config[val_iZone]->GetExtIter());

    }

  }


}

void CFluidIteration::Solve(COutput *output,
                                 CIntegration ****integration,
                                 CGeometry ****geometry,
                                 CSolver *****solver,
                                 CNumerics ******numerics,
                                 CConfig **config,
                                 CSurfaceMovement **surface_movement,
                                 CVolumetricMovement ***grid_movement,
                                 CFreeFormDefBox*** FFDBox,
                                 unsigned short val_iZone,
                                 unsigned short val_iInst) {

  /*--- Boolean to determine if we are running a static or dynamic case ---*/
  bool steady   = !config[val_iZone]->GetTime_Domain();

  unsigned long Inner_Iter, nInner_Iter = config[val_iZone]->GetnInner_Iter();
  bool StopCalc = false;

  /*--- Synchronization point before a single solver iteration. Compute the
   wall clock time required. ---*/

#ifndef HAVE_MPI
  StartTime = su2double(clock())/su2double(CLOCKS_PER_SEC);
#else
  StartTime = MPI_Wtime();
#endif

  /*--- Preprocess the solver ---*/
  Preprocess(output, integration, geometry,
      solver, numerics, config,
      surface_movement, grid_movement, FFDBox, val_iZone, INST_0);

    /*--- For steady-state flow simulations, we need to loop over ExtIter for the number of time steps ---*/
    /*--- However, ExtIter is the number of FSI iterations, so nIntIter is used in this case ---*/

    for (Inner_Iter = 0; Inner_Iter < nInner_Iter; Inner_Iter++){

      config[val_iZone]->SetInnerIter(Inner_Iter);

      /*--- Run a single iteration of the solver ---*/
      Iterate(output, integration, geometry,
          solver, numerics, config,
          surface_movement, grid_movement, FFDBox, val_iZone, INST_0);

      /*--- Monitor the pseudo-time ---*/
      StopCalc = Monitor(output, integration, geometry,
                         solver, numerics, config,
                         surface_movement, grid_movement, FFDBox, val_iZone, INST_0);

      /*--- Output files at intermediate iterations if the problem is single zone ---*/

      if (singlezone && steady) Output(output, geometry, solver, config,
                                          config[val_iZone]->GetInnerIter(), StopCalc, val_iZone, val_iInst);
      

      /*--- If the iteration has converged, break the loop ---*/
      if (StopCalc) break;

    }

    if (multizone && steady){
      
      Output(output, geometry, solver, config,
             config[val_iZone]->GetOuterIter(), StopCalc, val_iZone, val_iInst);
      
      /*--- Set the fluid convergence to false (to make sure outer subiterations converge) ---*/
      
      integration[val_iZone][INST_0][FLOW_SOL]->SetConvergence(false);
    }
}

void CFluidIteration::SetWind_GustField(CConfig *config, CGeometry **geometry, CSolver ***solver) {
  // The gust is imposed on the flow field via the grid velocities. This method called the Field Velocity Method is described in the
  // NASA TM–2012-217771 - Development, Verification and Use of Gust Modeling in the NASA Computational Fluid Dynamics Code FUN3D
  // the desired gust is prescribed as the negative of the grid velocity.
  
  // If a source term is included to account for the gust field, the method is described by Jones et al. as the Split Velocity Method in
  // Simulation of Airfoil Gust Responses Using Prescribed Velocities.
  // In this routine the gust derivatives needed for the source term are calculated when applicable.
  // If the gust derivatives are zero the source term is also zero.
  // The source term itself is implemented in the class CSourceWindGust
  
  if (rank == MASTER_NODE)
    cout << endl << "Running simulation with a Wind Gust." << endl;
  unsigned short iDim, nDim = geometry[MESH_0]->GetnDim(); //We assume nDim = 2
  if (nDim != 2) {
    if (rank == MASTER_NODE) {
      cout << endl << "WARNING - Wind Gust capability is only verified for 2 dimensional simulations." << endl;
    }
  }
  
  /*--- Gust Parameters from config ---*/
  unsigned short Gust_Type = config->GetGust_Type();
  su2double xbegin = config->GetGust_Begin_Loc();    // Location at which the gust begins.
  su2double L = config->GetGust_WaveLength();        // Gust size
  su2double tbegin = config->GetGust_Begin_Time();   // Physical time at which the gust begins.
  su2double gust_amp = config->GetGust_Ampl();       // Gust amplitude
  su2double n = config->GetGust_Periods();           // Number of gust periods
  unsigned short GustDir = config->GetGust_Dir(); // Gust direction
  
  /*--- Variables needed to compute the gust ---*/
  unsigned short Kind_Grid_Movement = config->GetKind_GridMovement();
  unsigned long iPoint;
  unsigned short iMGlevel, nMGlevel = config->GetnMGLevels();
  
  su2double x, y, x_gust, dgust_dx, dgust_dy, dgust_dt;
  su2double *Gust, *GridVel, *NewGridVel, *GustDer;
  
  su2double Physical_dt = config->GetDelta_UnstTime();
  unsigned long TimeIter = config->GetTimeIter();
  su2double Physical_t = TimeIter*Physical_dt;
  
  su2double Uinf = solver[MESH_0][FLOW_SOL]->GetVelocity_Inf(0); // Assumption gust moves at infinity velocity
  
  Gust = new su2double [nDim];
  NewGridVel = new su2double [nDim];
  for (iDim = 0; iDim < nDim; iDim++) {
    Gust[iDim] = 0.0;
    NewGridVel[iDim] = 0.0;
  }
  
  GustDer = new su2double [3];
  for (unsigned short i = 0; i < 3; i++) {
    GustDer[i] = 0.0;
  }
  
  // Vortex variables
  unsigned long nVortex = 0;
  vector<su2double> x0, y0, vort_strenth, r_core; //vortex is positive in clockwise direction.
  if (Gust_Type == VORTEX) {
    InitializeVortexDistribution(nVortex, x0, y0, vort_strenth, r_core);
  }
  
  /*--- Check to make sure gust lenght is not zero or negative (vortex gust doesn't use this). ---*/
  if (L <= 0.0 && Gust_Type != VORTEX) {
    SU2_MPI::Error("The gust length needs to be positive", CURRENT_FUNCTION);
  }
  
  /*--- Loop over all multigrid levels ---*/
  
  for (iMGlevel = 0; iMGlevel <= nMGlevel; iMGlevel++) {
    
    /*--- Loop over each node in the volume mesh ---*/
    
    for (iPoint = 0; iPoint < geometry[iMGlevel]->GetnPoint(); iPoint++) {
      
      /*--- Reset the Grid Velocity to zero if there is no grid movement ---*/
      if (Kind_Grid_Movement == GUST) {
        for (iDim = 0; iDim < nDim; iDim++)
          geometry[iMGlevel]->node[iPoint]->SetGridVel(iDim, 0.0);
      }
      
      /*--- initialize the gust and derivatives to zero everywhere ---*/
      
      for (iDim = 0; iDim < nDim; iDim++) {Gust[iDim]=0.0;}
      dgust_dx = 0.0; dgust_dy = 0.0; dgust_dt = 0.0;
      
      /*--- Begin applying the gust ---*/
      
      if (Physical_t >= tbegin) {
        
        x = geometry[iMGlevel]->node[iPoint]->GetCoord()[0]; // x-location of the node.
        y = geometry[iMGlevel]->node[iPoint]->GetCoord()[1]; // y-location of the node.
        
        // Gust coordinate
        x_gust = (x - xbegin - Uinf*(Physical_t-tbegin))/L;
        
        /*--- Calculate the specified gust ---*/
        switch (Gust_Type) {
            
          case TOP_HAT:
            // Check if we are in the region where the gust is active
            if (x_gust > 0 && x_gust < n) {
              Gust[GustDir] = gust_amp;
              // Still need to put the gust derivatives. Think about this.
            }
            break;
            
          case SINE:
            // Check if we are in the region where the gust is active
            if (x_gust > 0 && x_gust < n) {
              Gust[GustDir] = gust_amp*(sin(2*PI_NUMBER*x_gust));
              
              // Gust derivatives
              //dgust_dx = gust_amp*2*PI_NUMBER*(cos(2*PI_NUMBER*x_gust))/L;
              //dgust_dy = 0;
              //dgust_dt = gust_amp*2*PI_NUMBER*(cos(2*PI_NUMBER*x_gust))*(-Uinf)/L;
            }
            break;
            
          case ONE_M_COSINE:
            // Check if we are in the region where the gust is active
            if (x_gust > 0 && x_gust < n) {
              Gust[GustDir] = gust_amp*(1-cos(2*PI_NUMBER*x_gust));
              
              // Gust derivatives
              //dgust_dx = gust_amp*2*PI_NUMBER*(sin(2*PI_NUMBER*x_gust))/L;
              //dgust_dy = 0;
              //dgust_dt = gust_amp*2*PI_NUMBER*(sin(2*PI_NUMBER*x_gust))*(-Uinf)/L;
            }
            break;
            
          case EOG:
            // Check if we are in the region where the gust is active
            if (x_gust > 0 && x_gust < n) {
              Gust[GustDir] = -0.37*gust_amp*sin(3*PI_NUMBER*x_gust)*(1-cos(2*PI_NUMBER*x_gust));
            }
            break;
            
          case VORTEX:
            
            /*--- Use vortex distribution ---*/
            // Algebraic vortex equation.
            for (unsigned long i=0; i<nVortex; i++) {
              su2double r2 = pow(x-(x0[i]+Uinf*(Physical_t-tbegin)), 2) + pow(y-y0[i], 2);
              su2double r = sqrt(r2);
              su2double v_theta = vort_strenth[i]/(2*PI_NUMBER) * r/(r2+pow(r_core[i],2));
              Gust[0] = Gust[0] + v_theta*(y-y0[i])/r;
              Gust[1] = Gust[1] - v_theta*(x-(x0[i]+Uinf*(Physical_t-tbegin)))/r;
            }
            break;
            
          case NONE: default:
            
            /*--- There is no wind gust specified. ---*/
            if (rank == MASTER_NODE) {
              cout << "No wind gust specified." << endl;
            }
            break;
            
        }
      }
      
      /*--- Set the Wind Gust, Wind Gust Derivatives and the Grid Velocities ---*/
      
      GustDer[0] = dgust_dx;
      GustDer[1] = dgust_dy;
      GustDer[2] = dgust_dt;
      
      solver[iMGlevel][FLOW_SOL]->GetNodes()->SetWindGust(iPoint, Gust);
      solver[iMGlevel][FLOW_SOL]->GetNodes()->SetWindGustDer(iPoint, GustDer);
      
      GridVel = geometry[iMGlevel]->node[iPoint]->GetGridVel();
      
      /*--- Store new grid velocity ---*/
      
      for (iDim = 0; iDim < nDim; iDim++) {
        NewGridVel[iDim] = GridVel[iDim] - Gust[iDim];
        geometry[iMGlevel]->node[iPoint]->SetGridVel(iDim, NewGridVel[iDim]);
      }
      
    }
  }
  
  delete [] Gust;
  delete [] GustDer;
  delete [] NewGridVel;
  
}

void CFluidIteration::InitializeVortexDistribution(unsigned long &nVortex, vector<su2double>& x0, vector<su2double>& y0, vector<su2double>& vort_strength, vector<su2double>& r_core) {
  /*--- Read in Vortex Distribution ---*/
  std::string line;
  std::ifstream file;
  su2double x_temp, y_temp, vort_strength_temp, r_core_temp;
  file.open("vortex_distribution.txt");
  /*--- In case there is no vortex file ---*/
  if (file.fail()) {
    SU2_MPI::Error("There is no vortex data file!!", CURRENT_FUNCTION);
  }
  
  // Ignore line containing the header
  getline(file, line);
  // Read in the information of the vortices (xloc, yloc, lambda(strength), eta(size, gradient))
  while (file.good())
  {
    getline(file, line);
    std::stringstream ss(line);
    if (line.size() != 0) { //ignore blank lines if they exist.
      ss >> x_temp;
      ss >> y_temp;
      ss >> vort_strength_temp;
      ss >> r_core_temp;
      x0.push_back(x_temp);
      y0.push_back(y_temp);
      vort_strength.push_back(vort_strength_temp);
      r_core.push_back(r_core_temp);
    }
  }
  file.close();
  // number of vortices
  nVortex = x0.size();
  
}


CTurboIteration::CTurboIteration(CConfig *config) : CFluidIteration(config) { }
CTurboIteration::~CTurboIteration(void) { }
void CTurboIteration::Preprocess(COutput *output,
                                    CIntegration ****integration,
                                    CGeometry ****geometry,
                                    CSolver *****solver,
                                    CNumerics ******numerics,
                                    CConfig **config,
                                    CSurfaceMovement **surface_movement,
                                    CVolumetricMovement ***grid_movement,
                                    CFreeFormDefBox*** FFDBox,
                                    unsigned short val_iZone,
                                    unsigned short val_iInst) {

  /*--- Average quantities at the inflow and outflow boundaries ---*/ 
  solver[val_iZone][val_iInst][MESH_0][FLOW_SOL]->TurboAverageProcess(solver[val_iZone][val_iInst][MESH_0], geometry[val_iZone][val_iInst][MESH_0],config[val_iZone],INFLOW);
  solver[val_iZone][val_iInst][MESH_0][FLOW_SOL]->TurboAverageProcess(solver[val_iZone][val_iInst][MESH_0], geometry[val_iZone][val_iInst][MESH_0],config[val_iZone],OUTFLOW);

}

void CTurboIteration::Postprocess( COutput *output,
                                   CIntegration ****integration,
                                   CGeometry ****geometry,
                                   CSolver *****solver,
                                   CNumerics ******numerics,
                                   CConfig **config,
                                   CSurfaceMovement **surface_movement,
                                   CVolumetricMovement ***grid_movement,
                                   CFreeFormDefBox*** FFDBox,
                                   unsigned short val_iZone,
                                   unsigned short val_iInst) {

  /*--- Average quantities at the inflow and outflow boundaries ---*/
  solver[val_iZone][val_iInst][MESH_0][FLOW_SOL]->TurboAverageProcess(solver[val_iZone][val_iInst][MESH_0], geometry[val_iZone][val_iInst][MESH_0],config[val_iZone],INFLOW);
  solver[val_iZone][val_iInst][MESH_0][FLOW_SOL]->TurboAverageProcess(solver[val_iZone][val_iInst][MESH_0], geometry[val_iZone][val_iInst][MESH_0],config[val_iZone],OUTFLOW);
  
  /*--- Gather Inflow and Outflow quantities on the Master Node to compute performance ---*/
  solver[val_iZone][val_iInst][MESH_0][FLOW_SOL]->GatherInOutAverageValues(config[val_iZone], geometry[val_iZone][val_iInst][MESH_0]);

}

CFEMFluidIteration::CFEMFluidIteration(CConfig *config) : CFluidIteration(config) { }
CFEMFluidIteration::~CFEMFluidIteration(void) { }

void CFEMFluidIteration::Preprocess(COutput *output,
                                    CIntegration ****integration,
                                    CGeometry ****geometry,
                                    CSolver *****solver,
                                    CNumerics ******numerics,
                                    CConfig **config,
                                    CSurfaceMovement **surface_movement,
                                    CVolumetricMovement ***grid_movement,
                                    CFreeFormDefBox*** FFDBox,
                                    unsigned short val_iZone,
                                    unsigned short val_iInst) {
  
  unsigned long TimeIter = config[ZONE_0]->GetTimeIter();
  const bool restart = (config[ZONE_0]->GetRestart() ||
                        config[ZONE_0]->GetRestart_Flow());
  
  /*--- Set the initial condition if this is not a restart. ---*/
  if (TimeIter == 0 && !restart)
    solver[val_iZone][val_iInst][MESH_0][FLOW_SOL]->SetInitialCondition(geometry[val_iZone][val_iInst],
                                                                       solver[val_iZone][val_iInst],
                                                                       config[val_iZone],
                                                                       TimeIter);
  
}

void CFEMFluidIteration::Iterate(COutput *output,
                                 CIntegration ****integration,
                                 CGeometry ****geometry,
                                 CSolver *****solver,
                                 CNumerics ******numerics,
                                 CConfig **config,
                                 CSurfaceMovement **surface_movement,
                                 CVolumetricMovement ***grid_movement,
                                 CFreeFormDefBox*** FFDBox,
                                 unsigned short val_iZone,
                                 unsigned short val_iInst) {
    
  /*--- Update global parameters ---*/
  
  if (config[val_iZone]->GetKind_Solver() == FEM_EULER || config[val_iZone]->GetKind_Solver() == DISC_ADJ_FEM_EULER)
    config[val_iZone]->SetGlobalParam(FEM_EULER, RUNTIME_FLOW_SYS);
  
  if (config[val_iZone]->GetKind_Solver() == FEM_NAVIER_STOKES || config[val_iZone]->GetKind_Solver() == DISC_ADJ_FEM_NS)
    config[val_iZone]->SetGlobalParam(FEM_NAVIER_STOKES, RUNTIME_FLOW_SYS);
  
  if (config[val_iZone]->GetKind_Solver() == FEM_RANS || config[val_iZone]->GetKind_Solver() == DISC_ADJ_FEM_RANS)
    config[val_iZone]->SetGlobalParam(FEM_RANS, RUNTIME_FLOW_SYS);
  
  if (config[val_iZone]->GetKind_Solver() == FEM_LES)
    config[val_iZone]->SetGlobalParam(FEM_LES, RUNTIME_FLOW_SYS);
  
  /*--- Solve the Euler, Navier-Stokes, RANS or LES equations (one iteration) ---*/
  
  integration[val_iZone][val_iInst][FLOW_SOL]->SingleGrid_Iteration(geometry,
                                                                              solver,
                                                                              numerics,
                                                                              config,
                                                                              RUNTIME_FLOW_SYS,
                                                                              val_iZone,
                                                                              val_iInst);
}

void CFEMFluidIteration::Update(COutput *output,
                                CIntegration ****integration,
                                CGeometry ****geometry,
                                CSolver *****solver,
                                CNumerics ******numerics,
                                CConfig **config,
                                CSurfaceMovement **surface_movement,
                                CVolumetricMovement ***grid_movement,
                                CFreeFormDefBox*** FFDBox,
                                unsigned short val_iZone,
                                unsigned short val_iInst)      { }

void CFEMFluidIteration::Postprocess(COutput *output,
                 CIntegration ****integration,
                 CGeometry ****geometry,
                 CSolver *****solver,
                 CNumerics ******numerics,
                 CConfig **config,
                 CSurfaceMovement **surface_movement,
                 CVolumetricMovement ***grid_movement,
                 CFreeFormDefBox*** FFDBox,
                 unsigned short val_iZone,
                 unsigned short val_iInst){}

CHeatIteration::CHeatIteration(CConfig *config) : CIteration(config) { }

CHeatIteration::~CHeatIteration(void) { }

void CHeatIteration::Preprocess(COutput *output,
                                CIntegration ****integration,
                                CGeometry ****geometry,
                                CSolver *****solver,
                                CNumerics ******numerics,
                                CConfig **config,
                                CSurfaceMovement **surface_movement,
                                CVolumetricMovement ***grid_movement,
                                CFreeFormDefBox*** FFDBox,
                                unsigned short val_iZone,
                                unsigned short val_iInst) {

  unsigned long OuterIter = config[val_iZone]->GetOuterIter();

  /*--- Evaluate the new CFL number (adaptive). ---*/
  if ((config[val_iZone]->GetCFL_Adapt() == YES) && ( OuterIter != 0 ) ) {
    output->SetCFL_Number(solver[val_iZone], config[val_iZone]);
  }

}

void CHeatIteration::Iterate(COutput *output,
                             CIntegration ****integration,
                             CGeometry ****geometry,
                             CSolver *****solver,
                             CNumerics ******numerics,
                             CConfig **config,
                             CSurfaceMovement **surface_movement,
                             CVolumetricMovement ***grid_movement,
                             CFreeFormDefBox*** FFDBox,
                             unsigned short val_iZone,
                             unsigned short val_iInst) {

  /*--- Update global parameters ---*/

  config[val_iZone]->SetGlobalParam(HEAT_EQUATION_FVM, RUNTIME_HEAT_SYS);

  integration[val_iZone][val_iInst][HEAT_SOL]->SingleGrid_Iteration(geometry, solver, numerics, config, RUNTIME_HEAT_SYS, val_iZone, val_iInst);
  
}

void CHeatIteration::Update(COutput *output,
                            CIntegration ****integration,
                            CGeometry ****geometry,
                            CSolver *****solver,
                            CNumerics ******numerics,
                            CConfig **config,
                            CSurfaceMovement **surface_movement,
                            CVolumetricMovement ***grid_movement,
                            CFreeFormDefBox*** FFDBox,
                            unsigned short val_iZone,
                            unsigned short val_iInst)      {
  
  unsigned short iMesh;
  su2double Physical_dt, Physical_t;
  unsigned long TimeIter = config[ZONE_0]->GetTimeIter();
  
  /*--- Dual time stepping strategy ---*/
  if ((config[val_iZone]->GetTime_Marching() == DT_STEPPING_1ST) ||
      (config[val_iZone]->GetTime_Marching() == DT_STEPPING_2ND)) {
    
    /*--- Update dual time solver ---*/
    for (iMesh = 0; iMesh <= config[val_iZone]->GetnMGLevels(); iMesh++) {
      integration[val_iZone][val_iInst][HEAT_SOL]->SetDualTime_Solver(geometry[val_iZone][val_iInst][iMesh], solver[val_iZone][val_iInst][iMesh][HEAT_SOL], config[val_iZone], iMesh);
      integration[val_iZone][val_iInst][HEAT_SOL]->SetConvergence(false);
    }
    
    Physical_dt = config[val_iZone]->GetDelta_UnstTime();
    Physical_t  = (TimeIter+1)*Physical_dt;
    if (Physical_t >=  config[val_iZone]->GetTotal_UnstTime())
      integration[val_iZone][val_iInst][HEAT_SOL]->SetConvergence(true);
  }
}
bool CHeatIteration::Monitor(COutput *output,
    CIntegration ****integration,
    CGeometry ****geometry,
    CSolver *****solver,
    CNumerics ******numerics,
    CConfig **config,
    CSurfaceMovement **surface_movement,
    CVolumetricMovement ***grid_movement,
    CFreeFormDefBox*** FFDBox,
    unsigned short val_iZone,
    unsigned short val_iInst)     { return false; }
void CHeatIteration::Postprocess(COutput *output,
                                 CIntegration ****integration,
                                 CGeometry ****geometry,
                                 CSolver *****solver,
                                 CNumerics ******numerics,
                                 CConfig **config,
                                 CSurfaceMovement **surface_movement,
                                 CVolumetricMovement ***grid_movement,
                                 CFreeFormDefBox*** FFDBox,
                                 unsigned short val_iZone,
                                 unsigned short val_iInst) { }

void CHeatIteration::Solve(COutput *output,
                             CIntegration ****integration,
                             CGeometry ****geometry,
                             CSolver *****solver,
                             CNumerics ******numerics,
                             CConfig **config,
                             CSurfaceMovement **surface_movement,
                             CVolumetricMovement ***grid_movement,
                             CFreeFormDefBox*** FFDBox,
                             unsigned short val_iZone,
                             unsigned short val_iInst) {

  unsigned short Inner_Iter, nInner_Iter = config[val_iZone]->GetnInner_Iter();
  bool StopCalc = false;

  /*--- Preprocess the solver ---*/
  Preprocess(output, integration, geometry,
      solver, numerics, config,
      surface_movement, grid_movement, FFDBox, val_iZone, INST_0);

  /*--- For steady-state flow simulations, we need to loop over ExtIter for the number of time steps ---*/
  /*--- However, ExtIter is the number of FSI iterations, so nIntIter is used in this case ---*/

  for (Inner_Iter = 0; Inner_Iter < nInner_Iter; Inner_Iter++){
		
    config[val_iZone]->SetInnerIter(Inner_Iter);

    Iterate(output, integration, geometry,
        solver, numerics, config,
        surface_movement, grid_movement, FFDBox, val_iZone, INST_0);

    if (config[val_iZone]->GetMultizone_Problem() || config[val_iZone]->GetSinglezone_Driver()){
      output->SetHistory_Output(geometry[val_iZone][INST_0][MESH_0], solver[val_iZone][INST_0][MESH_0], config[val_iZone], config[val_iZone]->GetTimeIter(), config[val_iZone]->GetOuterIter(), Inner_Iter);
    }
    
    /*--- Output files at intermediate time positions if the problem is single zone ---*/

    if (singlezone) Output(output, geometry, solver, config,
                           config[val_iZone]->GetInnerIter(), StopCalc, val_iZone, val_iInst);
    
    /*--- If convergence was reached in every zone --*/
    StopCalc = integration[val_iZone][INST_0][HEAT_SOL]->GetConvergence();
    if (StopCalc) break;

  }

  if (multizone){
    
    Output(output, geometry, solver, config,
           config[val_iZone]->GetOuterIter(), StopCalc, val_iZone, val_iInst);
    
    /*--- Set the fluid convergence to false (to make sure outer subiterations converge) ---*/
    
    integration[val_iZone][INST_0][HEAT_SOL]->SetConvergence(false);
  }
  
  //output->SetConvHistory_Body(NULL, geometry, solver, config, integration, true, 0.0, val_iZone, INST_0);

}

CFEAIteration::CFEAIteration(CConfig *config) : CIteration(config) { }
CFEAIteration::~CFEAIteration(void) { }
void CFEAIteration::Preprocess() { }
void CFEAIteration::Iterate(COutput *output,
                                CIntegration ****integration,
                                CGeometry ****geometry,
                                CSolver *****solver,
                                CNumerics ******numerics,
                                CConfig **config,
                                CSurfaceMovement **surface_movement,
                                CVolumetricMovement ***grid_movement,
                                CFreeFormDefBox*** FFDBox,
                                unsigned short val_iZone,
                                unsigned short val_iInst
                                ) {

  su2double loadIncrement;
  unsigned long IntIter = 0;
  unsigned long TimeIter = config[val_iZone]->GetTimeIter();
  bool StopCalc;
  unsigned long iIncrement;
  unsigned long nIncrements = config[val_iZone]->GetNumberIncrements();

  bool nonlinear = (config[val_iZone]->GetGeometricConditions() == LARGE_DEFORMATIONS);  // Geometrically non-linear problems
  bool linear = (config[val_iZone]->GetGeometricConditions() == SMALL_DEFORMATIONS);  // Geometrically non-linear problems

  bool disc_adj_fem = false;
  if (config[val_iZone]->GetKind_Solver() == DISC_ADJ_FEM) disc_adj_fem = true;

  bool incremental_load = config[val_iZone]->GetIncrementalLoad();              // If an incremental load is applied

  /*--- This is to prevent problems when running a linear solver ---*/
  if (!nonlinear) incremental_load = false;

  /*--- Set the convergence monitor to false, to prevent the solver to stop in intermediate FSI subiterations ---*/
  integration[val_iZone][val_iInst][FEA_SOL]->SetConvergence(false);

  if (linear) {
    
    config[val_iZone]->SetInnerIter(0);
    
    /*--- FEA equations ---*/

    config[val_iZone]->SetGlobalParam(FEM_ELASTICITY, RUNTIME_FEA_SYS);

    /*--- Run the iteration ---*/

    integration[val_iZone][val_iInst][FEA_SOL]->Structural_Iteration(geometry, solver, numerics,
        config, RUNTIME_FEA_SYS, val_iZone, val_iInst);
    
    Monitor(output, integration, geometry,  solver, numerics, config, surface_movement, grid_movement, FFDBox, val_iZone, INST_0);
    

  }
  /*--- If the structure is held static and the solver is nonlinear, we don't need to solve for static time, but we need to compute Mass Matrix and Integration constants ---*/
  else if (nonlinear) {

    /*--- THIS IS THE DIRECT APPROACH (NO INCREMENTAL LOAD APPLIED) ---*/

    if (!incremental_load) {
      
      IntIter = 0;
      config[val_iZone]->SetInnerIter(IntIter);
      
      /*--- FEA equations ---*/

      config[val_iZone]->SetGlobalParam(FEM_ELASTICITY, RUNTIME_FEA_SYS);

      /*--- Run the iteration ---*/

      integration[val_iZone][val_iInst][FEA_SOL]->Structural_Iteration(geometry, solver, numerics,
          config, RUNTIME_FEA_SYS, val_iZone, val_iInst);

      Monitor(output, integration, geometry,  solver, numerics, config, surface_movement, grid_movement, FFDBox, val_iZone, INST_0);
      
      /*----------------- If the solver is non-linear, we need to subiterate using a Newton-Raphson approach ----------------------*/

<<<<<<< HEAD
      for (IntIter = 1; IntIter < config[val_iZone]->GetDyn_nIntIter(); IntIter++) {
if ((rank == MASTER_NODE) && disc_adj_fem) cout << "CVC: Debug: CFEAIteration::Iterate Restricted to 1 iteration for AD problems" << endl;
=======
      for (IntIter = 1; IntIter < config[val_iZone]->GetnInner_Iter(); IntIter++) {

        config[val_iZone]->SetInnerIter(IntIter);
        
>>>>>>> aca42d1c
        /*--- Limits to only one structural iteration for the discrete adjoint FEM problem ---*/
        if (disc_adj_fem) break;
        
        integration[val_iZone][val_iInst][FEA_SOL]->Structural_Iteration(geometry, solver, numerics,
            config, RUNTIME_FEA_SYS, val_iZone, val_iInst);

        StopCalc = Monitor(output, integration, geometry,  solver, numerics, config, surface_movement, grid_movement, FFDBox, val_iZone, INST_0);
        

        if (StopCalc) break;

      }

    }
    /*--- The incremental load is only used in nonlinear cases ---*/
    else if (incremental_load) {

      /*--- Set the initial condition: store the current solution as Solution_Old ---*/

      solver[val_iZone][val_iInst][MESH_0][FEA_SOL]->SetInitialCondition(geometry[val_iZone][val_iInst], solver[val_iZone][val_iInst], config[val_iZone], TimeIter);

      /*--- The load increment is 1.0 ---*/
      loadIncrement = 1.0;
      solver[val_iZone][val_iInst][MESH_0][FEA_SOL]->SetLoad_Increment(loadIncrement);
      solver[val_iZone][val_iInst][MESH_0][FEA_SOL]->SetForceCoeff(loadIncrement);

      /*--- Set the value of the internal iteration ---*/

      IntIter = 0;
      config[val_iZone]->SetInnerIter(IntIter);

      /*--- FEA equations ---*/

      config[val_iZone]->SetGlobalParam(FEM_ELASTICITY, RUNTIME_FEA_SYS);

      /*--- Run the first iteration ---*/

      integration[val_iZone][val_iInst][FEA_SOL]->Structural_Iteration(geometry, solver, numerics,
          config, RUNTIME_FEA_SYS, val_iZone, val_iInst);


      /*--- Write the convergence history (first, compute Von Mises stress) ---*/
      
      Monitor(output, integration, geometry,  solver, numerics, config, surface_movement, grid_movement, FFDBox, val_iZone, INST_0);
   
      /*--- Run the second iteration ---*/

      IntIter = 1;
      config[val_iZone]->SetInnerIter(IntIter);

      integration[val_iZone][val_iInst][FEA_SOL]->Structural_Iteration(geometry, solver, numerics,
          config, RUNTIME_FEA_SYS, val_iZone, val_iInst);

      /*--- Write the convergence history (first, compute Von Mises stress) ---*/
      Monitor(output, integration, geometry,  solver, numerics, config, surface_movement, grid_movement, FFDBox, val_iZone, INST_0);

      bool meetCriteria;
      su2double Residual_UTOL, Residual_RTOL, Residual_ETOL;
      su2double Criteria_UTOL, Criteria_RTOL, Criteria_ETOL;

      Criteria_UTOL = config[val_iZone]->GetIncLoad_Criteria(0);
      Criteria_RTOL = config[val_iZone]->GetIncLoad_Criteria(1);
      Criteria_ETOL = config[val_iZone]->GetIncLoad_Criteria(2);

      Residual_UTOL = log10(solver[val_iZone][val_iInst][MESH_0][FEA_SOL]->GetRes_FEM(0));
      Residual_RTOL = log10(solver[val_iZone][val_iInst][MESH_0][FEA_SOL]->GetRes_FEM(1));
      Residual_ETOL = log10(solver[val_iZone][val_iInst][MESH_0][FEA_SOL]->GetRes_FEM(2));

      meetCriteria = ( ( Residual_UTOL <  Criteria_UTOL ) &&
          ( Residual_RTOL <  Criteria_RTOL ) &&
          ( Residual_ETOL <  Criteria_ETOL ) );

      /*--- If the criteria is met and the load is not "too big", do the regular calculation ---*/
      if (meetCriteria) {

        for (IntIter = 2; IntIter < config[val_iZone]->GetDyn_nIntIter(); IntIter++) {

          /*--- Write the convergence history (first, compute Von Mises stress) ---*/
          StopCalc = Monitor(output, integration, geometry,  solver, numerics, config, surface_movement, grid_movement, FFDBox, val_iZone, INST_0);
 
          integration[val_iZone][val_iInst][FEA_SOL]->Structural_Iteration(geometry, solver, numerics,
              config, RUNTIME_FEA_SYS, val_iZone, val_iInst);

          if (StopCalc) break;

        }

      }

      /*--- If the criteria is not met, a whole set of subiterations for the different loads must be done ---*/

      else {

        /*--- Here we have to restart the solution to the original one of the iteration ---*/
        /*--- Retrieve the Solution_Old as the current solution before subiterating ---*/

        solver[val_iZone][val_iInst][MESH_0][FEA_SOL]->ResetInitialCondition(geometry[val_iZone][val_iInst], solver[val_iZone][val_iInst], config[val_iZone], TimeIter);

        /*--- For the number of increments ---*/
        for (iIncrement = 0; iIncrement < nIncrements; iIncrement++) {

          loadIncrement = (iIncrement + 1.0) * (1.0 / nIncrements);

          /*--- Set the load increment and the initial condition, and output the parameters of UTOL, RTOL, ETOL for the previous iteration ---*/

          /*--- Set the convergence monitor to false, to force se solver to converge every subiteration ---*/
          output->SetConvergence(false);


          /*--- FEA equations ---*/

          config[val_iZone]->SetGlobalParam(FEM_ELASTICITY, RUNTIME_FEA_SYS);


          solver[val_iZone][val_iInst][MESH_0][FEA_SOL]->SetLoad_Increment(loadIncrement);

          if (rank == MASTER_NODE) {
            cout << endl;
            cout << "-- Incremental load: increment " << iIncrement + 1 << " ----------------------------------------" << endl;
          }

          /*--- Set the value of the internal iteration ---*/
          IntIter = 0;

          /*--- FEA equations ---*/

          config[val_iZone]->SetGlobalParam(FEM_ELASTICITY, RUNTIME_FEA_SYS);

          /*--- Run the iteration ---*/

          integration[val_iZone][val_iInst][FEA_SOL]->Structural_Iteration(geometry, solver, numerics,
              config, RUNTIME_FEA_SYS, val_iZone, val_iInst);


          /*----------------- If the solver is non-linear, we need to subiterate using a Newton-Raphson approach ----------------------*/

          for (IntIter = 1; IntIter < config[val_iZone]->GetDyn_nIntIter(); IntIter++) {

            /*--- Write the convergence history (first, compute Von Mises stress) ---*/
            StopCalc = Monitor(output, integration, geometry,  solver, numerics, config, surface_movement, grid_movement, FFDBox, val_iZone, INST_0);

            integration[val_iZone][val_iInst][FEA_SOL]->Structural_Iteration(geometry, solver, numerics,
                config, RUNTIME_FEA_SYS, val_iZone, val_iInst);

            if (StopCalc) break;

          }

          /*--- Write history for intermediate steps ---*/
          if (iIncrement < nIncrements - 1){
            /*--- Write the convergence history (first, compute Von Mises stress) ---*/
            StopCalc = Monitor(output, integration, geometry,  solver, numerics, config, surface_movement, grid_movement, FFDBox, val_iZone, INST_0);
          }

        }

      }

    }


  }


  /*--- Finally, we need to compute the objective function, in case that we are running a discrete adjoint solver... ---*/

  switch (config[val_iZone]->GetKind_ObjFunc()){
    case REFERENCE_GEOMETRY:
      if ((config[val_iZone]->GetDV_FEA() == YOUNG_MODULUS) || (config[val_iZone]->GetDV_FEA() == DENSITY_VAL)){
        solver[val_iZone][val_iInst][MESH_0][FEA_SOL]->Stiffness_Penalty(geometry[val_iZone][val_iInst][MESH_0],solver[val_iZone][val_iInst][MESH_0],
          numerics[val_iZone][val_iInst][MESH_0][FEA_SOL], config[val_iZone]);
      }
      solver[val_iZone][val_iInst][MESH_0][FEA_SOL]->Compute_OFRefGeom(geometry[val_iZone][val_iInst][MESH_0],solver[val_iZone][val_iInst][MESH_0], config[val_iZone]);
      break;
    case REFERENCE_NODE:
      if ((config[val_iZone]->GetDV_FEA() == YOUNG_MODULUS) || (config[val_iZone]->GetDV_FEA() == DENSITY_VAL)){
        solver[val_iZone][val_iInst][MESH_0][FEA_SOL]->Stiffness_Penalty(geometry[val_iZone][val_iInst][MESH_0],solver[val_iZone][val_iInst][MESH_0],
          numerics[val_iZone][val_iInst][MESH_0][FEA_SOL], config[val_iZone]);
      }
      solver[val_iZone][val_iInst][MESH_0][FEA_SOL]->Compute_OFRefNode(geometry[val_iZone][val_iInst][MESH_0],solver[val_iZone][val_iInst][MESH_0], config[val_iZone]);
      break;
    case VOLUME_FRACTION:
    case TOPOL_DISCRETENESS:
      solver[val_iZone][val_iInst][MESH_0][FEA_SOL]->Compute_OFVolFrac(geometry[val_iZone][val_iInst][MESH_0],solver[val_iZone][val_iInst][MESH_0], config[val_iZone]);
      break;
    case TOPOL_COMPLIANCE:
      solver[val_iZone][val_iInst][MESH_0][FEA_SOL]->Compute_OFCompliance(geometry[val_iZone][val_iInst][MESH_0], solver[val_iZone][val_iInst][MESH_0], config[val_iZone]);
      break;
  }

}

void CFEAIteration::Update(COutput *output,
       CIntegration ****integration,
       CGeometry ****geometry,
       CSolver *****solver,
       CNumerics ******numerics,
       CConfig **config,
       CSurfaceMovement **surface_movement,
       CVolumetricMovement ***grid_movement,
       CFreeFormDefBox*** FFDBox,
       unsigned short val_iZone,
       unsigned short val_iInst) {

  su2double Physical_dt, Physical_t;
    unsigned long TimeIter = config[val_iZone]->GetTimeIter();
  bool dynamic = (config[val_iZone]->GetTime_Domain());          // Dynamic problems
  bool static_fem = (!config[val_iZone]->GetTime_Domain());         // Static problems
  bool fsi = config[val_iZone]->GetFSI_Simulation();         // Fluid-Structure Interaction problems


  /*----------------- Compute averaged nodal stress and reactions ------------------------*/

  solver[val_iZone][val_iInst][MESH_0][FEA_SOL]->Compute_NodalStress(geometry[val_iZone][val_iInst][MESH_0], numerics[val_iZone][val_iInst][MESH_0][FEA_SOL], config[val_iZone]);

  /*----------------- Update structural solver ----------------------*/

  if (dynamic) {
    integration[val_iZone][val_iInst][FEA_SOL]->SetFEM_StructuralSolver(geometry[val_iZone][val_iInst][MESH_0], solver[val_iZone][val_iInst][MESH_0], config[val_iZone], MESH_0);
    integration[val_iZone][val_iInst][FEA_SOL]->SetConvergence(false);

      /*--- Verify convergence criteria (based on total time) ---*/

    Physical_dt = config[val_iZone]->GetDelta_DynTime();
    Physical_t  = (TimeIter+1)*Physical_dt;
    if (Physical_t >=  config[val_iZone]->GetTotal_DynTime())
      integration[val_iZone][val_iInst][FEA_SOL]->SetConvergence(true);
    } else if ( static_fem && fsi) {

    /*--- For FSI problems, output the relaxed result, which is the one transferred into the fluid domain (for restart purposes) ---*/
    switch (config[val_iZone]->GetKind_TimeIntScheme_FEA()) {
    case (NEWMARK_IMPLICIT):
        solver[val_iZone][val_iInst][MESH_0][FEA_SOL]->ImplicitNewmark_Relaxation(geometry[val_iZone][val_iInst][MESH_0], solver[val_iZone][val_iInst][MESH_0], config[val_iZone]);
    break;

    }
  }

}

void CFEAIteration::Predictor(COutput *output,
                        CIntegration ****integration,
                        CGeometry ****geometry,
                        CSolver *****solver,
                        CNumerics ******numerics,
                        CConfig **config,
                        CSurfaceMovement **surface_movement,
                        CVolumetricMovement ***grid_movement,
                        CFreeFormDefBox*** FFDBox,
                        unsigned short val_iZone,
                        unsigned short val_iInst)      {

  /*--- Predict displacements ---*/

  solver[val_iZone][val_iInst][MESH_0][FEA_SOL]->PredictStruct_Displacement(geometry[val_iZone][val_iInst], config[val_iZone],
      solver[val_iZone][val_iInst]);

  /*--- For parallel simulations we need to communicate the predicted solution before updating the fluid mesh ---*/
  
  solver[val_iZone][val_iInst][MESH_0][FEA_SOL]->InitiateComms(geometry[val_iZone][val_iInst][MESH_0], config[val_iZone], SOLUTION_PRED);
  solver[val_iZone][val_iInst][MESH_0][FEA_SOL]->CompleteComms(geometry[val_iZone][val_iInst][MESH_0], config[val_iZone], SOLUTION_PRED);

}
void CFEAIteration::Relaxation(COutput *output,
                        CIntegration ****integration,
                        CGeometry ****geometry,
                        CSolver *****solver,
                        CNumerics ******numerics,
                        CConfig **config,
                        CSurfaceMovement **surface_movement,
                        CVolumetricMovement ***grid_movement,
                        CFreeFormDefBox*** FFDBox,
                        unsigned short val_iZone,
                        unsigned short val_iInst)      {

  unsigned long OuterIter = config[val_iZone]->GetOuterIter();

  /*-------------------- Aitken's relaxation ------------------------*/

  /*------------------- Compute the coefficient ---------------------*/

  solver[val_iZone][INST_0][MESH_0][FEA_SOL]->ComputeAitken_Coefficient(geometry[val_iZone][INST_0], config[val_iZone],
      solver[val_iZone][INST_0], OuterIter);

  /*----------------- Set the relaxation parameter ------------------*/

  solver[val_iZone][INST_0][MESH_0][FEA_SOL]->SetAitken_Relaxation(geometry[val_iZone][INST_0], config[val_iZone],
      solver[val_iZone][INST_0]);

  /*----------------- Communicate the predicted solution and the old one ------------------*/

  solver[val_iZone][INST_0][MESH_0][FEA_SOL]->InitiateComms(geometry[val_iZone][INST_0][MESH_0], config[val_iZone], SOLUTION_PRED_OLD);
  solver[val_iZone][INST_0][MESH_0][FEA_SOL]->CompleteComms(geometry[val_iZone][INST_0][MESH_0], config[val_iZone], SOLUTION_PRED_OLD);

}

bool CFEAIteration::Monitor(COutput *output,
    CIntegration ****integration,
    CGeometry ****geometry,
    CSolver *****solver,
    CNumerics ******numerics,
    CConfig **config,
    CSurfaceMovement **surface_movement,
    CVolumetricMovement ***grid_movement,
    CFreeFormDefBox*** FFDBox,
    unsigned short val_iZone,
    unsigned short val_iInst)     {

  bool StopCalc = false;

#ifndef HAVE_MPI
  StopTime = su2double(clock())/su2double(CLOCKS_PER_SEC);
#else
  StopTime = MPI_Wtime();
#endif
  UsedTime = StopTime - StartTime;

  solver[val_iZone][val_iInst][MESH_0][FEA_SOL]->Compute_NodalStress(geometry[val_iZone][val_iInst][MESH_0],
                                                                     numerics[val_iZone][val_iInst][MESH_0][FEA_SOL], config[val_iZone]);

  if (config[val_iZone]->GetMultizone_Problem() || config[val_iZone]->GetSinglezone_Driver()){
    output->SetHistory_Output(geometry[val_iZone][INST_0][MESH_0], solver[val_iZone][INST_0][MESH_0], config[val_iZone],
                              config[val_iZone]->GetTimeIter(), config[val_iZone]->GetOuterIter(), config[val_iZone]->GetInnerIter());
  }
  
  StopCalc = output->GetConvergence();
  
  return StopCalc;

}

void CFEAIteration::Postprocess(COutput *output,
                                          CIntegration ****integration,
                                          CGeometry ****geometry,
                                          CSolver *****solver,
                                          CNumerics ******numerics,
                                          CConfig **config,
                                          CSurfaceMovement **surface_movement,
                                          CVolumetricMovement ***grid_movement,
                                          CFreeFormDefBox*** FFDBox,
                                          unsigned short val_iZone,
                                          unsigned short val_iInst) { }

void CFEAIteration::Solve(COutput *output,
                                CIntegration ****integration,
                                CGeometry ****geometry,
                                CSolver *****solver,
                                CNumerics ******numerics,
                                CConfig **config,
                                CSurfaceMovement **surface_movement,
                                CVolumetricMovement ***grid_movement,
                                CFreeFormDefBox*** FFDBox,
                                unsigned short val_iZone,
                                unsigned short val_iInst
                                ) {

  /*------------------ Structural subiteration ----------------------*/
  Iterate(output, integration, geometry,
      solver, numerics, config,
      surface_movement, grid_movement, FFDBox, val_iZone, INST_0);


  /*--- Write the convergence history for the structure (only screen output) ---*/
//  if (multizone) output->SetConvHistory_Body(geometry, solver, config, integration, false, 0.0, val_iZone, INST_0);

  /*--- Set the structural convergence to false (to make sure outer subiterations converge) ---*/
  integration[val_iZone][INST_0][FEA_SOL]->SetConvergence(false);

}

CAdjFluidIteration::CAdjFluidIteration(CConfig *config) : CFluidIteration(config) { }
CAdjFluidIteration::~CAdjFluidIteration(void) { }
void CAdjFluidIteration::Preprocess(COutput *output,
                                       CIntegration ****integration,
                                       CGeometry ****geometry,
                                       CSolver *****solver,
                                       CNumerics ******numerics,
                                       CConfig **config,
                                       CSurfaceMovement **surface_movement,
                                       CVolumetricMovement ***grid_movement,
                                       CFreeFormDefBox*** FFDBox,
                                       unsigned short val_iZone,
                                       unsigned short val_iInst) {
  
  unsigned short iMesh;
  bool harmonic_balance = (config[ZONE_0]->GetTime_Marching() == HARMONIC_BALANCE);
  bool dynamic_mesh = config[ZONE_0]->GetGrid_Movement();
  unsigned long InnerIter = 0; 
  unsigned long TimeIter = config[ZONE_0]->GetTimeIter();

  /*--- For the unsteady adjoint, load a new direct solution from a restart file. ---*/
  
  if (((dynamic_mesh && TimeIter == 0) || config[val_iZone]->GetTime_Marching()) && !harmonic_balance) {
    int Direct_Iter = SU2_TYPE::Int(config[val_iZone]->GetUnst_AdjointIter()) - SU2_TYPE::Int(TimeIter) - 1;
    if (rank == MASTER_NODE && val_iZone == ZONE_0 && config[val_iZone]->GetTime_Marching())
      cout << endl << " Loading flow solution from direct iteration " << Direct_Iter << "." << endl;
    solver[val_iZone][val_iInst][MESH_0][FLOW_SOL]->LoadRestart(geometry[val_iZone][val_iInst], solver[val_iZone][val_iInst], config[val_iZone], Direct_Iter, true);
  }
  
  /*--- Continuous adjoint Euler, Navier-Stokes or Reynolds-averaged Navier-Stokes (RANS) equations ---*/
  
  if ((InnerIter == 0) || config[val_iZone]->GetTime_Marching()) {
    
    if (config[val_iZone]->GetKind_Solver() == ADJ_EULER)
      config[val_iZone]->SetGlobalParam(ADJ_EULER, RUNTIME_FLOW_SYS);
    if (config[val_iZone]->GetKind_Solver() == ADJ_NAVIER_STOKES)
      config[val_iZone]->SetGlobalParam(ADJ_NAVIER_STOKES, RUNTIME_FLOW_SYS);
    if (config[val_iZone]->GetKind_Solver() == ADJ_RANS)
      config[val_iZone]->SetGlobalParam(ADJ_RANS, RUNTIME_FLOW_SYS);
    
    /*--- Solve the Euler, Navier-Stokes or Reynolds-averaged Navier-Stokes (RANS) equations (one iteration) ---*/
    
    if (rank == MASTER_NODE && val_iZone == ZONE_0)
      cout << "Begin direct solver to store flow data (single iteration)." << endl;
    
    if (rank == MASTER_NODE && val_iZone == ZONE_0)
      cout << "Compute residuals to check the convergence of the direct problem." << endl;
    
    integration[val_iZone][val_iInst][FLOW_SOL]->MultiGrid_Iteration(geometry, solver, numerics,
                                                                    config, RUNTIME_FLOW_SYS, val_iZone, val_iInst);
    
    if (config[val_iZone]->GetKind_Solver() == ADJ_RANS) {
      
      /*--- Solve the turbulence model ---*/
      
      config[val_iZone]->SetGlobalParam(ADJ_RANS, RUNTIME_TURB_SYS);
      integration[val_iZone][val_iInst][TURB_SOL]->SingleGrid_Iteration(geometry, solver, numerics,
                                                                       config, RUNTIME_TURB_SYS, val_iZone, val_iInst);
      
      /*--- Solve transition model ---*/
      
      if (config[val_iZone]->GetKind_Trans_Model() == LM) {
        config[val_iZone]->SetGlobalParam(RANS, RUNTIME_TRANS_SYS);
        integration[val_iZone][val_iInst][TRANS_SOL]->SingleGrid_Iteration(geometry, solver, numerics,
                                                                          config, RUNTIME_TRANS_SYS, val_iZone, val_iInst);
      }
      
    }
    
    /*--- Output the residual (visualization purpouses to identify if
     the direct solution is converged)---*/
    if (rank == MASTER_NODE && val_iZone == ZONE_0)
      cout << "log10[Maximum residual]: " << log10(solver[val_iZone][val_iInst][MESH_0][FLOW_SOL]->GetRes_Max(0))
      <<", located at point "<< solver[val_iZone][val_iInst][MESH_0][FLOW_SOL]->GetPoint_Max(0) << "." << endl;
    
    /*--- Compute gradients of the flow variables, this is necessary for sensitivity computation,
     note that in the direct Euler problem we are not computing the gradients of the primitive variables ---*/
    
    if (config[val_iZone]->GetKind_Gradient_Method() == GREEN_GAUSS)
      solver[val_iZone][val_iInst][MESH_0][FLOW_SOL]->SetPrimitive_Gradient_GG(geometry[val_iZone][val_iInst][MESH_0], config[val_iZone]);
    if (config[val_iZone]->GetKind_Gradient_Method() == WEIGHTED_LEAST_SQUARES)
      solver[val_iZone][val_iInst][MESH_0][FLOW_SOL]->SetPrimitive_Gradient_LS(geometry[val_iZone][val_iInst][MESH_0], config[val_iZone]);
    
    /*--- Set contribution from cost function for boundary conditions ---*/
    
    for (iMesh = 0; iMesh <= config[val_iZone]->GetnMGLevels(); iMesh++) {
      
      /*--- Set the value of the non-dimensional coefficients in the coarse levels, using the fine level solution ---*/
      
      solver[val_iZone][val_iInst][iMesh][FLOW_SOL]->SetTotal_CD(solver[val_iZone][val_iInst][MESH_0][FLOW_SOL]->GetTotal_CD());
      solver[val_iZone][val_iInst][iMesh][FLOW_SOL]->SetTotal_CL(solver[val_iZone][val_iInst][MESH_0][FLOW_SOL]->GetTotal_CL());
      solver[val_iZone][val_iInst][iMesh][FLOW_SOL]->SetTotal_CT(solver[val_iZone][val_iInst][MESH_0][FLOW_SOL]->GetTotal_CT());
      solver[val_iZone][val_iInst][iMesh][FLOW_SOL]->SetTotal_CQ(solver[val_iZone][val_iInst][MESH_0][FLOW_SOL]->GetTotal_CQ());
      
      /*--- Compute the adjoint boundary condition on Euler walls ---*/
      
      solver[val_iZone][val_iInst][iMesh][ADJFLOW_SOL]->SetForceProj_Vector(geometry[val_iZone][val_iInst][iMesh], solver[val_iZone][val_iInst][iMesh], config[val_iZone]);
      
      /*--- Set the internal boundary condition on nearfield surfaces ---*/
      
      if ((config[val_iZone]->GetKind_ObjFunc() == EQUIVALENT_AREA) ||
          (config[val_iZone]->GetKind_ObjFunc() == NEARFIELD_PRESSURE))
        solver[val_iZone][val_iInst][iMesh][ADJFLOW_SOL]->SetIntBoundary_Jump(geometry[val_iZone][val_iInst][iMesh], solver[val_iZone][val_iInst][iMesh], config[val_iZone]);
      
    }
    
    if (rank == MASTER_NODE && val_iZone == ZONE_0)
      cout << "End direct solver, begin adjoint problem." << endl;
    
  }
  
}
void CAdjFluidIteration::Iterate(COutput *output,
                                    CIntegration ****integration,
                                    CGeometry ****geometry,
                                    CSolver *****solver,
                                    CNumerics ******numerics,
                                    CConfig **config,
                                    CSurfaceMovement **surface_movement,
                                    CVolumetricMovement ***grid_movement,
                                    CFreeFormDefBox*** FFDBox,
                                    unsigned short val_iZone,
                                    unsigned short val_iInst) {
  
  switch( config[val_iZone]->GetKind_Solver() ) {

  case ADJ_EULER:
    config[val_iZone]->SetGlobalParam(ADJ_EULER, RUNTIME_ADJFLOW_SYS); break;

  case ADJ_NAVIER_STOKES:
    config[val_iZone]->SetGlobalParam(ADJ_NAVIER_STOKES, RUNTIME_ADJFLOW_SYS); break;

  case ADJ_RANS:
    config[val_iZone]->SetGlobalParam(ADJ_RANS, RUNTIME_ADJFLOW_SYS); break;          
  }
    
  /*--- Iteration of the flow adjoint problem ---*/
  
  integration[val_iZone][val_iInst][ADJFLOW_SOL]->MultiGrid_Iteration(geometry, solver, numerics,
                                                                     config, RUNTIME_ADJFLOW_SYS, val_iZone, val_iInst);
  
  /*--- Iteration of the turbulence model adjoint ---*/
  
  if ((config[val_iZone]->GetKind_Solver() == ADJ_RANS) && (!config[val_iZone]->GetFrozen_Visc_Cont())) {
    
    /*--- Adjoint turbulence model solution ---*/
    
    config[val_iZone]->SetGlobalParam(ADJ_RANS, RUNTIME_ADJTURB_SYS);
    integration[val_iZone][val_iInst][ADJTURB_SOL]->SingleGrid_Iteration(geometry, solver, numerics,
                                                                        config, RUNTIME_ADJTURB_SYS, val_iZone, val_iInst);
    
  }
  
}
void CAdjFluidIteration::Update(COutput *output,
                                   CIntegration ****integration,
                                   CGeometry ****geometry,
                                   CSolver *****solver,
                                   CNumerics ******numerics,
                                   CConfig **config,
                                   CSurfaceMovement **surface_movement,
                                   CVolumetricMovement ***grid_movement,
                                   CFreeFormDefBox*** FFDBox,
                                   unsigned short val_iZone,
                                   unsigned short val_iInst)      {
  
  su2double Physical_dt, Physical_t;
  unsigned short iMesh;
  unsigned long TimeIter = config[ZONE_0]->GetTimeIter();
  
  /*--- Dual time stepping strategy ---*/
  
  if ((config[val_iZone]->GetTime_Marching() == DT_STEPPING_1ST) ||
      (config[val_iZone]->GetTime_Marching() == DT_STEPPING_2ND)) {
    
    /*--- Update dual time solver ---*/
    
    for (iMesh = 0; iMesh <= config[val_iZone]->GetnMGLevels(); iMesh++) {
      integration[val_iZone][val_iInst][ADJFLOW_SOL]->SetDualTime_Solver(geometry[val_iZone][val_iInst][iMesh], solver[val_iZone][val_iInst][iMesh][ADJFLOW_SOL], config[val_iZone], iMesh);
      integration[val_iZone][val_iInst][ADJFLOW_SOL]->SetConvergence(false);
    }
    
    Physical_dt = config[val_iZone]->GetDelta_UnstTime(); Physical_t  = (TimeIter+1)*Physical_dt;
    if (Physical_t >=  config[val_iZone]->GetTotal_UnstTime()) integration[val_iZone][val_iInst][ADJFLOW_SOL]->SetConvergence(true);
    
  }
}


CDiscAdjFluidIteration::CDiscAdjFluidIteration(CConfig *config) : CIteration(config) {
  
  turbulent = ( config->GetKind_Solver() == DISC_ADJ_RANS || config->GetKind_Solver() == DISC_ADJ_INC_RANS);
  
}

CDiscAdjFluidIteration::~CDiscAdjFluidIteration(void) { }

void CDiscAdjFluidIteration::Preprocess(COutput *output,
                                           CIntegration ****integration,
                                           CGeometry ****geometry,
                                           CSolver *****solver,
                                           CNumerics ******numerics,
                                           CConfig **config,
                                           CSurfaceMovement **surface_movement,
                                           CVolumetricMovement ***grid_movement,
                                           CFreeFormDefBox*** FFDBox,
                                           unsigned short val_iZone,
                                           unsigned short val_iInst) {

#ifndef HAVE_MPI
  StartTime = su2double(clock())/su2double(CLOCKS_PER_SEC);
#else
  StartTime = MPI_Wtime();
#endif

  unsigned long iPoint;
  unsigned short TimeIter = config[val_iZone]->GetTimeIter();
  bool dual_time_1st = (config[val_iZone]->GetTime_Marching() == DT_STEPPING_1ST);
  bool dual_time_2nd = (config[val_iZone]->GetTime_Marching() == DT_STEPPING_2ND);
  bool dual_time = (dual_time_1st || dual_time_2nd);
  unsigned short iMesh;
  int Direct_Iter;
  bool heat = config[val_iZone]->GetWeakly_Coupled_Heat();
  bool grid_IsMoving = config[val_iZone]->GetGrid_Movement();

//  /*--- Read the target pressure for inverse design. ---------------------------------------------*/
//  if (config[val_iZone]->GetInvDesign_Cp() == YES)
//    output->SetCp_InverseDesign(solver[val_iZone][val_iInst][MESH_0][FLOW_SOL], geometry[val_iZone][val_iInst][MESH_0], config[val_iZone], ExtIter);

//  /*--- Read the target heat flux ----------------------------------------------------------------*/
//  if (config[ZONE_0]->GetInvDesign_HeatFlux() == YES)
//    output->SetHeatFlux_InverseDesign(solver[val_iZone][val_iInst][MESH_0][FLOW_SOL], geometry[val_iZone][val_iInst][MESH_0], config[val_iZone], ExtIter);

  /*--- For the unsteady adjoint, load direct solutions from restart files. ---*/

  if (config[val_iZone]->GetTime_Marching()) {

    Direct_Iter = SU2_TYPE::Int(config[val_iZone]->GetUnst_AdjointIter()) - SU2_TYPE::Int(TimeIter) - 2;

    /*--- For dual-time stepping we want to load the already converged solution at timestep n ---*/

    if (dual_time) {
      Direct_Iter += 1;
    }

    if (TimeIter == 0){

      if (dual_time_2nd) {

        /*--- Load solution at timestep n-2 ---*/
        LoadUnsteady_Solution(geometry, solver,config, val_iZone, val_iInst, Direct_Iter-2);

        /*--- Push solution back to correct array ---*/

        for (iMesh=0; iMesh<=config[val_iZone]->GetnMGLevels();iMesh++) {
          solver[val_iZone][val_iInst][iMesh][FLOW_SOL]->GetNodes()->Set_Solution_time_n();
          solver[val_iZone][val_iInst][iMesh][FLOW_SOL]->GetNodes()->Set_Solution_time_n1();
          if (turbulent) {
            solver[val_iZone][val_iInst][iMesh][TURB_SOL]->GetNodes()->Set_Solution_time_n();
            solver[val_iZone][val_iInst][iMesh][TURB_SOL]->GetNodes()->Set_Solution_time_n1();
          }
          if (heat) {
            solver[val_iZone][val_iInst][iMesh][HEAT_SOL]->GetNodes()->Set_Solution_time_n();
            solver[val_iZone][val_iInst][iMesh][HEAT_SOL]->GetNodes()->Set_Solution_time_n1();
          }
          if (grid_IsMoving) {
            for(iPoint=0; iPoint<geometry[val_iZone][val_iInst][iMesh]->GetnPoint();iPoint++) {
              geometry[val_iZone][val_iInst][iMesh]->node[iPoint]->SetCoord_n();
              geometry[val_iZone][val_iInst][iMesh]->node[iPoint]->SetCoord_n1();
            }
          }
        }
      }
      if (dual_time) {

        /*--- Load solution at timestep n-1 ---*/
        LoadUnsteady_Solution(geometry, solver,config, val_iZone, val_iInst, Direct_Iter-1);

        /*--- Push solution back to correct array ---*/

        for (iMesh=0; iMesh<=config[val_iZone]->GetnMGLevels();iMesh++) {
          solver[val_iZone][val_iInst][iMesh][FLOW_SOL]->GetNodes()->Set_Solution_time_n();
          if (turbulent) {
            solver[val_iZone][val_iInst][iMesh][TURB_SOL]->GetNodes()->Set_Solution_time_n();
          }
          if (heat) {
            solver[val_iZone][val_iInst][iMesh][HEAT_SOL]->GetNodes()->Set_Solution_time_n();
          }
          if (grid_IsMoving) {
            for(iPoint=0; iPoint<geometry[val_iZone][val_iInst][iMesh]->GetnPoint();iPoint++) {
              geometry[val_iZone][val_iInst][iMesh]->node[iPoint]->SetCoord_n();
            }
          }
        }
      }

      /*--- Load solution timestep n ---*/

      LoadUnsteady_Solution(geometry, solver,config, val_iInst, val_iZone, Direct_Iter);

    } else if ((TimeIter > 0) && dual_time) {

      /*--- 
      Here the primal solutions (only working variables) are loaded and put in the correct order
      into containers. For ALE the mesh coordinates have to be put into the 
      correct containers as well, i.e. follow the same logic for the solution. 
      Afterwards the GridVelocity is computed based on the Coordinates.
      ---*/

      /*--- Load solution timestep n-1 | n-2 for DualTimestepping 1st | 2nd order ---*/
      if (dual_time_1st){
        LoadUnsteady_Solution(geometry, solver,config, val_iInst, val_iZone, Direct_Iter - 1);
      } else {
        LoadUnsteady_Solution(geometry, solver,config, val_iInst, val_iZone, Direct_Iter - 2);
      }
  

      /*--- Temporarily store the loaded solution in the Solution_Old array ---*/

      for (iMesh=0; iMesh<=config[val_iZone]->GetnMGLevels();iMesh++) {
        solver[val_iZone][val_iInst][iMesh][FLOW_SOL]->GetNodes()->Set_OldSolution();
        if (turbulent) {
          solver[val_iZone][val_iInst][iMesh][TURB_SOL]->GetNodes()->Set_OldSolution();
        }
        if (heat) {
          solver[val_iZone][val_iInst][iMesh][HEAT_SOL]->GetNodes()->Set_OldSolution();
        }
        if (grid_IsMoving) {
          for(iPoint=0; iPoint<geometry[val_iZone][val_iInst][iMesh]->GetnPoint();iPoint++) {
            geometry[val_iZone][val_iInst][iMesh]->node[iPoint]->SetCoord_Old();
          }
        }
      }

      /*--- Set Solution at timestep n to solution at n-1 ---*/

      for (iMesh=0; iMesh<=config[val_iZone]->GetnMGLevels();iMesh++) {
        for(iPoint=0; iPoint<geometry[val_iZone][val_iInst][iMesh]->GetnPoint();iPoint++) {
          solver[val_iZone][val_iInst][iMesh][FLOW_SOL]->GetNodes()->SetSolution(iPoint, solver[val_iZone][val_iInst][iMesh][FLOW_SOL]->GetNodes()->GetSolution_time_n(iPoint));

          if (grid_IsMoving) {
            geometry[val_iZone][val_iInst][iMesh]->node[iPoint]->SetCoord(geometry[val_iZone][val_iInst][iMesh]->node[iPoint]->GetCoord_n());
          }
          if (turbulent) {
            solver[val_iZone][val_iInst][iMesh][TURB_SOL]->GetNodes()->SetSolution(iPoint, solver[val_iZone][val_iInst][iMesh][TURB_SOL]->GetNodes()->GetSolution_time_n(iPoint));
          }
          if (heat) {
            solver[val_iZone][val_iInst][iMesh][HEAT_SOL]->GetNodes()->SetSolution(iPoint, solver[val_iZone][val_iInst][iMesh][HEAT_SOL]->GetNodes()->GetSolution_time_n(iPoint));
          }
        }
      }
      if (dual_time_1st){
        /*--- Set Solution at timestep n-1 to the previously loaded solution ---*/
        for (iMesh=0; iMesh<=config[val_iZone]->GetnMGLevels();iMesh++) {
          for(iPoint=0; iPoint<geometry[val_iZone][val_iInst][iMesh]->GetnPoint();iPoint++) {
            solver[val_iZone][val_iInst][iMesh][FLOW_SOL]->GetNodes()->Set_Solution_time_n(iPoint, solver[val_iZone][val_iInst][iMesh][FLOW_SOL]->GetNodes()->GetSolution_Old(iPoint));

            if (grid_IsMoving) {
              geometry[val_iZone][val_iInst][iMesh]->node[iPoint]->SetCoord_n(geometry[val_iZone][val_iInst][iMesh]->node[iPoint]->GetCoord_Old());
            }
            if (turbulent) {
              solver[val_iZone][val_iInst][iMesh][TURB_SOL]->GetNodes()->Set_Solution_time_n(iPoint, solver[val_iZone][val_iInst][iMesh][TURB_SOL]->GetNodes()->GetSolution_Old(iPoint));
            }
            if (heat) {
              solver[val_iZone][val_iInst][iMesh][HEAT_SOL]->GetNodes()->Set_Solution_time_n(iPoint, solver[val_iZone][val_iInst][iMesh][HEAT_SOL]->GetNodes()->GetSolution_Old(iPoint));
            }
          }
        }
      }
      if (dual_time_2nd){
        /*--- Set Solution at timestep n-1 to solution at n-2 ---*/
        for (iMesh=0; iMesh<=config[val_iZone]->GetnMGLevels();iMesh++) {
          for(iPoint=0; iPoint<geometry[val_iZone][val_iInst][iMesh]->GetnPoint();iPoint++) {
            solver[val_iZone][val_iInst][iMesh][FLOW_SOL]->GetNodes()->Set_Solution_time_n(iPoint, solver[val_iZone][val_iInst][iMesh][FLOW_SOL]->GetNodes()->GetSolution_time_n1(iPoint));

            if (grid_IsMoving) {
              geometry[val_iZone][val_iInst][iMesh]->node[iPoint]->SetCoord_n(geometry[val_iZone][val_iInst][iMesh]->node[iPoint]->GetCoord_n1());
            }
            if (turbulent) {
              solver[val_iZone][val_iInst][iMesh][TURB_SOL]->GetNodes()->Set_Solution_time_n(iPoint, solver[val_iZone][val_iInst][iMesh][TURB_SOL]->GetNodes()->GetSolution_time_n1(iPoint));
            }
            if (heat) {
              solver[val_iZone][val_iInst][iMesh][HEAT_SOL]->GetNodes()->Set_Solution_time_n(iPoint, solver[val_iZone][val_iInst][iMesh][HEAT_SOL]->GetNodes()->GetSolution_time_n1(iPoint));
            }
          }
        }
        /*--- Set Solution at timestep n-2 to the previously loaded solution ---*/
        for (iMesh=0; iMesh<=config[val_iZone]->GetnMGLevels();iMesh++) {
          for(iPoint=0; iPoint<geometry[val_iZone][val_iInst][iMesh]->GetnPoint();iPoint++) {
            solver[val_iZone][val_iInst][iMesh][FLOW_SOL]->GetNodes()->Set_Solution_time_n1(iPoint, solver[val_iZone][val_iInst][iMesh][FLOW_SOL]->GetNodes()->GetSolution_Old(iPoint));

            if (grid_IsMoving) {
              geometry[val_iZone][val_iInst][iMesh]->node[iPoint]->SetCoord_n1(geometry[val_iZone][val_iInst][iMesh]->node[iPoint]->GetCoord_Old());
            }
            if (turbulent) {
              solver[val_iZone][val_iInst][iMesh][TURB_SOL]->GetNodes()->Set_Solution_time_n1(iPoint, solver[val_iZone][val_iInst][iMesh][TURB_SOL]->GetNodes()->GetSolution_Old(iPoint));
            }
            if (heat) {
              solver[val_iZone][val_iInst][iMesh][HEAT_SOL]->GetNodes()->Set_Solution_time_n1(iPoint, solver[val_iZone][val_iInst][iMesh][HEAT_SOL]->GetNodes()->GetSolution_Old(iPoint));
            }
          }
        }
      }

    }//else if Ext_Iter > 0

    /*--- Compute & set Grid Velocity via finite differences of the Coordinates. ---*/
    if (grid_IsMoving)
      for (iMesh=0; iMesh<=config[val_iZone]->GetnMGLevels();iMesh++)
        geometry[val_iZone][val_iInst][iMesh]->SetGridVelocity(config[val_iZone], TimeIter);

  }//if unsteady

  /*--- Store flow solution also in the adjoint solver in order to be able to reset it later ---*/

  if (TimeIter == 0 || dual_time) {
    for (iMesh=0; iMesh<=config[val_iZone]->GetnMGLevels();iMesh++) {
      for (iPoint = 0; iPoint < geometry[val_iZone][val_iInst][iMesh]->GetnPoint(); iPoint++) {
        solver[val_iZone][val_iInst][iMesh][ADJFLOW_SOL]->GetNodes()->SetSolution_Direct(iPoint, solver[val_iZone][val_iInst][iMesh][FLOW_SOL]->GetNodes()->GetSolution(iPoint));
      }
    }
    if (turbulent && !config[val_iZone]->GetFrozen_Visc_Disc()) {
      for (iPoint = 0; iPoint < geometry[val_iZone][val_iInst][MESH_0]->GetnPoint(); iPoint++) {
        solver[val_iZone][val_iInst][MESH_0][ADJTURB_SOL]->GetNodes()->SetSolution_Direct(iPoint, solver[val_iZone][val_iInst][MESH_0][TURB_SOL]->GetNodes()->GetSolution(iPoint));
      }
    }
    if (heat) {
      for (iPoint = 0; iPoint < geometry[val_iZone][val_iInst][MESH_0]->GetnPoint(); iPoint++) {
        solver[val_iZone][val_iInst][MESH_0][ADJHEAT_SOL]->GetNodes()->SetSolution_Direct(iPoint, solver[val_iZone][val_iInst][MESH_0][HEAT_SOL]->GetNodes()->GetSolution(iPoint));
      }
    }
  }

  solver[val_iZone][val_iInst][MESH_0][ADJFLOW_SOL]->Preprocessing(geometry[val_iZone][val_iInst][MESH_0], solver[val_iZone][val_iInst][MESH_0],  config[val_iZone] , MESH_0, 0, RUNTIME_ADJFLOW_SYS, false);
  if (turbulent && !config[val_iZone]->GetFrozen_Visc_Disc()){
    solver[val_iZone][val_iInst][MESH_0][ADJTURB_SOL]->Preprocessing(geometry[val_iZone][val_iInst][MESH_0], solver[val_iZone][val_iInst][MESH_0],  config[val_iZone] , MESH_0, 0, RUNTIME_ADJTURB_SYS, false);
  }
  if (heat) {
    solver[val_iZone][val_iInst][MESH_0][ADJHEAT_SOL]->Preprocessing(geometry[val_iZone][val_iInst][MESH_0], solver[val_iZone][val_iInst][MESH_0],  config[val_iZone] , MESH_0, 0, RUNTIME_ADJHEAT_SYS, false);
  }
}



void CDiscAdjFluidIteration::LoadUnsteady_Solution(CGeometry ****geometry,
                                           CSolver *****solver,
                                           CConfig **config,
                                           unsigned short val_iZone,
                                           unsigned short val_iInst, 
                                           int val_DirectIter) {
  unsigned short iMesh;
  bool heat = config[val_iZone]->GetWeakly_Coupled_Heat();

  if (val_DirectIter >= 0) {
    if (rank == MASTER_NODE && val_iZone == ZONE_0)
      cout << " Loading flow solution from direct iteration " << val_DirectIter  << "." << endl;
    solver[val_iZone][val_iInst][MESH_0][FLOW_SOL]->LoadRestart(geometry[val_iZone][val_iInst], solver[val_iZone][val_iInst], config[val_iZone], val_DirectIter, true);
    if (turbulent) {
      solver[val_iZone][val_iInst][MESH_0][TURB_SOL]->LoadRestart(geometry[val_iZone][val_iInst], solver[val_iZone][val_iInst], config[val_iZone], val_DirectIter, false);
    }
    if (heat) {
      solver[val_iZone][val_iInst][MESH_0][HEAT_SOL]->LoadRestart(geometry[val_iZone][val_iInst], solver[val_iZone][val_iInst], config[val_iZone], val_DirectIter, false);
    }
  } else {
    /*--- If there is no solution file we set the freestream condition ---*/
    if (rank == MASTER_NODE && val_iZone == ZONE_0)
      cout << " Setting freestream conditions at direct iteration " << val_DirectIter << "." << endl;
    for (iMesh=0; iMesh<=config[val_iZone]->GetnMGLevels();iMesh++) {
      solver[val_iZone][val_iInst][iMesh][FLOW_SOL]->SetFreeStream_Solution(config[val_iZone]);
      solver[val_iZone][val_iInst][iMesh][FLOW_SOL]->Preprocessing(geometry[val_iZone][val_iInst][iMesh],solver[val_iZone][val_iInst][iMesh], config[val_iZone], iMesh, val_DirectIter, RUNTIME_FLOW_SYS, false);
      if (turbulent) {
        solver[val_iZone][val_iInst][iMesh][TURB_SOL]->SetFreeStream_Solution(config[val_iZone]);
        solver[val_iZone][val_iInst][iMesh][TURB_SOL]->Postprocessing(geometry[val_iZone][val_iInst][iMesh],solver[val_iZone][val_iInst][iMesh], config[val_iZone], iMesh);
      }
      if (heat) {
        solver[val_iZone][val_iInst][iMesh][HEAT_SOL]->SetFreeStream_Solution(config[val_iZone]);
        solver[val_iZone][val_iInst][iMesh][HEAT_SOL]->Postprocessing(geometry[val_iZone][val_iInst][iMesh],solver[val_iZone][val_iInst][iMesh], config[val_iZone], iMesh);
      }
    }
  }
}


void CDiscAdjFluidIteration::Iterate(COutput *output,
                                        CIntegration ****integration,
                                        CGeometry ****geometry,
                                        CSolver *****solver,
                                        CNumerics ******numerics,
                                        CConfig **config,
                                        CSurfaceMovement **surface_movement,
                                        CVolumetricMovement ***volume_grid_movement,
                                        CFreeFormDefBox*** FFDBox,
                                        unsigned short val_iZone,
                                        unsigned short val_iInst) {
  
  unsigned short Kind_Solver = config[val_iZone]->GetKind_Solver();
  bool frozen_visc = config[val_iZone]->GetFrozen_Visc_Disc();
  bool heat = config[val_iZone]->GetWeakly_Coupled_Heat();


  /*--- Extract the adjoints of the conservative input variables and store them for the next iteration ---*/

  if ((Kind_Solver == DISC_ADJ_NAVIER_STOKES) || (Kind_Solver == DISC_ADJ_RANS) || (Kind_Solver == DISC_ADJ_EULER) ||
      (Kind_Solver == DISC_ADJ_INC_NAVIER_STOKES) || (Kind_Solver == DISC_ADJ_INC_RANS) || (Kind_Solver == DISC_ADJ_INC_EULER)) {

    solver[val_iZone][val_iInst][MESH_0][ADJFLOW_SOL]->ExtractAdjoint_Solution(geometry[val_iZone][val_iInst][MESH_0], config[val_iZone]);

    solver[val_iZone][val_iInst][MESH_0][ADJFLOW_SOL]->ExtractAdjoint_Variables(geometry[val_iZone][val_iInst][MESH_0], config[val_iZone]);

  }
  if (turbulent && !frozen_visc) {

    solver[val_iZone][val_iInst][MESH_0][ADJTURB_SOL]->ExtractAdjoint_Solution(geometry[val_iZone][val_iInst][MESH_0],
                                                                              config[val_iZone]);
  }
  if (heat) {

    solver[val_iZone][val_iInst][MESH_0][ADJHEAT_SOL]->ExtractAdjoint_Solution(geometry[val_iZone][val_iInst][MESH_0],
                                                                              config[val_iZone]);
  }
}
  
    
void CDiscAdjFluidIteration::InitializeAdjoint(CSolver *****solver, CGeometry ****geometry, CConfig **config, unsigned short iZone, unsigned short iInst){

  unsigned short Kind_Solver = config[iZone]->GetKind_Solver();
  bool frozen_visc = config[iZone]->GetFrozen_Visc_Disc();
  bool heat = config[iZone]->GetWeakly_Coupled_Heat();
  bool interface_boundary = (config[iZone]->GetnMarker_Fluid_Load() > 0);

  /*--- Initialize the adjoints the conservative variables ---*/

  if ((Kind_Solver == DISC_ADJ_NAVIER_STOKES) || (Kind_Solver == DISC_ADJ_RANS) || (Kind_Solver == DISC_ADJ_EULER) ||
      (Kind_Solver == DISC_ADJ_INC_NAVIER_STOKES) || (Kind_Solver == DISC_ADJ_INC_RANS) || (Kind_Solver == DISC_ADJ_INC_EULER)) {

    solver[iZone][iInst][MESH_0][ADJFLOW_SOL]->SetAdjoint_Output(geometry[iZone][iInst][MESH_0],
                                                                  config[iZone]);
  }

  if (turbulent && !frozen_visc) {
    solver[iZone][iInst][MESH_0][ADJTURB_SOL]->SetAdjoint_Output(geometry[iZone][iInst][MESH_0],
        config[iZone]);
  }

  if (heat) {
    solver[iZone][iInst][MESH_0][ADJHEAT_SOL]->SetAdjoint_Output(geometry[iZone][iInst][MESH_0],
        config[iZone]);
  }
  if (interface_boundary){
    solver[iZone][iInst][MESH_0][FLOW_SOL]->SetVertexTractionsAdjoint(geometry[iZone][iInst][MESH_0], config[iZone]);
  }

}


void CDiscAdjFluidIteration::RegisterInput(CSolver *****solver, CGeometry ****geometry, CConfig **config, unsigned short iZone, unsigned short iInst, unsigned short kind_recording){

  unsigned short Kind_Solver = config[iZone]->GetKind_Solver();
  bool frozen_visc = config[iZone]->GetFrozen_Visc_Disc();
  bool heat = config[iZone]->GetWeakly_Coupled_Heat();

  if (kind_recording == FLOW_CONS_VARS || kind_recording == COMBINED){
    
    /*--- Register flow and turbulent variables as input ---*/
    
    if ((Kind_Solver == DISC_ADJ_NAVIER_STOKES) || (Kind_Solver == DISC_ADJ_RANS) || (Kind_Solver == DISC_ADJ_EULER) ||
        (Kind_Solver == DISC_ADJ_INC_NAVIER_STOKES) || (Kind_Solver == DISC_ADJ_INC_RANS) || (Kind_Solver == DISC_ADJ_INC_EULER)) {

      solver[iZone][iInst][MESH_0][ADJFLOW_SOL]->RegisterSolution(geometry[iZone][iInst][MESH_0], config[iZone]);

      solver[iZone][iInst][MESH_0][ADJFLOW_SOL]->RegisterVariables(geometry[iZone][iInst][MESH_0], config[iZone]);
    }
    
    if (turbulent && !frozen_visc) {
      solver[iZone][iInst][MESH_0][ADJTURB_SOL]->RegisterSolution(geometry[iZone][iInst][MESH_0], config[iZone]);
    }
    if (heat) {
      solver[iZone][iInst][MESH_0][ADJHEAT_SOL]->RegisterSolution(geometry[iZone][iInst][MESH_0], config[iZone]);
    }
  }
  if (kind_recording == MESH_COORDS){
    
    /*--- Register node coordinates as input ---*/
    
    geometry[iZone][iInst][MESH_0]->RegisterCoordinates(config[iZone]);
    
  }

  if (kind_recording == FLOW_CROSS_TERM){

    /*--- Register flow and turbulent variables as input ---*/

    solver[iZone][iInst][MESH_0][ADJFLOW_SOL]->RegisterSolution(geometry[iZone][iInst][MESH_0], config[iZone]);

    if (turbulent && !frozen_visc){
      solver[iZone][iInst][MESH_0][ADJTURB_SOL]->RegisterSolution(geometry[iZone][iInst][MESH_0], config[iZone]);
    }
  }

  if (kind_recording == GEOMETRY_CROSS_TERM){

    /*--- Register node coordinates as input ---*/

    geometry[iZone][iInst][MESH_0]->RegisterCoordinates(config[iZone]);

  }

  /*--- Register the variables of the mesh deformation ---*/
  if (kind_recording == MESH_DEFORM){

    /*--- Undeformed mesh coordinates ---*/
    solver[iZone][iInst][MESH_0][ADJMESH_SOL]->RegisterSolution(geometry[iZone][iInst][MESH_0], config[iZone]);

    /*--- Boundary displacements ---*/
    solver[iZone][iInst][MESH_0][ADJMESH_SOL]->RegisterVariables(geometry[iZone][iInst][MESH_0], config[iZone]);

  }

}

void CDiscAdjFluidIteration::SetRecording(CSolver *****solver,
                                          CGeometry ****geometry,
                                          CConfig **config,
                                          unsigned short val_iZone,
                                          unsigned short val_iInst,
                                          unsigned short kind_recording) {
  
  unsigned short iMesh;

  /*--- Prepare for recording by resetting the solution to the initial converged solution ---*/

  solver[val_iZone][val_iInst][MESH_0][ADJFEA_SOL]->SetRecording(geometry[val_iZone][val_iInst][MESH_0], config[val_iZone]);

  for (iMesh = 0; iMesh <= config[val_iZone]->GetnMGLevels(); iMesh++){
    solver[val_iZone][val_iInst][iMesh][ADJFLOW_SOL]->SetRecording(geometry[val_iZone][val_iInst][iMesh], config[val_iZone]);
  }
  if ((config[val_iZone]->GetKind_Solver() == DISC_ADJ_RANS || config[val_iZone]->GetKind_Solver() == DISC_ADJ_INC_RANS) && !config[val_iZone]->GetFrozen_Visc_Disc()) {
    solver[val_iZone][val_iInst][MESH_0][ADJTURB_SOL]->SetRecording(geometry[val_iZone][val_iInst][MESH_0], config[val_iZone]);
  }
  if (config[val_iZone]->GetWeakly_Coupled_Heat()) {
    solver[val_iZone][val_iInst][MESH_0][ADJHEAT_SOL]->SetRecording(geometry[val_iZone][val_iInst][MESH_0], config[val_iZone]);
  }


}

void CDiscAdjFluidIteration::SetDependencies(CSolver *****solver,
                                             CGeometry ****geometry,
                                             CNumerics ******numerics,
                                             CConfig **config,
                                             unsigned short iZone,
                                             unsigned short iInst,
                                             unsigned short kind_recording){

  bool frozen_visc = config[iZone]->GetFrozen_Visc_Disc();
  bool heat = config[iZone]->GetWeakly_Coupled_Heat();
  if ((kind_recording == MESH_COORDS) || (kind_recording == NONE)  ||
      (kind_recording == GEOMETRY_CROSS_TERM) || (kind_recording == ALL_VARIABLES)){

    /*--- Update geometry to get the influence on other geometry variables (normals, volume etc) ---*/

    geometry[iZone][iInst][MESH_0]->UpdateGeometry(geometry[iZone][iInst], config[iZone]);

  }

  /*--- Compute coupling between flow and turbulent equations ---*/
  solver[iZone][iInst][MESH_0][FLOW_SOL]->Preprocessing(geometry[iZone][iInst][MESH_0], solver[iZone][iInst][MESH_0], config[iZone], MESH_0, NO_RK_ITER, RUNTIME_FLOW_SYS, true);
  solver[iZone][iInst][MESH_0][FLOW_SOL]->InitiateComms(geometry[iZone][iInst][MESH_0], config[iZone], SOLUTION);
  solver[iZone][iInst][MESH_0][FLOW_SOL]->CompleteComms(geometry[iZone][iInst][MESH_0], config[iZone], SOLUTION);

  if (turbulent && !frozen_visc){
    solver[iZone][iInst][MESH_0][FLOW_SOL]->Preprocessing(geometry[iZone][iInst][MESH_0],solver[iZone][iInst][MESH_0], config[iZone], MESH_0, NO_RK_ITER, RUNTIME_FLOW_SYS, true);
    solver[iZone][iInst][MESH_0][TURB_SOL]->Postprocessing(geometry[iZone][iInst][MESH_0],solver[iZone][iInst][MESH_0], config[iZone], MESH_0);
    solver[iZone][iInst][MESH_0][TURB_SOL]->InitiateComms(geometry[iZone][iInst][MESH_0], config[iZone], SOLUTION);
    solver[iZone][iInst][MESH_0][TURB_SOL]->CompleteComms(geometry[iZone][iInst][MESH_0], config[iZone], SOLUTION);

  }

  if (heat){
    solver[iZone][iInst][MESH_0][HEAT_SOL]->Set_Heatflux_Areas(geometry[iZone][iInst][MESH_0], config[iZone]);
    solver[iZone][iInst][MESH_0][HEAT_SOL]->Preprocessing(geometry[iZone][iInst][MESH_0],solver[iZone][iInst][MESH_0], config[iZone], MESH_0, NO_RK_ITER, RUNTIME_HEAT_SYS, true);
    solver[iZone][iInst][MESH_0][HEAT_SOL]->Postprocessing(geometry[iZone][iInst][MESH_0],solver[iZone][iInst][MESH_0], config[iZone], MESH_0);
    solver[iZone][iInst][MESH_0][HEAT_SOL]->InitiateComms(geometry[iZone][iInst][MESH_0], config[iZone], SOLUTION);
    solver[iZone][iInst][MESH_0][HEAT_SOL]->CompleteComms(geometry[iZone][iInst][MESH_0], config[iZone], SOLUTION);
  }
}

void CDiscAdjFluidIteration::RegisterOutput(CSolver *****solver, CGeometry ****geometry, CConfig **config, COutput* output, unsigned short iZone, unsigned short iInst){

  unsigned short Kind_Solver = config[iZone]->GetKind_Solver();
  bool frozen_visc = config[iZone]->GetFrozen_Visc_Disc();
  bool heat = config[iZone]->GetWeakly_Coupled_Heat();
  bool interface_boundary = (config[iZone]->GetnMarker_Fluid_Load() > 0);

  if ((Kind_Solver == DISC_ADJ_NAVIER_STOKES) || (Kind_Solver == DISC_ADJ_RANS) || (Kind_Solver == DISC_ADJ_EULER) ||
      (Kind_Solver == DISC_ADJ_INC_NAVIER_STOKES) || (Kind_Solver == DISC_ADJ_INC_RANS) || (Kind_Solver == DISC_ADJ_INC_EULER)) {
  
  /*--- Register conservative variables as output of the iteration ---*/
  
    solver[iZone][iInst][MESH_0][ADJFLOW_SOL]->RegisterOutput(geometry[iZone][iInst][MESH_0],config[iZone]);
  
  }
  if (turbulent && !frozen_visc){
    solver[iZone][iInst][MESH_0][ADJTURB_SOL]->RegisterOutput(geometry[iZone][iInst][MESH_0],
                                                                 config[iZone]);
  }
  if (heat){
    solver[iZone][iInst][MESH_0][ADJHEAT_SOL]->RegisterOutput(geometry[iZone][iInst][MESH_0],
                                                                 config[iZone]);
  }
  if (interface_boundary){
    solver[iZone][iInst][MESH_0][FLOW_SOL]->RegisterVertexTractions(geometry[iZone][iInst][MESH_0], config[iZone]);
  }
}

void CDiscAdjFluidIteration::InitializeAdjoint_CrossTerm(CSolver *****solver, CGeometry ****geometry, CConfig **config, unsigned short iZone, unsigned short iInst){

  unsigned short Kind_Solver = config[iZone]->GetKind_Solver();
  bool frozen_visc = config[iZone]->GetFrozen_Visc_Disc();

  /*--- Initialize the adjoint of the objective function (typically with 1.0) ---*/

  solver[iZone][iInst][MESH_0][ADJFLOW_SOL]->SetAdj_ObjFunc(geometry[iZone][iInst][MESH_0], config[iZone]);

  /*--- Initialize the adjoints the conservative variables ---*/

  if ((Kind_Solver == DISC_ADJ_NAVIER_STOKES) || (Kind_Solver == DISC_ADJ_RANS) || (Kind_Solver == DISC_ADJ_EULER) ||
      (Kind_Solver == DISC_ADJ_INC_NAVIER_STOKES) || (Kind_Solver == DISC_ADJ_INC_RANS) || (Kind_Solver == DISC_ADJ_INC_EULER)) {

  solver[iZone][iInst][MESH_0][ADJFLOW_SOL]->SetAdjoint_Output(geometry[iZone][iInst][MESH_0],
                                                                  config[iZone]);
}

  if (turbulent && !frozen_visc) {
    solver[iZone][iInst][MESH_0][ADJTURB_SOL]->SetAdjoint_Output(geometry[iZone][iInst][MESH_0],
                                                                    config[iZone]);
  }
}


void CDiscAdjFluidIteration::Update(COutput *output,
                                       CIntegration ****integration,
                                       CGeometry ****geometry,
                                       CSolver *****solver,
                                       CNumerics ******numerics,
                                       CConfig **config,
                                       CSurfaceMovement **surface_movement,
                                       CVolumetricMovement ***grid_movement,
                                       CFreeFormDefBox*** FFDBox,
                                       unsigned short val_iZone,
                                       unsigned short val_iInst)      {

  unsigned short iMesh;

  /*--- Dual time stepping strategy ---*/

  if ((config[val_iZone]->GetTime_Marching() == DT_STEPPING_1ST) ||
      (config[val_iZone]->GetTime_Marching() == DT_STEPPING_2ND)) {

    for (iMesh = 0; iMesh <= config[val_iZone]->GetnMGLevels(); iMesh++) {
      integration[val_iZone][val_iInst][ADJFLOW_SOL]->SetConvergence(false);
    }
  }
}
bool CDiscAdjFluidIteration::Monitor(COutput *output,
    CIntegration ****integration,
    CGeometry ****geometry,
    CSolver *****solver,
    CNumerics ******numerics,
    CConfig **config,
    CSurfaceMovement **surface_movement,
    CVolumetricMovement ***grid_movement,
    CFreeFormDefBox*** FFDBox,
    unsigned short val_iZone,
    unsigned short val_iInst)     {

  bool StopCalc = false;
  
#ifndef HAVE_MPI
  StopTime = su2double(clock())/su2double(CLOCKS_PER_SEC);
#else
  StopTime = MPI_Wtime();
#endif
  UsedTime = StopTime - StartTime;

  /*--- Write the convergence history for the fluid (only screen output) ---*/

  output->SetHistory_Output(geometry[ZONE_0][INST_0][MESH_0], 
                            solver[ZONE_0][INST_0][MESH_0], 
                            config[ZONE_0], 
                            config[ZONE_0]->GetTimeIter(),
                            config[ZONE_0]->GetOuterIter(), 
                            config[ZONE_0]->GetInnerIter());
  
  StopCalc = output->GetConvergence();
  
  return StopCalc;

}
void CDiscAdjFluidIteration::Postprocess(COutput *output,
                                         CIntegration ****integration,
                                         CGeometry ****geometry,
                                         CSolver *****solver,
                                         CNumerics ******numerics,
                                         CConfig **config,
                                         CSurfaceMovement **surface_movement,
                                         CVolumetricMovement ***grid_movement,
                                         CFreeFormDefBox*** FFDBox,
                                         unsigned short val_iZone,
                                         unsigned short val_iInst) { }


CDiscAdjFEAIteration::CDiscAdjFEAIteration(CConfig *config) : CIteration(config), CurrentRecording(NONE){

  fem_iteration = new CFEAIteration(config);

  // TEMPORARY output only for standalone structural problems
  if ((!config->GetFSI_Simulation()) && (rank == MASTER_NODE)){

    bool de_effects = config->GetDE_Effects();
    unsigned short iVar;

    /*--- Header of the temporary output file ---*/
    ofstream myfile_res;
    myfile_res.open ("Results_Reverse_Adjoint.txt");

    myfile_res << "Obj_Func" << " ";
    for (iVar = 0; iVar < config->GetnElasticityMod(); iVar++)
        myfile_res << "Sens_E_" << iVar << "\t";

    for (iVar = 0; iVar < config->GetnPoissonRatio(); iVar++)
      myfile_res << "Sens_Nu_" << iVar << "\t";

    if (config->GetTime_Domain()){
        for (iVar = 0; iVar < config->GetnMaterialDensity(); iVar++)
          myfile_res << "Sens_Rho_" << iVar << "\t";
    }

    if (de_effects){
        for (iVar = 0; iVar < config->GetnElectric_Field(); iVar++)
          myfile_res << "Sens_EField_" << iVar << "\t";
    }

    myfile_res << endl;

    myfile_res.close();
  }

}

CDiscAdjFEAIteration::~CDiscAdjFEAIteration(void) { }
void CDiscAdjFEAIteration::Preprocess(COutput *output,
                                           CIntegration ****integration,
                                           CGeometry ****geometry,
                                           CSolver *****solver,
                                           CNumerics ******numerics,
                                           CConfig **config,
                                           CSurfaceMovement **surface_movement,
                                           CVolumetricMovement ***grid_movement,
                                           CFreeFormDefBox*** FFDBox,
                                           unsigned short val_iZone,
                                           unsigned short val_iInst) {

  unsigned long iPoint;
  unsigned short TimeIter = config[val_iZone]->GetTimeIter();
  bool dynamic = (config[val_iZone]->GetTime_Domain());

  int Direct_Iter;

  /*--- For the dynamic adjoint, load direct solutions from restart files. ---*/

  if (dynamic) {

    Direct_Iter = SU2_TYPE::Int(config[val_iZone]->GetUnst_AdjointIter()) - SU2_TYPE::Int(TimeIter) - 1;

    /*--- We want to load the already converged solution at timesteps n and n-1 ---*/

    /*--- Load solution at timestep n-1 ---*/

    LoadDynamic_Solution(geometry, solver,config, val_iZone, val_iInst, Direct_Iter-1);

    /*--- Push solution back to correct array ---*/

    solver[val_iZone][val_iInst][MESH_0][FEA_SOL]->GetNodes()->Set_Solution_time_n();

    /*--- Push solution back to correct array ---*/

    solver[val_iZone][val_iInst][MESH_0][FEA_SOL]->GetNodes()->SetSolution_Accel_time_n();

    /*--- Push solution back to correct array ---*/

    solver[val_iZone][val_iInst][MESH_0][FEA_SOL]->GetNodes()->SetSolution_Vel_time_n();

    /*--- Load solution timestep n ---*/

    LoadDynamic_Solution(geometry, solver,config, val_iZone, val_iInst, Direct_Iter);

    /*--- Store FEA solution also in the adjoint solver in order to be able to reset it later ---*/

    for (iPoint = 0; iPoint < geometry[val_iZone][val_iInst][MESH_0]->GetnPoint(); iPoint++){
      solver[val_iZone][val_iInst][MESH_0][ADJFEA_SOL]->GetNodes()->SetSolution_Direct(iPoint, solver[val_iZone][val_iInst][MESH_0][FEA_SOL]->GetNodes()->GetSolution(iPoint));
    }

    for (iPoint = 0; iPoint < geometry[val_iZone][val_iInst][MESH_0]->GetnPoint(); iPoint++){
      solver[val_iZone][val_iInst][MESH_0][ADJFEA_SOL]->GetNodes()->SetSolution_Accel_Direct(iPoint, solver[val_iZone][val_iInst][MESH_0][FEA_SOL]->GetNodes()->GetSolution_Accel(iPoint));
    }

    for (iPoint = 0; iPoint < geometry[val_iZone][val_iInst][MESH_0]->GetnPoint(); iPoint++){
      solver[val_iZone][val_iInst][MESH_0][ADJFEA_SOL]->GetNodes()->SetSolution_Vel_Direct(iPoint, solver[val_iZone][val_iInst][MESH_0][FEA_SOL]->GetNodes()->GetSolution_Vel(iPoint));
    }

  }
  else{
    /*--- Store FEA solution also in the adjoint solver in order to be able to reset it later ---*/

    for (iPoint = 0; iPoint < geometry[val_iZone][val_iInst][MESH_0]->GetnPoint(); iPoint++){
      solver[val_iZone][val_iInst][MESH_0][ADJFEA_SOL]->GetNodes()->SetSolution_Direct(iPoint, solver[val_iZone][val_iInst][MESH_0][FEA_SOL]->GetNodes()->GetSolution(iPoint));
    }

  }

  solver[val_iZone][val_iInst][MESH_0][ADJFEA_SOL]->Preprocessing(geometry[val_iZone][val_iInst][MESH_0], solver[val_iZone][val_iInst][MESH_0],  config[val_iZone] , MESH_0, 0, RUNTIME_ADJFEA_SYS, false);

}



void CDiscAdjFEAIteration::LoadDynamic_Solution(CGeometry ****geometry,
                                               CSolver *****solver,
                                               CConfig **config,
                                               unsigned short val_iZone,
                                               unsigned short val_iInst, 
                                               int val_DirectIter) {
  unsigned short iVar;
  unsigned long iPoint;
  bool update_geo = false;  //TODO: check

  if (val_DirectIter >= 0){
    if (rank == MASTER_NODE && val_iZone == ZONE_0)
      cout << " Loading FEA solution from direct iteration " << val_DirectIter  << "." << endl;
    solver[val_iZone][val_iInst][MESH_0][FEA_SOL]->LoadRestart(geometry[val_iZone][val_iInst], solver[val_iZone][val_iInst], config[val_iZone], val_DirectIter, update_geo);
  } else {
    /*--- If there is no solution file we set the freestream condition ---*/
    if (rank == MASTER_NODE && val_iZone == ZONE_0)
      cout << " Setting static conditions at direct iteration " << val_DirectIter << "." << endl;
    /*--- Push solution back to correct array ---*/
    for(iPoint=0; iPoint < geometry[val_iZone][val_iInst][MESH_0]->GetnPoint();iPoint++){
      for (iVar = 0; iVar < solver[val_iZone][val_iInst][MESH_0][FEA_SOL]->GetnVar(); iVar++){
        solver[val_iZone][val_iInst][MESH_0][FEA_SOL]->GetNodes()->SetSolution(iPoint, iVar, 0.0);
        solver[val_iZone][val_iInst][MESH_0][FEA_SOL]->GetNodes()->SetSolution_Accel(iPoint, iVar, 0.0);
        solver[val_iZone][val_iInst][MESH_0][FEA_SOL]->GetNodes()->SetSolution_Vel(iPoint, iVar, 0.0);
      }
    }
  }
}


void CDiscAdjFEAIteration::Iterate(COutput *output,
                                        CIntegration ****integration,
                                        CGeometry ****geometry,
                                        CSolver *****solver,
                                        CNumerics ******numerics,
                                        CConfig **config,
                                        CSurfaceMovement **surface_movement,
                                        CVolumetricMovement ***volume_grid_movement,
                                        CFreeFormDefBox*** FFDBox,
                                        unsigned short val_iZone,
                                        unsigned short val_iInst) {


  bool dynamic = (config[val_iZone]->GetTime_Domain());

  /*--- Extract the adjoints of the conservative input variables and store them for the next iteration ---*/

  solver[val_iZone][val_iInst][MESH_0][ADJFEA_SOL]->ExtractAdjoint_Solution(geometry[val_iZone][val_iInst][MESH_0],
                                                                                      config[val_iZone]);

  solver[val_iZone][val_iInst][MESH_0][ADJFEA_SOL]->ExtractAdjoint_Variables(geometry[val_iZone][val_iInst][MESH_0],
                                                                                       config[val_iZone]);
  if (dynamic){
    integration[val_iZone][val_iInst][ADJFEA_SOL]->SetConvergence(false);
  }

}

void CDiscAdjFEAIteration::SetRecording(COutput *output,
                                             CIntegration ****integration,
                                             CGeometry ****geometry,
                                             CSolver *****solver,
                                             CNumerics ******numerics,
                                             CConfig **config,
                                             CSurfaceMovement **surface_movement,
                                             CVolumetricMovement ***grid_movement,
                                             CFreeFormDefBox*** FFDBox,
                                             unsigned short val_iZone,
                                             unsigned short val_iInst,
                                             unsigned short kind_recording)      {

  unsigned long InnerIter = config[ZONE_0]->GetInnerIter();
  unsigned long TimeIter = config[val_iZone]->GetTimeIter(), DirectTimeIter;
  bool dynamic = (config[val_iZone]->GetTime_Domain());

  DirectTimeIter = 0;
  if (dynamic){
    DirectTimeIter = SU2_TYPE::Int(config[val_iZone]->GetUnst_AdjointIter()) - SU2_TYPE::Int(TimeIter) - 1;
  }

  /*--- Reset the tape ---*/

  AD::Reset();

  /*--- We only need to reset the indices if the current recording is different from the recording we want to have ---*/

  if (CurrentRecording != kind_recording && (CurrentRecording != NONE) ){

    solver[val_iZone][val_iInst][MESH_0][ADJFEA_SOL]->SetRecording(geometry[val_iZone][val_iInst][MESH_0], config[val_iZone]);

    /*--- Clear indices of coupling variables ---*/

    SetDependencies(solver, geometry, numerics, config, val_iZone, val_iInst, ALL_VARIABLES);

    /*--- Run one iteration while tape is passive - this clears all indices ---*/

    fem_iteration->Iterate(output,integration,geometry,solver,numerics,
                                config,surface_movement,grid_movement,FFDBox,val_iZone, val_iInst);

  }

  /*--- Prepare for recording ---*/

  solver[val_iZone][val_iInst][MESH_0][ADJFEA_SOL]->SetRecording(geometry[val_iZone][val_iInst][MESH_0], config[val_iZone]);

  /*--- Start the recording of all operations ---*/

  AD::StartRecording();

  /*--- Register FEA variables ---*/

  RegisterInput(solver, geometry, config, val_iZone, val_iInst, kind_recording);

  /*--- Compute coupling or update the geometry ---*/

  SetDependencies(solver, geometry, numerics, config, val_iZone, val_iInst, kind_recording);

  /*--- Set the correct direct iteration number ---*/

  if (dynamic){
    config[val_iZone]->SetTimeIter(DirectTimeIter);
  }

  /*--- Run the direct iteration ---*/

  fem_iteration->Iterate(output,integration,geometry,solver,numerics,
                              config,surface_movement,grid_movement,FFDBox, val_iZone, val_iInst);

  config[val_iZone]->SetTimeIter(TimeIter);

  /*--- Register structural variables and objective function as output ---*/

  RegisterOutput(solver, geometry, config, output, val_iZone, val_iInst);

  /*--- Stop the recording ---*/

  AD::StopRecording();

  /*--- Set the recording status ---*/

  CurrentRecording = kind_recording;

  /* --- Reset the number of the internal iterations---*/

  config[ZONE_0]->SetInnerIter(InnerIter);

}


void CDiscAdjFEAIteration::SetRecording(CSolver *****solver,
                                        CGeometry ****geometry,
                                        CConfig **config,
                                        unsigned short val_iZone,
                                        unsigned short val_iInst,
                                        unsigned short kind_recording) {

  /*--- Set correct time iteration for recording if dynamic simulation ---*/

  if (config[val_iZone]->GetDynamic_Analysis() == DYNAMIC) {
    unsigned long ExtIter = config[val_iZone]->GetExtIter();
    config[val_iZone]->SetExtIter(ExtIter);
  }

  /*--- Prepare for recording by resetting the solution to the initial converged solution ---*/

  solver[val_iZone][val_iInst][MESH_0][ADJFEA_SOL]->SetRecording(geometry[val_iZone][val_iInst][MESH_0], config[val_iZone]);

}

void CDiscAdjFEAIteration::RegisterInput(CSolver *****solver, CGeometry ****geometry, CConfig **config, unsigned short iZone, unsigned short iInst, unsigned short kind_recording){

  /*--- Register structural displacements as input ---*/

  solver[iZone][iInst][MESH_0][ADJFEA_SOL]->RegisterSolution(geometry[iZone][iInst][MESH_0], config[iZone]);

  /*--- Register variables as input ---*/

  solver[iZone][iInst][MESH_0][ADJFEA_SOL]->RegisterVariables(geometry[iZone][iInst][MESH_0], config[iZone]);

  /*--- Both need to be registered regardless of kind_recording for structural shape derivatives to work properly.
        Otherwise, the code simply diverges as the FEM_CROSS_TERM_GEOMETRY breaks! (no idea why) for this term we register but do not extract! ---*/
}

void CDiscAdjFEAIteration::SetDependencies(CSolver *****solver, CGeometry ****geometry, CNumerics ******numerics, CConfig **config, unsigned short iZone, unsigned short iInst, unsigned short kind_recording){

  unsigned short iVar;
  unsigned short iMPROP = config[iZone]->GetnElasticityMod();
  
  /*--- Some numerics are only instanciated under these conditions ---*/
  bool element_based = (config[iZone]->GetGeometricConditions() == LARGE_DEFORMATIONS) &&
                        solver[iZone][iInst][MESH_0][FEA_SOL]->IsElementBased(),
       de_effects    = (config[iZone]->GetGeometricConditions() == LARGE_DEFORMATIONS) &&
                        config[iZone]->GetDE_Effects();

  for (iVar = 0; iVar < iMPROP; iVar++){

      /*--- Add dependencies for E and Nu ---*/

      numerics[iZone][iInst][MESH_0][FEA_SOL][FEA_TERM]->SetMaterial_Properties(iVar,
                                                                                   solver[iZone][iInst][MESH_0][ADJFEA_SOL]->GetVal_Young(iVar),
                                                                                   solver[iZone][iInst][MESH_0][ADJFEA_SOL]->GetVal_Poisson(iVar));

      /*--- Add dependencies for Rho and Rho_DL ---*/

      numerics[iZone][iInst][MESH_0][FEA_SOL][FEA_TERM]->SetMaterial_Density(iVar,
                                                                                solver[iZone][iInst][MESH_0][ADJFEA_SOL]->GetVal_Rho(iVar),
                                                                                solver[iZone][iInst][MESH_0][ADJFEA_SOL]->GetVal_Rho_DL(iVar));

      /*--- Add dependencies for element-based simulations. ---*/

      if (element_based){

          /*--- Neo Hookean Compressible ---*/
          numerics[iZone][iInst][MESH_0][FEA_SOL][MAT_NHCOMP]->SetMaterial_Properties(iVar,
                                                                                       solver[iZone][iInst][MESH_0][ADJFEA_SOL]->GetVal_Young(iVar),
                                                                                       solver[iZone][iInst][MESH_0][ADJFEA_SOL]->GetVal_Poisson(iVar));
          numerics[iZone][iInst][MESH_0][FEA_SOL][MAT_NHCOMP]->SetMaterial_Density(iVar,
                                                                                    solver[iZone][iInst][MESH_0][ADJFEA_SOL]->GetVal_Rho(iVar),
                                                                                    solver[iZone][iInst][MESH_0][ADJFEA_SOL]->GetVal_Rho_DL(iVar));

          /*--- Ideal DE ---*/
          numerics[iZone][iInst][MESH_0][FEA_SOL][MAT_IDEALDE]->SetMaterial_Properties(iVar,
                                                                                       solver[iZone][iInst][MESH_0][ADJFEA_SOL]->GetVal_Young(iVar),
                                                                                       solver[iZone][iInst][MESH_0][ADJFEA_SOL]->GetVal_Poisson(iVar));
          numerics[iZone][iInst][MESH_0][FEA_SOL][MAT_IDEALDE]->SetMaterial_Density(iVar,
                                                                                    solver[iZone][iInst][MESH_0][ADJFEA_SOL]->GetVal_Rho(iVar),
                                                                                    solver[iZone][iInst][MESH_0][ADJFEA_SOL]->GetVal_Rho_DL(iVar));

          /*--- Knowles ---*/
          numerics[iZone][iInst][MESH_0][FEA_SOL][MAT_KNOWLES]->SetMaterial_Properties(iVar,
                                                                                       solver[iZone][iInst][MESH_0][ADJFEA_SOL]->GetVal_Young(iVar),
                                                                                       solver[iZone][iInst][MESH_0][ADJFEA_SOL]->GetVal_Poisson(iVar));
          numerics[iZone][iInst][MESH_0][FEA_SOL][MAT_KNOWLES]->SetMaterial_Density(iVar,
                                                                                    solver[iZone][iInst][MESH_0][ADJFEA_SOL]->GetVal_Rho(iVar),
                                                                                    solver[iZone][iInst][MESH_0][ADJFEA_SOL]->GetVal_Rho_DL(iVar));

      }



  }

  if (de_effects){

      unsigned short nEField = solver[iZone][iInst][MESH_0][ADJFEA_SOL]->GetnEField();

      for (unsigned short iEField = 0; iEField < nEField; iEField++){

          numerics[iZone][iInst][MESH_0][FEA_SOL][FEA_TERM]->Set_ElectricField(iEField,
                                                                                 solver[iZone][iInst][MESH_0][ADJFEA_SOL]->GetVal_EField(iEField));

          numerics[iZone][iInst][MESH_0][FEA_SOL][DE_TERM]->Set_ElectricField(iEField,
                                                                                 solver[iZone][iInst][MESH_0][ADJFEA_SOL]->GetVal_EField(iEField));

      }


  }

  /*--- Add dependencies for element-based simulations. ---*/

  switch (config[iZone]->GetDV_FEA()) {
    case YOUNG_MODULUS:
    case POISSON_RATIO:
    case DENSITY_VAL:
    case DEAD_WEIGHT:
    case ELECTRIC_FIELD:

      unsigned short nDV = solver[iZone][iInst][MESH_0][ADJFEA_SOL]->GetnDVFEA();

      for (unsigned short iDV = 0; iDV < nDV; iDV++){

          numerics[iZone][iInst][MESH_0][FEA_SOL][FEA_TERM]->Set_DV_Val(iDV,
                                                                           solver[iZone][iInst][MESH_0][ADJFEA_SOL]->GetVal_DVFEA(iDV));

          if (de_effects){
            numerics[iZone][iInst][MESH_0][FEA_SOL][DE_TERM]->Set_DV_Val(iDV,
                                                                            solver[iZone][iInst][MESH_0][ADJFEA_SOL]->GetVal_DVFEA(iDV));
          }

      }

      if (element_based){

        for (unsigned short iDV = 0; iDV < nDV; iDV++){
            numerics[iZone][iInst][MESH_0][FEA_SOL][MAT_NHCOMP]->Set_DV_Val(iDV,
                                                                            solver[iZone][iInst][MESH_0][ADJFEA_SOL]->GetVal_DVFEA(iDV));
            numerics[iZone][iInst][MESH_0][FEA_SOL][MAT_IDEALDE]->Set_DV_Val(iDV,
                                                                            solver[iZone][iInst][MESH_0][ADJFEA_SOL]->GetVal_DVFEA(iDV));
            numerics[iZone][iInst][MESH_0][FEA_SOL][MAT_KNOWLES]->Set_DV_Val(iDV,
                                                                            solver[iZone][iInst][MESH_0][ADJFEA_SOL]->GetVal_DVFEA(iDV));
        }

      }

    break;

  }

  /*--- Add dependencies for grid coordinate derivatives, no need for full update as the structural solver only uses the node coordinates. ---*/

  geometry[iZone][iInst][MESH_0]->InitiateComms(geometry[iZone][iInst][MESH_0], config[iZone], COORDINATES);
  geometry[iZone][iInst][MESH_0]->CompleteComms(geometry[iZone][iInst][MESH_0], config[iZone], COORDINATES);

  solver[iZone][iInst][MESH_0][FEA_SOL]->InitiateComms(geometry[iZone][iInst][MESH_0], config[iZone], SOLUTION);
  solver[iZone][iInst][MESH_0][FEA_SOL]->CompleteComms(geometry[iZone][iInst][MESH_0], config[iZone], SOLUTION);



}

void CDiscAdjFEAIteration::RegisterOutput(CSolver *****solver, CGeometry ****geometry, CConfig **config, COutput* output, unsigned short iZone, unsigned short iInst){

  /*--- Register conservative variables as output of the iteration ---*/

  solver[iZone][iInst][MESH_0][ADJFEA_SOL]->RegisterOutput(geometry[iZone][iInst][MESH_0],config[iZone]);

}

void CDiscAdjFEAIteration::InitializeAdjoint(CSolver *****solver, CGeometry ****geometry, CConfig **config, unsigned short iZone, unsigned short iInst){

  /*--- Initialize the adjoint of the objective function (typically with 1.0) ---*/

  solver[iZone][iInst][MESH_0][ADJFEA_SOL]->SetAdj_ObjFunc(geometry[iZone][iInst][MESH_0], config[iZone]);

  /*--- Initialize the adjoints the conservative variables ---*/

  solver[iZone][iInst][MESH_0][ADJFEA_SOL]->SetAdjoint_Output(geometry[iZone][iInst][MESH_0],
                                                                  config[iZone]);

}


void CDiscAdjFEAIteration::InitializeAdjoint_CrossTerm(CSolver *****solver, CGeometry ****geometry, CConfig **config, unsigned short iZone, unsigned short iInst){

  /*--- Initialize the adjoint of the objective function (typically with 1.0) ---*/

  solver[iZone][iInst][MESH_0][ADJFEA_SOL]->SetAdj_ObjFunc(geometry[iZone][iInst][MESH_0], config[iZone]);

  /*--- Initialize the adjoints the conservative variables ---*/

  solver[iZone][iInst][MESH_0][ADJFEA_SOL]->SetAdjoint_Output(geometry[iZone][iInst][MESH_0],
                                                                  config[iZone]);

}

void CDiscAdjFEAIteration::Update(COutput *output,
                                       CIntegration ****integration,
                                       CGeometry ****geometry,
                                       CSolver *****solver,
                                       CNumerics ******numerics,
                                       CConfig **config,
                                       CSurfaceMovement **surface_movement,
                                       CVolumetricMovement ***grid_movement,
                                       CFreeFormDefBox*** FFDBox,
                                       unsigned short val_iZone,
                                       unsigned short val_iInst)      { }
bool CDiscAdjFEAIteration::Monitor(COutput *output,
    CIntegration ****integration,
    CGeometry ****geometry,
    CSolver *****solver,
    CNumerics ******numerics,
    CConfig **config,
    CSurfaceMovement **surface_movement,
    CVolumetricMovement ***grid_movement,
    CFreeFormDefBox*** FFDBox,
    unsigned short val_iZone,
    unsigned short val_iInst)     { 

  /*--- Write the convergence history (only screen output) ---*/
  
  output->SetHistory_Output(geometry[val_iZone][INST_0][MESH_0], 
                            solver[val_iZone][INST_0][MESH_0],
                            config[val_iZone], 
                            config[val_iZone]->GetTimeIter(), 
                            config[val_iZone]->GetOuterIter(),
                            config[val_iZone]->GetInnerIter());
  
  return false;
  
}
void CDiscAdjFEAIteration::Postprocess(COutput *output,
    CIntegration ****integration,
    CGeometry ****geometry,
    CSolver *****solver,
    CNumerics ******numerics,
    CConfig **config,
    CSurfaceMovement **surface_movement,
    CVolumetricMovement ***grid_movement,
    CFreeFormDefBox*** FFDBox,
    unsigned short val_iZone,
    unsigned short val_iInst) {


  bool dynamic = (config[val_iZone]->GetTime_Domain());

  /*--- Global sensitivities ---*/
  solver[val_iZone][val_iInst][MESH_0][ADJFEA_SOL]->SetSensitivity(geometry[val_iZone][val_iInst][MESH_0], solver[val_iZone][val_iInst][MESH_0], config[val_iZone]);

  // TEMPORARY output only for standalone structural problems
  if ((!config[val_iZone]->GetFSI_Simulation()) && (rank == MASTER_NODE)){

    unsigned short iVar;

    bool de_effects = config[val_iZone]->GetDE_Effects();

    /*--- Header of the temporary output file ---*/
    ofstream myfile_res;
    myfile_res.open ("Results_Reverse_Adjoint.txt", ios::app);

    myfile_res.precision(15);

    myfile_res << config[val_iZone]->GetTimeIter() << "\t";

    switch (config[val_iZone]->GetKind_ObjFunc()){
    case REFERENCE_GEOMETRY:
      myfile_res << scientific << solver[val_iZone][val_iInst][MESH_0][FEA_SOL]->GetTotal_OFRefGeom() << "\t";
      break;
    case REFERENCE_NODE:
      myfile_res << scientific << solver[val_iZone][val_iInst][MESH_0][FEA_SOL]->GetTotal_OFRefNode() << "\t";
      break;
    case VOLUME_FRACTION:
    case TOPOL_DISCRETENESS:
      myfile_res << scientific << solver[val_iZone][val_iInst][MESH_0][FEA_SOL]->GetTotal_OFVolFrac() << "\t";
      break;
    case TOPOL_COMPLIANCE:
      myfile_res << scientific << solver[val_iZone][val_iInst][MESH_0][FEA_SOL]->GetTotal_OFCompliance() << "\t";
      break;
    }

    for (iVar = 0; iVar < config[val_iZone]->GetnElasticityMod(); iVar++)
      myfile_res << scientific << solver[ZONE_0][val_iInst][MESH_0][ADJFEA_SOL]->GetTotal_Sens_E(iVar) << "\t";
    for (iVar = 0; iVar < config[val_iZone]->GetnPoissonRatio(); iVar++)
      myfile_res << scientific << solver[ZONE_0][val_iInst][MESH_0][ADJFEA_SOL]->GetTotal_Sens_Nu(iVar) << "\t";
    if (dynamic){
      for (iVar = 0; iVar < config[val_iZone]->GetnMaterialDensity(); iVar++)
        myfile_res << scientific << solver[ZONE_0][val_iInst][MESH_0][ADJFEA_SOL]->GetTotal_Sens_Rho(iVar) << "\t";
    }

    if (de_effects){
      for (iVar = 0; iVar < config[val_iZone]->GetnElectric_Field(); iVar++)
        myfile_res << scientific << solver[val_iZone][val_iInst][MESH_0][ADJFEA_SOL]->GetTotal_Sens_EField(iVar) << "\t";
    }

    for (iVar = 0; iVar < solver[val_iZone][val_iInst][MESH_0][ADJFEA_SOL]->GetnDVFEA(); iVar++){
      myfile_res << scientific << solver[val_iZone][val_iInst][MESH_0][ADJFEA_SOL]->GetTotal_Sens_DVFEA(iVar) << "\t";
    }

    myfile_res << endl;

    myfile_res.close();
  }

  // TEST: for implementation of python framework in standalone structural problems
  if ((!config[val_iZone]->GetFSI_Simulation()) && (rank == MASTER_NODE)){

    /*--- Header of the temporary output file ---*/
    ofstream myfile_res;
    bool outputDVFEA = false;

    switch (config[val_iZone]->GetDV_FEA()) {
    case YOUNG_MODULUS:
      myfile_res.open("grad_young.opt");
      outputDVFEA = true;
      break;
    case POISSON_RATIO:
      myfile_res.open("grad_poisson.opt");
      outputDVFEA = true;
      break;
    case DENSITY_VAL:
    case DEAD_WEIGHT:
      myfile_res.open("grad_density.opt");
      outputDVFEA = true;
      break;
    case ELECTRIC_FIELD:
      myfile_res.open("grad_efield.opt");
      outputDVFEA = true;
      break;
    default:
      outputDVFEA = false;
      break;
    }

    if (outputDVFEA){

      unsigned short iDV;
      unsigned short nDV = solver[val_iZone][val_iInst][MESH_0][ADJFEA_SOL]->GetnDVFEA();

      myfile_res << "INDEX" << "\t" << "GRAD" << endl;

      myfile_res.precision(15);

      for (iDV = 0; iDV < nDV; iDV++){
        myfile_res << iDV;
        myfile_res << "\t";
        myfile_res << scientific << solver[val_iZone][val_iInst][MESH_0][ADJFEA_SOL]->GetTotal_Sens_DVFEA(iDV);
        myfile_res << endl;
      }

      myfile_res.close();

    }

  }

  unsigned short iMarker;

  /*--- Apply BC's to the structural adjoint - otherwise, clamped nodes have too values that make no sense... ---*/
  for (iMarker = 0; iMarker < config[val_iZone]->GetnMarker_All(); iMarker++)
  switch (config[val_iZone]->GetMarker_All_KindBC(iMarker)) {
    case CLAMPED_BOUNDARY:
    solver[val_iZone][val_iInst][MESH_0][ADJFEA_SOL]->BC_Clamped_Post(geometry[val_iZone][val_iInst][MESH_0],
        numerics[val_iZone][val_iInst][MESH_0][FEA_SOL][FEA_TERM], config[val_iZone], iMarker);
    break;
  }
}

CDiscAdjHeatIteration::CDiscAdjHeatIteration(CConfig *config) : CIteration(config) { }

CDiscAdjHeatIteration::~CDiscAdjHeatIteration(void) { }

void CDiscAdjHeatIteration::Preprocess(COutput *output,
                                           CIntegration ****integration,
                                           CGeometry ****geometry,
                                           CSolver *****solver,
                                           CNumerics ******numerics,
                                           CConfig **config,
                                           CSurfaceMovement **surface_movement,
                                           CVolumetricMovement ***grid_movement,
                                           CFreeFormDefBox*** FFDBox,
                                           unsigned short val_iZone,
                                           unsigned short val_iInst) {

  unsigned long iPoint;
  unsigned short TimeIter = config[val_iZone]->GetTimeIter();
  bool dual_time_1st = (config[val_iZone]->GetTime_Marching() == DT_STEPPING_1ST);
  bool dual_time_2nd = (config[val_iZone]->GetTime_Marching() == DT_STEPPING_2ND);
  bool dual_time = (dual_time_1st || dual_time_2nd);
  unsigned short iMesh;
  int Direct_Iter;

  /*--- For the unsteady adjoint, load direct solutions from restart files. ---*/

  if (config[val_iZone]->GetTime_Marching()) {

    Direct_Iter = SU2_TYPE::Int(config[val_iZone]->GetUnst_AdjointIter()) - SU2_TYPE::Int(TimeIter) - 2;

    /*--- For dual-time stepping we want to load the already converged solution at timestep n ---*/

    if (dual_time) {
      Direct_Iter += 1;
    }

    if (TimeIter == 0){

      if (dual_time_2nd) {

        /*--- Load solution at timestep n-2 ---*/

        LoadUnsteady_Solution(geometry, solver,config, val_iZone, val_iInst, Direct_Iter-2);

        /*--- Push solution back to correct array ---*/

        for (iMesh=0; iMesh<=config[val_iZone]->GetnMGLevels();iMesh++) {
          solver[val_iZone][val_iInst][iMesh][HEAT_SOL]->GetNodes()->Set_Solution_time_n();
          solver[val_iZone][val_iInst][iMesh][HEAT_SOL]->GetNodes()->Set_Solution_time_n1();
        }
      }
      if (dual_time) {

        /*--- Load solution at timestep n-1 ---*/

        LoadUnsteady_Solution(geometry, solver,config, val_iZone, val_iInst, Direct_Iter-1);

        /*--- Push solution back to correct array ---*/

        for (iMesh=0; iMesh<=config[val_iZone]->GetnMGLevels();iMesh++) {
          solver[val_iZone][val_iInst][iMesh][HEAT_SOL]->GetNodes()->Set_Solution_time_n();
        }
      }

      /*--- Load solution timestep n ---*/

      LoadUnsteady_Solution(geometry, solver,config, val_iZone, val_iInst, Direct_Iter);

    }


    if ((TimeIter > 0) && dual_time){

      /*--- Load solution timestep n - 2 ---*/

      LoadUnsteady_Solution(geometry, solver,config, val_iZone, val_iInst, Direct_Iter - 2);

      /*--- Temporarily store the loaded solution in the Solution_Old array ---*/

      for (iMesh=0; iMesh<=config[val_iZone]->GetnMGLevels();iMesh++)
        solver[val_iZone][val_iInst][iMesh][HEAT_SOL]->GetNodes()->Set_OldSolution();

      /*--- Set Solution at timestep n to solution at n-1 ---*/

      for (iMesh=0; iMesh<=config[val_iZone]->GetnMGLevels();iMesh++) {
        for(iPoint=0; iPoint<geometry[val_iZone][val_iInst][iMesh]->GetnPoint();iPoint++) {

          solver[val_iZone][val_iInst][iMesh][HEAT_SOL]->GetNodes()->SetSolution(iPoint, solver[val_iZone][val_iInst][iMesh][HEAT_SOL]->GetNodes()->GetSolution_time_n(iPoint));
        }
      }
      if (dual_time_1st){
      /*--- Set Solution at timestep n-1 to the previously loaded solution ---*/
        for (iMesh=0; iMesh<=config[val_iZone]->GetnMGLevels();iMesh++) {
          for(iPoint=0; iPoint<geometry[val_iZone][val_iInst][iMesh]->GetnPoint();iPoint++) {

            solver[val_iZone][val_iInst][iMesh][HEAT_SOL]->GetNodes()->Set_Solution_time_n(iPoint, solver[val_iZone][val_iInst][iMesh][HEAT_SOL]->GetNodes()->GetSolution_time_n1(iPoint));
          }
        }
      }
      if (dual_time_2nd){
        /*--- Set Solution at timestep n-1 to solution at n-2 ---*/
        for (iMesh=0; iMesh<=config[val_iZone]->GetnMGLevels();iMesh++) {
          for(iPoint=0; iPoint<geometry[val_iZone][val_iInst][iMesh]->GetnPoint();iPoint++) {

            solver[val_iZone][val_iInst][iMesh][HEAT_SOL]->GetNodes()->Set_Solution_time_n(iPoint, solver[val_iZone][val_iInst][iMesh][HEAT_SOL]->GetNodes()->GetSolution_time_n1(iPoint));
          }
        }
        /*--- Set Solution at timestep n-2 to the previously loaded solution ---*/
        for (iMesh=0; iMesh<=config[val_iZone]->GetnMGLevels();iMesh++) {
          for(iPoint=0; iPoint<geometry[val_iZone][val_iInst][iMesh]->GetnPoint();iPoint++) {

            solver[val_iZone][val_iInst][iMesh][HEAT_SOL]->GetNodes()->Set_Solution_time_n1(iPoint, solver[val_iZone][val_iInst][iMesh][HEAT_SOL]->GetNodes()->GetSolution_Old(iPoint));
          }
        }
      }
    }
  }

  /*--- Store flow solution also in the adjoint solver in order to be able to reset it later ---*/

  if (TimeIter == 0 || dual_time) {
    for (iPoint = 0; iPoint < geometry[val_iZone][val_iInst][MESH_0]->GetnPoint(); iPoint++) {
      solver[val_iZone][val_iInst][MESH_0][ADJHEAT_SOL]->GetNodes()->SetSolution_Direct(iPoint, solver[val_iZone][val_iInst][MESH_0][HEAT_SOL]->GetNodes()->GetSolution(iPoint));
    }
  }

  solver[val_iZone][val_iInst][MESH_0][ADJHEAT_SOL]->Preprocessing(geometry[val_iZone][val_iInst][MESH_0],
                                                                             solver[val_iZone][val_iInst][MESH_0],
                                                                             config[val_iZone],
                                                                             MESH_0, 0, RUNTIME_ADJHEAT_SYS, false);
}



void CDiscAdjHeatIteration::LoadUnsteady_Solution(CGeometry ****geometry,
                                           CSolver *****solver,
                                           CConfig **config,
                                           unsigned short val_iZone,
                                           unsigned short val_iInst,
                                           int val_DirectIter) {
  unsigned short iMesh;

  if (val_DirectIter >= 0) {
    if (rank == MASTER_NODE && val_iZone == ZONE_0)
      cout << " Loading heat solution from direct iteration " << val_DirectIter  << "." << endl;

    solver[val_iZone][val_iInst][MESH_0][HEAT_SOL]->LoadRestart(geometry[val_iZone][val_iInst],
                                                                          solver[val_iZone][val_iInst],
                                                                          config[val_iZone],
                                                                          val_DirectIter, false);
  }

  else {
    /*--- If there is no solution file we set the freestream condition ---*/
    if (rank == MASTER_NODE && val_iZone == ZONE_0)
      cout << " Setting freestream conditions at direct iteration " << val_DirectIter << "." << endl;
    for (iMesh=0; iMesh<=config[val_iZone]->GetnMGLevels();iMesh++) {

      solver[val_iZone][val_iInst][iMesh][HEAT_SOL]->SetFreeStream_Solution(config[val_iZone]);
      solver[val_iZone][val_iInst][iMesh][HEAT_SOL]->Postprocessing(geometry[val_iZone][val_iInst][iMesh],
                                                                              solver[val_iZone][val_iInst][iMesh],
                                                                              config[val_iZone],
                                                                              iMesh);
    }
  }
}


void CDiscAdjHeatIteration::Iterate(COutput *output,
                                        CIntegration ****integration,
                                        CGeometry ****geometry,
                                        CSolver *****solver,
                                        CNumerics ******numerics,
                                        CConfig **config,
                                        CSurfaceMovement **surface_movement,
                                        CVolumetricMovement ***volume_grid_movement,
                                        CFreeFormDefBox*** FFDBox,
                                        unsigned short val_iZone,
                                        unsigned short val_iInst) {


  solver[val_iZone][val_iInst][MESH_0][ADJHEAT_SOL]->ExtractAdjoint_Solution(geometry[val_iZone][val_iInst][MESH_0],
                                                                                       config[val_iZone]);
}

void CDiscAdjHeatIteration::InitializeAdjoint(CSolver *****solver,
                                              CGeometry ****geometry,
                                              CConfig **config,
                                              unsigned short iZone, unsigned short iInst){

  /*--- Initialize the adjoints the conservative variables ---*/

  solver[iZone][iInst][MESH_0][ADJHEAT_SOL]->SetAdjoint_Output(geometry[iZone][iInst][MESH_0],
                                                                         config[iZone]);
}


void CDiscAdjHeatIteration::RegisterInput(CSolver *****solver,
                                          CGeometry ****geometry,
                                          CConfig **config,
                                          unsigned short iZone, unsigned short iInst,
                                          unsigned short kind_recording){

  if (kind_recording == FLOW_CONS_VARS || kind_recording == COMBINED){

    /*--- Register flow and turbulent variables as input ---*/

    solver[iZone][iInst][MESH_0][ADJHEAT_SOL]->RegisterSolution(geometry[iZone][iInst][MESH_0], config[iZone]);

    solver[iZone][iInst][MESH_0][ADJHEAT_SOL]->RegisterVariables(geometry[iZone][iInst][MESH_0], config[iZone]);

  }
  if (kind_recording == MESH_COORDS){

    /*--- Register node coordinates as input ---*/

    geometry[iZone][iInst][MESH_0]->RegisterCoordinates(config[iZone]);

  }
}

void CDiscAdjHeatIteration::SetDependencies(CSolver *****solver,
                                            CGeometry ****geometry,
                                            CNumerics ******numerics,
                                            CConfig **config,
                                            unsigned short iZone, unsigned short iInst,
                                            unsigned short kind_recording){

  if ((kind_recording == MESH_COORDS) || (kind_recording == NONE)  ||
      (kind_recording == GEOMETRY_CROSS_TERM) || (kind_recording == ALL_VARIABLES)){

    /*--- Update geometry to get the influence on other geometry variables (normals, volume etc) ---*/

    geometry[iZone][iInst][MESH_0]->UpdateGeometry(geometry[iZone][iInst], config[iZone]);

  }

  solver[iZone][iInst][MESH_0][HEAT_SOL]->Set_Heatflux_Areas(geometry[iZone][iInst][MESH_0], config[iZone]);
  solver[iZone][iInst][MESH_0][HEAT_SOL]->Preprocessing(geometry[iZone][iInst][MESH_0], solver[iZone][iInst][MESH_0],
                                                                  config[iZone], MESH_0, NO_RK_ITER, RUNTIME_HEAT_SYS, true);
  solver[iZone][iInst][MESH_0][HEAT_SOL]->Postprocessing(geometry[iZone][iInst][MESH_0], solver[iZone][iInst][MESH_0],
                                                                   config[iZone], MESH_0);  
  solver[iZone][iInst][MESH_0][HEAT_SOL]->InitiateComms(geometry[iZone][iInst][MESH_0], config[iZone], SOLUTION);
  solver[iZone][iInst][MESH_0][HEAT_SOL]->CompleteComms(geometry[iZone][iInst][MESH_0], config[iZone], SOLUTION);
  
}

void CDiscAdjHeatIteration::RegisterOutput(CSolver *****solver,
                                           CGeometry ****geometry,
                                           CConfig **config, COutput* output,
                                           unsigned short iZone, unsigned short iInst){

  solver[iZone][iInst][MESH_0][ADJHEAT_SOL]->RegisterOutput(geometry[iZone][iInst][MESH_0], config[iZone]);

  geometry[iZone][iInst][MESH_0]->RegisterOutput_Coordinates(config[iZone]);
}

void CDiscAdjHeatIteration::Update(COutput *output,
                                       CIntegration ****integration,
                                       CGeometry ****geometry,
                                       CSolver *****solver,
                                       CNumerics ******numerics,
                                       CConfig **config,
                                       CSurfaceMovement **surface_movement,
                                       CVolumetricMovement ***grid_movement,
                                       CFreeFormDefBox*** FFDBox,
                                       unsigned short val_iZone, unsigned short val_iInst)      {

  unsigned short iMesh;

  /*--- Dual time stepping strategy ---*/

  if ((config[val_iZone]->GetTime_Marching() == DT_STEPPING_1ST) ||
      (config[val_iZone]->GetTime_Marching() == DT_STEPPING_2ND)) {

    for (iMesh = 0; iMesh <= config[val_iZone]->GetnMGLevels(); iMesh++) {
      integration[val_iZone][val_iInst][ADJHEAT_SOL]->SetConvergence(false);
    }
  }
}

bool CDiscAdjHeatIteration::Monitor(COutput *output,
                                    CIntegration ****integration,
                                    CGeometry ****geometry,
                                    CSolver *****solver,
                                    CNumerics ******numerics,
                                    CConfig **config,
                                    CSurfaceMovement **surface_movement,
                                    CVolumetricMovement ***grid_movement,
                                    CFreeFormDefBox*** FFDBox,
                                    unsigned short val_iZone,
                                    unsigned short val_iInst) { return false; }


void  CDiscAdjHeatIteration::Output(COutput *output,
                                    CGeometry ****geometry,
                                    CSolver *****solver,
                                    CConfig **config,
                                    unsigned long InnerIter,
                                    bool StopCalc,
                                    unsigned short val_iZone,
                                    unsigned short val_iInst) { }

void CDiscAdjHeatIteration::Postprocess(COutput *output,
                                         CIntegration ****integration,
                                         CGeometry ****geometry,
                                         CSolver *****solver,
                                         CNumerics ******numerics,
                                         CConfig **config,
                                         CSurfaceMovement **surface_movement,
                                         CVolumetricMovement ***grid_movement,
                                         CFreeFormDefBox*** FFDBox,
                                         unsigned short val_iZone, unsigned short val_iInst) { }<|MERGE_RESOLUTION|>--- conflicted
+++ resolved
@@ -1404,15 +1404,11 @@
       
       /*----------------- If the solver is non-linear, we need to subiterate using a Newton-Raphson approach ----------------------*/
 
-<<<<<<< HEAD
-      for (IntIter = 1; IntIter < config[val_iZone]->GetDyn_nIntIter(); IntIter++) {
+      for (IntIter = 1; IntIter < config[val_iZone]->GetnInner_Iter(); IntIter++) {
+
 if ((rank == MASTER_NODE) && disc_adj_fem) cout << "CVC: Debug: CFEAIteration::Iterate Restricted to 1 iteration for AD problems" << endl;
-=======
-      for (IntIter = 1; IntIter < config[val_iZone]->GetnInner_Iter(); IntIter++) {
-
         config[val_iZone]->SetInnerIter(IntIter);
         
->>>>>>> aca42d1c
         /*--- Limits to only one structural iteration for the discrete adjoint FEM problem ---*/
         if (disc_adj_fem) break;
         
@@ -2842,7 +2838,8 @@
 
   /*--- Register structural variables and objective function as output ---*/
 
-  RegisterOutput(solver, geometry, config, output, val_iZone, val_iInst);
+  RegisterOutput(solver, geometry, config, val_iZone, val_iInst);
+  //RegisterOutput(solver, geometry, config, output, val_iZone, val_iInst);
 
   /*--- Stop the recording ---*/
 
@@ -2869,8 +2866,8 @@
   /*--- Set correct time iteration for recording if dynamic simulation ---*/
 
   if (config[val_iZone]->GetDynamic_Analysis() == DYNAMIC) {
-    unsigned long ExtIter = config[val_iZone]->GetExtIter();
-    config[val_iZone]->SetExtIter(ExtIter);
+    unsigned long TimeIter = config[val_iZone]->GetTimeIter();
+    config[val_iZone]->SetTimeIter(TimeIter);
   }
 
   /*--- Prepare for recording by resetting the solution to the initial converged solution ---*/
@@ -3021,7 +3018,8 @@
 
 }
 
-void CDiscAdjFEAIteration::RegisterOutput(CSolver *****solver, CGeometry ****geometry, CConfig **config, COutput* output, unsigned short iZone, unsigned short iInst){
+void CDiscAdjFEAIteration::RegisterOutput(CSolver *****solver, CGeometry ****geometry, CConfig **config, unsigned short iZone, unsigned short iInst){
+//void CDiscAdjFEAIteration::RegisterOutput(CSolver *****solver, CGeometry ****geometry, CConfig **config, COutput* output, unsigned short iZone, unsigned short iInst){
 
   /*--- Register conservative variables as output of the iteration ---*/
 
