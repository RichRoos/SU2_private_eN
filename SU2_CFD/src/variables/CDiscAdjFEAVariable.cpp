/*!
 * \file CDiscAdjFEAVariable.cpp
 * \brief Definition of the variables for FEM adjoint elastic structural problems.
 * \author Ruben Sanchez
 * \version 6.2.0 "Falcon"
 *
 * The current SU2 release has been coordinated by the
 * SU2 International Developers Society <www.su2devsociety.org>
 * with selected contributions from the open-source community.
 *
 * The main research teams contributing to the current release are:
 *  - Prof. Juan J. Alonso's group at Stanford University.
 *  - Prof. Piero Colonna's group at Delft University of Technology.
 *  - Prof. Nicolas R. Gauger's group at Kaiserslautern University of Technology.
 *  - Prof. Alberto Guardone's group at Polytechnic University of Milan.
 *  - Prof. Rafael Palacios' group at Imperial College London.
 *  - Prof. Vincent Terrapon's group at the University of Liege.
 *  - Prof. Edwin van der Weide's group at the University of Twente.
 *  - Lab. of New Concepts in Aeronautics at Tech. Institute of Aeronautics.
 *
 * Copyright 2012-2019, Francisco D. Palacios, Thomas D. Economon,
 *                      Tim Albring, and the SU2 contributors.
 *
 * SU2 is free software; you can redistribute it and/or
 * modify it under the terms of the GNU Lesser General Public
 * License as published by the Free Software Foundation; either
 * version 2.1 of the License, or (at your option) any later version.
 *
 * SU2 is distributed in the hope that it will be useful,
 * but WITHOUT ANY WARRANTY; without even the implied warranty of
 * MERCHANTABILITY or FITNESS FOR A PARTICULAR PURPOSE. See the GNU
 * Lesser General Public License for more details.
 *
 * You should have received a copy of the GNU Lesser General Public
 * License along with SU2. If not, see <http://www.gnu.org/licenses/>.
 */

#include "../../include/variables/CDiscAdjFEAVariable.hpp"


CDiscAdjFEAVariable::CDiscAdjFEAVariable(const su2double *disp, const su2double *vel, const su2double *accel, unsigned long npoint,
  unsigned long ndim, unsigned long nvar, bool unsteady, CConfig *config) : CVariable(npoint, ndim, nvar, config) {

  bool fsi = config->GetFSI_Simulation();

  Solution_Direct.resize(nPoint,nVar);

  Sensitivity.resize(nPoint,nDim) = su2double(0.0);

  for (unsigned long iPoint = 0; iPoint < nPoint; ++iPoint)
    for (unsigned long iVar = 0; iVar < nVar; iVar++)
      Solution(iPoint,iVar) = disp[iVar];

  if (fsi) {
    Cross_Term_Derivative.resize(nPoint,nDim) = su2double(0.0);
    Geometry_CrossTerm_Derivative.resize(nPoint,nDim) = su2double(0.0);
    
    Solution_BGS.resize(nPoint,nDim) = su2double(0.0);
  }
  
  if (config->GetMultizone_Problem())
    Solution_BGS_k.resize(nPoint,nDim) = su2double(0.0);

  /*--- Nothing else to allocate ---*/
  if (!unsteady) return;


  Dynamic_Derivative.resize(nPoint,nVar) = su2double(0.0);
  Dynamic_Derivative_n.resize(nPoint,nVar) = su2double(0.0);
  Dynamic_Derivative_Vel.resize(nPoint,nVar) = su2double(0.0);
  Dynamic_Derivative_Vel_n.resize(nPoint,nVar) = su2double(0.0);
  Dynamic_Derivative_Accel.resize(nPoint,nVar) = su2double(0.0);
  Dynamic_Derivative_Accel_n.resize(nPoint,nVar) = su2double(0.0);

  Solution_Direct_Vel.resize(nPoint,nVar) = su2double(0.0);
  Solution_Direct_Accel.resize(nPoint,nVar) = su2double(0.0);

  Solution_Vel.resize(nPoint,nVar);
  Solution_Accel.resize(nPoint,nVar);

  Solution_Old_Vel.resize(nPoint,nVar) = su2double(0.0);
  Solution_Old_Accel.resize(nPoint,nVar) = su2double(0.0);

  Solution_Vel_time_n.resize(nPoint,nVar) = su2double(0.0);
  Solution_Accel_time_n.resize(nPoint,nVar) = su2double(0.0);

<<<<<<< HEAD
    Solution_Old_Vel[iVar]        = 0.0;
    Solution_Old_Accel[iVar]      = 0.0;

  }

  Solution_BGS          = NULL;
  Solution_BGS_k        = NULL;
  Cross_Term_Derivative = NULL;
  Geometry_CrossTerm_Derivative = NULL;
  if (fsi){
    Cross_Term_Derivative = new su2double[nDim];
    Geometry_CrossTerm_Derivative = new su2double[nDim];
    Solution_BGS        = new su2double[nDim];
    Solution_BGS_k        = new su2double[nDim];
    for (iDim = 0; iDim < nDim; iDim++) {
      Geometry_CrossTerm_Derivative [iDim] = 0.0;
      Cross_Term_Derivative[iDim] = 0.0;
      Solution_BGS[iDim]          = 0.0;
      Solution_BGS_k[iDim]        = 0.0;
=======
  for (unsigned long iPoint = 0; iPoint < nPoint; ++iPoint) {
    for (unsigned long iVar = 0; iVar < nVar; iVar++) {
      Solution_Vel(iPoint,iVar) = vel[iVar];
      Solution_Accel(iPoint,iVar) = accel[iVar];
>>>>>>> aca42d1c
    }
  }

}

void CDiscAdjFEAVariable::Set_OldSolution_Vel() { Solution_Old_Vel = Solution_Vel; }

void CDiscAdjFEAVariable::Set_OldSolution_Accel() { Solution_Old_Accel = Solution_Accel; }<|MERGE_RESOLUTION|>--- conflicted
+++ resolved
@@ -84,32 +84,10 @@
   Solution_Vel_time_n.resize(nPoint,nVar) = su2double(0.0);
   Solution_Accel_time_n.resize(nPoint,nVar) = su2double(0.0);
 
-<<<<<<< HEAD
-    Solution_Old_Vel[iVar]        = 0.0;
-    Solution_Old_Accel[iVar]      = 0.0;
-
-  }
-
-  Solution_BGS          = NULL;
-  Solution_BGS_k        = NULL;
-  Cross_Term_Derivative = NULL;
-  Geometry_CrossTerm_Derivative = NULL;
-  if (fsi){
-    Cross_Term_Derivative = new su2double[nDim];
-    Geometry_CrossTerm_Derivative = new su2double[nDim];
-    Solution_BGS        = new su2double[nDim];
-    Solution_BGS_k        = new su2double[nDim];
-    for (iDim = 0; iDim < nDim; iDim++) {
-      Geometry_CrossTerm_Derivative [iDim] = 0.0;
-      Cross_Term_Derivative[iDim] = 0.0;
-      Solution_BGS[iDim]          = 0.0;
-      Solution_BGS_k[iDim]        = 0.0;
-=======
   for (unsigned long iPoint = 0; iPoint < nPoint; ++iPoint) {
     for (unsigned long iVar = 0; iVar < nVar; iVar++) {
       Solution_Vel(iPoint,iVar) = vel[iVar];
       Solution_Accel(iPoint,iVar) = accel[iVar];
->>>>>>> aca42d1c
     }
   }
 
