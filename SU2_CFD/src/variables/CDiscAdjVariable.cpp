/*!
 * \file CDiscAdjVariable.cpp
 * \brief Main subroutines for the discrete adjoint variable structure.
 * \author T. Albring
 * \version 7.1.1 "Blackbird"
 *
 * SU2 Project Website: https://su2code.github.io
 *
 * The SU2 Project is maintained by the SU2 Foundation
 * (http://su2foundation.org)
 *
 * Copyright 2012-2021, SU2 Contributors (cf. AUTHORS.md)
 *
 * SU2 is free software; you can redistribute it and/or
 * modify it under the terms of the GNU Lesser General Public
 * License as published by the Free Software Foundation; either
 * version 2.1 of the License, or (at your option) any later version.
 *
 * SU2 is distributed in the hope that it will be useful,
 * but WITHOUT ANY WARRANTY; without even the implied warranty of
 * MERCHANTABILITY or FITNESS FOR A PARTICULAR PURPOSE. See the GNU
 * Lesser General Public License for more details.
 *
 * You should have received a copy of the GNU Lesser General Public
 * License along with SU2. If not, see <http://www.gnu.org/licenses/>.
 */


#include "../../include/variables/CDiscAdjVariable.hpp"


CDiscAdjVariable::CDiscAdjVariable(const su2double* sol, unsigned long npoint, unsigned long ndim, unsigned long nvar, CConfig *config)
  : CVariable(npoint, ndim, nvar, config) {

<<<<<<< HEAD
  Solution_Direct.resize(nPoint,nVar);
  Sensitivity.resize(nPoint,nDim) = su2double(0.0);
=======
  bool dual_time = (config->GetTime_Marching() == TIME_MARCHING::DT_STEPPING_1ST) ||
                   (config->GetTime_Marching() == TIME_MARCHING::DT_STEPPING_2ND);
>>>>>>> 1f7f6bb2

  for (unsigned long iPoint = 0; iPoint < nPoint; ++iPoint)
    for (unsigned long iVar = 0; iVar < nVar; ++iVar)
      Solution(iPoint,iVar) = sol[iVar];

  /*--- Additional container for dual-time stepping simulations ---*/
  if ((config->GetTime_Marching() == DT_STEPPING_1ST) || (config->GetTime_Marching() == DT_STEPPING_2ND)) {
    DualTime_Derivative.resize(nPoint,nVar) = su2double(0.0);
    DualTime_Derivative_n.resize(nPoint,nVar) = su2double(0.0);

    Solution_time_n.resize(nPoint,nVar) = su2double(0.0);
    Solution_time_n1.resize(nPoint,nVar) = su2double(0.0);
  }

  if (config->GetFSI_Simulation()) {
    Geometry_Direct.resize(nPoint,nDim) = su2double(0.0);
    Solution_Geometry.resize(nPoint,nDim) = su2double(1e-16);
    Solution_Geometry_Old.resize(nPoint,nDim) = su2double(0.0);

    Solution_Geometry_BGS_k.resize(nPoint,nDim) = su2double(0.0);
  }

  if (config->GetMultizone_Problem() && config->GetDiscrete_Adjoint()) {
    External.resize(nPoint,nVar) = su2double(0.0);
  }
}<|MERGE_RESOLUTION|>--- conflicted
+++ resolved
@@ -32,20 +32,16 @@
 CDiscAdjVariable::CDiscAdjVariable(const su2double* sol, unsigned long npoint, unsigned long ndim, unsigned long nvar, CConfig *config)
   : CVariable(npoint, ndim, nvar, config) {
 
-<<<<<<< HEAD
   Solution_Direct.resize(nPoint,nVar);
   Sensitivity.resize(nPoint,nDim) = su2double(0.0);
-=======
-  bool dual_time = (config->GetTime_Marching() == TIME_MARCHING::DT_STEPPING_1ST) ||
-                   (config->GetTime_Marching() == TIME_MARCHING::DT_STEPPING_2ND);
->>>>>>> 1f7f6bb2
 
   for (unsigned long iPoint = 0; iPoint < nPoint; ++iPoint)
     for (unsigned long iVar = 0; iVar < nVar; ++iVar)
       Solution(iPoint,iVar) = sol[iVar];
 
   /*--- Additional container for dual-time stepping simulations ---*/
-  if ((config->GetTime_Marching() == DT_STEPPING_1ST) || (config->GetTime_Marching() == DT_STEPPING_2ND)) {
+  if ((config->GetTime_Marching() == TIME_MARCHING::DT_STEPPING_1ST) ||
+      (config->GetTime_Marching() == TIME_MARCHING::DT_STEPPING_2ND)) {
     DualTime_Derivative.resize(nPoint,nVar) = su2double(0.0);
     DualTime_Derivative_n.resize(nPoint,nVar) = su2double(0.0);
 
