--- conflicted
+++ resolved
@@ -1239,7 +1239,6 @@
 
 }
 
-<<<<<<< HEAD
 // bool CDiscAdjSinglezoneDriver::DirectIteration(unsigned long TimeIter) {
 
 //   bool steady = (config->GetUnsteady_Simulation() == STEADY);
@@ -1960,7 +1959,7 @@
 //   Inlet_Preprocessing(solver, geometry, config);
 
 // }
-=======
+
 void CDriver::SetHeatSource_Position(passivedouble alpha, passivedouble pos_x, passivedouble pos_y, passivedouble pos_z){
 
   CSolver *solver = solver_container[ZONE_0][INST_0][MESH_0][RAD_SOL];
@@ -1983,5 +1982,4 @@
     solver_container[ZONE_0][INST_0][MESH_0][FLOW_SOL]->SetInlet_FlowDir(iMarker, iVertex, 1, sin(alpha_rad));
   }
 
-}
->>>>>>> 58bc0dc8
+}