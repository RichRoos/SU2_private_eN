/*!
 * \file output_structure.hpp
 * \brief Headers of the main subroutines for generating the file outputs.
 *        The subroutines and functions are in the <i>output_structure.cpp</i> file.
 * \author F. Palacios, T. Economon, M. Colonno
 * \version 4.2.0 "Cardinal"
 *
 * SU2 Lead Developers: Dr. Francisco Palacios (Francisco.D.Palacios@boeing.com).
 *                      Dr. Thomas D. Economon (economon@stanford.edu).
 *
 * SU2 Developers: Prof. Juan J. Alonso's group at Stanford University.
 *                 Prof. Piero Colonna's group at Delft University of Technology.
 *                 Prof. Nicolas R. Gauger's group at Kaiserslautern University of Technology.
 *                 Prof. Alberto Guardone's group at Polytechnic University of Milan.
 *                 Prof. Rafael Palacios' group at Imperial College London.
 *
 * Copyright (C) 2012-2016 SU2, the open-source CFD code.
 *
 * SU2 is free software; you can redistribute it and/or
 * modify it under the terms of the GNU Lesser General Public
 * License as published by the Free Software Foundation; either
 * version 2.1 of the License, or (at your option) any later version.
 *
 * SU2 is distributed in the hope that it will be useful,
 * but WITHOUT ANY WARRANTY; without even the implied warranty of
 * MERCHANTABILITY or FITNESS FOR A PARTICULAR PURPOSE. See the GNU
 * Lesser General Public License for more details.
 *
 * You should have received a copy of the GNU Lesser General Public
 * License along with SU2. If not, see <http://www.gnu.org/licenses/>.
 */

#pragma once

#include "../../Common/include/mpi_structure.hpp"

#ifdef HAVE_CGNS
  #include "cgnslib.h"
#endif
#ifdef HAVE_TECIO
  #include "TECIO.h"
#endif
#include <fstream>
#include <cmath>
#include <time.h>
#include <fstream>

#include "solver_structure.hpp"
#include "integration_structure.hpp"
#include "../../Common/include/geometry_structure.hpp"
#include "../../Common/include/config_structure.hpp"

using namespace std;

/*! 
 * \class COutput
 * \brief Class for writing the flow, adjoint and linearized solver 
 *        solution (including the history solution, and parallel stuff).
 * \author F. Palacios, T. Economon, M. Colonno.
 * \version 4.2.0 "Cardinal"
 */
class COutput {

	unsigned long nGlobal_Poin;   // Global number of nodes with halos
  unsigned long nSurf_Poin;   // Global number of nodes of the surface
  unsigned long nGlobal_Doma;   // Global number of nodes without halos
	unsigned long nGlobal_Elem;  // Global number of elems without halos
  unsigned long nSurf_Elem,  // Global number of surface elems without halos
  nGlobal_Line,
	nGlobal_BoundTria,
	nGlobal_BoundQuad,
	nGlobal_Tria,
	nGlobal_Quad,
	nGlobal_Tetr,
	nGlobal_Hexa,
	nGlobal_Pris,
	nGlobal_Pyra;
	su2double **Coords;              // node i (x, y, z) = (Coords[0][i], Coords[1][i], Coords[2][i])
  int *Conn_Line;
  int *Conn_BoundTria;
	int *Conn_BoundQuad;
  int *Conn_Tria;	// triangle 1 = Conn_Tria[0], Conn_Tria[1], Conn_Tria[3]
	int *Conn_Quad;
	int *Conn_Tetr;
	int *Conn_Hexa;
	int *Conn_Pris;
	int *Conn_Pyra;
	su2double **Data;
	unsigned short nVar_Consv, nVar_Total, nVar_Extra, nZones;
	bool wrote_surf_file, wrote_CGNS_base, wrote_Tecplot_base, wrote_Paraview_base;
  unsigned short wrote_base_file;
  su2double RhoRes_New, RhoRes_Old;
  int cgns_base, cgns_zone, cgns_base_results, cgns_zone_results;
  
protected:

public:

	/*! 
	 * \brief Constructor of the class. 
	 */
	COutput(void);

	/*! 
	 * \brief Destructor of the class. 
	 */
	~COutput(void);

	/*! 
	 * \brief Writes and organizes the all the output files, except the history one, for serial computations.
	 * \param[in] solver_container - Container vector with all the solutions.
	 * \param[in] geometry - Geometrical definition of the problem.
	 * \param[in] config - Definition of the particular problem.
	 * \param[in] iExtIter - Current external (time) iteration.
	 * \param[in] val_iZone - Total number of domains in the grid file.
   * \param[in] val_nZone - Total number of domains in the grid file.
	 */
	void SetResult_Files(CSolver ****solver_container, CGeometry ***geometry, CConfig **config, 
											 unsigned long iExtIter, unsigned short val_nZone);
	
  /*!
	 * \brief Writes and organizes the all the output files, except the history one, for serial computations.
	 * \param[in] solver_container - Container vector with all the solutions.
	 * \param[in] geometry - Geometrical definition of the problem.
	 * \param[in] config - Definition of the particular problem.
	 * \param[in] iExtIter - Current external (time) iteration.
	 * \param[in] val_iZone - Total number of domains in the grid file.
   * \param[in] val_nZone - Total number of domains in the grid file.
	 */
	void SetBaselineResult_Files(CSolver **solver, CGeometry **geometry, CConfig **config,
                               unsigned long iExtIter, unsigned short val_nZone);
  
  /*!
   * \brief Writes and organizes the all the output files, except the history one, for serial computations.
   * \param[in] geometry - Geometrical definition of the problem.
   * \param[in] config - Definition of the particular problem.
   * \param[in] val_nZone - Total number of domains in the grid file.
   */
  void SetMesh_Files(CGeometry **geometry, CConfig **config, unsigned short val_nZone, bool new_file, bool su2_file);

	/*!
	 * \brief Writes equivalent area.
	 * \param[in] solver_container - Container vector with all the solutions.
	 * \param[in] geometry - Geometrical definition of the problem.
	 * \param[in] config - Definition of the particular problem.
	 * \param[in] iExtIter - Current external (time) iteration.
	 */
	void SetEquivalentArea(CSolver *solver_container, CGeometry *geometry, CConfig *config, 
			unsigned long iExtIter);
  
  /*!
	 * \brief Writes inverse design.
	 * \param[in] solver_container - Container vector with all the solutions.
	 * \param[in] geometry - Geometrical definition of the problem.
	 * \param[in] config - Definition of the particular problem.
	 * \param[in] iExtIter - Current external (time) iteration.
	 */
	void SetCp_InverseDesign(CSolver *solver_container, CGeometry *geometry, CConfig *config,
                         unsigned long iExtIter);
  
  /*!
	 * \brief Writes inverse design.
	 * \param[in] solver_container - Container vector with all the solutions.
	 * \param[in] geometry - Geometrical definition of the problem.
	 * \param[in] config - Definition of the particular problem.
	 * \param[in] iExtIter - Current external (time) iteration.
	 */
	void SetHeat_InverseDesign(CSolver *solver_container, CGeometry *geometry, CConfig *config,
                        unsigned long iExtIter);
  
  /*!
	 * \brief Writes forces at different sections.
	 * \param[in] solver_container - Container vector with all the solutions.
	 * \param[in] geometry - Geometrical definition of the problem.
	 * \param[in] config - Definition of the particular problem.
	 * \param[in] iExtIter - Current external (time) iteration.
	 */
	void SetForceSections(CSolver *solver_container, CGeometry *geometry, CConfig *config,
                         unsigned long iExtIter);
  
  /*!
	 * \brief Writes one dimensional output.
	 * \param[in] solver_container - Container vector with all the solutions.
	 * \param[in] geometry - Geometrical definition of the problem.
	 * \param[in] config - Definition of the particular problem.
	 * \param[in] iExtIter - Current external (time) iteration.
	 */
  void OneDimensionalOutput(CSolver *solver_container, CGeometry *geometry, CConfig *config);

  /*!
   * \brief Writes mass flow rate output at monitored marker.
   * \param[in] solver_container - Container vector with all the solutions.
   * \param[in] geometry - Geometrical definition of the problem.
   * \param[in] config - Definition of the particular problem.
   * \param[in] iExtIter - Current external (time) iteration.
   */
  void SetMassFlowRate(CSolver *solver_container, CGeometry *geometry, CConfig *config);

	/*! 
	 * \brief Create and write the file with the flow coefficient on the surface.
	 * \param[in] config - Definition of the particular problem.
	 * \param[in] geometry - Geometrical definition of the problem.
	 * \param[in] FlowSolution - Flow solution.
	 * \param[in] iExtIter - Current external (time) iteration.
	 * \param[in] val_iZone - Current zone number in the grid file.
	 */
	void SetSurfaceCSV_Flow(CConfig *config, CGeometry *geometry, CSolver *FlowSolver, unsigned long iExtIter, unsigned short val_iZone);

	/*! 
	 * \brief Create and write the file with the adjoint coefficients on the surface for serial computations.
	 * \param[in] config - Definition of the particular problem.
	 * \param[in] geometry - Geometrical definition of the problem.
	 * \param[in] AdjSolution - Adjoint solution.
	 * \param[in] FlowSolution - Flow solution.
	 * \param[in] iExtIter - Current external (time) iteration.
	 * \param[in] val_iZone - Current zone number in the grid file.
	 */
	void SetSurfaceCSV_Adjoint(CConfig *config, CGeometry *geometry, CSolver *AdjSolver, CSolver *FlowSolution, unsigned long iExtIter, unsigned short val_iZone);

  /*!
	 * \brief Merge the geometry into a data structure used for output file writing.
	 * \param[in] config - Definition of the particular problem.
	 * \param[in] geometry - Geometrical definition of the problem.
	 * \param[in] val_nZone - iZone index.
	 */
	void MergeConnectivity(CConfig *config, CGeometry *geometry, unsigned short val_iZone);
  
  /*!
	 * \brief Merge the node coordinates from all processors.
	 * \param[in] config - Definition of the particular problem.
	 * \param[in] geometry - Geometrical definition of the problem.
	 */
	void MergeCoordinates(CConfig *config, CGeometry *geometry);
  
  /*!
	 * \brief Merge the connectivity for a single element type from all processors.
	 * \param[in] config - Definition of the particular problem.
	 * \param[in] geometry - Geometrical definition of the problem.
	 * \param[in] Elem_Type - VTK index of the element type being merged.
	 */
	void MergeVolumetricConnectivity(CConfig *config, CGeometry *geometry, unsigned short Elem_Type);
  
  /*!
	 * \brief Merge the connectivity for a single element type from all processors.
	 * \param[in] config - Definition of the particular problem.
	 * \param[in] geometry - Geometrical definition of the problem.
	 * \param[in] Elem_Type - VTK index of the element type being merged.
	 */
	void MergeSurfaceConnectivity(CConfig *config, CGeometry *geometry, unsigned short Elem_Type);
  
	/*!
	 * \brief Merge the solution into a data structure used for output file writing.
	 * \param[in] config - Definition of the particular problem.
	 * \param[in] geometry - Geometrical definition of the problem.
	 * \param[in] solution - Flow, adjoint or linearized solution.
	 * \param[in] val_nZone - iZone index.
	 */
	void MergeSolution(CConfig *config, CGeometry *geometry, CSolver **solver, unsigned short val_iZone);

  /*!
	 * \brief Merge the solution into a data structure used for output file writing.
	 * \param[in] config - Definition of the particular problem.
	 * \param[in] geometry - Geometrical definition of the problem.
	 * \param[in] solution - Flow, adjoint or linearized solution.
	 * \param[in] val_nZone - iZone index.
	 */
	void MergeBaselineSolution(CConfig *config, CGeometry *geometry, CSolver *solver, unsigned short val_iZone);
  
  /*!
	 * \brief Write a native SU2 restart file.
	 * \param[in] config - Definition of the particular problem.
	 * \param[in] geometry - Geometrical definition of the problem.
   * \param[in] val_iZone - iZone index.
	 */
	void SetRestart(CConfig *config, CGeometry *geometry, CSolver **solver, unsigned short val_iZone);

  /*!
	 * \brief Write the x, y, & z coordinates to a CGNS output file.
	 * \param[in] config - Definition of the particular problem.
	 * \param[in] geometry - Geometrical definition of the problem.
   * \param[in] val_iZone - iZone index.
	 */
	void SetCGNS_Coordinates(CConfig *config, CGeometry *geometry, unsigned short val_iZone);
  
  /*!
	 * \brief Write the element connectivity to a CGNS output file.
	 * \param[in] config - Definition of the particular problem.
	 * \param[in] geometry - Geometrical definition of the problem.
   * \param[in] val_iZone - iZone index.
	 */
	void SetCGNS_Connectivity(CConfig *config, CGeometry *geometry, unsigned short val_iZone);
  
  /*!
	 * \brief Write solution data to a CGNS output file.
	 * \param[in] config - Definition of the particular problem.
	 * \param[in] geometry - Geometrical definition of the problem.
   * \param[in] val_iZone - iZone index.
	 */
	void SetCGNS_Solution(CConfig *config, CGeometry *geometry, unsigned short val_iZone);
  
  /*!
	 * \brief Write a Paraview ASCII solution file.
	 * \param[in] config - Definition of the particular problem.
	 * \param[in] geometry - Geometrical definition of the problem.
   * \param[in] val_iZone - Current zone.
   * \param[in] val_nZone - Total number of zones.
	 */
  void SetParaview_ASCII(CConfig *config, CGeometry *geometry, unsigned short val_iZone, unsigned short val_nZone, bool surf_sol);

  /*!
	 * \brief Write a Paraview ASCII solution file.
	 * \param[in] config - Definition of the particular problem.
	 * \param[in] geometry - Geometrical definition of the problem.
   * \param[in] val_iZone - Current zone.
   * \param[in] val_nZone - Total number of zones.
	 */
	void SetParaview_MeshASCII(CConfig *config, CGeometry *geometry, unsigned short val_iZone, unsigned short val_nZone, bool surf_sol, bool new_file);

  /*!
	 * \brief Write a Tecplot ASCII solution file.
	 * \param[in] geometry - Geometrical definition of the problem.
	 */
	void SetTecplotASCII_LowMemory(CConfig *config, CGeometry *geometry, CSolver **solver, char mesh_filename[MAX_STRING_SIZE], bool surf_sol);

  /*!
	 * \brief Write a Tecplot ASCII solution file.
	 * \param[in] config - Definition of the particular problem.
	 * \param[in] geometry - Geometrical definition of the problem.
   * \param[in] val_iZone - Current zone.
   * \param[in] val_nZone - Total number of zones.
	 */
	void SetTecplotASCII(CConfig *config, CGeometry *geometry, CSolver **solver, unsigned short val_iZone, unsigned short val_nZone, bool surf_sol);
  
  /*!
   * \brief Write the nodal coordinates and connectivity to a Tecplot binary mesh file.
   * \param[in] config - Definition of the particular problem.
   * \param[in] geometry - Geometrical definition of the problem.
   * \param[in] val_iZone - iZone index.
   */
  void SetTecplotASCII_Mesh(CConfig *config, CGeometry *geometry, bool surf_sol, bool new_file);

  /*!
   * \brief Write the nodal coordinates and connectivity to a Tecplot binary mesh file.
   * \param[in] config - Definition of the particular problem.
   * \param[in] geometry - Geometrical definition of the problem.
   * \param[in] val_iZone - iZone index.
   */
  string AssembleVariableNames(CGeometry *geometry, CConfig *config, unsigned short nVar_Consv, unsigned short *NVar);

  /*!
   * \brief Write the nodal coordinates and connectivity to a Tecplot binary mesh file.
   * \param[in] config - Definition of the particular problem.
   * \param[in] geometry - Geometrical definition of the problem.
   * \param[in] val_iZone - iZone index.
   */
  void SetSU2_MeshASCII(CConfig *config, CGeometry *geometry);
  
  /*!
   * \brief Write the nodal coordinates and connectivity to a Tecplot binary mesh file.
   * \param[in] config - Definition of the particular problem.
   * \param[in] geometry - Geometrical definition of the problem.
   * \param[in] val_iZone - iZone index.
   */
  void SetSU2_MeshBinary(CConfig *config, CGeometry *geometry);

  /*!
	 * \brief Write the nodal coordinates and connectivity to a Tecplot binary mesh file.
	 * \param[in] config - Definition of the particular problem.
	 * \param[in] geometry - Geometrical definition of the problem.
   * \param[in] val_iZone - iZone index.
	 */
	void SetTecplotBinary_DomainMesh(CConfig *config, CGeometry *geometry, unsigned short val_iZone);
  
  /*!
	 * \brief Write the coordinates and connectivity to a Tecplot binary surface mesh file.
	 * \param[in] config - Definition of the particular problem.
	 * \param[in] geometry - Geometrical definition of the problem.
   * \param[in] val_iZone - iZone index.
	 */
	void SetTecplotBinary_SurfaceMesh(CConfig *config, CGeometry *geometry, unsigned short val_iZone);
  
  /*!
	 * \brief Write solution data to a Tecplot binary volume solution file.
	 * \param[in] config - Definition of the particular problem.
	 * \param[in] geometry - Geometrical definition of the problem.
   * \param[in] val_iZone - iZone index.
	 */
	void SetTecplotBinary_DomainSolution(CConfig *config, CGeometry *geometry, unsigned short val_iZone);

  /*!
	 * \brief Write solution data to a Tecplot binary surface solution file.
	 * \param[in] config - Definition of the particular problem.
	 * \param[in] geometry - Geometrical definition of the problem.
   * \param[in] val_iZone - iZone index.
	 */
	void SetTecplotBinary_SurfaceSolution(CConfig *config, CGeometry *geometry, unsigned short val_iZone);
  
  /*!
   * \brief Write a Tecplot ASCII solution file.
   * \param[in] config - Definition of the particular problem.
   * \param[in] geometry - Geometrical definition of the problem.
   * \param[in] val_iZone - Current zone.
   * \param[in] val_nZone - Total number of zones.
   */
  void SetFieldViewASCII(CConfig *config, CGeometry *geometry, unsigned short val_iZone, unsigned short val_nZone);
  
  /*!
   * \brief Write the nodal coordinates and connectivity to a Tecplot binary mesh file.
   * \param[in] config - Definition of the particular problem.
   * \param[in] geometry - Geometrical definition of the problem.
   * \param[in] val_iZone - iZone index.
   */
  void SetFieldViewASCII_Mesh(CConfig *config, CGeometry *geometry);
  
  /*!
   * \brief Write the nodal coordinates and connectivity to a Tecplot binary mesh file.
   * \param[in] config - Definition of the particular problem.
   * \param[in] geometry - Geometrical definition of the problem.
   * \param[in] val_iZone - iZone index.
   */
  void SetFieldViewBinary_Mesh(CConfig *config, CGeometry *geometry);
  
  /*!
   * \brief Write solution data to a Tecplot binary volume solution file.
   * \param[in] config - Definition of the particular problem.
   * \param[in] geometry - Geometrical definition of the problem.
   * \param[in] val_iZone - iZone index.
   */
  void SetFieldViewBinary(CConfig *config, CGeometry *geometry, unsigned short val_iZone, unsigned short val_nZone);
  
  /*!
	 * \brief Deallocate temporary memory needed for merging and writing coordinates.
	 * \param[in] config - Definition of the particular problem.
	 * \param[in] geometry - Geometrical definition of the problem.
	 */
	void DeallocateCoordinates(CConfig *config, CGeometry *geometry);
  
  /*!
	 * \brief Deallocate temporary memory needed for merging and writing connectivity.
	 * \param[in] config - Definition of the particular problem.
	 * \param[in] geometry - Geometrical definition of the problem.
	 */
	void DeallocateConnectivity(CConfig *config, CGeometry *geometry, bool surf_sol);
  
  /*!
	 * \brief Deallocate temporary memory needed for merging and writing solution variables.
	 * \param[in] config - Definition of the particular problem.
	 * \param[in] geometry - Geometrical definition of the problem.
	 */
	void DeallocateSolution(CConfig *config, CGeometry *geometry);
  
	/*! 
	 * \brief Write the header of the history file.
	 * \param[in] ConvHist_file - Pointer to the convergence history file (which is defined in the main subroutine).
	 * \param[in] config - Definition of the particular problem.
	 */
	void SetConvHistory_Header(ofstream *ConvHist_file, CConfig *config);

	/*! 
	 * \brief Write the history file and the convergence on the screen for serial computations.
	 * \param[in] ConvHist_file - Pointer to the convergence history file (which is defined in the main subroutine).
	 * \param[in] geometry - Geometrical definition of the problem.
	 * \param[in] solver_container - Container vector with all the solutions.
	 * \param[in] config - Definition of the particular problem.
	 * \param[in] integration - Generic subroutines for space integration, time integration, and monitoring.
	 * \param[in] iExtIter - Current external (time) iteration.
	 * \param[in] timeused - Current number of clock tick in the computation (related with total time).
	 * \param[in] val_nZone - iZone index.
	 */
	void SetConvHistory_Body(ofstream *ConvHist_file, CGeometry ***geometry, CSolver ****solver_container, CConfig **config,
                              CIntegration ***integration, bool DualTime, su2double timeused, unsigned short val_iZone);
  
  /*!
   * \brief Write the history file and the convergence on the screen for serial computations.
   * \param[in] ConvHist_file - Pointer to the convergence history file (which is defined in the main subroutine).
   * \param[in] geometry - Geometrical definition of the problem.
   * \param[in] solver_container - Container vector with all the solutions.
   * \param[in] config - Definition of the particular problem.
   * \param[in] integration - Generic subroutines for space integration, time integration, and monitoring.
   * \param[in] iExtIter - Current external (time) iteration.
   * \param[in] timeused - Current number of clock tick in the computation (related with total time).
   * \param[in] val_nZone - iZone index.
   */
  void SetForces_Breakdown(CGeometry ***geometry, CSolver ****solver_container, CConfig **config,
                           CIntegration ***integration, unsigned short val_iZone);
  
  /*!
   * \brief Write the history file and the convergence on the screen for serial computations.
   * \param[in] ConvHist_file - Pointer to the convergence history file (which is defined in the main subroutine).
   * \param[in] geometry - Geometrical definition of the problem.
   * \param[in] solver_container - Container vector with all the solutions.
   * \param[in] config - Definition of the particular problem.
   * \param[in] integration - Generic subroutines for space integration, time integration, and monitoring.
   * \param[in] iExtIter - Current external (time) iteration.
   * \param[in] timeused - Current number of clock tick in the computation (related with total time).
   * \param[in] val_nZone - iZone index.
   */
  void SetCFL_Number(CSolver ****solver_container, CConfig **config, unsigned short val_iZone);
  
  /*!
   * \brief Write the sensitivity (including mesh sensitivity) computed with the discrete adjoint method
   *  on the surface and in the volume to a file.
   * \param[in] geometry - Geometrical definition of the problem.
   * \param[in] config - Definition of the particular problem.
   * \param[in] val_nZone - Number of Zones.
   */
  void SetSensitivity_Files(CGeometry **geometry, CConfig **config, unsigned short val_nZone);

<<<<<<< HEAD
  /*!
   * \brief Write the sensitivities of the flow control parameters to file.
   * \param[in] solver_container - Container vector with all the solutions.
   * \param[in] config - Definition of the particular problem.
   * \param[in] val_nZone - iZone index.
   */
  void SetFlowControl_Sens(CSolver**** solver_container, CConfig **config, unsigned short val_iZone);
=======
>>>>>>> 8befb0f1
};<|MERGE_RESOLUTION|>--- conflicted
+++ resolved
@@ -506,7 +506,6 @@
    */
   void SetSensitivity_Files(CGeometry **geometry, CConfig **config, unsigned short val_nZone);
 
-<<<<<<< HEAD
   /*!
    * \brief Write the sensitivities of the flow control parameters to file.
    * \param[in] solver_container - Container vector with all the solutions.
@@ -514,6 +513,4 @@
    * \param[in] val_nZone - iZone index.
    */
   void SetFlowControl_Sens(CSolver**** solver_container, CConfig **config, unsigned short val_iZone);
-=======
->>>>>>> 8befb0f1
 };