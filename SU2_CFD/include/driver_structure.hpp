/*!
 * \file driver_structure.hpp
 * \brief Headers of the main subroutines for driving single or multi-zone problems.
 *        The subroutines and functions are in the <i>driver_structure.cpp</i> file.
 * \author T. Economon, H. Kline, R. Sanchez
 * \version 4.3.0 "Cardinal"
 *
 * SU2 Lead Developers: Dr. Francisco Palacios (Francisco.D.Palacios@boeing.com).
 *                      Dr. Thomas D. Economon (economon@stanford.edu).
 *
 * SU2 Developers: Prof. Juan J. Alonso's group at Stanford University.
 *                 Prof. Piero Colonna's group at Delft University of Technology.
 *                 Prof. Nicolas R. Gauger's group at Kaiserslautern University of Technology.
 *                 Prof. Alberto Guardone's group at Polytechnic University of Milan.
 *                 Prof. Rafael Palacios' group at Imperial College London.
 *                 Prof. Edwin van der Weide's group at the University of Twente.
 *                 Prof. Vincent Terrapon's group at the University of Liege.
 *
 * Copyright (C) 2012-2016 SU2, the open-source CFD code.
 *
 * SU2 is free software; you can redistribute it and/or
 * modify it under the terms of the GNU Lesser General Public
 * License as published by the Free Software Foundation; either
 * version 2.1 of the License, or (at your option) any later version.
 *
 * SU2 is distributed in the hope that it will be useful,
 * but WITHOUT ANY WARRANTY; without even the implied warranty of
 * MERCHANTABILITY or FITNESS FOR A PARTICULAR PURPOSE. See the GNU
 * Lesser General Public License for more details.
 *
 * You should have received a copy of the GNU Lesser General Public
 * License along with SU2. If not, see <http://www.gnu.org/licenses/>.
 */

#pragma once

#include "../../Common/include/mpi_structure.hpp"
#include "iteration_structure.hpp"
#include "solver_structure.hpp"
#include "integration_structure.hpp"
#include "output_structure.hpp"
#include "numerics_structure.hpp"
#include "transfer_structure.hpp"
#include "../../Common/include/geometry_structure.hpp"
#include "../../Common/include/grid_movement_structure.hpp"
#include "../../Common/include/config_structure.hpp"
#include "../../Common/include/interpolation_structure.hpp"

using namespace std;

/*! 
 * \class CDriver
 * \brief Parent class for driving an iteration of a single or multi-zone problem.
 * \author T. Economon
 * \version 4.3.0 "Cardinal"
 */
class CDriver {
protected:
  char* config_file_name;                       /*!< \brief Configuration file name of the problem.*/
  char runtime_file_name[MAX_STRING_SIZE];
  su2double StartTime,                          /*!< \brief Start point of the timer for performance benchmarking.*/
            StopTime,                           /*!< \brief Stop point of the timer for performance benchmarking.*/
            UsedTime;                           /*!< \brief Elapsed time between Start and Stop point of the timer.*/
  unsigned long ExtIter;                        /*!< \brief External iteration.*/
  ofstream ConvHist_file;                       /*!< \brief Convergence history file.*/
  unsigned short iMesh,                         /*!< \brief Iterator on mesh levels.*/
                iZone,                          /*!< \brief Iterator on zones.*/
                nZone,                          /*!< \brief Total number of zones in the problem. */
                nDim;                           /*!< \brief Number of dimensions.*/
  bool StopCalc,                                /*!< \brief Stop computation flag.*/
       fsi;                                     /*!< \brief FSI simulation flag.*/
  CIteration **iteration_container;             /*!< \brief Container vector with all the iteration methods. */
  COutput *output;                              /*!< \brief Pointer to the COutput class. */
  CIntegration ***integration_container;        /*!< \brief Container vector with all the integration methods. */
  CGeometry ***geometry_container;              /*!< \brief Geometrical definition of the problem. */
  CSolver ****solver_container;                 /*!< \brief Container vector with all the solutions. */
  CNumerics *****numerics_container;            /*!< \brief Description of the numerical method (the way in which the equations are solved). */
  CConfig **config_container;                   /*!< \brief Definition of the particular problem. */
  CSurfaceMovement **surface_movement;          /*!< \brief Surface movement classes of the problem. */
  CVolumetricMovement **grid_movement;          /*!< \brief Volume grid movement classes of the problem. */
  CFreeFormDefBox*** FFDBox;                    /*!< \brief FFD FFDBoxes of the problem. */
  CInterpolator ***interpolator_container;      /*!< \brief Definition of the interpolation method between non-matching discretizations of the interface. */
  CTransfer ***transfer_container;              /*!< \brief Definition of the transfer of information and the physics involved in the interface. */
  //Those are used to store the VarCoord of each node during FSI communications
  su2double APIVarCoord[3];
  su2double APINodalForce[3];
  su2double APINodalForceDensity[3];

public:
  
  /*! 
   * \brief Constructor of the class.
   * \param[in] confFile - Configuration file name.
      * \param[in] val_nZone - Total number of zones.
   * \param[in] val_nDim - Number of dimensions.
   */
  CDriver(char* confFile,
          unsigned short val_nZone,
          unsigned short val_nDim);
  
  /*!
   * \brief Destructor of the class.
   */
  virtual ~CDriver(void);

  /*!
   * \brief A virtual member.
   */  
  virtual void Run() { };

    /*!
     * \brief Construction of the edge-based data structure and the multigrid structure.
     */
  void Geometrical_Preprocessing();

  /*!
   * \brief Definition of the physics iteration class or within a single zone.
   * \param[in] iteration_container - Pointer to the iteration container to be instantiated.
   * \param[in] config - Definition of the particular problem.
   * \param[in] iZone - Index of the zone.
   */
  void Iteration_Preprocessing();

  /*!
   * \brief Definition and allocation of all solution classes.
   * \param[in] solver_container - Container vector with all the solutions.
   * \param[in] geometry - Geometrical definition of the problem.
   * \param[in] config - Definition of the particular problem.
   */
  void Solver_Preprocessing(CSolver ***solver_container, CGeometry **geometry, CConfig *config);

  /*!
   * \brief Definition and allocation of all solution classes.
   * \param[in] solver_container - Container vector with all the solutions.
   * \param[in] geometry - Geometrical definition of the problem.
   * \param[in] config - Definition of the particular problem.
   */
  void Solver_Postprocessing(CSolver ***solver_container, CGeometry **geometry, CConfig *config);

  /*!
   * \brief Definition and allocation of all integration classes.
   * \param[in] integration_container - Container vector with all the integration methods.
   * \param[in] geometry - Geometrical definition of the problem.
   * \param[in] config - Definition of the particular problem.
   */
  void Integration_Preprocessing(CIntegration **integration_container, CGeometry **geometry, CConfig *config);

  /*!
   * \brief Definition and allocation of all integration classes.
   * \param[in] integration_container - Container vector with all the integration methods.
   * \param[in] geometry - Geometrical definition of the problem.
   * \param[in] config - Definition of the particular problem.
   */
  void Integration_Postprocessing(CIntegration **integration_container, CGeometry **geometry, CConfig *config);

  /*!
   * \brief Definition and allocation of all interface classes.
   */
  void Interface_Preprocessing();


  /*!
   * \brief Definition and allocation of all solver classes.
   * \param[in] numerics_container - Description of the numerical method (the way in which the equations are solved).
   * \param[in] solver_container - Container vector with all the solutions.
   * \param[in] geometry - Geometrical definition of the problem.
   * \param[in] config - Definition of the particular problem.
   */
  void Numerics_Preprocessing(CNumerics ****numerics_container, CSolver ***solver_container, CGeometry **geometry, CConfig *config);


  /*!
   * \brief Definition and allocation of all solver classes.
   * \param[in] numerics_container - Description of the numerical method (the way in which the equations are solved).
   * \param[in] solver_container - Container vector with all the solutions.
   * \param[in] geometry - Geometrical definition of the problem.
   * \param[in] config - Definition of the particular problem.
   */
  void Numerics_Postprocessing(CNumerics ****numerics_container, CSolver ***solver_container, CGeometry **geometry, CConfig *config);


  /*!
   * \brief Deallocation routine
   */
  void Postprocessing();

  /*!
   * \brief A virtual member.
   * \param[in] donorZone - zone in which the displacements will be predicted.
   * \param[in] targetZone - zone which receives the predicted displacements.
   */
  virtual void Predict_Displacements(unsigned short donorZone, unsigned short targetZone) {};

  /*!
   * \brief A virtual member.
   * \param[in] donorZone - zone in which the tractions will be predicted.
   * \param[in] targetZone - zone which receives the predicted traction.
   */
  virtual void Predict_Tractions(unsigned short donorZone, unsigned short targetZone) {};

  /*!
   * \brief A virtual member.
   * \param[in] donorZone - zone in which the displacements will be transferred.
   * \param[in] targetZone - zone which receives the tractions transferred.
   */
  virtual void Transfer_Displacements(unsigned short donorZone, unsigned short targetZone) {};

  /*!
   * \brief A virtual member.
   * \param[in] donorZone - zone from which the tractions will be transferred.
   * \param[in] targetZone - zone which receives the tractions transferred.
   */
  virtual void Transfer_Tractions(unsigned short donorZone, unsigned short targetZone) {};

  /*!
   * \brief A virtual member.
   * \param[in] donorZone - origin of the information.
   * \param[in] targetZone - destination of the information.
   * \param[in] iFSIIter - Fluid-Structure Interaction subiteration.
   */
  virtual void Relaxation_Displacements(unsigned short donorZone, unsigned short targetZone, unsigned long iFSIIter) {};

  /*!
   * \brief A virtual member.
   * \param[in] donorZone - origin of the information.
   * \param[in] targetZone - destination of the information.
   * \param[in] iFSIIter - Fluid-Structure Interaction subiteration.
   */
  virtual void Relaxation_Tractions(unsigned short donorZone, unsigned short targetZone, unsigned long iFSIIter) {};

  /*!
   * \brief A virtual member.
   */
  virtual void Update() {};

  /*!
   * \brief Launch the computation for all zones and all physics.
   */
  void StartSolver();

  /*!
   * \brief A virtual member.
   */
  virtual void ResetConvergence() { };

  /*!
   * \brief Perform some pre-processing before an iteration of the physics.
   */
  void PreprocessExtIter(unsigned long ExtIter);

  /*!
   * \brief Monitor the computation.
   */
  bool Monitor(unsigned long ExtIter);

  /*!
   * \brief Output the solution in solution file.
   */
  void Output(unsigned long ExtIter);

  /*!
   * \brief Perform a dynamic mesh deformation, included grid velocity computation and update of the multigrid structure.
   */
  virtual void DynamicMeshUpdate(unsigned long ExtIter) { };

  /*!
   * \brief Perform a static mesh deformation, without considering grid velocity.
   */
  virtual void StaticMeshUpdate() { };

  /*!
   * \brief Perform a mesh deformation as initial condition.
   */
  virtual void SetInitialMesh() { };

  /*--- External communication layer ---*/
  
  su2double Get_Drag();
  su2double Get_Lift();
  su2double Get_Mz();
  unsigned short GetMovingMarker();
  unsigned long GetNumberVertices(unsigned short iMarker);
  unsigned long GetVertexGlobalIndex(unsigned short iMarker, unsigned short iVertex);
  su2double GetVertexCoordX(unsigned short iMarker, unsigned short iVertex);
  su2double GetVertexCoordY(unsigned short iMarker, unsigned short iVertex);
  su2double GetVertexCoordZ(unsigned short iMarker, unsigned short iVertex);
  bool ComputeVertexForces(unsigned short iMarker, unsigned short iVertex);
  su2double GetVertexForceX(unsigned short iMarker, unsigned short iVertex);
  su2double GetVertexForceY(unsigned short iMarker, unsigned short iVertex);
  su2double GetVertexForceZ(unsigned short iMarker, unsigned short iVertex);
  su2double GetVertexForceDensityX(unsigned short iMarker, unsigned short iVertex);
  su2double GetVertexForceDensityY(unsigned short iMarker, unsigned short iVertex);
  su2double GetVertexForceDensityZ(unsigned short iMarker, unsigned short iVertex);
  void SetVertexCoordX(unsigned short iMarker, unsigned short iVertex, su2double newPosX);
  void SetVertexCoordY(unsigned short iMarker, unsigned short iVertex, su2double newPosY);
  void SetVertexCoordZ(unsigned short iMarker, unsigned short iVertex, su2double newPosZ);
  su2double SetVertexVarCoord(unsigned short iMarker, unsigned short iVertex);

};
/*!
 * \class CGeneralDriver
 * \brief Class for driving a structural iteration of the physics within multiple zones.
 * \author T. Economon
 * \version 4.3.0 "Cardinal"
 */
class CGeneralDriver : public CDriver {
public:
  
  /*! 
   * \brief Constructor of the class.
   * \param[in] confFile - Configuration file name.
   * \param[in] val_nZone - Total number of zones.
   * \param[in] val_nDim - Number of dimensions.
   */
  CGeneralDriver(char* confFile,

                    unsigned short val_nZone,
                    unsigned short val_nDim);
  
  /*!
   * \brief Destructor of the class.
   */
  ~CGeneralDriver(void);
  
  /*! 
   * \brief Run a single iteration of the physics within a single zone.
   */
  
  void Run();

    /*!
     * \brief Update the dual-time solution for a single zone.
     */
  void Update();

    /*!
     * \brief Reset the convergence flag (set to false) of the single zone solver.
     */
  void ResetConvergence();

    /*!
     * \brief Perform a dynamic mesh deformation, included grid velocity computation and the update of the multigrid structure (single zone).
     */
  void DynamicMeshUpdate(unsigned long ExtIter);

    /*!
     * \brief Perform a static mesh deformation, without considering grid velocity (single zone).
     */
  void StaticMeshUpdate();

    /*!
     * \brief Perform a mesh deformation as initial condition (single zone).
     */
  void SetInitialMesh();
};


/*!
 * \class CFluidDriver
 * \brief Class for driving an iteration of the physics within multiple zones.
 * \author T. Economon, G. Gori
 * \version 4.3.0 "Cardinal"
 */
class CFluidDriver : public CDriver {
public:
  
  /*!
   * \brief Constructor of the class.
   * \param[in] confFile - Configuration file name.
   * \param[in] val_nZone - Total number of zones.
   * \param[in] val_nDim - Number of dimensions.
   */
  CFluidDriver(char* confFile,
                   unsigned short val_nZone,
                   unsigned short val_nDim);
  
  /*!
   * \brief Destructor of the class.
   */
  ~CFluidDriver(void);
  
  /*!
   * \brief Run a single iteration of the physics within multiple zones.
   */

  void Run();

    /*!
     * \brief Update the dual-time solution within multiple zones.
     */
  void Update();

    /*!
     * \brief Reset the convergence flag (set to false) of the multizone solver.
     */
  void ResetConvergence();

    /*!
     * \brief Perform a dynamic mesh deformation, included grid velocity computation and the update of the multigrid structure (multiple zone).
     */
  void DynamicMeshUpdate(unsigned long ExtIter);

    /*!
     * \brief Perform a static mesh deformation, without considering grid velocity (multiple zone).
     */
  void StaticMeshUpdate();

    /*!
     * \brief Perform a mesh deformation as initial condition (multiple zone).
     */
  void SetInitialMesh();

    /*!
     * \brief Transfer data among different zones (multiple zone).
     */
  void Transfer_Data(unsigned short donorZone, unsigned short targetZone);
};


/*!
 * \class CHBDriver
 * \brief Class for driving an iteration of Harmonic Balance (HB) method problem using multiple time zones.
 * \author T. Economon
 * \version 4.3.0 "Cardinal"
 */
class CHBDriver : public CDriver {

protected:

  su2double **D; /*!< \brief Harmonic Balance operator. */

public:

  /*!
   * \brief Constructor of the class.
   * \param[in] confFile - Configuration file name.
   * \param[in] val_nZone - Total number of zones.
   * \param[in] val_nDim - Number of dimensions.
   */
  CHBDriver(char* confFile,
      unsigned short val_nZone,
      unsigned short val_nDim);

  /*!
   * \brief Destructor of the class.
   */
  ~CHBDriver(void);

  /*!
   * \brief Run a single iteration of a Harmonic Balance problem.
   */
  void Run();

  /*!
   * \brief Computation and storage of the Harmonic Balance method source terms.
   * \author T. Economon, K. Naik
   * \param[in] iZone - Current zone number.
   */
<<<<<<< HEAD
  void SetHarmonicBalance(unsigned short iTimeInstance);
=======
  void SetHarmonicBalance(unsigned short iZone);
>>>>>>> 7a8d49ce

  /*!
   * \brief Computation of the Harmonic Balance operator matrix for harmonic balance.
   * \author A. Rubino, S. Nimmagadda
   */
<<<<<<< HEAD
  void ComputeHB_Operator(unsigned short nZone);
=======
  void ComputeHB_Operator();
>>>>>>> 7a8d49ce

  /*!
   * \brief Update the solution for the Harmonic Balance.
   */
  void Update();

  /*!
   * \brief Reset the convergence flag (set to false) of the solver for the Harmonic Balance.
   */
  void ResetConvergence();
<<<<<<< HEAD
};



/*!
 * \class CGeneralHBDriver
 * \brief Temporary Class for driving an iteration of Harmonic Balance (HB) method problem using multiple time and geometric zones.
 * \author A.Rubino
 * \version 4.3.0 "Cardinal"
 */
class CGeneralHBDriver : public CHBDriver{

protected:

  unsigned short nTotTimeInstances,  /*!< \brief Total number of time instances.*/
                 nTimeInstances,     /*!< \brief Number of time instances in a single geometrical zone.*/
                 nGeomZones,         /*!< \brief Total number of physical zones.*/
                 iTimeInstance,      /*!< \brief i-th time instance .*/
                 jTimeInstance,      /*!< \brief j-th time instance.*/
                 iGeomZone,          /*!< \brief i-th geometrical zone.*/
                 jGeomZone;          /*!< \brief j-th geometrical zone.*/

public:

  /*!
   * \brief Constructor of the class.
   * \param[in] confFile - Configuration file name.
   * \param[in] val_nZone - Total number of zones.
   * \param[in] val_nDim - Number of dimensions.
   */
  CGeneralHBDriver(char* confFile,
      unsigned short val_nZone,
      unsigned short val_nDim);

  /*!
   * \brief Destructor of the class.
   */
  ~CGeneralHBDriver(void);

  /*!
   * \brief Run a single iteration of a Harmonic Balance problem.
   */
  void Run();

  void Transfer_Data(unsigned short donorZone, unsigned short targetZone);

  /*!
   * \brief Update the solution for the Harmonic Balance.
   */
  void Update();

=======
>>>>>>> 7a8d49ce
};


/*!
 * \class CFSIDriver
 * \brief Class for driving a BGS iteration for a fluid-structure interaction problem in multiple zones.
 * \author R. Sanchez.
 * \version 4.3.0 "Cardinal"
 */
class CFSIDriver : public CDriver {
public:

  /*!
   * \brief Constructor of the class.
   * \param[in] confFile - Configuration file name.
   * \param[in] val_nZone - Total number of zones.
   */
  CFSIDriver(char* confFile,
      unsigned short val_nZone,
      unsigned short val_nDim);

  /*!
   * \brief Destructor of the class.
   */
  ~CFSIDriver(void);

  /*!
   * \brief Run a Block Gauss-Seidel iteration of the FSI problem.
   */

  void Run();

  /*!
   * \brief Predict the structural displacements to pass them into the fluid solver on a BGS implementation.
   * \param[in] donorZone - zone in which the displacements will be predicted.
   * \param[in] targetZone - zone which receives the predicted displacements.
   */
  void Predict_Displacements(unsigned short donorZone, unsigned short targetZone);

  /*!
   * \brief Predict the fluid tractions to pass them into the structural solver on a BGS implementation.
   * \param[in] donorZone - zone in which the tractions will be predicted.
   * \param[in] targetZone - zone which receives the predicted traction.
   */
  void Predict_Tractions(unsigned short donorZone, unsigned short targetZone);

  /*!
   * \brief Transfer the displacements computed on the structural solver into the fluid solver.
   * \param[in] donorZone - zone in which the displacements will be transferred.
   * \param[in] targetZone - zone which receives the tractions transferred.
   */
  void Transfer_Displacements(unsigned short donorZone, unsigned short targetZone);

  /*!
   * \brief Transfer the tractions computed on the fluid solver into the structural solver.
   * \param[in] donorZone - zone from which the tractions will be transferred.
   * \param[in] targetZone - zone which receives the tractions transferred.
   */
  void Transfer_Tractions(unsigned short donorZone, unsigned short targetZone);

  /*!
   * \brief Apply a relaxation method into the computed displacements.
   * \param[in] donorZone - origin of the information.
   * \param[in] targetZone - destination of the information.
   * \param[in] iFSIIter - Fluid-Structure Interaction subiteration.
   */
  void Relaxation_Displacements(unsigned short donorZone, unsigned short targetZone, unsigned long iFSIIter);

  /*!
   * \brief Apply a relaxation method into the computed tractions.
   * \param[in] donorZone - origin of the information.
   * \param[in] targetZone - destination of the information.
   * \param[in] iFSIIter - Fluid-Structure Interaction subiteration.
   */
  void Relaxation_Tractions(unsigned short donorZone, unsigned short targetZone, unsigned long iFSIIter);

  /*!
   * \brief Enforce the coupling condition at the end of the time step
   * \param[in] zoneFlow - zone of the flow equations.
   * \param[in] zoneStruct - zone of the structural equations.
   */
  void Update(unsigned short zoneFlow, unsigned short zoneStruct);
  using CDriver::Update;
  
};<|MERGE_RESOLUTION|>--- conflicted
+++ resolved
@@ -456,21 +456,13 @@
    * \author T. Economon, K. Naik
    * \param[in] iZone - Current zone number.
    */
-<<<<<<< HEAD
   void SetHarmonicBalance(unsigned short iTimeInstance);
-=======
-  void SetHarmonicBalance(unsigned short iZone);
->>>>>>> 7a8d49ce
 
   /*!
    * \brief Computation of the Harmonic Balance operator matrix for harmonic balance.
    * \author A. Rubino, S. Nimmagadda
    */
-<<<<<<< HEAD
   void ComputeHB_Operator(unsigned short nZone);
-=======
-  void ComputeHB_Operator();
->>>>>>> 7a8d49ce
 
   /*!
    * \brief Update the solution for the Harmonic Balance.
@@ -481,7 +473,6 @@
    * \brief Reset the convergence flag (set to false) of the solver for the Harmonic Balance.
    */
   void ResetConvergence();
-<<<<<<< HEAD
 };
 
 
@@ -533,8 +524,6 @@
    */
   void Update();
 
-=======
->>>>>>> 7a8d49ce
 };
 
 
