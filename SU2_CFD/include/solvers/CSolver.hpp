/*!
 * \file CSolver.hpp
 * \brief Headers of the CSolver class which is inherited by all of the other
 *        solvers
 * \author F. Palacios, T. Economon
 * \version 7.0.3 "Blackbird"
 *
 * SU2 Project Website: https://su2code.github.io
 *
 * The SU2 Project is maintained by the SU2 Foundation
 * (http://su2foundation.org)
 *
 * Copyright 2012-2020, SU2 Contributors (cf. AUTHORS.md)
 *
 * SU2 is free software; you can redistribute it and/or
 * modify it under the terms of the GNU Lesser General Public
 * License as published by the Free Software Foundation; either
 * version 2.1 of the License, or (at your option) any later version.
 *
 * SU2 is distributed in the hope that it will be useful,
 * but WITHOUT ANY WARRANTY; without even the implied warranty of
 * MERCHANTABILITY or FITNESS FOR A PARTICULAR PURPOSE. See the GNU
 * Lesser General Public License for more details.
 *
 * You should have received a copy of the GNU Lesser General Public
 * License along with SU2. If not, see <http://www.gnu.org/licenses/>.
 */

#pragma once

#include "../../../Common/include/mpi_structure.hpp"

#include <cmath>
#include <string>
#include <fstream>
#include <sstream>
#include <algorithm>
#include <iostream>
#include <set>
#include <stdlib.h>
#include <stdio.h>

#include "../fluid_model.hpp"
#include "../task_definition.hpp"
#include "../numerics/CNumerics.hpp"
#include "../sgs_model.hpp"
#include "../../../Common/include/fem_geometry_structure.hpp"
#include "../../../Common/include/geometry/CGeometry.hpp"
#include "../../../Common/include/CConfig.hpp"
#include "../../../Common/include/linear_algebra/CSysMatrix.hpp"
#include "../../../Common/include/linear_algebra/CSysVector.hpp"
#include "../../../Common/include/linear_algebra/CSysSolve.hpp"
#include "../../../Common/include/grid_movement_structure.hpp"
#include "../../../Common/include/blas_structure.hpp"
#include "../../../Common/include/graph_coloring_structure.hpp"
#include "../../../Common/include/toolboxes/MMS/CVerificationSolution.hpp"
#include "../variables/CVariable.hpp"

using namespace std;

class CSolver {
protected:
  int rank,       /*!< \brief MPI Rank. */
  size;           /*!< \brief MPI Size. */
  bool adjoint;   /*!< \brief Boolean to determine whether solver is initialized as a direct or an adjoint solver. */
  unsigned short MGLevel;        /*!< \brief Multigrid level of this solver object. */
  unsigned short IterLinSolver;  /*!< \brief Linear solver iterations. */
  su2double ResLinSolver;        /*!< \brief Final linear solver residual. */
  su2double NonLinRes_Value,     /*!< \brief Summed value of the nonlinear residual indicator. */
  NonLinRes_Func;                /*!< \brief Current value of the nonlinear residual indicator at one iteration. */
  unsigned short NonLinRes_Counter;   /*!< \brief Number of elements of the nonlinear residual indicator series. */
  vector<su2double> NonLinRes_Series; /*!< \brief Vector holding the nonlinear residual indicator series. */
  su2double Old_Func,  /*!< \brief Old value of the nonlinear residual indicator. */
  New_Func;            /*!< \brief Current value of the nonlinear residual indicator. */
  unsigned short nVar,           /*!< \brief Number of variables of the problem. */
  nPrimVar,                      /*!< \brief Number of primitive variables of the problem. */
  nPrimVarGrad,                  /*!< \brief Number of primitive variables of the problem in the gradient computation. */
  nSecondaryVar,                 /*!< \brief Number of primitive variables of the problem. */
  nSecondaryVarGrad,             /*!< \brief Number of primitive variables of the problem in the gradient computation. */
  nVarGrad,                      /*!< \brief Number of variables for deallocating the LS Cvector. */
  nDim;                          /*!< \brief Number of dimensions of the problem. */
  unsigned long nPoint;          /*!< \brief Number of points of the computational grid. */
  unsigned long nPointDomain;    /*!< \brief Number of points of the computational grid. */
  su2double Max_Delta_Time, /*!< \brief Maximum value of the delta time for all the control volumes. */
  Min_Delta_Time;           /*!< \brief Minimum value of the delta time for all the control volumes. */
  su2double Max_CFL_Local;  /*!< \brief Maximum value of the CFL across all the control volumes. */
  su2double Min_CFL_Local;  /*!< \brief Minimum value of the CFL across all the control volumes. */
  su2double Avg_CFL_Local;  /*!< \brief Average value of the CFL across all the control volumes. */
  su2double *Residual_RMS,  /*!< \brief Vector with the mean residual for each variable. */
  *Residual_Max,            /*!< \brief Vector with the maximal residual for each variable. */
  *Residual,                /*!< \brief Auxiliary nVar vector. */
  *Residual_i,              /*!< \brief Auxiliary nVar vector for storing the residual at point i. */
  *Residual_j;              /*!< \brief Auxiliary nVar vector for storing the residual at point j. */
  su2double *Residual_BGS,  /*!< \brief Vector with the mean residual for each variable for BGS subiterations. */
  *Residual_Max_BGS;        /*!< \brief Vector with the maximal residual for each variable for BGS subiterations. */
  unsigned long *Point_Max;        /*!< \brief Vector with the maximal residual for each variable. */
  unsigned long *Point_Max_BGS;    /*!< \brief Vector with the maximal residual for each variable. */
  su2double **Point_Max_Coord;     /*!< \brief Vector with pointers to the coords of the maximal residual for each variable. */
  su2double **Point_Max_Coord_BGS; /*!< \brief Vector with pointers to the coords of the maximal residual for each variable. */
  su2double *Solution,    /*!< \brief Auxiliary nVar vector. */
  *Solution_i,            /*!< \brief Auxiliary nVar vector for storing the solution at point i. */
  *Solution_j;            /*!< \brief Auxiliary nVar vector for storing the solution at point j. */
  su2double *Vector,  /*!< \brief Auxiliary nDim vector. */
  *Vector_i,          /*!< \brief Auxiliary nDim vector to do the reconstruction of the variables at point i. */
  *Vector_j;          /*!< \brief Auxiliary nDim vector to do the reconstruction of the variables at point j. */
  su2double *Res_Conv,  /*!< \brief Auxiliary nVar vector for storing the convective residual. */
  *Res_Visc,            /*!< \brief Auxiliary nVar vector for storing the viscous residual. */
  *Res_Sour,            /*!< \brief Auxiliary nVar vector for storing the viscous residual. */
  *Res_Conv_i,          /*!< \brief Auxiliary vector for storing the convective residual at point i. */
  *Res_Visc_i,          /*!< \brief Auxiliary vector for storing the viscous residual at point i. */
  *Res_Conv_j,          /*!< \brief Auxiliary vector for storing the convective residual at point j. */
  *Res_Visc_j;          /*!< \brief Auxiliary vector for storing the viscous residual at point j. */
  su2double **Jacobian_i,   /*!< \brief Auxiliary matrices for storing point to point Jacobians at point i. */
  **Jacobian_j;             /*!< \brief Auxiliary matrices for storing point to point Jacobians at point j. */
  su2double **Jacobian_ii,  /*!< \brief Auxiliary matrices for storing point to point Jacobians. */
  **Jacobian_ij,            /*!< \brief Auxiliary matrices for storing point to point Jacobians. */
  **Jacobian_ji,            /*!< \brief Auxiliary matrices for storing point to point Jacobians. */
  **Jacobian_jj;            /*!< \brief Auxiliary matrices for storing point to point Jacobians. */
  su2double *iPoint_UndLapl,  /*!< \brief Auxiliary variable for the undivided Laplacians. */
  *jPoint_UndLapl;            /*!< \brief Auxiliary variable for the undivided Laplacians. */
  su2double **Smatrix,        /*!< \brief Auxiliary structure for computing gradients by least-squares */
  **Cvector;                  /*!< \brief Auxiliary structure for computing gradients by least-squares */

  int *Restart_Vars;                /*!< \brief Auxiliary structure for holding the number of variables and points in a restart. */
  int Restart_ExtIter;              /*!< \brief Auxiliary structure for holding the external iteration offset from a restart. */
  passivedouble *Restart_Data;      /*!< \brief Auxiliary structure for holding the data values from a restart. */
  unsigned short nOutputVariables;  /*!< \brief Number of variables to write. */

  unsigned long nMarker,            /*!< \brief Total number of markers using the grid information. */
  *nVertex;                         /*!< \brief Store nVertex at each marker for deallocation */

  bool rotate_periodic;    /*!< \brief Flag that controls whether the periodic solution needs to be rotated for the solver. */
  bool implicit_periodic;  /*!< \brief Flag that controls whether the implicit system should be treated by the periodic BC comms. */

  bool dynamic_grid;       /*!< \brief Flag that determines whether the grid is dynamic (moving or deforming + grid velocities). */

  su2double ***VertexTraction;          /*- Temporary, this will be moved to a new postprocessing structure once in place -*/
  su2double ***VertexTractionAdjoint;   /*- Also temporary -*/

  string SolverName;      /*!< \brief Store the name of the solver for output purposes. */

  /*!
   * \brief Pure virtual function, all derived solvers MUST implement a method returning their "nodes".
   * \note Don't forget to call SetBaseClassPointerToNodes() in the constructor of the derived CSolver.
   * \return Nodes of the solver, upcast to their base class (CVariable).
   */
  virtual CVariable* GetBaseClassPointerToNodes() = 0;

  /*!
   * \brief Call this method to set "base_nodes" after the "nodes" variable of the derived solver is instantiated.
   * \note One could set base_nodes directly if it were not private but that could lead to confusion
   */
  inline void SetBaseClassPointerToNodes() { base_nodes = GetBaseClassPointerToNodes(); }

private:

  /*--- Private to prevent use by derived solvers, each solver MUST have its own "nodes" member of the
   most derived type possible, e.g. CEulerSolver has nodes of CEulerVariable* and not CVariable*.
   This variable is to avoid two virtual functions calls per call i.e. CSolver::GetNodes() returns
   directly instead of calling GetBaseClassPointerToNodes() or doing something equivalent. ---*/
  CVariable* base_nodes;  /*!< \brief Pointer to CVariable to allow polymorphic access to solver nodes. */

public:

  CSysVector<su2double> LinSysSol;    /*!< \brief vector to store iterative solution of implicit linear system. */
  CSysVector<su2double> LinSysRes;    /*!< \brief vector to store iterative residual of implicit linear system. */
#ifndef CODI_FORWARD_TYPE
  CSysMatrix<passivedouble> Jacobian; /*!< \brief Complete sparse Jacobian structure for implicit computations. */
  CSysSolve<passivedouble>  System;   /*!< \brief Linear solver/smoother. */
#else
  CSysMatrix<su2double> Jacobian;
  CSysSolve<su2double>  System;
#endif

<<<<<<< HEAD
  vector<std::vector<double>> TrialBasis;   /*!< \brief vector to store trial basis / Phi from offline POD computation. (rom) */
  vector<double> GenCoordsY;                /*!< \brief vector to store generalized coordinate solution. (rom) */
  vector<double> Mask;                      /*!< \brief vector to store selected nodes. (rom)  */
  set<double> MaskNeighbors;             /*!< \brief vector to store selected nodes' neighbors. (rom) */
  vector<unsigned long> Edge_masked;        /*!<\brief vector to store masked edges (rom) */
  unsigned long nEdge_masked;               /*!<\brief number of masked edges (rom) */
  su2double ReducedResNorm_Old;             /*!<\brief previous value of the reduced residual norm (rom) */
  su2double ReducedResNorm_Cur;             /*!<\brief previous value of the reduced residual norm (rom) */
  bool RomConverged;                        /*!<\brief whether or not the reduced order model has converged (rom) */

  CSysMatrix<su2double> StiffMatrix; /*!< \brief Sparse structure for storing the stiffness matrix in Galerkin computations, and grid movement. */

=======
>>>>>>> 8547b3d8
  CSysVector<su2double> OutputVariables;    /*!< \brief vector to store the extra variables to be written. */
  string* OutputHeadingNames;               /*!< \brief vector of strings to store the headings for the exra variables */

  CVerificationSolution *VerificationSolution; /*!< \brief Verification solution class used within the solver. */

  vector<string> fields;
  /*!
   * \brief Constructor of the class.
   */
  CSolver(bool mesh_deform_mode = false);

  /*!
   * \brief Destructor of the class.
   */
  virtual ~CSolver(void);

  /*!
   * \brief Allow outside access to the nodes of the solver, containing conservatives, primitives, etc.
   * \return Nodes of the solver.
   */
  inline CVariable* GetNodes() {
    assert(base_nodes!=nullptr && "CSolver::base_nodes was not set properly, see brief for CSolver::SetBaseClassPointerToNodes()");
    return base_nodes;
  }

  /*!
   * \brief Routine to load a solver quantity into the data structures for MPI point-to-point communication and to launch non-blocking sends and recvs.
   * \param[in] geometry - Geometrical definition of the problem.
   * \param[in] config   - Definition of the particular problem.
   * \param[in] commType - Enumerated type for the quantity to be communicated.
   */
  void InitiateComms(CGeometry *geometry,
                     CConfig *config,
                     unsigned short commType);

  /*!
   * \brief Routine to complete the set of non-blocking communications launched by InitiateComms() and unpacking of the data in the solver class.
   * \param[in] geometry - Geometrical definition of the problem.
   * \param[in] config   - Definition of the particular problem.
   * \param[in] commType - Enumerated type for the quantity to be unpacked.
   */
  void CompleteComms(CGeometry *geometry,
                     CConfig *config,
                     unsigned short commType);

  /*!
   * \brief Routine to load a solver quantity into the data structures for MPI periodic communication and to launch non-blocking sends and recvs.
   * \param[in] geometry - Geometrical definition of the problem.
   * \param[in] config   - Definition of the particular problem.
   * \param[in] val_periodic_index - Index for the periodic marker to be treated (first in a pair).
   * \param[in] commType - Enumerated type for the quantity to be communicated.
   */
  void InitiatePeriodicComms(CGeometry *geometry,
                             CConfig *config,
                             unsigned short val_periodic_index,
                             unsigned short commType);

  /*!
   * \brief Routine to complete the set of non-blocking periodic communications launched by InitiatePeriodicComms() and unpacking of the data in the solver class.
   * \param[in] geometry - Geometrical definition of the problem.
   * \param[in] config   - Definition of the particular problem.
   * \param[in] val_periodic_index - Index for the periodic marker to be treated (first in a pair).
   * \param[in] commType - Enumerated type for the quantity to be unpacked.
   */
  void CompletePeriodicComms(CGeometry *geometry,
                             CConfig *config,
                             unsigned short val_periodic_index,
                             unsigned short commType);

  /*!
   * \brief Set number of linear solver iterations.
   * \param[in] val_iterlinsolver - Number of linear iterations.
   */
  inline void SetIterLinSolver(unsigned short val_iterlinsolver) { IterLinSolver = val_iterlinsolver; }

  /*!
   * \brief Set the final linear solver residual.
   * \param[in] val_reslinsolver - Value of final linear solver residual.
   */
  inline void SetResLinSolver(su2double val_reslinsolver) { ResLinSolver = val_reslinsolver; }

  /*!
   * \brief Set the value of the max residual and RMS residual.
   * \param[in] val_iterlinsolver - Number of linear iterations.
   */
  void SetResidual_RMS(CGeometry *geometry, CConfig *config);

  /*!
   * \brief Communicate the value of the max residual and RMS residual.
   * \param[in] val_iterlinsolver - Number of linear iterations.
   */
  void SetResidual_BGS(CGeometry *geometry, CConfig *config);

  /*!
   * \brief Set the value of the max residual and RMS residual.
   * \param[in] val_iterlinsolver - Number of linear iterations.
   */
  void ComputeResidual_Multizone(CGeometry *geometry, CConfig *config);

  /*!
   * \brief Move the mesh in time
   */
  inline virtual void SetDualTime_Mesh(void){ }

  /*!
   * \brief Set the solver nondimensionalization.
   * \param[in] config - Definition of the particular problem.
   * \param[in] iMesh - Index of the mesh in multigrid computations.
   */
  inline virtual void SetNondimensionalization(CConfig *config, unsigned short iMesh) { }

  /*!
   * \brief Get information whether the initialization is an adjoint solver or not.
   * \return <code>TRUE</code> means that it is an adjoint solver.
   */
  inline bool GetAdjoint(void) const { return adjoint; }

  /*!
   * \brief Compute the pressure at the infinity.
   * \return Value of the pressure at the infinity.
   */
  inline virtual CFluidModel* GetFluidModel(void) const { return NULL;}

  /*!
   * \brief Get number of linear solver iterations.
   * \return Number of linear solver iterations.
   */
  inline unsigned short GetIterLinSolver(void) const { return IterLinSolver; }

  /*!
   * \brief Get the final linear solver residual.
   * \return Value of final linear solver residual.
   */
  inline su2double GetResLinSolver(void) const { return ResLinSolver; }

  /*!
   * \brief Get the value of the maximum delta time.
   * \return Value of the maximum delta time.
   */
  inline su2double GetMax_Delta_Time(void) const { return Max_Delta_Time; }

  /*!
   * \brief Get the value of the minimum delta time.
   * \return Value of the minimum delta time.
   */
  inline su2double GetMin_Delta_Time(void) const { return Min_Delta_Time; }

  /*!
   * \brief Get the value of the maximum local CFL number.
   * \return Value of the maximum local CFL number.
   */
  inline su2double GetMax_CFL_Local(void) const { return Max_CFL_Local; }

  /*!
   * \brief Get the value of the minimum local CFL number.
   * \return Value of the minimum local CFL number.
   */
  inline su2double GetMin_CFL_Local(void) const { return Min_CFL_Local; }

  /*!
   * \brief Get the value of the average local CFL number.
   * \return Value of the average local CFL number.
   */
  inline su2double GetAvg_CFL_Local(void) const { return Avg_CFL_Local; }

  /*!
   * \brief Get the number of variables of the problem.
   */
  inline unsigned short GetnVar(void) const { return nVar; }

  /*!
   * \brief Get the number of variables of the problem.
   */
  inline unsigned short GetnPrimVar(void) const { return nPrimVar; }

  /*!
   * \brief Get the number of variables of the problem.
   */
  inline unsigned short GetnPrimVarGrad(void) const { return nPrimVarGrad; }

  /*!
   * \brief Get the number of variables of the problem.
   */
  inline unsigned short GetnSecondaryVar(void) const { return nSecondaryVar; }

  /*!
   * \brief Get the number of variables of the problem.
   */
  inline unsigned short GetnSecondaryVarGrad(void) const { return nSecondaryVarGrad; }

  /*!
   * \brief Get the number of variables of the problem.
   */
  inline unsigned short GetnOutputVariables(void) const { return nOutputVariables; }

  /*!
   * \brief A virtual member.
   * \param[in] geometry - Geometrical definition of the problem.
   * \param[in] solver_container - Container vector with all the solutions.
   * \param[in] config - Definition of the particular problem.
   * \param[in] iRKStep - Current step of the Runge-Kutta iteration.
   * \param[in] iMesh - Index of the mesh in multigrid computations.
   * \param[in] RunTime_EqSystem - System of equations which is going to be solved.
   */
  inline virtual void SetResidual_DualTime(CGeometry *geometry,
                                           CSolver **solver_container,
                                           CConfig *config,
                                           unsigned short iRKStep,
                                           unsigned short iMesh,
                                           unsigned short RunTime_EqSystem) { }

  /*!
   * \brief Set the maximal residual, this is useful for the convergence history.
   * \param[in] val_var - Index of the variable.
   * \param[in] val_residual - Value of the residual to store in the position <i>val_var</i>.
   */
  inline void SetRes_RMS(unsigned short val_var, su2double val_residual) { Residual_RMS[val_var] = val_residual; }

  /*!
   * \brief Adds the maximal residual, this is useful for the convergence history.
   * \param[in] val_var - Index of the variable.
   * \param[in] val_residual - Value of the residual to store in the position <i>val_var</i>.
   */
  inline void AddRes_RMS(unsigned short val_var, su2double val_residual) { Residual_RMS[val_var] += val_residual; }

  /*!
   * \brief Get the maximal residual, this is useful for the convergence history.
   * \param[in] val_var - Index of the variable.
   * \return Value of the biggest residual for the variable in the position <i>val_var</i>.
   */
  inline su2double GetRes_RMS(unsigned short val_var) const { return Residual_RMS[val_var]; }

  /*!
   * \brief Set the maximal residual, this is useful for the convergence history.
   * \param[in] val_var - Index of the variable.
   * \param[in] val_residual - Value of the residual to store in the position <i>val_var</i>.
   */
  inline void SetRes_Max(unsigned short val_var,
                         su2double val_residual,
                         unsigned long val_point) {
    Residual_Max[val_var] = val_residual; Point_Max[val_var] = val_point;
  }

  /*!
   * \brief Adds the maximal residual, this is useful for the convergence history (overload).
   * \param[in] val_var - Index of the variable.
   * \param[in] val_residual - Value of the residual to store in the position <i>val_var</i>.
   * \param[in] val_point - Value of the point index for the max residual.
   * \param[in] val_coord - Location (x, y, z) of the max residual point.
   */
  inline void AddRes_Max(unsigned short val_var,
                         su2double val_residual,
                         unsigned long val_point,
                         const su2double* val_coord) {
    if (val_residual > Residual_Max[val_var]) {
      Residual_Max[val_var] = val_residual;
      Point_Max[val_var] = val_point;
      for (unsigned short iDim = 0; iDim < nDim; iDim++)
        Point_Max_Coord[val_var][iDim] = val_coord[iDim];
    }
  }


  /*!
   * \brief Get the maximal residual, this is useful for the convergence history.
   * \param[in] val_var - Index of the variable.
   * \return Value of the biggest residual for the variable in the position <i>val_var</i>.
   */
  inline su2double GetRes_Max(unsigned short val_var) const { return Residual_Max[val_var]; }

  /*!
   * \brief Set the residual for BGS subiterations.
   * \param[in] val_var - Index of the variable.
   * \param[in] val_residual - Value of the residual to store in the position <i>val_var</i>.
   */
  inline void SetRes_BGS(unsigned short val_var, su2double val_residual) { Residual_BGS[val_var] = val_residual; }

  /*!
   * \brief Adds the residual for BGS subiterations.
   * \param[in] val_var - Index of the variable.
   * \param[in] val_residual - Value of the residual to store in the position <i>val_var</i>.
   */
  inline void AddRes_BGS(unsigned short val_var, su2double val_residual) { Residual_BGS[val_var] += val_residual; }

  /*!
   * \brief Get the residual for BGS subiterations.
   * \param[in] val_var - Index of the variable.
   * \return Value of the biggest residual for the variable in the position <i>val_var</i>.
   */
  inline su2double GetRes_BGS(unsigned short val_var) const { return Residual_BGS[val_var]; }

  /*!
   * \brief Set the maximal residual for BGS subiterations.
   * \param[in] val_var - Index of the variable.
   * \param[in] val_residual - Value of the residual to store in the position <i>val_var</i>.
   */
  inline void SetRes_Max_BGS(unsigned short val_var,
                             su2double val_residual,
                             unsigned long val_point) {
    Residual_Max_BGS[val_var] = val_residual; Point_Max_BGS[val_var] = val_point;
  }

  /*!
   * \brief Adds the maximal residual for BGS subiterations.
   * \param[in] val_var - Index of the variable.
   * \param[in] val_residual - Value of the residual to store in the position <i>val_var</i>.
   * \param[in] val_point - Value of the point index for the max residual.
   * \param[in] val_coord - Location (x, y, z) of the max residual point.
   */
  inline void AddRes_Max_BGS(unsigned short val_var,
                             su2double val_residual,
                             unsigned long val_point,
                             const su2double* val_coord) {
    if (val_residual > Residual_Max_BGS[val_var]) {
    Residual_Max_BGS[val_var] = val_residual;
    Point_Max_BGS[val_var] = val_point;
    for (unsigned short iDim = 0; iDim < nDim; iDim++)
      Point_Max_Coord_BGS[val_var][iDim] = val_coord[iDim];
    }
  }


  /*!
   * \brief Get the maximal residual for BGS subiterations.
   * \param[in] val_var - Index of the variable.
   * \return Value of the biggest residual for the variable in the position <i>val_var</i>.
   */
  inline su2double GetRes_Max_BGS(unsigned short val_var) const { return Residual_Max_BGS[val_var]; }

  /*!
   * \brief Get the residual for FEM structural analysis.
   * \param[in] val_var - Index of the variable.
   * \return Value of the residual for the variable in the position <i>val_var</i>.
   */
  inline virtual su2double GetRes_FEM(unsigned short val_var) const { return 0.0; }

  /*!
   * \brief Get the maximal residual, this is useful for the convergence history.
   * \param[in] val_var - Index of the variable.
   * \return Value of the biggest residual for the variable in the position <i>val_var</i>.
   */
  inline unsigned long GetPoint_Max(unsigned short val_var) const { return Point_Max[val_var]; }

  /*!
   * \brief Get the location of the maximal residual, this is useful for the convergence history.
   * \param[in] val_var - Index of the variable.
   * \return Pointer to the location (x, y, z) of the biggest residual for the variable <i>val_var</i>.
   */
  inline su2double* GetPoint_Max_Coord(unsigned short val_var) const { return Point_Max_Coord[val_var]; }

  /*!
   * \brief Get the maximal residual, this is useful for the convergence history.
   * \param[in] val_var - Index of the variable.
   * \return Value of the biggest residual for the variable in the position <i>val_var</i>.
   */
  inline unsigned long GetPoint_Max_BGS(unsigned short val_var) const { return Point_Max_BGS[val_var]; }

  /*!
   * \brief Get the location of the maximal residual, this is useful for the convergence history.
   * \param[in] val_var - Index of the variable.
   * \return Pointer to the location (x, y, z) of the biggest residual for the variable <i>val_var</i>.
   */
  inline su2double* GetPoint_Max_Coord_BGS(unsigned short val_var) const { return Point_Max_Coord_BGS[val_var]; }

  /*!
   * \brief Set Value of the residual due to the Geometric Conservation Law (GCL) for steady rotating frame problems.
   * \param[in] geometry - Geometrical definition of the problem.
   * \param[in] config - Definition of the particular problem.
   */
  void SetRotatingFrame_GCL(CGeometry *geometry, CConfig *config);

  /*!
   * \brief Compute the Green-Gauss gradient of the auxiliary variable.
   * \param[in] geometry - Geometrical definition of the problem.
   */
  void SetAuxVar_Gradient_GG(CGeometry *geometry, CConfig *config);

  /*!
   * \brief Compute the Least Squares gradient of the auxiliary variable.
   * \param[in] geometry - Geometrical definition of the problem.
   * \param[in] config - Definition of the particular problem.
   */
  void SetAuxVar_Gradient_LS(CGeometry *geometry, CConfig *config);

  /*!
   * \brief Compute the Least Squares gradient of an auxiliar variable on the profile surface.
   * \param[in] geometry - Geometrical definition of the problem.
   * \param[in] config - Definition of the particular problem.
   */
  void SetAuxVar_Surface_Gradient(CGeometry *geometry, CConfig *config);

  /*!
   * \brief Add External to Solution vector.
   */
  void Add_External_To_Solution();

  /*!
   * \brief Add the current Solution vector to External.
   */
  void Add_Solution_To_External();

  /*!
   * \brief Update a given cross-term with relaxation and the running total (External).
   * \param[in] config - Definition of the particular problem.
   * \param[in,out] cross_term - The cross-term being updated.
   */
  void Update_Cross_Term(CConfig *config, su2passivematrix &cross_term);

  /*!
   * \brief Compute the Green-Gauss gradient of the solution.
   * \param[in] geometry - Geometrical definition of the problem.
   * \param[in] config - Definition of the particular problem.
   * \param[in] reconstruction - indicator that the gradient being computed is for upwind reconstruction.
   */
  void SetSolution_Gradient_GG(CGeometry *geometry, CConfig *config, bool reconstruction = false);

  /*!
   * \brief Compute the Least Squares gradient of the solution.
   * \param[in] geometry - Geometrical definition of the problem.
   * \param[in] config - Definition of the particular problem.
   * \param[in] reconstruction - indicator that the gradient being computed is for upwind reconstruction.
   */
  void SetSolution_Gradient_LS(CGeometry *geometry, CConfig *config, bool reconstruction = false);

  /*!
   * \brief Compute the Least Squares gradient of the grid velocity.
   * \param[in] geometry - Geometrical definition of the problem.
   * \param[in] config - Definition of the particular problem.
   */
  void SetGridVel_Gradient(CGeometry *geometry, CConfig *config);

  /*!
   * \brief Compute slope limiter.
   * \param[in] geometry - Geometrical definition of the problem.
   * \param[in] config - Definition of the particular problem.
   */
  void SetSolution_Limiter(CGeometry *geometry, CConfig *config);

  /*!
   * \brief A virtual member.
   * \param[in] geometry - Geometrical definition of the problem.
   * \param[in] config - Definition of the particular problem.
   */
  inline virtual void SetPrimitive_Limiter(CGeometry *geometry, CConfig *config) { }

  /*!
   * \brief Set the old solution variables to the current solution value for Runge-Kutta iteration.
            It is a virtual function, because for the DG-FEM solver a different version is needed.
   * \param[in] geometry - Geometrical definition of the problem.
   */
  inline virtual void Set_OldSolution(CGeometry *geometry) { base_nodes->Set_OldSolution(); }

  /*!
   * \brief Set the new solution variables to the current solution value for classical RK.
   * \param[in] geometry - Geometrical definition of the problem.
   */
  inline virtual void Set_NewSolution(CGeometry *geometry) { }

  /*!
   * \brief Load the geometries at the previous time states n and nM1.
   * \param[in] geometry - Geometrical definition of the problem.
   * \param[in] config - Definition of the particular problem.
   */
  virtual void Restart_OldGeometry(CGeometry *geometry, CConfig *config);

  /*!
   * \brief A virtual member.
   * \param[in] geometry - Geometrical definition of the problem.
   * \param[in] solver_container - Container vector with all the solutions.
   * \param[in] config - Definition of the particular problem.
   * \param[in] iMesh - Index of the mesh in multigrid computations.
   * \param[in] Iteration - Index of the current iteration.
   */
  inline virtual void SetTime_Step(CGeometry *geometry,
                                   CSolver **solver_container,
                                   CConfig *config,
                                   unsigned short iMesh,
                                   unsigned long Iteration) { }

  /*!
   * \brief A virtual member.
   * \param[in]     config          - Definition of the particular problem.
   * \param[in]     TimeSync        - The synchronization time.
   * \param[in,out] timeEvolved     - On input the time evolved before the time step,
                                      on output the time evolved after the time step.
   * \param[out]    syncTimeReached - Whether or not the synchronization time is reached.
   */
  inline virtual void CheckTimeSynchronization(CConfig         *config,
                                               const su2double TimeSync,
                                               su2double       &timeEvolved,
                                               bool            &syncTimeReached) {}

  /*!
   * \brief A virtual member.
   * \param[in] geometry - Geometrical definition of the problem.
   * \param[in] solver_container - Container vector with all the solutions.
   * \param[in] numerics - Description of the numerical method.
   * \param[in] config - Definition of the particular problem.
   * \param[in] iMesh - Index of the mesh in multigrid computations.
   */
  inline virtual void ProcessTaskList_DG(CGeometry *geometry,
                                         CSolver **solver_container,
                                         CNumerics **numerics,
                                         CConfig *config,
                                         unsigned short iMesh) {}

  /*!
   * \brief A virtual member.
   * \param[in] geometry - Geometrical definition of the problem.
   * \param[in] solver_container - Container vector with all the solutions.
   * \param[in] numerics - Description of the numerical method.
   * \param[in] config - Definition of the particular problem.
   * \param[in] iMesh - Index of the mesh in multigrid computations.
   */
  inline virtual void ADER_SpaceTimeIntegration(CGeometry *geometry,
                                                CSolver **solver_container,
                                                CNumerics **numerics,
                                                CConfig *config,
                                                unsigned short iMesh,
                                                unsigned short RunTime_EqSystem) {}

  /*!
   * \brief A virtual member.
   * \param[in] geometry - Geometrical definition of the problem.
   * \param[in] solver_container - Container vector with all the solutions.
   * \param[in] numerics - Description of the numerical method.
   * \param[in] config - Definition of the particular problem.
   * \param[in] iMesh - Index of the mesh in multigrid computations.
   */
  inline virtual void ComputeSpatialJacobian(CGeometry *geometry,  CSolver **solver_container,
                                             CNumerics **numerics, CConfig *config,
                                             unsigned short iMesh, unsigned short RunTime_EqSystem) {}

  /*!
   * \brief A virtual member.
   * \param[in] geometry - Geometrical definition of the problem.
   * \param[in] solver_container - Container vector with all the solutions.
   * \param[in] config - Definition of the particular problem.
   * \param[in] iMesh - Index of the mesh in multigrid computations.
   */
  inline virtual void Postprocessing(CGeometry *geometry,
                                     CSolver **solver_container,
                                     CConfig *config,
                                     unsigned short iMesh) { }

  /*!
   * \brief A virtual member, overloaded.
   * \param[in] geometry - Geometrical definition of the problem.
   * \param[in] solver_container - Container vector with all the solutions.
   * \param[in] config - Definition of the particular problem.
   *
   * \param[in] iMesh - Index of the mesh in multigrid computations.
   */
  inline virtual void Postprocessing(CGeometry *geometry,
                                     CSolver **solver_container,
                                     CConfig *config,
                                     CNumerics **numerics,
                                     unsigned short iMesh) { }
  /*!
   * \brief A virtual member.
   * \param[in] geometry - Geometrical definition of the problem.
   * \param[in] solver_container - Container vector with all the solutions.
   * \param[in] numerics_container - Description of the numerical method.
   * \param[in] config - Definition of the particular problem.
   * \param[in] iMesh - Index of the mesh in multigrid computations.
   * \param[in] iRKStep - Current step of the Runge-Kutta iteration.
   */
  inline virtual void Centered_Residual(CGeometry *geometry,
                                        CSolver **solver_container,
                                        CNumerics **numerics_container,
                                        CConfig *config,
                                        unsigned short iMesh,
                                        unsigned short iRKStep) { }

  /*!
   * \brief A virtual member.
   * \param[in] geometry - Geometrical definition of the problem.
   * \param[in] solver_container - Container vector with all the solutions.
   * \param[in] numerics_container - Description of the numerical method.
   * \param[in] config - Definition of the particular problem.
   * \param[in] iMesh - Index of the mesh in multigrid computations.
   */
  inline virtual void Upwind_Residual(CGeometry *geometry,
                                      CSolver **solver_container,
                                      CNumerics **numerics_container,
                                      CConfig *config,
                                      unsigned short iMesh) { }

  /*!
   * \brief A virtual member.
   * \param[in] geometry - Geometrical definition of the problem.
   * \param[in] solver_container - Container vector with all the solutions.
   * \param[in] numerics - Description of the numerical method.
   * \param[in] config - Definition of the particular problem.
   * \param[in] iMesh - Index of the mesh in multigrid computations.
   * \param[in] iRKStep - Current step of the Runge-Kutta iteration.
   */
  inline virtual void Convective_Residual(CGeometry *geometry,
                                          CSolver **solver_container,
                                          CNumerics *numerics,
                                          CConfig *config,
                                          unsigned short iMesh,
                                          unsigned short iRKStep) { }

  /*!
   * \brief A virtual member.
   * \param[in] geometry - Geometrical definition of the problem.
   * \param[in] solver_container - Container vector with all the solutions.
   * \param[in] config - Definition of the particular problem.
   * \param[in] iRKStep - Current step of the Runge-Kutta iteration.
   * \param[in] RunTime_EqSystem - System of equations which is going to be solved.
   * \param[in] Output - boolean to determine whether to print output.
   */
  inline virtual void Preprocessing(CGeometry *geometry,
                                    CSolver **solver_container,
                                    CConfig *config,
                                    unsigned short iMesh,
                                    unsigned short iRKStep,
                                    unsigned short RunTime_EqSystem,
                                    bool Output) { }

  /*!
   * \brief A virtual member overloaded.
   * \param[in] geometry - Geometrical definition of the problem.
   * \param[in] solver_container - Container vector with all the solutions.
   * \param[in] numerics - Container vector of the numerics of the problem.
   * \param[in] config - Definition of the particular problem.
   * \param[in] iRKStep - Current step of the Runge-Kutta iteration.
   * \param[in] RunTime_EqSystem - System of equations which is going to be solved.
   * \param[in] Output - boolean to determine whether to print output.
   */
  inline virtual void Preprocessing(CGeometry *geometry,
                                    CSolver **solver_container,
                                    CConfig *config,
                                    CNumerics **numerics,
                                    unsigned short iMesh,
                                    unsigned long Iteration,
                                    unsigned short RunTime_EqSystem,
                                    bool Output) { }

  /*!
   * \brief A virtual member.
   * \param[in] geometry - Geometrical definition of the problem.
   * \param[in] config - Definition of the particular problem.
   */
  inline virtual void Set_MPI_Nearfield(CGeometry *geometry, CConfig *config) { }

  /*!
   * \brief A virtual member.
   * \param[in] geometry - Geometrical definition of the problem.
   * \param[in] solver_container - Container vector with all the solutions.
   * \param[in] config - Definition of the particular problem.
   */
  inline virtual void Set_Heatflux_Areas(CGeometry *geometry, CConfig *config) { }

  /*!
   * \author H. Kline
   * \brief Compute weighted-sum "combo" objective output
   * \param[in] config - Definition of the particular problem.
   */
  inline virtual void Evaluate_ObjFunc(CConfig *config) {};

  /*!
   * \brief A virtual member.
   * \param[in] geometry - Geometrical definition of the problem.
   * \param[in] solver_container - Container vector with all the solutions.
   * \param[in] conv_numerics - Description of the numerical method.
   * \param[in] visc_numerics - Description of the numerical method.
   * \param[in] config - Definition of the particular problem.
   * \param[in] val_marker - Surface marker where the boundary condition is applied.
   */
  inline virtual void BC_Euler_Wall(CGeometry      *geometry,
                                    CSolver        **solver_container,
                                    CNumerics      *conv_numerics,
                                    CNumerics      *visc_numerics,
                                    CConfig        *config,
                                    unsigned short val_marker) { }

  /*!
   * \brief A virtual member.
   * \param[in] geometry - Geometrical definition of the problem.
   * \param[in] numerics - Description of the numerical method.
   * \param[in] config - Definition of the particular problem.
   * \param[in] val_marker - Surface marker where the boundary condition is applied.
   */
  inline virtual void BC_Clamped(CGeometry *geometry,
                                 CNumerics *numerics,
                                 const CConfig *config,
                                 unsigned short val_marker) { }

  /*!
   * \brief A virtual member.
   * \param[in] geometry - Geometrical definition of the problem.
   * \param[in] numerics - Description of the numerical method.
   * \param[in] config - Definition of the particular problem.
   * \param[in] val_marker - Surface marker where the boundary condition is applied.
   */
  inline virtual void BC_Clamped_Post(CGeometry *geometry,
                                      CNumerics *numerics,
                                      const CConfig *config,
                                      unsigned short val_marker) { }

  /*!
   * \brief A virtual member.
   * \param[in] geometry - Geometrical definition of the problem.
   * \param[in] numerics - Description of the numerical method.
   * \param[in] config - Definition of the particular problem.
   * \param[in] val_marker - Surface marker where the boundary condition is applied.
   */
  inline virtual void BC_Sym_Plane(CGeometry *geometry,
                                   CNumerics *numerics,
                                   const CConfig *config,
                                   unsigned short val_marker) { }

  /*!
   * \brief A virtual member.
   * \param[in] geometry - Geometrical definition of the problem.
   * \param[in] numerics - Description of the numerical method.
   * \param[in] config - Definition of the particular problem.
   * \param[in] val_marker - Surface marker where the boundary condition is applied.
   */
  inline virtual void BC_DispDir(CGeometry *geometry,
                                 CNumerics *numerics,
                                 const CConfig *config,
                                 unsigned short val_marker) { }

  /*!
   * \brief A virtual member.
   * \param[in] geometry - Geometrical definition of the problem.
   * \param[in] solver - Description of the numerical method.
   * \param[in] config - Definition of the particular problem.
   * \param[in] val_marker - Surface marker where the boundary condition is applied.
   */
  inline virtual void BC_Normal_Displacement(CGeometry *geometry,
                                             CNumerics *numerics,
                                             const CConfig *config,
                                             unsigned short val_marker) { }

  /*!
   * \brief A virtual member.
   * \param[in] geometry - Geometrical definition of the problem.
   * \param[in] numerics - Description of the numerical method.
   * \param[in] config - Definition of the particular problem.
   * \param[in] val_marker - Surface marker where the boundary condition is applied.
   */
  inline virtual void BC_Normal_Load(CGeometry *geometry,
                                     CNumerics *numerics,
                                     const CConfig *config,
                                     unsigned short val_marker) { }

  /*!
   * \brief A virtual member.
   * \param[in] geometry - Geometrical definition of the problem.
   * \param[in] numerics - Description of the numerical method.
   * \param[in] config - Definition of the particular problem.
   * \param[in] val_marker - Surface marker where the boundary condition is applied.
   */
  inline virtual void BC_Dir_Load(CGeometry *geometry,
                                  CNumerics *numerics,
                                  const CConfig *config,
                                  unsigned short val_marker) { }

  /*!
   * \brief A virtual member.
   * \param[in] geometry - Geometrical definition of the problem.
   * \param[in] solver - Description of the numerical method.
   * \param[in] config - Definition of the particular problem.
   * \param[in] val_marker - Surface marker where the boundary condition is applied.
   */

  inline virtual void BC_Sine_Load(CGeometry *geometry,
                                   CNumerics *numerics,
                                   const CConfig *config,
                                   unsigned short val_marker) { }

  /*!
   * \brief A virtual member.
   * \param[in] geometry - Geometrical definition of the problem.
   * \param[in] numerics - Description of the numerical method.
   * \param[in] config - Definition of the particular problem.
   * \param[in] val_marker - Surface marker where the boundary condition is applied.
   */
  inline virtual void BC_Damper(CGeometry *geometry,
                                CNumerics *numerics,
                                const CConfig *config,
                                unsigned short val_marker) { }

  /*!
   * \brief A virtual member.
   * \param[in] geometry - Geometrical definition of the problem.
   * \param[in] numerics - Description of the numerical method.
   * \param[in] config - Definition of the particular problem.
   * \param[in] val_marker - Surface marker where the boundary condition is applied.
   */
  inline virtual void BC_Deforming(CGeometry *geometry,
                                   CNumerics *numerics,
                                   const CConfig *config,
                                   unsigned short val_marker) { }

  /*!
   * \brief A virtual member.
   * \param[in] geometry - Geometrical definition of the problem.
   * \param[in] solver_container - Container vector with all the solutions.
   * \param[in] numerics - Description of the numerical method.
   * \param[in] config - Definition of the particular problem.
   * \param[in] val_marker - Surface marker where the boundary condition is applied.
   */
  inline virtual void BC_Interface_Boundary(CGeometry *geometry,
                                            CSolver **solver_container,
                                            CNumerics *numerics,
                                            CConfig *config,
                                            unsigned short val_marker) { }

  /*!
   * \brief A virtual member.
   * \param[in] geometry - Geometrical definition of the problem.
   * \param[in] solver_container - Container vector with all the solutions.
   * \param[in] numerics - Description of the numerical method.
   * \param[in] config - Definition of the particular problem.
   * \param[in] val_marker - Surface marker where the boundary condition is applied.
   */
  inline virtual void BC_NearField_Boundary(CGeometry *geometry,
                                            CSolver **solver_container,
                                            CNumerics *numerics,
                                            CConfig *config,
                                            unsigned short val_marker) { }

  /*!
   * \brief A virtual member.
   * \param[in] geometry - Geometrical definition of the problem.
   * \param[in] solver_container - Container vector with all the solutions.
   * \param[in] numerics - Description of the numerical method.
   * \param[in] config - Definition of the particular problem.
   */
  inline virtual void BC_Periodic(CGeometry *geometry,
                                  CSolver **solver_container,
                                  CNumerics *numerics,
                                  CConfig *config) { }

  /*!
   * \brief Impose the interface state across sliding meshes.
   * \param[in] geometry - Geometrical definition of the problem.
   * \param[in] solver_container - Container vector with all the solutions.
   * \param[in] conv_numerics - Description of the numerical method.
   * \param[in] visc_numerics - Description of the numerical method.
   * \param[in] config - Definition of the particular problem.
   */
  inline virtual void BC_Fluid_Interface(CGeometry *geometry,
                                         CSolver **solver_container,
                                         CNumerics *conv_numerics,
                                         CNumerics *visc_numerics,
                                         CConfig *config) { }

  /*!
   * \brief A virtual member.
   * \param[in] geometry - Geometrical definition of the problem.
   * \param[in] solver_container - Container vector with all the solutions.
   * \param[in] conv_numerics - Description of the numerical method.
   * \param[in] visc_numerics - Description of the numerical method.
   * \param[in] config - Definition of the particular problem.
   * \param[in] val_marker - Surface marker where the boundary condition is applied.
   */
  inline virtual void BC_ActDisk_Inlet(CGeometry *geometry,
                                       CSolver **solver_container,
                                       CNumerics *conv_numerics,
                                       CNumerics *visc_numerics,
                                       CConfig *config,
                                       unsigned short val_marker) { }

  /*!
   * \brief A virtual member.
   * \param[in] geometry - Geometrical definition of the problem.
   * \param[in] solver_container - Container vector with all the solutions.
   * \param[in] conv_numerics - Description of the numerical method.
   * \param[in] visc_numerics - Description of the numerical method.
   * \param[in] config - Definition of the particular problem.
   * \param[in] val_marker - Surface marker where the boundary condition is applied.
   */
  inline virtual void BC_ActDisk_Outlet(CGeometry *geometry,
                                        CSolver **solver_container,
                                        CNumerics *conv_numerics,
                                        CNumerics *visc_numerics,
                                        CConfig *config,
                                        unsigned short val_marker) { }

  /*!
   * \brief A virtual member.
   * \param[in] geometry - Geometrical definition of the problem.
   * \param[in] solver_container - Container vector with all the solutions.
   * \param[in] conv_numerics - Description of the numerical method.
   * \param[in] visc_numerics - Description of the numerical method.
   * \param[in] config - Definition of the particular problem.
   * \param[in] val_marker - Surface marker where the boundary condition is applied.
   * \param[in] val_inlet_surface - Boolean for whether val_marker is an inlet
   */
  inline virtual void BC_ActDisk(CGeometry *geometry,
                                 CSolver **solver_container,
                                 CNumerics *conv_numerics,
                                 CNumerics *visc_numerics,
                                 CConfig *config,
                                 unsigned short val_marker,
                                 bool val_inlet_surface) { }

  /*!
   * \brief A virtual member.
   * \param[in] geometry - Geometrical definition of the problem.
   * \param[in] solver_container - Container vector with all the solutions.
   * \param[in] conv_numerics - Description of the numerical method.
   * \param[in] visc_numerics - Description of the numerical method.
   * \param[in] config - Definition of the particular problem.
   * \param[in] val_marker - Surface marker where the boundary condition is applied.
   */
  inline virtual void BC_Isothermal_Wall(CGeometry *geometry,
                                         CSolver **solver_container,
                                         CNumerics *conv_numerics,
                                         CNumerics *visc_numerics,
                                         CConfig *config,
                                         unsigned short val_marker) { }

  /*!
   * \brief A virtual member.
   * \param[in] geometry - Geometrical definition of the problem.
   * \param[in] solver_container - Container vector with all the solutions.
   * \param[in] conv_numerics - Description of the numerical method.
   * \param[in] visc_numerics - Description of the numerical method.
   * \param[in] config - Definition of the particular problem.
   * \param[in] val_marker - Surface marker where the boundary condition is applied.
   */
  inline virtual void BC_HeatFlux_Wall(CGeometry *geometry,
                                       CSolver **solver_container,
                                       CNumerics *conv_numerics,
                                       CNumerics *visc_numerics,
                                       CConfig *config,
                                       unsigned short val_marker) { }

  /*!
   * \brief A virtual member.
   * \param[in] geometry - Geometrical definition of the problem.
   * \param[in] solver_container - Container vector with all the solutions.
   * \param[in] conv_numerics - Description of the numerical method.
   * \param[in] visc_numerics - Description of the numerical method.
   * \param[in] config - Definition of the particular problem.
   * \param[in] val_marker - Surface marker where the boundary condition is applied.
   */
  inline virtual void BC_Far_Field(CGeometry *geometry,
                                   CSolver **solver_container,
                                   CNumerics *conv_numerics,
                                   CNumerics *visc_numerics,
                                   CConfig *config,
                                   unsigned short val_marker) { }

  /*!
   * \brief Impose via the residual the Euler boundary condition.
   * \param[in] geometry - Geometrical definition of the problem.
   * \param[in] solver_container - Container vector with all the solutions.
   * \param[in] conv_numerics - Description of the numerical method.
   * \param[in] visc_numerics - Description of the numerical method.
   * \param[in] config - Definition of the particular problem.
   * \param[in] val_marker - Surface marker where the boundary condition is applied.
   */
  inline virtual void BC_Sym_Plane(CGeometry      *geometry,
                                   CSolver        **solver_container,
                                   CNumerics      *conv_numerics,
                                   CNumerics      *visc_numerics,
                                   CConfig        *config,
                                   unsigned short val_marker) { }

  /*!
   * \brief A virtual member.
   * \param[in] geometry - Geometrical definition of the problem.
   * \param[in] solver_container - Container vector with all the solutions.
   * \param[in] conv_numerics - Description of the numerical method.
   * \param[in] visc_numerics - Description of the numerical method.
   * \param[in] config - Definition of the particular problem.
   * \param[in] val_marker - Surface marker where the boundary condition is applied.
   */
  inline virtual void BC_Riemann(CGeometry *geometry,
                                 CSolver **solver_container,
                                 CNumerics *conv_numerics,
                                 CNumerics *visc_numerics,
                                 CConfig *config,
                                 unsigned short val_marker) { }

  /*!
   * \brief A virtual member.
   * \param[in] geometry - Geometrical definition of the problem.
   * \param[in] solver_container - Container vector with all the solutions.
   * \param[in] conv_numerics - Description of the numerical method.
   * \param[in] visc_numerics - Description of the numerical method.
   * \param[in] config - Definition of the particular problem.
   * \param[in] val_marker - Surface marker where the boundary condition is applied.
   */
  inline virtual void BC_TurboRiemann(CGeometry *geometry,
                                      CSolver **solver_container,
                                      CNumerics *conv_numerics,
                                      CNumerics *visc_numerics,
                                      CConfig *config,
                                      unsigned short val_marker) { }

  /*!
   * \brief It computes Fourier transformation for the needed quantities along the pitch for each span in turbomachinery analysis.
   * \param[in] geometry - Geometrical definition of the problem.
   * \param[in] solver_container - Container vector with all the solutions.
   * \param[in] config - Definition of the particular problem.
   * \param[in] marker_flag - Surface marker flag where the function is applied.
   */
  inline virtual void PreprocessBC_Giles(CGeometry *geometry,
                                         CConfig *config,
                                         CNumerics *conv_numerics,
                                         unsigned short marker_flag) { }

  /*!
   * \brief A virtual member.
   * \param[in] geometry - Geometrical definition of the problem.
   * \param[in] solver_container - Container vector with all the solutions.
   * \param[in] conv_numerics - Description of the numerical method.
   * \param[in] visc_numerics - Description of the numerical method.
   * \param[in] config - Definition of the particular problem.
   * \param[in] val_marker - Surface marker where the boundary condition is applied.
   */
  inline virtual void BC_Giles(CGeometry *geometry,
                               CSolver **solver_container,
                               CNumerics *conv_numerics,
                               CNumerics *visc_numerics,
                               CConfig *config,
                               unsigned short val_marker) { }

  /*!
   * \brief A virtual member.
   * \param[in] geometry - Geometrical definition of the problem.
   * \param[in] solver_container - Container vector with all the solutions.
   * \param[in] conv_numerics - Description of the numerical method.
   * \param[in] visc_numerics - Description of the numerical method.
   * \param[in] config - Definition of the particular problem.
   * \param[in] val_marker - Surface marker where the boundary condition is applied.
   */
  inline virtual void BC_Inlet(CGeometry *geometry,
                               CSolver **solver_container,
                               CNumerics *conv_numerics,
                               CNumerics *visc_numerics,
                               CConfig *config,
                               unsigned short val_marker) { }

  /*!
   * \brief A virtual member.
   * \param[in] geometry - Geometrical definition of the problem.
   * \param[in] solver_container - Container vector with all the solutions.
   * \param[in] conv_numerics - Description of the numerical method.
   * \param[in] visc_numerics - Description of the numerical method.
   * \param[in] config - Definition of the particular problem.
   * \param[in] val_marker - Surface marker where the boundary condition is applied.
   */
  inline virtual void BC_Inlet_Turbo(CGeometry *geometry,
                                     CSolver **solver_container,
                                     CNumerics *conv_numerics,
                                     CNumerics *visc_numerics,
                                     CConfig *config,
                                     unsigned short val_marker) { }
  /*!
   * \brief A virtual member.
   * \param[in] geometry - Geometrical definition of the problem.
   * \param[in] solver_container - Container vector with all the solutions.
   * \param[in] conv_numerics - Description of the numerical method.
   * \param[in] visc_numerics - Description of the numerical method.
   * \param[in] config - Definition of the particular problem.
   * \param[in] val_marker - Surface marker where the boundary condition is applied.
   */
  inline virtual void BC_Inlet_MixingPlane(CGeometry *geometry,
                                           CSolver **solver_container,
                                           CNumerics *conv_numerics,
                                           CNumerics *visc_numerics,
                                           CConfig *config,
                                           unsigned short val_marker) { }

  /*!
   * \brief A virtual member.
   * \param[in] geometry - Geometrical definition of the problem.
   * \param[in] solver_container - Container vector with all the solutions.
   * \param[in] conv_numerics - Description of the numerical method.
   * \param[in] visc_numerics - Description of the numerical method.
   * \param[in] config - Definition of the particular problem.
   * \param[in] val_marker - Surface marker where the boundary condition is applied.
   */
  inline virtual void BC_Supersonic_Inlet(CGeometry *geometry,
                                          CSolver **solver_container,
                                          CNumerics *conv_numerics,
                                          CNumerics *visc_numerics,
                                          CConfig *config,
                                          unsigned short val_marker) { }

  /*!
   * \brief A virtual member.
   * \param[in] geometry - Geometrical definition of the problem.
   * \param[in] solver_container - Container vector with all the solutions.
   * \param[in] conv_numerics - Description of the numerical method.
   * \param[in] visc_numerics - Description of the numerical method.
   * \param[in] config - Definition of the particular problem.
   * \param[in] val_marker - Surface marker where the boundary condition is applied.
   */
  inline virtual void BC_Supersonic_Outlet(CGeometry *geometry,
                                           CSolver **solver_container,
                                           CNumerics *conv_numerics,
                                           CNumerics *visc_numerics,
                                           CConfig *config,
                                           unsigned short val_marker) { }

  /*!
   * \brief A virtual member.
   * \param[in] geometry         - Geometrical definition of the problem.
   * \param[in] solver_container - Container vector with all the solutions.
   * \param[in] conv_numerics    - Description of the convective numerical method.
   * \param[in] visc_numerics    - Description of the viscous numerical method.
   * \param[in] config           - Definition of the particular problem.
   * \param[in] val_marker       - Surface marker where the boundary condition is applied.
   */
  inline virtual void BC_Custom(CGeometry *geometry,
                                CSolver **solver_container,
                                CNumerics *conv_numerics,
                                CNumerics *visc_numerics,
                                CConfig *config,
                                unsigned short val_marker) { }

  /*!
   * \brief A virtual member.
   * \param[in] geometry - Geometrical definition of the problem.
   * \param[in] solver_container - Container vector with all the solutions.
   * \param[in] conv_numerics - Description of the numerical method.
   * \param[in] visc_numerics - Description of the numerical method.
   * \param[in] config - Definition of the particular problem.
   * \param[in] val_marker - Surface marker where the boundary condition is applied.
   */
  inline virtual void BC_Outlet(CGeometry *geometry,
                                CSolver **solver_container,
                                CNumerics *conv_numerics,
                                CNumerics *visc_numerics,
                                CConfig *config,
                                unsigned short val_marker) { }

  /*!
   * \brief A virtual member.
   * \param[in] geometry - Geometrical definition of the problem.
   * \param[in] solver_container - Container vector with all the solutions.
   * \param[in] conv_numerics - Description of the numerical method.
   * \param[in] visc_numerics - Description of the numerical method.
   * \param[in] config - Definition of the particular problem.
   * \param[in] val_marker - Surface marker where the boundary condition is applied.
   */
  inline virtual void BC_Engine_Inflow(CGeometry *geometry,
                                       CSolver **solver_container,
                                       CNumerics *conv_numerics,
                                       CNumerics *visc_numerics,
                                       CConfig *config,
                                       unsigned short val_marker) { }

  /*!
   * \brief A virtual member.
   * \param[in] geometry - Geometrical definition of the problem.
   * \param[in] solver_container - Container vector with all the solutions.
   * \param[in] conv_numerics - Description of the numerical method.
   * \param[in] visc_numerics - Description of the numerical method.
   * \param[in] config - Definition of the particular problem.
   * \param[in] val_marker - Surface marker where the boundary condition is applied.
   */
  inline virtual void BC_Engine_Exhaust(CGeometry *geometry,
                                        CSolver **solver_container,
                                        CNumerics *conv_numerics,
                                        CNumerics *visc_numerics,
                                        CConfig *config,
                                        unsigned short val_marker) { }

  /*!
   * \brief Impose the symmetry boundary condition using the residual.
   * \param[in] geometry - Geometrical definition of the problem.
   * \param[in] solver_container - Container vector with all the solutions.
   * \param[in] numerics - Description of the numerical method.
   * \param[in] config - Definition of the particular problem.
   * \param[in] val_marker - Surface marker where the boundary condition is applied.
   */
  inline virtual void BC_Dielec(CGeometry *geometry,
                                CSolver **solver_container,
                                CNumerics *numerics,
                                CConfig *config,
                                unsigned short val_marker) { }

  /*!
   * \brief A virtual member.
   * \param[in] geometry - Geometrical definition of the problem.
   * \param[in] solver_container - Container vector with all the solutions.
   * \param[in] numerics - Description of the numerical method.
   * \param[in] config - Definition of the particular problem.
   * \param[in] val_marker - Surface marker where the boundary condition is applied.
   */
  inline virtual void BC_Electrode(CGeometry *geometry,
                                   CSolver **solver_container,
                                   CNumerics *numerics,
                                   CConfig *config,
                                   unsigned short val_marker) { }

  /*!
   * \brief A virtual member.
   * \param[in] geometry - Geometrical definition of the problem.
   * \param[in] solver_container - Container vector with all the solutions.
   * \param[in] numerics - Description of the numerical method.
   * \param[in] config - Definition of the particular problem.
   * \param[in] val_marker - Surface marker where the boundary condition is applied.
   */
  inline virtual void BC_ConjugateHeat_Interface(CGeometry *geometry,
                                                 CSolver **solver_container,
                                                 CNumerics *numerics,
                                                 CConfig *config,
                                                 unsigned short val_marker) { }

 /*!
   * \brief Get the outer state for fluid interface nodes.
   * \param[in] val_marker - marker index
   * \param[in] val_vertex - vertex index
   * \param[in] val_state  - requested state component
   * \param[in] donor_index- index of the donor node to get
   */
  inline virtual su2double GetSlidingState(unsigned short val_marker,
                                           unsigned long val_vertex,
                                           unsigned short val_state,
                                           unsigned long donor_index) const { return 0; }

  /*!
   * \brief Allocates the final pointer of SlidingState depending on how many donor vertex donate to it. That number is stored in SlidingStateNodes[val_marker][val_vertex].
   * \param[in] val_marker   - marker index
   * \param[in] val_vertex   - vertex index
   */
  inline virtual void SetSlidingStateStructure(unsigned short val_marker, unsigned long val_vertex){}

  /*!
   * \brief Set the outer state for fluid interface nodes.
   * \param[in] val_marker - marker index
   * \param[in] val_vertex - vertex index
   * \param[in] val_state  - requested state component
   * \param[in] donor_index- index of the donor node to set
   * \param[in] component  - set value
   */
  inline virtual void SetSlidingState(unsigned short val_marker,
                                      unsigned long val_vertex,
                                      unsigned short val_state,
                                      unsigned long donor_index,
                                      su2double component){ }

  /*!
   * \brief Get the number of outer states for fluid interface nodes.
   * \param[in] val_marker - marker index
   * \param[in] val_vertex - vertex index
   */
  inline virtual int GetnSlidingStates(unsigned short val_marker, unsigned long val_vertex) const { return 0; }

  /*!
   * \brief Set the number of outer states for fluid interface nodes.
   * \param[in] val_marker - marker index
   * \param[in] val_vertex - vertex index
   * \param[in] value      - number of outer states
   */
  inline virtual void SetnSlidingStates(unsigned short val_marker, unsigned long val_vertex, int value) { }

  /*!
   * \brief Set the conjugate heat variables.
   * \param[in] val_marker        - marker index
   * \param[in] val_vertex        - vertex index
   * \param[in] pos_var           - variable position (in vector of all conjugate heat variables)
   * \param[in] relaxation factor - relaxation factor for the change of the variables
   * \param[in] val_var           - value of the variable
   */
  inline virtual void SetConjugateHeatVariable(unsigned short val_marker,
                                               unsigned long val_vertex,
                                               unsigned short pos_var,
                                               su2double relaxation_factor,
                                               su2double val_var) { }

  /*!
   * \brief Set the conjugate heat variables.
   * \param[in] val_marker        - marker index
   * \param[in] val_vertex        - vertex index
   * \param[in] pos_var           - variable position (in vector of all conjugate heat variables)
   */
  inline virtual su2double GetConjugateHeatVariable(unsigned short val_marker,
                                                    unsigned long val_vertex,
                                                    unsigned short pos_var) const { return 0.0; }

  /*!
   * \brief A virtual member.
   * \param[in] geometry - Geometrical definition of the problem.
   * \param[in] solver_container - Container vector with all the solutions.
   * \param[in] config - Definition of the particular problem.
   * \param[in] iRKStep - Current step of the Runge-Kutta iteration.
   */
  inline virtual void ExplicitRK_Iteration(CGeometry *geometry,
                                           CSolver **solver_container,
                                           CConfig *config,
                                           unsigned short iRKStep) { }

  /*!
   * \brief A virtual member.
   * \param[in] geometry - Geometrical definition of the problem.
   * \param[in] solver_container - Container vector with all the solutions.
   * \param[in] config - Definition of the particular problem.
   * \param[in] iRKStep - Current step of the Runge-Kutta iteration.
   */
  inline virtual void ClassicalRK4_Iteration(CGeometry *geometry,
                                             CSolver **solver_container,
                                             CConfig *config,
                                             unsigned short iRKStep) { }

  /*!
   * \brief A virtual member.
   * \param[in] geometry - Geometrical definition of the problem.
   * \param[in] solver_container - Container vector with all the solutions.
   * \param[in] config - Definition of the particular problem.
   */
  inline virtual void ExplicitEuler_Iteration(CGeometry *geometry,
                                              CSolver **solver_container,
                                              CConfig *config) { }


  /*!
   * \brief A virtual member.
   * \param[in] geometry - Geometrical definition of the problem.
   * \param[in] solver_container - Container vector with all the solutions.
   * \param[in] config - Definition of the particular problem.
   */
  inline virtual void ImplicitEuler_Iteration(CGeometry *geometry,
                                              CSolver **solver_container,
                                              CConfig *config) { }

  /*!
   * \brief Update the solution for reduced order modelling.
   * \param[in] geometry - Geometrical definition of the problem.
   * \param[in] solver_container - Container vector with all the solutions.
   * \param[in] config - Definition of the particular problem.
   */
  inline virtual void ROM_Iteration(CGeometry *geometry,
                                    CSolver **solver_container,
                                    CConfig *config) { }
  
  
  /*!
   * \brief Set up ROM-specific variables.
   * \param[in] geometry - Geometrical definition of the problem.
   * \param[in] solver - Container vector with all the solutions.
   * \param[in] config - Definition of the particular problem.
   */
  void SetROM_Variables(unsigned long nPoint,
                        unsigned long nPointDomain,
                        unsigned short nVar,
                        CGeometry *geometry,
                        CConfig *config);
  
  /*!
   * \brief Convergence bool for reduced order models.
   */
  bool GetRom_Convergence(void);
  
  /*!
   * \brief Set the initial reduced residual, this is useful for the convergence history.
   * \param[in] val_residual - Value of the norm of the reduced residual to store.
   */
  inline void SetResOld_ROM(su2double val_residual) { ReducedResNorm_Old = val_residual; }
  
  /*!
    * \brief Set the current reduced residual, this is useful for the convergence history.
    * \param[in] val_residual - Value of the norm of the reduced residual to store.
    */
   inline void SetRes_ROM(su2double val_residual) { ReducedResNorm_Cur = val_residual; }

  /*!
   * \brief Get the current reduced residual, this is useful for the convergence history.
   * \return Value of the norm of the reduced residual.
   */
  inline su2double GetRes_ROM(void) const { return ReducedResNorm_Cur; }
  
  /*!
   * \brief Create mask for hyper-reduction.
   * \param[in] geometry - Geometrical definition of the problem.
   * \param[in] config - Definition of the particular problem.
   */
  void Mask_Selection(CGeometry *geometry, CConfig *config);
  
  /*!
   * \brief Return true if provided point is a selected node (for hyper-reduction).
   * \param[in] geometry - Geometrical definition of the problem.
   * \param[in] config - Definition of the particular problem.
   */
  bool MaskedNode(unsigned long iPoint);
  
  /*!
   * \brief Convert masked nodes to masked edges.
   * \param[in] geometry - Geometrical definition of the problem.
   * \param[in] config - Definition of the particular problem.
   */
  void FindMaskedEdges(CGeometry *geometry, CConfig *config);
  
  /*!
   * \brief Convert masked nodes to masked edges.
   * \param[in] geometry - Geometrical definition of the problem.
   * \param[in] config - Definition of the particular problem.
   */
  //void CheckROMConvergence(CConfig *config, double ReducedRes);
  
  /*!
   * \brief A virtual member.
   * \param[in] solver - Container vector with all the solutions.
   * \param[in] config - Definition of the particular problem.
   */
  inline virtual void ComputeUnderRelaxationFactor(CSolver **solver_container, CConfig *config) { }

  /*!
   * \brief Adapt the CFL number based on the local under-relaxation parameters
   *        computed for each nonlinear iteration.
   * \param[in] geometry - Geometrical definition of the problem.
   * \param[in] config - Definition of the particular problem.
   * \param[in] solver_container - Container vector with all the solutions.
   */
  void AdaptCFLNumber(CGeometry **geometry, CSolver ***solver_container, CConfig *config);

  /*!
   * \brief Reset the local CFL adaption variables
   */
  void ResetCFLAdapt();

  /*!
   * \brief A virtual member.
   * \param[in] geometry - Geometrical definition of the problem.
   * \param[in] numerics - Numerical methods.
   * \param[in] config - Definition of the particular problem.
   */
  inline virtual void ImplicitNewmark_Iteration(CGeometry *geometry,
                                                CNumerics **numerics,
                                                const CConfig *config) { }

  /*!
   * \brief A virtual member.
   * \param[in] geometry - Geometrical definition of the problem.
   * \param[in] solver_container - Container vector with all the solutions.
   * \param[in] config - Definition of the particular problem.
   */
  inline virtual void ImplicitNewmark_Update(CGeometry *geometry,
                                             CConfig *config) { }

  /*!
   * \brief A virtual member.
   * \param[in] geometry - Geometrical definition of the problem.
   * \param[in] solver_container - Container vector with all the solutions.
   * \param[in] config - Definition of the particular problem.
   */
  inline virtual void ImplicitNewmark_Relaxation(CGeometry *geometry,
                                                 CConfig *config) { }

  /*!
   * \brief A virtual member.
   * \param[in] geometry - Geometrical definition of the problem.
   * \param[in] numerics - Numerical methods.
   * \param[in] config - Definition of the particular problem.
   */
  inline virtual void GeneralizedAlpha_Iteration(CGeometry *geometry,
                                                 CNumerics **numerics,
                                                 const CConfig *config) { }

  /*!
   * \brief A virtual member.
   * \param[in] geometry - Geometrical definition of the problem.
   * \param[in] solver_container - Container vector with all the solutions.
   * \param[in] config - Definition of the particular problem.
   */
  inline virtual void GeneralizedAlpha_UpdateDisp(CGeometry *geometry,
                                                  CConfig *config) { }

  /*!
   * \brief A virtual member.
   * \param[in] geometry - Geometrical definition of the problem.
   * \param[in] solver_container - Container vector with all the solutions.
   * \param[in] config - Definition of the particular problem.
   */
  inline virtual void GeneralizedAlpha_UpdateSolution(CGeometry *geometry,
                                                      CConfig *config) { }

  /*!
   * \brief A virtual member.
   * \param[in] geometry - Geometrical definition of the problem.
   * \param[in] solver_container - Container vector with all the solutions.
   * \param[in] config - Definition of the particular problem.
   */
  inline virtual void GeneralizedAlpha_UpdateLoads(CGeometry *geometry,
                                                   const CConfig *config) { }

  /*!
   * \brief A virtual member.
   * \param[in] geometry - Geometrical definition of the problem.
   * \param[in] config - Definition of the particular problem.
   */
  inline virtual void Pressure_Forces(CGeometry *geometry, CConfig *config) { }

  /*!
   * \brief A virtual member.
   * \param[in] geometry - Geometrical definition of the problem.
   * \param[in] config - Definition of the particular problem.
   */
  inline virtual void Momentum_Forces(CGeometry *geometry, CConfig *config) { }

  /*!
   * \brief A virtual member.
   * \param[in] geometry - Geometrical definition of the problem.
   * \param[in] config - Definition of the particular problem.
   */
  inline virtual void Friction_Forces(CGeometry *geometry, CConfig *config) { }

  /*!
   * \brief A virtual member.
   * \param[in] geometry - Geometrical definition of the problem.
   * \param[in] config - Definition of the particular problem.
   */
  inline virtual void Buffet_Monitoring(CGeometry *geometry, CConfig *config) { }

  /*!
   * \brief A virtual member.
   * \param[in] geometry - Geometrical definition of the problem.
   * \param[in] solver_container - Container vector with all the solutions.
   * \param[in] config - Definition of the particular problem.
   */
  inline virtual void Heat_Fluxes(CGeometry *geometry,
                                  CSolver **solver_container,
                                  CConfig *config) { }

  /*!
   * \brief A virtual member.
   * \param[in] geometry - Geometrical definition of the problem.
   * \param[in] config - Definition of the particular problem.
   * \param[in] reconstruction - indicator that the gradient being computed is for upwind reconstruction.
   */
  inline virtual void SetPrimitive_Gradient_GG(CGeometry *geometry,
                                               CConfig *config,
                                               bool reconstruction = false) { }

  /*!
   * \brief A virtual member.
   * \param[in] geometry - Geometrical definition of the problem.
   * \param[in] config - Definition of the particular problem.
   * \param[in] reconstruction - indicator that the gradient being computed is for upwind reconstruction.
   */
  inline virtual void SetPrimitive_Gradient_LS(CGeometry *geometry, CConfig *config, bool reconstruction = false) { }

  /*!
   * \brief A virtual member.
   * \param[in] geometry - Geometrical definition of the problem.
   * \param[in] config - Definition of the particular problem.
   */
  inline virtual void SetPrimitive_Limiter_MPI(CGeometry *geometry, CConfig *config) { }

  /*!
   * \brief A virtual member.
   * \param[in] iPoint - Index of the grid point.
   * \param[in] config - Definition of the particular problem.
   */
  inline virtual void SetPreconditioner(CConfig *config, unsigned long iPoint) { }

  /*!
   * \brief A virtual member.
   * \param[in] geometry - Geometrical definition of the problem.
   * \param[in] solver_container - Container vector with all the solutions.
   * \param[in] numerics_container - Description of the numerical method.
   * \param[in] config - Definition of the particular problem.
   * \param[in] iMesh - Index of the mesh in multigrid computations.
   * \param[in] iRKStep - Current step of the Runge-Kutta iteration.
   */
  inline virtual void Viscous_Residual(CGeometry *geometry,
                                       CSolver **solver_container,
                                       CNumerics **numerics_container,
                                       CConfig *config,
                                       unsigned short iMesh,
                                       unsigned short iRKStep) { }

  /*!
   * \brief A virtual member.
   * \param[in] geometry - Geometrical definition of the problem.
   * \param[in] solver_container - Container vector with all the solutions.
   * \param[in] numerics_container - Description of the numerical method.
   * \param[in] second_numerics - Description of the second numerical method.
   * \param[in] config - Definition of the particular problem.
   * \param[in] iMesh - Index of the mesh in multigrid computations.
   */
  inline virtual void Source_Residual(CGeometry *geometry,
                                      CSolver **solver_container,
                                      CNumerics **numerics_container,
                                      CConfig *config,
                                      unsigned short iMesh) { }

  /*!
   * \brief A virtual member.
   * \param[in] geometry - Geometrical definition of the problem.
   * \param[in] solver_container - Container vector with all the solutions.
   * \param[in] numerics - Description of the numerical method.
   * \param[in] config - Definition of the particular problem.
   * \param[in] iMesh - Index of the mesh in multigrid computations.
   */
  inline virtual void Source_Template(CGeometry *geometry,
                                      CSolver **solver_container,
                                      CNumerics *numerics,
                                      CConfig *config,
                                      unsigned short iMesh) { }

  /*!
   * \brief A virtual member.
   * \param[in] val_marker - Surface marker where the coefficient is computed.
   * \param[in] val_vertex - Vertex of the marker <i>val_marker</i> where the coefficient is evaluated.
   * \param[in] val_sensitivity - Value of the sensitivity coefficient.
   */
  inline virtual void SetCSensitivity(unsigned short val_marker,
                                      unsigned long val_vertex,
                                      su2double val_sensitivity) { }

  /*!
   * \brief A virtual member.
   * \param[in] geometry - Geometrical definition of the problem.
   * \param[in] solver_container - Container vector with all the solutions.
   * \param[in] config - Definition of the particular problem.
   */
  inline virtual void SetForceProj_Vector(CGeometry *geometry,
                                          CSolver **solver_container,
                                          CConfig *config) { }

  /*!
   * \brief A virtual member.
   * \param[in] geometry - Geometrical definition of the problem.
   * \param[in] solver_container - Container vector with all the solutions.
   * \param[in] config - Definition of the particular problem.
   */
  inline virtual void SetIntBoundary_Jump(CGeometry *geometry,
                                          CSolver **solver_container,
                                          CConfig *config) { }

  /*!
   * \brief A virtual member.
   * \param[in] val_Total_CD - Value of the total drag coefficient.
   */
  inline virtual void SetTotal_CD(su2double val_Total_CD) { }

  /*!
   * \brief A virtual member.
   * \param[in] val_Total_CL - Value of the total lift coefficient.
   */
  inline virtual void SetTotal_CL(su2double val_Total_CL) { }

  /*!
   * \brief A virtual member.
   * \param[in] val_Total_CD - Value of the total drag coefficient.
   */
  inline virtual void SetTotal_NetThrust(su2double val_Total_NetThrust) { }

  /*!
   * \brief A virtual member.
   * \param[in] val_Total_CD - Value of the total drag coefficient.
   */
  inline virtual void SetTotal_Power(su2double val_Total_Power) { }

  /*!
   * \brief A virtual member.
   * \param[in] val_Total_CD - Value of the total drag coefficient.
   */
  inline virtual void SetTotal_SolidCD(su2double val_Total_SolidCD) { }

  /*!
   * \brief A virtual member.
   * \param[in] val_Total_CD - Value of the total drag coefficient.
   */
  inline virtual void SetTotal_ReverseFlow(su2double val_Total_ReverseFlow) { }

  /*!
   * \brief A virtual member.
   * \param[in] val_Total_CD - Value of the total drag coefficient.
   */
  inline virtual void SetTotal_MFR(su2double val_Total_MFR) { }

  /*!
   * \brief A virtual member.
   * \param[in] val_Total_CD - Value of the total drag coefficient.
   */
  inline virtual void SetTotal_Prop_Eff(su2double val_Total_Prop_Eff) { }

  /*!
   * \brief A virtual member.
   * \param[in] val_Total_CD - Value of the total drag coefficient.
   */
  inline virtual void SetTotal_ByPassProp_Eff(su2double val_Total_ByPassProp_Eff) { }

  /*!
   * \brief A virtual member.
   * \param[in] val_Total_CD - Value of the total drag coefficient.
   */
  inline virtual void SetTotal_Adiab_Eff(su2double val_Total_Adiab_Eff) { }

  /*!
   * \brief A virtual member.
   * \param[in] val_Total_CD - Value of the total drag coefficient.
   */
  inline virtual void SetTotal_Poly_Eff(su2double val_Total_Poly_Eff) { }

  /*!
   * \brief A virtual member.
   * \param[in] val_Total_CD - Value of the total drag coefficient.
   */
  inline virtual void SetTotal_IDC(su2double val_Total_IDC) { }

  /*!
   * \brief A virtual member.
   * \param[in] val_Total_CD - Value of the total drag coefficient.
   */
  inline virtual void SetTotal_IDC_Mach(su2double val_Total_IDC_Mach) { }

  /*!
   * \brief A virtual member.
   * \param[in] val_Total_CD - Value of the total drag coefficient.
   */
  inline virtual void SetTotal_IDR(su2double val_Total_IDR) { }

  /*!
   * \brief A virtual member.
   * \param[in] val_Total_CD - Value of the total drag coefficient.
   */
  inline virtual void SetTotal_DC60(su2double val_Total_DC60) { }

  /*!
   * \brief A virtual member.
   * \param[in] val_Total_Custom_ObjFunc - Value of the total custom objective function.
   * \param[in] val_weight - Value of the weight for the custom objective function.
   */
  inline virtual void SetTotal_Custom_ObjFunc(su2double val_total_custom_objfunc, su2double val_weight) { }

  /*!
   * \brief A virtual member.
   * \param[in] val_Total_Custom_ObjFunc - Value of the total custom objective function.
   * \param[in] val_weight - Value of the weight for the custom objective function.
   */
  inline virtual void AddTotal_Custom_ObjFunc(su2double val_total_custom_objfunc, su2double val_weight) { }

  /*!
   * \brief A virtual member.
   * \param[in] val_Total_CT - Value of the total thrust coefficient.
   */
  inline virtual void SetTotal_CT(su2double val_Total_CT) { }

  /*!
   * \brief A virtual member.
   * \param[in] val_Total_CQ - Value of the total torque coefficient.
   */
  inline virtual void SetTotal_CQ(su2double val_Total_CQ) { }

  /*!
   * \brief A virtual member.
   * \param[in] val_Total_Heat - Value of the total heat load.
   */
  inline virtual void SetTotal_HeatFlux(su2double val_Total_Heat) { }

  /*!
   * \brief A virtual member.
   * \param[in] val_Total_MaxHeat - Value of the total heat load.
   */
  inline virtual void SetTotal_MaxHeatFlux(su2double val_Total_MaxHeat) { }

  /*!
   * \brief A virtual member.
   * \param[in] geometry - Geometrical definition of the problem.
   * \param[in] solver_container - Container vector with all the solutions.
   * \param[in] numerics - Description of the numerical method.
   * \param[in] config - Definition of the particular problem.
   */
  inline virtual void Inviscid_Sensitivity(CGeometry *geometry,
                                           CSolver **solver_container,
                                           CNumerics *numerics,
                                           CConfig *config) { }

  /*!
   * \brief A virtual member.
   * \param[in] geometry - Geometrical definition of the problem.
   * \param[in] solver_container - Container vector with all the solutions.
   * \param[in] numerics - Description of the numerical method.
   * \param[in] config - Definition of the particular problem.
   */
  inline virtual void Smooth_Sensitivity(CGeometry *geometry,
                                         CSolver **solver_container,
                                         CNumerics *numerics,
                                         CConfig *config) { }

  /*!
   * \brief A virtual member.
   * \param[in] geometry - Geometrical definition of the problem.
   * \param[in] solver_container - Container vector with all the solutions.
   * \param[in] numerics - Description of the numerical method.
   * \param[in] config - Definition of the particular problem.
   */
  inline virtual void Viscous_Sensitivity(CGeometry *geometry,
                                          CSolver **solver_container,
                                          CNumerics *numerics,
                                          CConfig *config) { }

  /*!
   * \brief A virtual member.
   * \param[in] val_marker - Surface marker where the coefficient is computed.
   * \return Value of the lift coefficient (inviscid contribution) on the surface <i>val_marker</i>.
   */
  inline virtual su2double GetCL_Inv(unsigned short val_marker) const { return 0; }

  /*!
   * \brief A virtual member.
   * \param[in] val_marker - Surface marker where the coefficient is computed.
   * \return Value of the lift coefficient (viscous contribution) on the surface <i>val_marker</i>.
   */
  inline virtual su2double GetCL_Visc(unsigned short val_marker) const { return 0; }

  /*!
   * \brief A virtual member.
   * \param[in] val_marker - Surface marker where the coefficient is computed.
   * \return Value of the lift coefficient on the surface <i>val_marker</i>.
   */
  inline virtual su2double GetSurface_CL(unsigned short val_marker) const { return 0; }

  /*!
   * \brief A virtual member.
   * \param[in] val_marker - Surface marker where the coefficient is computed.
   * \return Value of the drag coefficient on the surface <i>val_marker</i>.
   */
  inline virtual su2double GetSurface_CD(unsigned short val_marker) const { return 0; }

  /*!
   * \brief A virtual member.
   * \param[in] val_marker - Surface marker where the coefficient is computed.
   * \return Value of the side force coefficient on the surface <i>val_marker</i>.
   */
  inline virtual su2double GetSurface_CSF(unsigned short val_marker) const { return 0; }

  /*!
   * \brief A virtual member.
   * \param[in] val_marker - Surface marker where the coefficient is computed.
   * \return Value of the side force coefficient on the surface <i>val_marker</i>.
   */
  inline virtual su2double GetSurface_CEff(unsigned short val_marker) const { return 0; }

  /*!
   * \brief A virtual member.
   * \param[in] val_marker - Surface marker where the coefficient is computed.
   * \return Value of the x force coefficient on the surface <i>val_marker</i>.
   */
  inline virtual su2double GetSurface_CFx(unsigned short val_marker) const { return 0; }

  /*!
   * \brief A virtual member.
   * \param[in] val_marker - Surface marker where the coefficient is computed.
   * \return Value of the y force coefficient on the surface <i>val_marker</i>.
   */
  inline virtual su2double GetSurface_CFy(unsigned short val_marker) const { return 0; }

  /*!
   * \brief A virtual member.
   * \param[in] val_marker - Surface marker where the coefficient is computed.
   * \return Value of the z force coefficient on the surface <i>val_marker</i>.
   */
  inline virtual su2double GetSurface_CFz(unsigned short val_marker) const { return 0; }

  /*!
   * \brief A virtual member.
   * \param[in] val_marker - Surface marker where the coefficient is computed.
   * \return Value of the x moment coefficient on the surface <i>val_marker</i>.
   */
  inline virtual su2double GetSurface_CMx(unsigned short val_marker) const { return 0; }

  /*!
   * \brief A virtual member.
   * \param[in] val_marker - Surface marker where the coefficient is computed.
   * \return Value of the y moment coefficient on the surface <i>val_marker</i>.
   */
  inline virtual su2double GetSurface_CMy(unsigned short val_marker) const { return 0; }

  /*!
   * \brief A virtual member.
   * \param[in] val_marker - Surface marker where the coefficient is computed.
   * \return Value of the z moment coefficient on the surface <i>val_marker</i>.
   */
  inline virtual su2double GetSurface_CMz(unsigned short val_marker) const { return 0; }

  /*!
   * \brief A virtual member.
   * \param[in] val_marker - Surface marker where the coefficient is computed.
   * \return Value of the lift coefficient on the surface <i>val_marker</i>.
   */
  inline virtual su2double GetSurface_CL_Inv(unsigned short val_marker) const { return 0; }

  /*!
   * \brief A virtual member.
   * \param[in] val_marker - Surface marker where the coefficient is computed.
   * \return Value of the drag coefficient on the surface <i>val_marker</i>.
   */
  inline virtual su2double GetSurface_CD_Inv(unsigned short val_marker) const { return 0; }

  /*!
   * \brief A virtual member.
   * \param[in] val_marker - Surface marker where the coefficient is computed.
   * \return Value of the side force coefficient on the surface <i>val_marker</i>.
   */
  inline virtual su2double GetSurface_CSF_Inv(unsigned short val_marker) const { return 0; }

  /*!
   * \brief A virtual member.
   * \param[in] val_marker - Surface marker where the coefficient is computed.
   * \return Value of the side force coefficient on the surface <i>val_marker</i>.
   */
  inline virtual su2double GetSurface_CEff_Inv(unsigned short val_marker) const { return 0; }

  /*!
   * \brief A virtual member.
   * \param[in] val_marker - Surface marker where the coefficient is computed.
   * \return Value of the x force coefficient on the surface <i>val_marker</i>.
   */
  inline virtual su2double GetSurface_CFx_Inv(unsigned short val_marker) const { return 0; }

  /*!
   * \brief A virtual member.
   * \param[in] val_marker - Surface marker where the coefficient is computed.
   * \return Value of the y force coefficient on the surface <i>val_marker</i>.
   */
  inline virtual su2double GetSurface_CFy_Inv(unsigned short val_marker) const { return 0; }

  /*!
   * \brief A virtual member.
   * \param[in] val_marker - Surface marker where the coefficient is computed.
   * \return Value of the z force coefficient on the surface <i>val_marker</i>.
   */
  inline virtual su2double GetSurface_CFz_Inv(unsigned short val_marker) const { return 0; }

  /*!
   * \brief A virtual member.
   * \param[in] val_marker - Surface marker where the coefficient is computed.
   * \return Value of the x moment coefficient on the surface <i>val_marker</i>.
   */
  inline virtual su2double GetSurface_CMx_Inv(unsigned short val_marker) const { return 0; }

  /*!
   * \brief A virtual member.
   * \param[in] val_marker - Surface marker where the coefficient is computed.
   * \return Value of the y moment coefficient on the surface <i>val_marker</i>.
   */
  inline virtual su2double GetSurface_CMy_Inv(unsigned short val_marker) const { return 0; }

  /*!
   * \brief A virtual member.
   * \param[in] val_marker - Surface marker where the coefficient is computed.
   * \return Value of the z moment coefficient on the surface <i>val_marker</i>.
   */
  inline virtual su2double GetSurface_CMz_Inv(unsigned short val_marker) const { return 0; }

  /*!
   * \brief A virtual member.
   * \param[in] val_marker - Surface marker where the coefficient is computed.
   * \return Value of the lift coefficient on the surface <i>val_marker</i>.
   */
  inline virtual su2double GetSurface_CL_Visc(unsigned short val_marker) const { return 0; }

  /*!
   * \brief A virtual member.
   * \param[in] val_marker - Surface marker where the coefficient is computed.
   * \return Value of the drag coefficient on the surface <i>val_marker</i>.
   */
  inline virtual su2double GetSurface_CD_Visc(unsigned short val_marker) const { return 0; }

  /*!
   * \brief A virtual member.
   * \param[in] val_marker - Surface marker where the coefficient is computed.
   * \return Value of the side force coefficient on the surface <i>val_marker</i>.
   */
  inline virtual su2double GetSurface_CSF_Visc(unsigned short val_marker) const { return 0; }

  /*!
   * \brief A virtual member.
   * \param[in] val_marker - Surface marker where the coefficient is computed.
   * \return Value of the side force coefficient on the surface <i>val_marker</i>.
   */
  inline virtual su2double GetSurface_CEff_Visc(unsigned short val_marker) const { return 0; }

  /*!
   * \brief A virtual member.
   * \param[in] val_marker - Surface marker where the coefficient is computed.
   * \return Value of the x force coefficient on the surface <i>val_marker</i>.
   */
  inline virtual su2double GetSurface_CFx_Visc(unsigned short val_marker) const { return 0; }

  /*!
   * \brief A virtual member.
   * \param[in] val_marker - Surface marker where the coefficient is computed.
   * \return Value of the y force coefficient on the surface <i>val_marker</i>.
   */
  inline virtual su2double GetSurface_CFy_Visc(unsigned short val_marker) const { return 0; }

  /*!
   * \brief A virtual member.
   * \param[in] val_marker - Surface marker where the coefficient is computed.
   * \return Value of the z force coefficient on the surface <i>val_marker</i>.
   */
  inline virtual su2double GetSurface_CFz_Visc(unsigned short val_marker) const { return 0; }

  /*!
   * \brief A virtual member.
   * \param[in] val_marker - Surface marker where the coefficient is computed.
   * \return Value of the x moment coefficient on the surface <i>val_marker</i>.
   */
  inline virtual su2double GetSurface_CMx_Visc(unsigned short val_marker) const { return 0; }

  /*!
   * \brief A virtual member.
   * \param[in] val_marker - Surface marker where the coefficient is computed.
   * \return Value of the y moment coefficient on the surface <i>val_marker</i>.
   */
  inline virtual su2double GetSurface_CMy_Visc(unsigned short val_marker) const { return 0; }

  /*!
   * \brief A virtual member.
   * \param[in] val_marker - Surface marker where the coefficient is computed.
   * \return Value of the z moment coefficient on the surface <i>val_marker</i>.
   */
  inline virtual su2double GetSurface_CMz_Visc(unsigned short val_marker) const { return 0; }

  /*!
   * \brief A virtual member.
   * \param[in] val_marker - Surface marker where the coefficient is computed.
   * \return Value of the buffet metric on the surface <i>val_marker</i>.
   */
  inline virtual su2double GetSurface_Buffet_Metric(unsigned short val_marker) const { return 0; }

  /*!
   * \brief A virtual member.
   * \param[in] val_marker - Surface marker where the coefficient is computed.
   * \return Value of the lift coefficient on the surface <i>val_marker</i>.
   */
  inline virtual su2double GetSurface_CL_Mnt(unsigned short val_marker) const { return 0; }

  /*!
   * \brief A virtual member.
   * \param[in] val_marker - Surface marker where the coefficient is computed.
   * \return Value of the drag coefficient on the surface <i>val_marker</i>.
   */
  inline virtual su2double GetSurface_CD_Mnt(unsigned short val_marker) const { return 0; }

  /*!
   * \brief A virtual member.
   * \param[in] val_marker - Surface marker where the coefficient is computed.
   * \return Value of the side force coefficient on the surface <i>val_marker</i>.
   */
  inline virtual su2double GetSurface_CSF_Mnt(unsigned short val_marker) const { return 0; }

  /*!
   * \brief A virtual member.
   * \param[in] val_marker - Surface marker where the coefficient is computed.
   * \return Value of the side force coefficient on the surface <i>val_marker</i>.
   */
  inline virtual su2double GetSurface_CEff_Mnt(unsigned short val_marker) const { return 0; }

  /*!
   * \brief A virtual member.
   * \param[in] val_marker - Surface marker where the coefficient is computed.
   * \return Value of the x force coefficient on the surface <i>val_marker</i>.
   */
  inline virtual su2double GetSurface_CFx_Mnt(unsigned short val_marker) const { return 0; }

  /*!
   * \brief A virtual member.
   * \param[in] val_marker - Surface marker where the coefficient is computed.
   * \return Value of the y force coefficient on the surface <i>val_marker</i>.
   */
  inline virtual su2double GetSurface_CFy_Mnt(unsigned short val_marker) const { return 0; }

  /*!
   * \brief A virtual member.
   * \param[in] val_marker - Surface marker where the coefficient is computed.
   * \return Value of the z force coefficient on the surface <i>val_marker</i>.
   */
  inline virtual su2double GetSurface_CFz_Mnt(unsigned short val_marker) const { return 0; }

  /*!
   * \brief A virtual member.
   * \param[in] val_marker - Surface marker where the coefficient is computed.
   * \return Value of the x moment coefficient on the surface <i>val_marker</i>.
   */
  inline virtual su2double GetSurface_CMx_Mnt(unsigned short val_marker) const { return 0; }

  /*!
   * \brief A virtual member.
   * \param[in] val_marker - Surface marker where the coefficient is computed.
   * \return Value of the y moment coefficient on the surface <i>val_marker</i>.
   */
  inline virtual su2double GetSurface_CMy_Mnt(unsigned short val_marker) const { return 0; }

  /*!
   * \brief A virtual member.
   * \param[in] val_marker - Surface marker where the coefficient is computed.
   * \return Value of the z moment coefficient on the surface <i>val_marker</i>.
   */
  inline virtual su2double GetSurface_CMz_Mnt(unsigned short val_marker) const { return 0; }

  /*!
   * \brief A virtual member.
   * \param[in] val_marker - Surface marker where the coefficient is computed.
   * \return Value of the lift coefficient (viscous contribution) on the surface <i>val_marker</i>.
   */
  inline virtual su2double GetCSF_Visc(unsigned short val_marker) const { return 0; }

  /*!
   * \brief A virtual member.
   * \param[in] val_marker - Surface marker where the coefficient is computed.
   * \return Value of the drag coefficient (inviscid contribution) on the surface <i>val_marker</i>.
   */
  inline virtual su2double GetCD_Inv(unsigned short val_marker) const { return 0; }

  /*!
   * \brief A virtual member.
   * \param[in] val_marker - Surface marker where the coefficient is computed.
   * \return Value of the mass flow rate on the surface <i>val_marker</i>.
   */
  inline virtual su2double GetInflow_MassFlow(unsigned short val_marker) const { return 0; }

  /*!
   * \brief A virtual member.
   * \param[in] geometry - Geometrical definition of the problem.
   * \param[in] config - Definition of the particular problem.
   * \param[in] iMesh - current mesh level for the multigrid.
   * \param[in] Output - boolean to determine whether to print output.
   */
  inline virtual void GetOutlet_Properties(CGeometry *geometry,
                                           CConfig *config,
                                           unsigned short iMesh,
                                           bool Output) { }

  /*!
   * \brief A virtual member.
   * \param[in] config - Definition of the particular problem.
   * \param[in] convergence - boolean for whether the solution is converged
   * \return boolean for whether the Fixed C_L mode is converged to target C_L
   */
  inline virtual bool FixedCL_Convergence(CConfig *config, bool convergence) { return false; }

  /*!
   * \brief A virtual member.
   * \return boolean for whether the Fixed C_L mode is currently in finite-differencing mode
   */
  inline virtual bool GetStart_AoA_FD(void) const { return false; }

  /*!
   * \brief A virtual member.
   * \return boolean for whether the Fixed C_L mode is currently in finite-differencing mode
   */
  inline virtual bool GetEnd_AoA_FD(void) const { return false; }

  /*!
   * \brief A virtual member.
   * \return value for the last iteration that the AoA was updated
   */
  inline virtual unsigned long GetIter_Update_AoA(void) const { return 0; }

  /*!
   * \brief A virtual member.
   * \return value of the AoA before most recent update
   */
  inline virtual su2double GetPrevious_AoA(void) const { return 0.0; }

  /*!
   * \brief A virtual member.
   * \return value of CL Driver control command (AoA_inc)
   */
  inline virtual su2double GetAoA_inc(void) const { return 0.0; }

  /*!
   * \brief A virtual member.
   * \param[in] val_marker - Surface marker where the coefficient is computed.
   * \return Value of the mass flow rate on the surface <i>val_marker</i>.
   */
  inline virtual su2double GetExhaust_MassFlow(unsigned short val_marker) const { return 0; }

  /*!
   * \brief A virtual member.
   * \param[in] val_marker - Surface marker where the coefficient is computed.
   * \return Value of the fan face pressure on the surface <i>val_marker</i>.
   */
  inline virtual su2double GetInflow_Pressure(unsigned short val_marker) const { return 0; }

  /*!
   * \brief A virtual member.
   * \param[in] val_marker - Surface marker where the coefficient is computed.
   * \return Value of the fan face mach on the surface <i>val_marker</i>.
   */
  inline virtual su2double GetInflow_Mach(unsigned short val_marker) const { return 0; }

  /*!
   * \brief A virtual member.
   * \param[in] val_marker - Surface marker where the coefficient is computed.
   * \return Value of the sideforce coefficient (inviscid contribution) on the surface <i>val_marker</i>.
   */
  inline virtual su2double GetCSF_Inv(unsigned short val_marker) const { return 0; }

  /*!
   * \brief A virtual member.
   * \param[in] val_marker - Surface marker where the coefficient is computed.
   * \return Value of the efficiency coefficient (inviscid contribution) on the surface <i>val_marker</i>.
   */
  inline virtual su2double GetCEff_Inv(unsigned short val_marker) const { return 0; }

  /*!
   * \brief A virtual member.
   * \param[in] val_marker - Surface marker where the heat flux is computed.
   * \return Value of the integrated heat flux (viscous contribution) on the surface <i>val_marker</i>.
   */
  inline virtual su2double GetSurface_HF_Visc(unsigned short val_marker) const { return 0; }

  /*!
   * \brief A virtual member.
   * \param[in] val_marker - Surface marker where the heat flux is computed.
   * \return Value of the maximum heat flux (viscous contribution) on the surface <i>val_marker</i>.
   */
  inline virtual su2double GetSurface_MaxHF_Visc(unsigned short val_marker) const { return 0; }

  /*!
   * \brief A virtual member.
   * \param[in] val_marker - Surface marker where the coefficient is computed.
   * \return Value of the drag coefficient (viscous contribution) on the surface <i>val_marker</i>.
   */
  inline virtual su2double GetCD_Visc(unsigned short val_marker) const { return 0; }

  /*!
   * \author H. Kline
   * \brief Set the total "combo" objective (weighted sum of other values).
   * \param[in] ComboObj - Value of the combined objective.
   */
  inline virtual void SetTotal_ComboObj(su2double ComboObj) {}

  /*!
   * \author H. Kline
   * \brief Provide the total "combo" objective (weighted sum of other values).
   * \return Value of the "combo" objective values.
   */
  inline virtual su2double GetTotal_ComboObj(void) const { return 0;}

  /*!
   * \brief A virtual member.
   * \return Value of the sideforce coefficient (inviscid + viscous contribution).
   */
  inline virtual su2double GetTotal_CSF() const { return 0; }

  /*!
   * \brief A virtual member.
   * \return Value of the efficiency coefficient (inviscid + viscous contribution).
   */
  inline virtual su2double GetTotal_CEff() const { return 0; }

  /*!
   * \brief A virtual member.
   * \return Value of the thrust coefficient (force in the -x direction, inviscid + viscous contribution).
   */
  inline virtual su2double GetTotal_CT() const { return 0; }

  /*!
   * \brief A virtual member.
   * \return Value of the torque coefficient (moment in the -x direction, inviscid + viscous contribution).
   */
  inline virtual su2double GetTotal_CQ() const { return 0; }

  /*!
   * \brief A virtual member.
   * \return Value of the heat load (integrated heat flux).
   */
  inline virtual su2double GetTotal_HeatFlux() const { return 0; }

  /*!
   * \brief A virtual member.
   * \return Value of the heat load (integrated heat flux).
   */
  inline virtual su2double GetTotal_MaxHeatFlux() const { return 0; }

  /*!
   * \brief A virtual member.
   * \return Value of the average temperature.
   */
  inline virtual su2double GetTotal_AvgTemperature() const { return 0; }

  /*!
   * \brief A virtual member.
   * \return Value of the rotor Figure of Merit (FM) (inviscid + viscous contribution).
   */
  inline virtual su2double GetTotal_CMerit() const { return 0; }

  /*!
   * \brief A virtual member.
   * \return Value of the Equivalent Area coefficient (inviscid + viscous contribution).
   */
  inline virtual su2double GetTotal_CEquivArea() const { return 0; }

  /*!
   * \brief A virtual member.
   * \return Value of the Aero drag (inviscid + viscous contribution).
   */
  inline virtual su2double GetTotal_AeroCD() const { return 0; }

  /*!
   * \brief A virtual member.
   * \return Value of the difference of the presure and the target pressure.
   */
  inline virtual su2double GetTotal_CpDiff() const { return 0; }

  /*!
   * \brief A virtual member.
   * \return Value of the difference of the heat and the target heat.
   */
  inline virtual su2double GetTotal_HeatFluxDiff() const { return 0; }

  /*!
   * \brief A virtual member.
   * \return Value of the FEA coefficient (inviscid + viscous contribution).
   */
  inline virtual su2double GetTotal_CFEA() const { return 0; }

  /*!
   * \brief A virtual member.
   * \return Value of the Near-Field Pressure coefficient (inviscid + viscous contribution).
   */
  inline virtual su2double GetTotal_CNearFieldOF() const { return 0; }

  /*!
   * \author H. Kline
   * \brief Add to the value of the total 'combo' objective.
   * \param[in] val_obj - Value of the contribution to the 'combo' objective.
   */
  inline virtual void AddTotal_ComboObj(su2double val_obj) {}

  /*!
   * \brief A virtual member.
   * \return Value of the objective function for a reference geometry.
   */
  inline virtual su2double GetTotal_OFRefGeom() const { return 0; }

  /*!
   * \brief A virtual member.
   * \return Value of the objective function for a reference node.
   */
  inline virtual su2double GetTotal_OFRefNode() const { return 0; }

  /*!
   * \brief A virtual member.
   * \return Value of the objective function for the volume fraction.
   */
  inline virtual su2double GetTotal_OFVolFrac() const { return 0; }

  /*!
   * \brief A virtual member.
   * \return Value of the objective function for the structural compliance.
   */
  inline virtual su2double GetTotal_OFCompliance() const { return 0; }

  /*!
   * \brief A virtual member.
   * \return Bool that defines whether the solution has an element-based file or not
   */
  inline virtual bool IsElementBased(void) const { return false; }

  /*!
   * \brief A virtual member.
   * \param[in] val_cequivarea - Value of the Equivalent Area coefficient.
   */
  inline virtual void SetTotal_CEquivArea(su2double val_cequivarea) { }

  /*!
   * \brief A virtual member.
   * \param[in] val_aerocd - Value of the aero drag.
   */
  inline virtual void SetTotal_AeroCD(su2double val_aerocd) { }

  /*!
   * \brief A virtual member.
   * \param[in] val_pressure - Value of the difference between pressure and the target pressure.
   */
  inline virtual void SetTotal_CpDiff(su2double val_pressure) { }

  /*!
   * \brief A virtual member.
   * \param[in] val_pressure - Value of the difference between heat and the target heat.
   */
  inline virtual void SetTotal_HeatFluxDiff(su2double val_heat) { }

  /*!
   * \brief A virtual member.
   * \param[in] val_cfea - Value of the FEA coefficient.
   */
  inline virtual void SetTotal_CFEA(su2double val_cfea) { }

  /*!
   * \brief A virtual member.
   * \param[in] val_ofrefgeom - Value of the objective function for a reference geometry.
   */
  inline virtual void SetTotal_OFRefGeom(su2double val_ofrefgeom) { }

  /*!
   * \brief A virtual member.
   * \param[in] val_ofrefgeom - Value of the objective function for a reference node.
   */
  inline virtual void SetTotal_OFRefNode(su2double val_ofrefnode) { }

  /*!
   * \brief A virtual member.
   * \param[in] val_cnearfieldpress - Value of the Near-Field pressure coefficient.
   */
  inline virtual void SetTotal_CNearFieldOF(su2double val_cnearfieldpress) { }

  /*!
   * \brief A virtual member.
   * \return Value of the lift coefficient (inviscid + viscous contribution).
   */
  inline virtual su2double GetTotal_CL() const { return 0; }

  /*!
   * \brief A virtual member.
   * \return Value of the drag coefficient (inviscid + viscous contribution).
   */
  inline virtual su2double GetTotal_CD() const { return 0; }

  /*!
   * \brief A virtual member.
   * \return Value of the drag coefficient (inviscid + viscous contribution).
   */
  inline virtual su2double GetTotal_NetThrust() const { return 0; }

  /*!
   * \brief A virtual member.
   * \return Value of the drag coefficient (inviscid + viscous contribution).
   */
  inline virtual su2double GetTotal_Power() const { return 0; }

  /*!
   * \brief A virtual member.
   * \return Value of the drag coefficient (inviscid + viscous contribution).
   */
  inline virtual su2double GetTotal_SolidCD() const { return 0; }

  /*!
   * \brief A virtual member.
   * \return Value of the drag coefficient (inviscid + viscous contribution).
   */
  inline virtual su2double GetTotal_ReverseFlow() const { return 0; }

  /*!
   * \brief A virtual member.
   * \return Value of the drag coefficient (inviscid + viscous contribution).
   */
  inline virtual su2double GetTotal_MFR() const { return 0; }

  /*!
   * \brief A virtual member.
   * \return Value of the drag coefficient (inviscid + viscous contribution).
   */
  inline virtual su2double GetTotal_Prop_Eff() const { return 0; }

  /*!
   * \brief A virtual member.
   * \return Value of the drag coefficient (inviscid + viscous contribution).
   */
  inline virtual su2double GetTotal_ByPassProp_Eff() const { return 0; }

  /*!
   * \brief A virtual member.
   * \return Value of the drag coefficient (inviscid + viscous contribution).
   */
  inline virtual su2double GetTotal_Adiab_Eff() const { return 0; }

  /*!
   * \brief A virtual member.
   * \return Value of the drag coefficient (inviscid + viscous contribution).
   */
  inline virtual su2double GetTotal_Poly_Eff() const { return 0; }

  /*!
   * \brief A virtual member.
   * \return Value of the drag coefficient (inviscid + viscous contribution).
   */
  inline virtual su2double GetTotal_IDC() const { return 0; }

  /*!
   * \brief A virtual member.
   * \return Value of the drag coefficient (inviscid + viscous contribution).
   */
  inline virtual su2double GetTotal_IDC_Mach() const { return 0; }

  /*!
   * \brief A virtual member.
   * \return Value of the drag coefficient (inviscid + viscous contribution).
   */
  inline virtual su2double GetTotal_IDR() const { return 0; }

  /*!
   * \brief A virtual member.
   * \return Value of the drag coefficient (inviscid + viscous contribution).
   */
  inline virtual su2double GetTotal_DC60() const { return 0; }

  /*!
   * \brief A virtual member.
   * \return Value of the custom objective function.
   */
  inline virtual su2double GetTotal_Custom_ObjFunc() const { return 0; }

  /*!
   * \brief A virtual member.
   * \return Value of the moment x coefficient (inviscid + viscous contribution).
   */
  inline virtual su2double GetTotal_CMx() const { return 0; }

  /*!
   * \brief A virtual member.
   * \return Value of the moment y coefficient (inviscid + viscous contribution).
   */
  inline virtual su2double GetTotal_CMy() const { return 0; }

  /*!
   * \brief A virtual member.
   * \return Value of the moment y coefficient (inviscid + viscous contribution).
   */
  inline virtual su2double GetTotal_CMz() const { return 0; }

  /*!
   * \brief A virtual member.
   * \return Value of the moment x coefficient (inviscid + viscous contribution).
   */
  inline virtual su2double GetTotal_CoPx() const { return 0; }

  /*!
   * \brief A virtual member.
   * \return Value of the moment y coefficient (inviscid + viscous contribution).
   */
  inline virtual su2double GetTotal_CoPy() const { return 0; }

  /*!
   * \brief A virtual member.
   * \return Value of the moment y coefficient (inviscid + viscous contribution).
   */
  inline virtual su2double GetTotal_CoPz() const { return 0; }

  /*!
   * \brief A virtual member.
   * \return Value of the force x coefficient (inviscid + viscous contribution).
   */
  inline virtual su2double GetTotal_CFx() const { return 0; }

  /*!
   * \brief A virtual member.
   * \return Value of the force y coefficient (inviscid + viscous contribution).
   */
  inline virtual su2double GetTotal_CFy() const { return 0; }

  /*!
   * \brief A virtual member.
   * \return Value of the force y coefficient (inviscid + viscous contribution).
   */
  inline virtual su2double GetTotal_CFz() const { return 0; }

  /*!
   * \brief A virtual member.
   * \return Value of the lift coefficient (inviscid contribution).
   */
  inline virtual su2double GetAllBound_CL_Inv() const { return 0; }

  /*!
   * \brief A virtual member.
   * \return Value of the drag coefficient (inviscid contribution).
   */
  inline virtual su2double GetAllBound_CD_Inv() const { return 0; }

  /*!
   * \brief A virtual member.
   * \return Value of the drag coefficient (inviscid contribution).
   */
  inline virtual su2double GetAllBound_CSF_Inv() const { return 0; }

  /*!
   * \brief A virtual member.
   * \return Value of the drag coefficient (inviscid contribution).
   */
  inline virtual su2double GetAllBound_CEff_Inv() const { return 0; }

  /*!
   * \brief A virtual member.
   * \return Value of the drag coefficient (inviscid contribution).
   */
  inline virtual su2double GetAllBound_CMx_Inv() const { return 0; }

  /*!
   * \brief A virtual member.
   * \return Value of the drag coefficient (inviscid contribution).
   */
  inline virtual su2double GetAllBound_CMy_Inv() const { return 0; }

  /*!
   * \brief A virtual member.
   * \return Value of the drag coefficient (inviscid contribution).
   */
  inline virtual su2double GetAllBound_CMz_Inv() const { return 0; }

  /*!
   * \brief A virtual member.
   * \return Value of the drag coefficient (inviscid contribution).
   */
  inline virtual su2double GetAllBound_CoPx_Inv() const { return 0; }

  /*!
   * \brief A virtual member.
   * \return Value of the drag coefficient (inviscid contribution).
   */
  inline virtual su2double GetAllBound_CoPy_Inv() const { return 0; }

  /*!
   * \brief A virtual member.
   * \return Value of the drag coefficient (inviscid contribution).
   */
  inline virtual su2double GetAllBound_CoPz_Inv() const { return 0; }

  /*!
   * \brief A virtual member.
   * \return Value of the drag coefficient (inviscid contribution).
   */
  inline virtual su2double GetAllBound_CFx_Inv() const { return 0; }

  /*!
   * \brief A virtual member.
   * \return Value of the drag coefficient (inviscid contribution).
   */
  inline virtual su2double GetAllBound_CFy_Inv() const { return 0; }

  /*!
   * \brief A virtual member.
   * \return Value of the drag coefficient (inviscid contribution).
   */
  inline virtual su2double GetAllBound_CFz_Inv() const { return 0; }

  /*!
   * \brief A virtual member.
   * \return Value of the lift coefficient (inviscid contribution).
   */
  inline virtual su2double GetAllBound_CL_Visc() const { return 0; }

  /*!
   * \brief A virtual member.
   * \return Value of the drag coefficient (inviscid contribution).
   */
  inline virtual su2double GetAllBound_CD_Visc() const { return 0; }

  /*!
   * \brief A virtual member.
   * \return Value of the drag coefficient (inviscid contribution).
   */
  inline virtual su2double GetAllBound_CSF_Visc() const { return 0; }

  /*!
   * \brief A virtual member.
   * \return Value of the drag coefficient (inviscid contribution).
   */
  inline virtual su2double GetAllBound_CEff_Visc() const { return 0; }

  /*!
   * \brief A virtual member.
   * \return Value of the drag coefficient (inviscid contribution).
   */
  inline virtual su2double GetAllBound_CMx_Visc() const { return 0; }

  /*!
   * \brief A virtual member.
   * \return Value of the drag coefficient (inviscid contribution).
   */
  inline virtual su2double GetAllBound_CMy_Visc() const { return 0; }

  /*!
   * \brief A virtual member.
   * \return Value of the drag coefficient (inviscid contribution).
   */
  inline virtual su2double GetAllBound_CMz_Visc() const { return 0; }

  /*!
   * \brief A virtual member.
   * \return Value of the drag coefficient (inviscid contribution).
   */
  inline virtual su2double GetAllBound_CoPx_Visc() const { return 0; }

  /*!
   * \brief A virtual member.
   * \return Value of the drag coefficient (inviscid contribution).
   */
  inline virtual su2double GetAllBound_CoPy_Visc() const { return 0; }

  /*!
   * \brief A virtual member.
   * \return Value of the drag coefficient (inviscid contribution).
   */
  inline virtual su2double GetAllBound_CoPz_Visc() const { return 0; }

  /*!
   * \brief A virtual member.
   * \return Value of the drag coefficient (inviscid contribution).
   */
  inline virtual su2double GetAllBound_CFx_Visc() const { return 0; }

  /*!
   * \brief A virtual member.
   * \return Value of the drag coefficient (inviscid contribution).
   */
  inline virtual su2double GetAllBound_CFy_Visc() const { return 0; }

  /*!
   * \brief A virtual member.
   * \return Value of the drag coefficient (inviscid contribution).
   */
  inline virtual su2double GetAllBound_CFz_Visc() const { return 0; }

  /*!
   * \brief A virtual member.
   * \return Value of the lift coefficient (inviscid contribution).
   */
  inline virtual su2double GetAllBound_CL_Mnt() const { return 0; }

  /*!
   * \brief A virtual member.
   * \return Value of the drag coefficient (inviscid contribution).
   */
  inline virtual su2double GetAllBound_CD_Mnt() const { return 0; }

  /*!
   * \brief A virtual member.
   * \return Value of the drag coefficient (inviscid contribution).
   */
  inline virtual su2double GetAllBound_CSF_Mnt() const { return 0; }

  /*!
   * \brief A virtual member.
   * \return Value of the drag coefficient (inviscid contribution).
   */
  inline virtual su2double GetAllBound_CEff_Mnt() const { return 0; }

  /*!
   * \brief A virtual member.
   * \return Value of the drag coefficient (inviscid contribution).
   */
  inline virtual su2double GetAllBound_CMx_Mnt() const { return 0; }
  /*!
   * \brief A virtual member.
   * \return Value of the drag coefficient (inviscid contribution).
   */
  inline virtual su2double GetAllBound_CMy_Mnt() const { return 0; }

  /*!
   * \brief A virtual member.
   * \return Value of the drag coefficient (inviscid contribution).
   */
  inline virtual su2double GetAllBound_CMz_Mnt() const { return 0; }

  /*!
   * \brief A virtual member.
   * \return Value of the drag coefficient (inviscid contribution).
   */
  inline virtual su2double GetAllBound_CoPx_Mnt() const { return 0; }

  /*!
   * \brief A virtual member.
   * \return Value of the drag coefficient (inviscid contribution).
   */
  inline virtual su2double GetAllBound_CoPy_Mnt() const { return 0; }

  /*!
   * \brief A virtual member.
   * \return Value of the drag coefficient (inviscid contribution).
   */
  inline virtual su2double GetAllBound_CoPz_Mnt() const { return 0; }

  /*!
   * \brief A virtual member.
   * \return Value of the drag coefficient (inviscid contribution).
   */
  inline virtual su2double GetAllBound_CFx_Mnt() const { return 0; }

  /*!
   * \brief A virtual member.
   * \return Value of the drag coefficient (inviscid contribution).
   */
  inline virtual su2double GetAllBound_CFy_Mnt() const { return 0; }

  /*!
   * \brief A virtual member.
   * \return Value of the drag coefficient (inviscid contribution).
   */
  inline virtual su2double GetAllBound_CFz_Mnt() const { return 0; }

  /*!
   * \brief A virtual member.
   * \return Value of the buffet metric.
   */
  inline virtual su2double GetTotal_Buffet_Metric() const { return 0; }

  /*!
   * \brief A virtual member.
   * \param[in] val_marker - Surface marker where the coefficient is computed.
   * \param[in] val_vertex - Vertex of the marker <i>val_marker</i> where the coefficient is evaluated.
   * \return Value of the pressure coefficient.
   */
  inline virtual su2double GetCPressure(unsigned short val_marker, unsigned long val_vertex) const { return 0; }

  /*!
   * \brief A virtual member.
   * \param[in] val_marker - Surface marker where the coefficient is computed.
   * \param[in] val_vertex - Vertex of the marker <i>val_marker</i> where the coefficient is evaluated.
   * \return Value of the pressure coefficient.
   */
  inline virtual su2double GetCPressureTarget(unsigned short val_marker, unsigned long val_vertex) const { return 0; }

  /*!
   * \brief A virtual member.
   * \param[in] val_marker - Surface marker where the coefficient is computed.
   * \param[in] val_vertex - Vertex of the marker <i>val_marker</i> where the coefficient is evaluated.
   * \return Value of the pressure coefficient.
   */
  inline virtual void SetCPressureTarget(unsigned short val_marker,
                                         unsigned long val_vertex,
                                         su2double val_pressure) { }

  /*!
   * \brief A virtual member.
   * \param[in] val_marker - Surface marker where the coefficient is computed.
   * \param[in] val_vertex - Vertex of the marker <i>val_marker</i> where the coefficient is evaluated.
   * \return Value of the pressure coefficient.
   */

  inline virtual void SetCharacPrimVar(unsigned short val_marker,
                                       unsigned long val_vertex,
                                       unsigned short val_var,
                                       su2double val_value) { }

  /*!
   * \brief A virtual member.
   * \param[in] val_marker - Surface marker where the coefficient is computed.

   * \param[in] val_vertex - Vertex of the marker <i>val_marker</i> where the coefficient is evaluated.
   * \return Value of the pressure coefficient.
   */
  inline virtual su2double *GetDonorPrimVar(unsigned short val_marker, unsigned long val_vertex) const { return 0; }

  /*!
   * \brief A virtual member.
   * \param[in] val_marker - Surface marker where the coefficient is computed.
   * \param[in] val_vertex - Vertex of the marker <i>val_marker</i> where the coefficient is evaluated.
   * \return Value of the pressure coefficient.
   */
  inline virtual void SetDonorPrimVar(unsigned short val_marker,
                                      unsigned long val_vertex,
                                      unsigned short val_var,
                                      su2double val_value) { }

  /*!
   * \brief A virtual member.
   * \param[in] val_marker - Surface marker where the coefficient is computed.
   * \param[in] val_vertex - Vertex of the marker <i>val_marker</i> where the coefficient is evaluated.
   * \return Value of the pressure coefficient.
   */

  inline virtual void SetDonorAdjVar(unsigned short val_marker,
                                     unsigned long val_vertex,
                                     unsigned short val_var,
                                     su2double val_value) { }

  /*!
   * \brief A virtual member.
   * \param[in] val_marker - Surface marker where the coefficient is computed.
   * \param[in] val_vertex - Vertex of the marker <i>val_marker</i> where the coefficient is evaluated.
   * \return Value of the pressure coefficient.
   */
  inline virtual su2double GetDonorPrimVar(unsigned short val_marker,
                                           unsigned long val_vertex,
                                           unsigned short val_var) const { return 0; }

  /*!
   * \brief A virtual member.
   * \param[in] val_marker - Surface marker where the coefficient is computed.
   * \param[in] val_vertex - Vertex of the marker <i>val_marker</i> where the coefficient is evaluated.
   * \return Value of the pressure coefficient.
   */

  inline virtual su2double *GetDonorAdjVar(unsigned short val_marker, unsigned long val_vertex) const {
    return nullptr;
  }

  /*!
   * \brief A virtual member.
   * \param[in] val_marker - Surface marker where the coefficient is computed.
   * \param[in] val_vertex - Vertex of the marker <i>val_marker</i> where the coefficient is evaluated.
   * \return Value of the pressure coefficient.
   */

  inline virtual su2double GetDonorAdjVar(unsigned short val_marker,
                                          unsigned long val_vertex,
                                          unsigned short val_var) const {
    return 0;
  }

  /*!
   * \brief A virtual member.
   * \param[in] val_marker - Surface marker where the coefficient is computed.
   * \param[in] val_vertex - Vertex of the marker <i>val_marker</i> where the coefficient is evaluated.
   * \return Value of the pressure coefficient.
   */
  inline virtual unsigned long GetDonorGlobalIndex(unsigned short val_marker,
                                                   unsigned long val_vertex) const {
    return 0;
  }

  /*!
   * \brief A virtual member.
   * \param[in] val_marker - Surface marker where the coefficient is computed.
   * \param[in] val_vertex - Vertex of the marker <i>val_marker</i> where the coefficient is evaluated.
   * \return Value of the pressure coefficient.
   */
  inline virtual void SetDonorGlobalIndex(unsigned short val_marker,
                                          unsigned long val_vertex,
                                          unsigned long val_index) { }

  /*!
   * \brief A virtual member.
   * \param[in] val_marker - Surface marker where the coefficient is computed.
   * \param[in] val_vertex - Vertex of the marker <i>val_marker</i> where the coefficient is evaluated.
   * \return Value of the pressure coefficient.
   */
  inline virtual su2double *GetCharacPrimVar(unsigned short val_marker,
                                             unsigned long val_vertex) const { return 0; }

  /*!
   * \brief A virtual member.
   * \param[in] val_marker - Surface marker where the coefficient is computed.
   * \param[in] val_vertex - Vertex of the marker <i>val_marker</i> where the coefficient is evaluated.
   * \return Value of the pressure coefficient.
   */
  inline virtual su2double GetActDisk_DeltaP(unsigned short val_marker, unsigned long val_vertex) const { return 0; }

  /*!
   * \brief A virtual member.
   * \param[in] val_marker - Surface marker where the coefficient is computed.
   * \param[in] val_vertex - Vertex of the marker <i>val_marker</i> where the coefficient is evaluated.
   * \return Value of the pressure coefficient.
   */
  inline virtual void SetActDisk_DeltaP(unsigned short val_marker,
                                        unsigned long val_vertex,
                                        su2double val_deltap) { }

  /*!
   * \brief A virtual member.
   * \param[in] val_marker - Surface marker where the coefficient is computed.
   * \param[in] val_vertex - Vertex of the marker <i>val_marker</i> where the coefficient is evaluated.
   * \return Value of the pressure coefficient.
   */
  inline virtual su2double GetActDisk_DeltaT(unsigned short val_marker, unsigned long val_vertex) { return 0; }

  /*!
   * \brief A virtual member.
   * \param[in] val_marker - Surface marker where the coefficient is computed.
   * \param[in] val_vertex - Vertex of the marker <i>val_marker</i> where the coefficient is evaluated.
   * \return Value of the pressure coefficient.
   */
  inline virtual void SetActDisk_DeltaT(unsigned short val_marker,
                                        unsigned long val_vertex,
                                        su2double val_deltat) { }

  /*!
   * \brief A virtual member
   * \param[in] val_marker - Surface marker where the total temperature is evaluated.
   * \param[in] val_vertex - Vertex of the marker <i>val_marker</i> where the total temperature is evaluated.
   * \return Value of the total temperature
   */
  inline virtual su2double GetInlet_Ttotal(unsigned short val_marker, unsigned long val_vertex) const { return 0; }

  /*!
   * \brief A virtual member
   * \param[in] val_marker - Surface marker where the total pressure is evaluated.
   * \param[in] val_vertex - Vertex of the marker <i>val_marker</i> where the total pressure is evaluated.
   * \return Value of the total pressure
   */
  inline virtual su2double GetInlet_Ptotal(unsigned short val_marker, unsigned long val_vertex) const { return 0; }

  /*!
   * \brief A virtual member
   * \param[in] val_marker - Surface marker where the flow direction is evaluated
   * \param[in] val_vertex - Vertex of the marker <i>val_marker</i> where the flow direction is evaluated
   * \param[in] val_dim - The component of the flow direction unit vector to be evaluated
   * \return Component of a unit vector representing the flow direction.
   */
  inline virtual su2double GetInlet_FlowDir(unsigned short val_marker,
                                            unsigned long val_vertex,
                                            unsigned short val_dim) const { return 0; }

  /*!
   * \brief A virtual member
   * \param[in] val_marker - Surface marker where the total temperature is set.
   * \param[in] val_vertex - Vertex of the marker <i>val_marker</i> where the total temperature is set.
   * \param[in] val_ttotal - Value of the total temperature
   */
  inline virtual void SetInlet_Ttotal(unsigned short val_marker,
                                      unsigned long val_vertex,
                                      su2double val_ttotal) { }

  /*!
   * \brief A virtual member
   * \param[in] val_marker - Surface marker where the total pressure is set.
   * \param[in] val_vertex - Vertex of the marker <i>val_marker</i> where the total pressure is set.
   * \param[in] val_ptotal - Value of the total pressure
   */
  inline virtual void SetInlet_Ptotal(unsigned short val_marker,
                                      unsigned long val_vertex,
                                      su2double val_ptotal) { }

  /*!
   * \brief A virtual member
   * \param[in] val_marker - Surface marker where the flow direction is set.
   * \param[in] val_vertex - Vertex of the marker <i>val_marker</i> where the flow direction is set.
   * \param[in] val_dim - The component of the flow direction unit vector to be set
   * \param[in] val_flowdir - Component of a unit vector representing the flow direction.
   */
  inline virtual void SetInlet_FlowDir(unsigned short val_marker,
                                       unsigned long val_vertex,
                                       unsigned short val_dim,
                                       su2double val_flowdir) { }

  /*!
   * \brief A virtual member
   * \param[in] iMarker - Marker identifier.
   * \param[in] iVertex - Vertex identifier.
   * \param[in] iDim - Index of the turbulence variable (i.e. k is 0 in SST)
   * \param[in] val_turb_var - Value of the turbulence variable to be used.
   */
  inline virtual void SetInlet_TurbVar(unsigned short val_marker,
                                       unsigned long val_vertex,
                                       unsigned short val_dim,
                                       su2double val_turb_var) { }

  /*!
   * \brief A virtual member
   * \param[in] config - Definition of the particular problem.
   * \param[in] iMarker - Surface marker where the coefficient is computed.
   */
  inline virtual void SetUniformInlet(CConfig* config, unsigned short iMarker) {};

  /*!
   * \brief A virtual member
   * \param[in] val_inlet - vector containing the inlet values for the current vertex.
   * \param[in] iMarker - Surface marker where the coefficient is computed.
   * \param[in] iVertex - Vertex of the marker <i>iMarker</i> where the inlet is being set.
   */
  inline virtual void SetInletAtVertex(su2double *val_inlet,
                                       unsigned short iMarker,
                                       unsigned long iVertex) { };

  /*!
   * \brief A virtual member
   * \param[in] val_inlet - vector returning the inlet values for the current vertex.
   * \param[in] val_inlet_point - Node index where the inlet is being set.
   * \param[in] val_kind_marker - Enumerated type for the particular inlet type.
   * \param[in] geometry - Geometrical definition of the problem.
   * \param config - Definition of the particular problem.
   * \return Value of the face area at the vertex.
   */
  inline virtual su2double GetInletAtVertex(su2double *val_inlet,
                                            unsigned long val_inlet_point,
                                            unsigned short val_kind_marker,
                                            string val_marker,
                                            CGeometry *geometry,
                                            CConfig *config) const { return 0; }

  /*!
   * \brief Update the multi-grid structure for the customized boundary conditions
   * \param geometry_container - Geometrical definition.
   * \param config - Definition of the particular problem.
   */
  inline virtual void UpdateCustomBoundaryConditions(CGeometry **geometry_container, CConfig *config) { }

  /*!
   * \brief A virtual member.
   * \param[in] val_marker - Surface marker where the coefficient is computed.
   * \param[in] val_vertex - Vertex of the marker <i>val_marker</i> where the coefficient is evaluated.
   * \return Value of the skin friction coefficient.
   */
  inline virtual su2double GetCSkinFriction(unsigned short val_marker,
                                            unsigned long val_vertex,
                                            unsigned short val_dim) const { return 0; }

  /*!
   * \brief A virtual member.
   * \param[in] val_marker - Surface marker where the coefficient is computed.
   * \param[in] val_vertex - Vertex of the marker <i>val_marker</i> where the coefficient is evaluated.
   * \return Value of the heat transfer coefficient.
   */
  inline virtual su2double GetHeatFlux(unsigned short val_marker, unsigned long val_vertex) const { return 0; }

  /*!
   * \brief A virtual member.
   * \param[in] val_marker - Surface marker where the coefficient is computed.
   * \param[in] val_vertex - Vertex of the marker <i>val_marker</i> where the coefficient is evaluated.
   * \return Value of the heat transfer coefficient.
   */
  inline virtual su2double GetHeatFluxTarget(unsigned short val_marker, unsigned long val_vertex) const { return 0; }

  /*!
   * \brief A virtual member.
   * \param[in] val_marker - Surface marker where the coefficient is computed.
   * \param[in] val_vertex - Vertex of the marker <i>val_marker</i> where the coefficient is evaluated.
   * \return Value of the pressure coefficient.
   */
  inline virtual void SetHeatFluxTarget(unsigned short val_marker,
                                        unsigned long val_vertex,
                                        su2double val_heat) { }

  /*!
   * \brief A virtual member.
   * \param[in] val_marker - Surface marker where the coefficient is computed.
   * \param[in] val_vertex - Vertex of the marker <i>val_marker</i> where the coefficient is evaluated.
   * \return Value of the buffet sensor.
   */
  inline virtual su2double GetBuffetSensor(unsigned short val_marker, unsigned long val_vertex) const { return 0; }

  /*!
   * \brief A virtual member.
   * \param[in] val_marker - Surface marker where the coefficient is computed.
   * \param[in] val_vertex - Vertex of the marker <i>val_marker</i> where the coefficient is evaluated.
   * \return Value of the y plus.
   */
  inline virtual su2double GetYPlus(unsigned short val_marker, unsigned long val_vertex) const { return 0; }

  /*!
   * \brief A virtual member.
   * \return Value of the StrainMag_Max
   */
  inline virtual su2double GetStrainMag_Max(void) const { return 0; }

  /*!
   * \brief A virtual member.
   * \return Value of the Omega_Max
   */
  inline virtual su2double GetOmega_Max(void) const { return 0; }

  /*!
   * \brief A virtual member.
   * \return Value of the adjoint density at the infinity.
   */
  inline virtual su2double GetPsiRho_Inf(void) const { return 0; }

  /*!
   * \brief A virtual member.
   * \return Value of the adjoint energy at the infinity.
   */
  inline virtual su2double GetPsiE_Inf(void) const { return 0; }

  /*!
   * \brief A virtual member.
   * \param[in] val_dim - Index of the adjoint velocity vector.
   * \return Value of the adjoint velocity vector at the infinity.
   */
  inline virtual su2double GetPhi_Inf(unsigned short val_dim) const { return 0; }

  /*!
   * \brief A virtual member.
   * \return Value of the geometrical sensitivity coefficient
   *         (inviscid + viscous contribution).
   */
  inline virtual su2double GetTotal_Sens_Geo() const { return 0; }

  /*!
   * \brief A virtual member.
   * \return Value of the Mach sensitivity coefficient
   *         (inviscid + viscous contribution).
   */
  inline virtual su2double GetTotal_Sens_Mach() const { return 0; }

  /*!
   * \brief A virtual member.
   * \return Value of the angle of attack sensitivity coefficient
   *         (inviscid + viscous contribution).
   */
  inline virtual su2double GetTotal_Sens_AoA() const { return 0; }

  /*!
   * \brief Set the total farfield pressure sensitivity coefficient.
   * \return Value of the farfield pressure sensitivity coefficient
   *         (inviscid + viscous contribution).
   */
  inline virtual su2double GetTotal_Sens_Press() const { return 0; }

  /*!
   * \brief Set the total farfield temperature sensitivity coefficient.
   * \return Value of the farfield temperature sensitivity coefficient
   *         (inviscid + viscous contribution).
   */
  inline virtual su2double GetTotal_Sens_Temp() const { return 0; }

  /*!
   * \author H. Kline
   * \brief Get the total back pressure sensitivity coefficient.
   * \return Value of the back pressure sensitivity coefficient
   *         (inviscid + viscous contribution).
   */
  inline virtual su2double GetTotal_Sens_BPress() const { return 0; }

  /*!
   * \brief A virtual member.
   * \return Value of the density sensitivity.
   */
  inline virtual su2double GetTotal_Sens_Density() const { return 0; }

  /*!
   * \brief A virtual member.
   * \return Value of the velocity magnitude sensitivity.
   */
  inline virtual su2double GetTotal_Sens_ModVel() const { return 0; }

  /*!
   * \brief A virtual member.
   * \return Value of the density at the infinity.
   */
  inline virtual su2double GetDensity_Inf(void) const { return 0; }

  /*!
   * \brief A virtual member.
   * \return Value of the velocity at the infinity.
   */
  inline virtual su2double GetModVelocity_Inf(void) const { return 0; }

  /*!
   * \brief A virtual member.
   * \return Value of the density x energy at the infinity.
   */
  inline virtual su2double GetDensity_Energy_Inf(void) const { return 0; }

  /*!
   * \brief A virtual member.
   * \return Value of the pressure at the infinity.
   */
  inline virtual su2double GetPressure_Inf(void) const { return 0; }

  /*!
   * \brief A virtual member.
   * \param[in] val_dim - Index of the adjoint velocity vector.
   * \return Value of the density x velocity at the infinity.
   */
  inline virtual su2double GetDensity_Velocity_Inf(unsigned short val_dim) const { return 0; }

  /*!
   * \brief A virtual member.
   * \param[in] val_dim - Index of the velocity vector.
   * \return Value of the velocity at the infinity.
   */
  inline virtual su2double GetVelocity_Inf(unsigned short val_dim) const { return 0; }

  /*!
   * \brief A virtual member.
   * \return Value of the velocity at the infinity.
   */
  inline virtual su2double *GetVelocity_Inf(void) { return 0; }

  /*!
   * \brief A virtual member.
   * \return Value of the viscosity at the infinity.
   */
  inline virtual su2double GetViscosity_Inf(void) const { return 0; }

  /*!
   * \brief A virtual member.
   * \return Value of nu tilde at the far-field.
   */
  inline virtual su2double GetNuTilde_Inf(void) const { return 0; }

  /*!
   * \brief A virtual member.
   * \return Value of the turbulent kinetic energy.
   */
  inline virtual su2double GetTke_Inf(void) const { return 0; }

  /*!
   * \brief A virtual member.
   * \return Value of the turbulent frequency.
   */
  inline virtual su2double GetOmega_Inf(void) const { return 0; }

  /*!
   * \brief A virtual member.
   * \return Value of the sensitivity coefficient for the Young Modulus E
   */
  inline virtual su2double GetTotal_Sens_E(unsigned short iVal) const { return 0.0; }

  /*!
   * \brief A virtual member.
   * \return Value of the sensitivity for the Poisson's ratio Nu
   */
  inline virtual su2double GetTotal_Sens_Nu(unsigned short iVal) const { return 0.0; }

  /*!
   * \brief A virtual member.
   * \return Value of the structural density sensitivity
   */
  inline virtual su2double GetTotal_Sens_Rho(unsigned short iVal) const { return 0.0; }

  /*!
   * \brief A virtual member.
   * \return Value of the structural weight sensitivity
   */
  inline virtual su2double GetTotal_Sens_Rho_DL(unsigned short iVal) const { return 0.0; }

  /*!
   * \brief A virtual member.
   * \return Value of the sensitivity coefficient for the Electric Field in the region iEField
   */
  inline virtual su2double GetTotal_Sens_EField(unsigned short iEField) const { return 0.0; }

  /*!
   * \brief A virtual member.
   * \return Value of the sensitivity coefficient for the FEA DV in the region iDVFEA
   */
  inline virtual su2double GetTotal_Sens_DVFEA(unsigned short iDVFEA) const { return 0.0; }

  /*!
   * \brief A virtual member.
   * \return Value of the sensitivity coefficient for the Young Modulus E
   */
  inline virtual su2double GetGlobal_Sens_E(unsigned short iVal) const { return 0.0; }

  /*!
   * \brief A virtual member.
   * \return Value of the sensitivity coefficient for the Poisson's ratio Nu
   */
  inline virtual su2double GetGlobal_Sens_Nu(unsigned short iVal) const { return 0.0; }

  /*!
   * \brief A virtual member.
   * \return Value of the structural density sensitivity
   */
  inline virtual su2double GetGlobal_Sens_Rho(unsigned short iVal) const { return 0.0; }

  /*!
   * \brief A virtual member.
   * \return Value of the structural weight sensitivity
   */
  inline virtual su2double GetGlobal_Sens_Rho_DL(unsigned short iVal) const { return 0.0; }

  /*!
   * \brief A virtual member.
   * \return Value of the sensitivity coefficient for the Electric Field in the region iEField
   */
  inline virtual su2double GetGlobal_Sens_EField(unsigned short iEField) const { return 0.0; }

  /*!
   * \brief A virtual member.
   * \return Value of the sensitivity coefficient for the FEA DV in the region iDVFEA
   */
  inline virtual su2double GetGlobal_Sens_DVFEA(unsigned short iDVFEA) const { return 0.0; }

  /*!
   * \brief A virtual member.
   * \return Value of the Young modulus from the adjoint solver
   */
  inline virtual su2double GetVal_Young(unsigned short iVal) const { return 0.0; }

  /*!
   * \brief A virtual member.
   * \return Value of the Poisson's ratio from the adjoint solver
   */
  inline virtual su2double GetVal_Poisson(unsigned short iVal) const { return 0.0; }

  /*!
   * \brief A virtual member.
   * \return Value of the density for inertial effects, from the adjoint solver
   */
  inline virtual su2double GetVal_Rho(unsigned short iVal) const { return 0.0; }

  /*!
   * \brief A virtual member.
   * \return Value of the density for dead loads, from the adjoint solver
   */
  inline virtual su2double GetVal_Rho_DL(unsigned short iVal) const { return 0.0; }

  /*!
   * \brief A virtual member.
   * \return Number of electric field variables from the adjoint solver
   */
  inline virtual unsigned short GetnEField(void) const { return 0; }

  /*!
   * \brief A virtual member.
   * \return Number of design variables from the adjoint solver
   */
  inline virtual unsigned short GetnDVFEA(void) const { return 0; }

  /*!
   * \brief A virtual member.
   */
  inline virtual void ReadDV(CConfig *config) { }

  /*!
   * \brief A virtual member.
   * \return Pointer to the values of the Electric Field
   */
  inline virtual su2double GetVal_EField(unsigned short iVal) const { return 0.0; }

  /*!
   * \brief A virtual member.
   * \return Pointer to the values of the design variables
   */
  inline virtual su2double GetVal_DVFEA(unsigned short iVal) const { return 0.0; }

  /*!
   * \brief A virtual member.
   * \param[in] val_marker - Surface marker where the coefficient is computed.
   * \param[in] val_vertex - Vertex of the marker <i>val_marker</i> where the coefficient is evaluated.
   * \return Value of the sensitivity coefficient.
   */
  inline virtual su2double GetCSensitivity(unsigned short val_marker,
                                           unsigned long val_vertex) const {
    return 0;
  }

  /*!
   * \brief A virtual member.
   * \return A pointer to an array containing a set of constants
   */
  inline virtual const su2double* GetConstants() const { return nullptr; }

  /*!
   * \brief A virtual member.
   * \param[in] iBGS - Number of BGS iteration.
   * \param[in] val_forcecoeff_history - Value of the force coefficient.
   */
  inline virtual void SetForceCoeff(su2double val_forcecoeff_history) { }

  /*!
   * \brief A virtual member.
   * \param[in] val_relaxcoeff_history - Value of the force coefficient.
   */
  inline virtual void SetRelaxCoeff(su2double val_relaxcoeff_history) { }

  /*!
   * \brief A virtual member.
   * \param[in] iBGS - Number of BGS iteration.
   * \param[in] val_FSI_residual - Value of the residual.
   */
  inline virtual void SetFSI_Residual(su2double val_FSI_residual) { }

  /*!
   * \brief A virtual member.
   * \param[out] val_forcecoeff_history - Value of the force coefficient.
   */
  inline virtual su2double GetForceCoeff(void) const { return 0.0; }

  /*!
   * \brief A virtual member.
   * \param[out] val_relaxcoeff_history - Value of the relax coefficient.
   */
  inline virtual su2double GetRelaxCoeff(void) const { return 0.0; }

  /*!
   * \brief A virtual member.
   * \param[out] val_FSI_residual - Value of the residual.
   */
  inline virtual su2double GetFSI_Residual(void) const { return 0.0; }

  /*!
   * \brief A virtual member.
   * \param[in] geometry - Geometrical definition of the problem.
   * \param[in] solver_container - Container with all the solutions.
   * \param[in] config - Definition of the particular problem.
   * \param[in] ExtIter - External iteration.
   */
  inline virtual void SetInitialCondition(CGeometry **geometry,
                                          CSolver ***solver_container,
                                          CConfig *config,
                                          unsigned long TimeIter) { }

  /*!
   * \brief A virtual member.
   * \param[in] geometry - Geometrical definition of the problem.
   * \param[in] config - Definition of the problem.
   */
  inline virtual void PredictStruct_Displacement(CGeometry *geometry,
                                                 CConfig *config) { }

  /*!
   * \brief A virtual member.
   * \param[in] geometry - Geometrical definition of the problem.
   * \param[in] config - Definition of the problem.
   * \param[in] iOuterIter - Current outer iteration.
   */
  inline virtual void ComputeAitken_Coefficient(CGeometry *geometry,
                                                CConfig *config,
                                                unsigned long iOuterIter) { }

  /*!
   * \brief A virtual member.
   * \param[in] geometry - Geometrical definition of the problem.
   * \param[in] config - Definition of the particular problem.
   */
  inline virtual void SetAitken_Relaxation(CGeometry *geometry,
                                           CConfig *config) { }

  /*!
   * \brief A virtual member.
   * \param[in] geometry - Geometrical definition of the problem.
   * \param[in] solver - Container vector with all of the solvers.
   * \param[in] config - Definition of the particular problem.
   * \param[in] val_iter - Current external iteration number.
   * \param[in] val_update_geo - Flag for updating coords and grid velocity.
   */
  inline virtual void LoadRestart(CGeometry **geometry,
                                  CSolver ***solver,
                                  CConfig *config,
                                  int val_iter,
                                  bool val_update_geo) { }

  /*!
   * \brief Read a native SU2 restart file in ASCII format.
   * \param[in] geometry - Geometrical definition of the problem.
   * \param[in] config - Definition of the particular problem.
   * \param[in] val_filename - String name of the restart file.
   */
  void Read_SU2_Restart_ASCII(CGeometry *geometry,
                              CConfig *config,
                              string val_filename);

  /*!
   * \brief Read a native SU2 restart file in binary format.
   * \param[in] geometry - Geometrical definition of the problem.
   * \param[in] config - Definition of the particular problem.
   * \param[in] val_filename - String name of the restart file.
   */
  void Read_SU2_Restart_Binary(CGeometry *geometry,
                               CConfig *config,
                               string val_filename);

  /*!
   * \brief Read the metadata from a native SU2 restart file (ASCII or binary).
   * \param[in] geometry - Geometrical definition of the problem.
   * \param[in] config - Definition of the particular problem.
   * \param[in] adjoint - Boolean to identify the restart file of an adjoint run.
   * \param[in] val_filename - String name of the restart file.
   */
  void Read_SU2_Restart_Metadata(CGeometry *geometry,
                                 CConfig *config,
                                 bool adjoint_run,
                                 string val_filename);

  /*!
   * \brief Load a inlet profile data from file into a particular solver.
   * \param[in] geometry - Geometrical definition of the problem.
   * \param[in] solver - Container vector with all of the solvers.
   * \param[in] config - Definition of the particular problem.
   * \param[in] val_iter - Current external iteration number.
   * \param[in] val_kind_solver - Solver container position.
   * \param[in] val_kind_marker - Kind of marker to apply the profiles.
   */
  void LoadInletProfile(CGeometry **geometry,
                        CSolver ***solver,
                        CConfig *config,
                        int val_iter,
                        unsigned short val_kind_solver,
                        unsigned short val_kind_marker);

  /*!
   * \brief A virtual member.
   * \param[in] geometry - Geometrical definition of the problem.
   * \param[in] config - Definition of the particular problem.
   */
  inline virtual void Compute_OFRefGeom(CGeometry *geometry,
                                        const CConfig *config) { }

  /*!
   * \brief A virtual member.
   * \param[in] geometry - Geometrical definition of the problem.
   * \param[in] config - Definition of the particular problem.
   */
  inline virtual void Compute_OFRefNode(CGeometry *geometry,
                                        const CConfig *config) { }

  /*!
   * \brief A virtual member.
   * \param[in] geometry - Geometrical definition of the problem.
   * \param[in] config - Definition of the particular problem.
   */
  inline virtual void Compute_OFVolFrac(CGeometry *geometry,
                                        const CConfig *config) { }

  /*!
   * \brief A virtual member.
   * \param[in] geometry - Geometrical definition of the problem.
   * \param[in] config - Definition of the particular problem.
   */
  inline virtual void Compute_OFCompliance(CGeometry *geometry,
                                           const CConfig *config) { }

  /*!
   * \brief A virtual member.
   * \param[in] geometry - Geometrical definition of the problem.
   * \param[in] config - Definition of the particular problem.
   * \param[in] val_iter - Current external iteration number.
   */
  inline virtual void LoadRestart_FSI(CGeometry *geometry,
                                      CConfig *config,
                                      int val_iter) { }

  /*!
   * \brief A virtual member.
   * \param[in] geometry - Geometrical definition of the problem.
   * \param[in] solver_container - Container vector with all the solutions.
   * \param[in] numerics - Description of the numerical method.
   * \param[in] config - Definition of the particular problem.
   */
  inline virtual void RefGeom_Sensitivity(CGeometry *geometry,
                                          CSolver **solver_container,
                                          CConfig *config){ }

  /*!
   * \brief A virtual member.
   * \param[in] geometry - Geometrical definition of the problem.
   * \param[in] solver_container - Container vector with all the solutions.
   * \param[in] numerics - Description of the numerical method.
   * \param[in] config - Definition of the particular problem.
   */
  inline virtual void DE_Sensitivity(CGeometry *geometry,
                                     CSolver **solver_container,
                                     CNumerics **numerics_container,
                                     CConfig *config) { }

  /*!
   * \brief A virtual member.
   * \param[in] geometry - Geometrical definition of the problem.
   * \param[in] solver_container - Container vector with all the solutions.
   * \param[in] numerics - Description of the numerical method.
   * \param[in] config - Definition of the particular problem.
   */
  inline virtual void Stiffness_Sensitivity(CGeometry *geometry,
                                            CSolver **solver_container,
                                            CNumerics **numerics_container,
                                            CConfig *config) { }

  /*!
   * \brief A virtual member.
   * \param[in] iElem - element parameter.
   * \param[out] iElem_iDe - ID of the Dielectric Elastomer region.
   */
  inline virtual unsigned short Get_iElem_iDe(unsigned long iElem) const { return 0; }

  /*!
   * \brief A virtual member.
   * \param[in] i_DV - number of design variable.
   * \param[in] val_EField - value of the design variable.
   */
  inline virtual void Set_DV_Val(su2double val_EField, unsigned short i_DV) { }

  /*!
   * \brief A virtual member.
   * \param[in] i_DV - number of design variable.
   * \param[out] DV_Val - value of the design variable.
   */
  inline virtual su2double Get_DV_Val(unsigned short i_DV) const { return 0.0; }

  /*!
   * \brief Gauss method for solving a linear system.
   * \param[in] A - Matrix Ax = b.
   * \param[in] rhs - Right hand side.
   * \param[in] nVar - Number of variables.
   */
  void Gauss_Elimination(su2double** A,
                         su2double* rhs,
                         unsigned short nVar);

  /*!
   * \brief Prepares and solves the aeroelastic equations.
   * \param[in] surface_movement - Surface movement classes of the problem.
   * \param[in] geometry - Geometrical definition of the problem.
   * \param[in] config - Definition of the particular problem.
   * \param[in] TimeIter - Physical iteration number.
   */
  void Aeroelastic(CSurfaceMovement *surface_movement,
                   CGeometry *geometry,
                   CConfig *config,
                   unsigned long TimeIter);

  /*!
   * \brief Sets up the generalized eigenvectors and eigenvalues needed to solve the aeroelastic equations.
   * \param[in] PHI - Matrix of the generalized eigenvectors.
   * \param[in] w - The eigenvalues of the generalized eigensystem.
   * \param[in] config - Definition of the particular problem.
   */
  void SetUpTypicalSectionWingModel(vector<vector<su2double> >& PHI,
                                    vector<su2double>& w,
                                    CConfig *config);

  /*!
   * \brief Solve the typical section wing model.
   * \param[in] geometry - Geometrical definition of the problem.
   * \param[in] Cl - Coefficient of lift at particular iteration.
   * \param[in] Cm - Moment coefficient about z-axis at particular iteration.
   * \param[in] config - Definition of the particular problem.
   * \param[in] val_Marker - Surface that is being monitored.
   * \param[in] displacements - solution of typical section wing model.
   */
  void SolveTypicalSectionWingModel(CGeometry *geometry,
                                    su2double Cl, su2double Cm,
                                    CConfig *config,
                                    unsigned short val_Marker,
                                    vector<su2double>& displacements);

  /*!
   * \brief A virtual member.
   * \param[in] geometry - Geometrical definition of the problem.
   * \param[in] config_container - The particular config.
   */
  inline virtual void RegisterSolution(CGeometry *geometry_container, CConfig *config) { }

  /*!
   * \brief A virtual member.
   * \param[in] geometry - Geometrical definition of the problem.
   * \param[in] config_container - The particular config.
   */
  inline virtual void RegisterOutput(CGeometry *geometry_container, CConfig *config) { }

  /*!
   * \brief A virtual member.
   * \param[in] geometry - The geometrical definition of the problem.
   * \param[in] config - The particular config.
   */
  inline virtual void SetAdjoint_Output(CGeometry *geometry, CConfig *config){}

  /*!
   * \brief A virtual member.
   * \param[in] geometry - The geometrical definition of the problem.
   * \param[in] config - The particular config.
   */
  inline virtual void SetAdjoint_OutputMesh(CGeometry *geometry, CConfig *config) {}

  /*!
   * \brief A virtual member.
   * \param[in] geometry - The geometrical definition of the problem.
   * \param[in] solver_container - The solver container holding all solutions.
   * \param[in] config - The particular config.
   */
  inline virtual void ExtractAdjoint_Solution(CGeometry *geometry, CConfig *config){}

  /*!
   * \brief A virtual member.
   * \param[in] geometry - The geometrical definition of the problem.
   * \param[in] solver_container - The solver container holding all solutions.
   * \param[in] config - The particular config.
   */
  inline virtual void ExtractAdjoint_Geometry(CGeometry *geometry, CConfig *config) {}

  /*!
   * \brief A virtual member
   * \param[in] geometry - The geometrical definition of the problem.
   */
  inline virtual void RegisterObj_Func(CConfig *config){}

  /*!
   * \brief  A virtual member.
   * \param[in] geometry - Geometrical definition of the problem.
   * \param[in] config - Definition of the particular problem.
   */
  inline virtual void SetSurface_Sensitivity(CGeometry *geometry, CConfig *config) { }

  /*!
   * \brief A virtual member. Extract and set the geometrical sensitivity.
   * \param[in] geometry - Geometrical definition of the problem.
   * \param[in] solver - The solver container holding all terms of the solution.
   * \param[in] config - Definition of the particular problem.
   */
  inline virtual void SetSensitivity(CGeometry *geometry, CSolver **solver, CConfig *config){ }

  /*!
   * \brief A virtual member. Extract and set the derivative of objective function.
   * \param[in] geometry - Geometrical definition of the problem.
   * \param[in] config - Definition of the particular problem.
   */
  inline virtual void SetAdj_ObjFunc(CGeometry *geometry, CConfig *config) { }

  /*!
   * \brief A virtual member.
   * \param[in] Set value of interest: 0 - Initial value, 1 - Current value.
   */
  inline virtual void SetFSI_ConvValue(unsigned short val_index, su2double val_criteria) { };

  /*!
   * \brief A virtual member.
   * \param[in]  Value of interest: 0 - Initial value, 1 - Current value.
   * \return Values to compare
   */
  inline virtual su2double GetFSI_ConvValue(unsigned short val_index)const  { return 0.0; }

  /*!
   * \brief A virtual member.
   * \param[in] CurrentTime - Current time step.
   * \param[in] RampTime - Time for application of the ramp.*
   * \param[in] config - Definition of the particular problem.
   */
  inline virtual su2double Compute_LoadCoefficient(su2double CurrentTime,
                                                   su2double RampTime,
                                                   const CConfig *config) { return 0.0; }

  /*!
   * \brief A virtual member.
   * \param[in] geometry - Geometrical definition of the problem.
   * \param[in] numerics - Description of the numerical method.
   * \param[in] config - Definition of the particular problem.
   */
  inline virtual void Compute_StiffMatrix(CGeometry *geometry,
                                          CNumerics **numerics,
                                          const CConfig *config) { }

  /*!
   * \brief A virtual member.
   * \param[in] geometry - Geometrical definition of the problem.
   * \param[in] numerics - Description of the numerical method.
   * \param[in] config - Definition of the particular problem.
   */
  inline virtual void Compute_StiffMatrix_NodalStressRes(CGeometry *geometry,
                                                         CNumerics **numerics,
                                                         const CConfig *config) { }

  /*!
   * \brief A virtual member.
   * \param[in] geometry - Geometrical definition of the problem.
   * \param[in] numerics - Description of the numerical method.
   * \param[in] config - Definition of the particular problem.
   */
  inline virtual void Compute_MassMatrix(CGeometry *geometry,
                                         CNumerics **numerics,
                                         const CConfig *config) { }

  /*!
   * \brief A virtual member.
   * \param[in] geometry - Geometrical definition of the problem.
   * \param[in] numerics - Description of the numerical method.
   * \param[in] config - Definition of the particular problem.
   */
  inline virtual void Compute_MassRes(CGeometry *geometry,
                                      CNumerics **numerics,
                                      const CConfig *config) { }

  /*!
   * \brief A virtual member.
   * \param[in] geometry - Geometrical definition of the problem.
   * \param[in] numerics - Description of the numerical method.
   * \param[in] config - Definition of the particular problem.
   */
  inline virtual void Compute_NodalStressRes(CGeometry *geometry,
                                             CNumerics **numerics,
                                             const CConfig *config) { }

  /*!
   * \brief A virtual member.
   * \param[in] geometry - Geometrical definition of the problem.
   * \param[in] numerics - Description of the numerical method.
   * \param[in] config - Definition of the particular problem.
   */
  inline virtual void Compute_DeadLoad(CGeometry *geometry,
                                       CNumerics **numerics,
                                       const CConfig *config) { }

  /*!
   * \brief A virtual member. Set the volumetric heat source
   * \param[in] geometry - Geometrical definition of the problem.
   * \param[in] config - Definition of the particular problem.
   */
  inline virtual void SetVolumetricHeatSource(CGeometry *geometry,
                                              CConfig *config) { }

  /*!
   * \brief A virtual member.
   * \param[in] geometry - Geometrical definition of the problem.
   * \param[in] solver_container - Container vector with the solutions.
   * \param[in] config - Definition of the particular problem.
   */
  inline virtual void Solve_System(CGeometry *geometry, CConfig *config) { }

  /*!
   * \brief A virtual member.
   * \return Value of the dynamic Aitken relaxation factor
   */
  inline virtual su2double GetWAitken_Dyn(void) const { return 0; }

  /*!
   * \brief A virtual member.
   * \return Value of the last Aitken relaxation factor in the previous time step.
   */
  inline virtual su2double GetWAitken_Dyn_tn1(void) const { return 0; }

  /*!
   * \brief A virtual member.
   * \param[in] Value of the dynamic Aitken relaxation factor
   */
  inline virtual void SetWAitken_Dyn(su2double waitk) {  }

  /*!
   * \brief A virtual member.
   * \param[in] Value of the last Aitken relaxation factor in the previous time step.
   */
  inline virtual void SetWAitken_Dyn_tn1(su2double waitk_tn1) {  }

  /*!
   * \brief A virtual member.
   * \param[in] Index of the increment.
   * \param[in] Value of the load increment for nonlinear structural analysis.
   */
  inline virtual void SetLoad_Increment(unsigned long iInc, su2double loadInc) {  }

  /*!
   * \brief A virtual member.
   * \param[in] Value of the load increment for nonlinear structural analysis
   */
  inline virtual su2double GetLoad_Increment() const { return 0.0; }

  /*!
   * \brief A virtual member.
   * \param[in] Value of freestream pressure.
   */
  inline virtual void SetPressure_Inf(su2double p_inf){}

  /*!
   * \brief A virtual member.
   * \param[in] Value of freestream temperature.
   */
  inline virtual void SetTemperature_Inf(su2double t_inf){}

  /*!
   * \brief A virtual member.
   * \param[in] Value of freestream density.
   */
  inline virtual void SetDensity_Inf(su2double rho_inf){}

  /*!
   * \brief A virtual member.
   * \param[in] val_dim - Index of the velocity vector.
   * \param[in] val_velocity - Value of the velocity.
   */
  inline virtual void SetVelocity_Inf(unsigned short val_dim, su2double val_velocity) { }

  /*!
   * \brief A virtual member.
   * \param[in] kind_recording - Kind of AD recording.
   */
  inline virtual void SetRecording(CGeometry *geometry, CConfig *config){}

  /*!
   * \brief A virtual member.
   * \param[in] kind_recording - Kind of AD recording.
   */
  inline virtual void SetMesh_Recording(CGeometry **geometry,
                                        CVolumetricMovement *grid_movement,
                                        CConfig *config) {}

  /*!
   * \brief A virtual member.
   * \param[in] geometry - Geometrical definition of the problem.
   * \param[in] config - Definition of the particular problem.
   * \param[in] reset - If true reset variables to their initial values.
   */
  inline virtual void RegisterVariables(CGeometry *geometry,
                                        CConfig *config,
                                        bool reset = false) { }

  /*!
   * \brief A virtual member.
   * \param[in] geometry - Geometrical definition of the problem.
   * \param[in] config - Definition of the particular problem.
   */
  inline virtual void ExtractAdjoint_Variables(CGeometry *geometry, CConfig *config) { }

  /*!
   * \brief A virtual member.
   * \param[in] config - Definition of the particular problem.
   */
  inline virtual void SetFreeStream_Solution(CConfig *config) { }

  /*!
   * \brief A virtual member.
   */
  inline virtual su2double* GetVecSolDOFs(void) { return NULL; }

  /*!
   * \brief A virtual member.
   */
  inline virtual unsigned long GetnDOFsGlobal(void) const { return 0; }

  /*!
   * \brief A virtual member.
   * \param[in] geometry - Geometrical definition of the problem.
   * \param[in] solver_container - Container vector with all the solutions.
   * \param[in] config - Definition of the particular problem.
   */
  inline virtual void SetTauWall_WF(CGeometry *geometry,
                                    CSolver** solver_container,
                                    CConfig* config) { }

  /*!
   * \brief A virtual member.
   * \param[in] geometry - Geometrical definition of the problem.
   * \param[in] solver_container - Container vector with all the solutions.
   * \param[in] config - Definition of the particular problem.
   */
  inline virtual void SetNuTilde_WF(CGeometry *geometry,
                                    CSolver **solver_container,
                                    CNumerics *conv_numerics,
                                    CNumerics *visc_numerics,
                                    CConfig *config,
                                    unsigned short val_marker) { }

  /*!
   * \brief A virtual member.
   * \param[in] geometry - Geometrical definition of the problem.
   * \param[in] config - Definition of the particular problem.
   */
  inline virtual void InitTurboContainers(CGeometry *geometry, CConfig *config) { }

  /*!
   * \brief virtual member.
   * \param[in] geometry - Geometrical definition of the problem.
   * \param[in] solver_container - Container vector with all the solutions.
   * \param[in] config - Definition of the particular problem.
   * \param[in] val_marker - Surface marker where the average is evaluated.
   */
  inline virtual void PreprocessAverage(CSolver **solver,
                                        CGeometry *geometry,
                                        CConfig *config,
                                        unsigned short marker_flag) { }

  /*!
   * \brief virtual member.
   * \param[in] geometry - Geometrical definition of the problem.
   * \param[in] solver_container - Container vector with all the solutions.
   * \param[in] config - Definition of the particular problem.
   * \param[in] val_marker - Surface marker where the average is evaluated.
   */
  inline virtual void TurboAverageProcess(CSolver **solver,
                                          CGeometry *geometry,
                                          CConfig *config,
                                          unsigned short marker_flag) { }

  /*!
   * \brief virtual member.
   * \param[in] config - Definition of the particular problem.
   * \param[in] geometry - Geometrical definition of the problem.
   */
  inline virtual void GatherInOutAverageValues(CConfig *config, CGeometry *geometry) { }

  /*!
   * \brief A virtual member.
   * \param[in] val_marker - bound marker.
   * \return Value of the Average Density on the surface <i>val_marker</i>.
   */
  inline virtual su2double GetAverageDensity(unsigned short valMarker, unsigned short valSpan) const { return 0.0; }

  /*!
   * \brief A virtual member.
   * \param[in] val_marker - bound marker.
   * \return Value of the Average Pressure on the surface <i>val_marker</i>.
   */
  inline virtual su2double GetAveragePressure(unsigned short valMarker, unsigned short valSpan) const { return 0.0; }

  /*!
   * \brief A virtual member.
   * \param[in] val_marker - bound marker.
   * \return Value of the Average Total Pressure on the surface <i>val_marker</i>.
   */
  inline virtual su2double* GetAverageTurboVelocity(unsigned short valMarker, unsigned short valSpan) const { return nullptr; }

  /*!
   * \brief A virtual member.
   * \param[in] val_marker - bound marker.
   * \return Value of the Average Nu on the surface <i>val_marker</i>.
   */
  inline virtual su2double GetAverageNu(unsigned short valMarker, unsigned short valSpan) const { return 0.0; }

  /*!
   * \brief A virtual member.
   * \param[in] val_marker - bound marker.
   * \return Value of the Average Kine on the surface <i>val_marker</i>.
   */
  inline virtual su2double GetAverageKine(unsigned short valMarker, unsigned short valSpan) const { return 0.0; }

  /*!
   * \brief A virtual member.
   * \param[in] val_marker - bound marker.
   * \return Value of the Average Omega on the surface <i>val_marker</i>.
   */
  inline virtual su2double GetAverageOmega(unsigned short valMarker, unsigned short valSpan) const { return 0.0; }

  /*!
   * \brief A virtual member.
   * \param[in] val_marker - bound marker.
   * \return Value of the Average Nu on the surface <i>val_marker</i>.
   */
  inline virtual su2double GetExtAverageNu(unsigned short valMarker, unsigned short valSpan) const { return 0.0; }

  /*!
   * \brief A virtual member.
   * \param[in] val_marker - bound marker.
   * \return Value of the Average Kine on the surface <i>val_marker</i>.
   */
  inline virtual su2double GetExtAverageKine(unsigned short valMarker, unsigned short valSpan) const { return 0.0; }

  /*!
   * \brief A virtual member.
   * \param[in] val_marker - bound marker.
   * \return Value of the Average Omega on the surface <i>val_marker</i>.
   */
  inline virtual su2double GetExtAverageOmega(unsigned short valMarker, unsigned short valSpan) const { return 0.0; }

  /*!
   * \brief A virtual member.
   * \param[in] val_marker - bound marker.
   * \return Value of the Average Density on the surface <i>val_marker</i>.
   */
  inline virtual void SetExtAverageDensity(unsigned short valMarker,
                                           unsigned short valSpan,
                                           su2double valDensity) { }

  /*!
   * \brief A virtual member.
   * \param[in] val_marker - bound marker.
   * \return Value of the Average Pressure on the surface <i>val_marker</i>.
   */
  inline virtual void SetExtAveragePressure(unsigned short valMarker,
                                            unsigned short valSpan,
                                            su2double valPressure) { }

  /*!
   * \brief A virtual member.
   * \param[in] val_marker - bound marker.
   * \return Value of the Average Total Pressure on the surface <i>val_marker</i>.
   */
  inline virtual void SetExtAverageTurboVelocity(unsigned short valMarker,
                                                 unsigned short valSpan,
                                                 unsigned short valIndex,
                                                 su2double valTurboVelocity) { }

  /*!
   * \brief A virtual member.
   * \param[in] val_marker - bound marker.
   * \return Value of the Average Nu on the surface <i>val_marker</i>.
   */
  inline virtual void SetExtAverageNu(unsigned short valMarker,
                                      unsigned short valSpan,
                                      su2double valNu) { }

  /*!
   * \brief A virtual member.
   * \param[in] val_marker - bound marker.
   * \return Value of the Average Kine on the surface <i>val_marker</i>.
   */
  inline virtual void SetExtAverageKine(unsigned short valMarker,
                                        unsigned short valSpan,
                                        su2double valKine) { }

  /*!
   * \brief A virtual member.
   * \param[in] val_marker - bound marker.
   * \return Value of the Average Omega on the surface <i>val_marker</i>.
   */
  inline virtual void SetExtAverageOmega(unsigned short valMarker,
                                         unsigned short valSpan,
                                         su2double valOmega) { }

  /*!
   * \brief A virtual member.
   * \param[in] inMarkerTP - bound marker.
   * \return Value of the inlet density.
   */
  inline virtual su2double GetDensityIn(unsigned short inMarkerTP, unsigned short valSpan) const {return 0;}

  /*!
   * \brief A virtual member.
   * \param[in] inMarkerTP - bound marker.
   * \return Value of inlet pressure.
   */
  inline virtual su2double GetPressureIn(unsigned short inMarkerTP, unsigned short valSpan) const {return 0;}

  /*!
   * \brief A virtual member.
   * \param[in] inMarkerTP - bound marker.
   * \return Value of the inlet normal velocity.
   */
  inline virtual su2double* GetTurboVelocityIn(unsigned short inMarkerTP, unsigned short valSpan) const {return NULL;}

  /*!
   * \brief A virtual member.
   * \param[in] inMarkerTP - bound marker.
   * \return Value of the outlet density.
   */
  inline virtual su2double GetDensityOut(unsigned short inMarkerTP, unsigned short valSpan) const {return 0;}

  /*!
   * \brief A virtual member.
   * \param[in] inMarkerTP - bound marker.
   * \return Value of the outlet pressure.
   */
  inline virtual su2double GetPressureOut(unsigned short inMarkerTP, unsigned short valSpan) const {return 0;}

  /*!
   * \brief A virtual member.
   * \param[in] inMarkerTP - bound marker.
   * \return Value of the outlet normal velocity.
   */
  inline virtual su2double* GetTurboVelocityOut(unsigned short inMarkerTP, unsigned short valSpan) const {return NULL;}

  /*!
   * \brief A virtual member.
   * \param[in] inMarkerTP - bound marker.
   * \return Value of the inlet density.
   */
  inline virtual su2double GetKineIn(unsigned short inMarkerTP, unsigned short valSpan) const {return 0;}

  /*!
   * \brief A virtual member.
   * \param[in] inMarkerTP - bound marker.
   * \return Value of the inlet density.
   */
  inline virtual su2double GetOmegaIn(unsigned short inMarkerTP, unsigned short valSpan) const {return 0;}

  /*!
   * \brief A virtual member.
   * \param[in] inMarkerTP - bound marker.
   * \return Value of the inlet density.
   */
  inline virtual su2double GetNuIn(unsigned short inMarkerTP, unsigned short valSpan) const {return 0;}

  /*!
   * \brief A virtual member.
   * \param[in] inMarkerTP - bound marker.
   * \return Value of the inlet density.
   */
  inline virtual su2double GetKineOut(unsigned short inMarkerTP, unsigned short valSpan) const {return 0;}

  /*!
   * \brief A virtual member.
   * \param[in] inMarkerTP - bound marker.
   * \return Value of the inlet density.
   */
  inline virtual su2double GetOmegaOut(unsigned short inMarkerTP, unsigned short valSpan) const {return 0;}

  /*!
   * \brief A virtual member.
   * \param[in] inMarkerTP - bound marker.
   * \return Value of the inlet density.
   */
  inline virtual su2double GetNuOut(unsigned short inMarkerTP, unsigned short valSpan) const {return 0;}

  /*!
   * \brief A virtual member.
   * \param[in] value      - turboperformance value to set.
   * \param[in] inMarkerTP - turboperformance marker.
   */
  inline virtual void SetDensityIn(su2double value,
                                   unsigned short inMarkerTP,
                                   unsigned short valSpan) { }

  /*!
   * \brief A virtual member.
   * \param[in] value      - turboperformance value to set.
   * \param[in] inMarkerTP - turboperformance marker.
   */
  inline virtual void SetPressureIn(su2double value,
                                    unsigned short inMarkerTP,
                                    unsigned short valSpan) { }

  /*!
   * \brief A virtual member.
   * \param[in] value      - turboperformance value to set.
   * \param[in] inMarkerTP - turboperformance marker.
   */
  inline virtual void SetTurboVelocityIn(su2double *value,
                                         unsigned short inMarkerTP,
                                         unsigned short valSpan) { }

  /*!
   * \brief A virtual member.
   * \param[in] value      - turboperformance value to set.
   * \param[in] inMarkerTP - turboperformance marker.
   */
  inline virtual void SetDensityOut(su2double value,
                                    unsigned short inMarkerTP,
                                    unsigned short valSpan) { }

  /*!
   * \brief A virtual member.
   * \param[in] value      - turboperformance value to set.
   * \param[in] inMarkerTP - turboperformance marker.
   */
  inline virtual void SetPressureOut(su2double value,
                                     unsigned short inMarkerTP,
                                     unsigned short valSpan) { }

  /*!
   * \brief A virtual member.
   * \param[in] value      - turboperformance value to set.
   * \param[in] inMarkerTP - turboperformance marker.
   */
  inline virtual void SetTurboVelocityOut(su2double *value,
                                          unsigned short inMarkerTP,
                                          unsigned short valSpan) { }

  /*!
   * \brief A virtual member.
   * \param[in] value      - turboperformance value to set.
   * \param[in] inMarkerTP - turboperformance marker.
   */
  inline virtual void SetKineIn(su2double value,
                                unsigned short inMarkerTP,
                                unsigned short valSpan) { }

  /*!
   * \brief A virtual member.
   * \param[in] value      - turboperformance value to set.
   * \param[in] inMarkerTP - turboperformance marker.
   */
  inline virtual void SetOmegaIn(su2double value,
                                 unsigned short inMarkerTP,
                                 unsigned short valSpan) { }

  /*!
   * \brief A virtual member.
   * \param[in] value      - turboperformance value to set.
   * \param[in] inMarkerTP - turboperformance marker.
   */
  inline virtual void SetNuIn(su2double value,
                              unsigned short inMarkerTP,
                              unsigned short valSpan) { }

  /*!
   * \brief A virtual member.
   * \param[in] value      - turboperformance value to set.
   * \param[in] inMarkerTP - turboperformance marker.
   */
  inline virtual void SetKineOut(su2double value,
                                 unsigned short inMarkerTP,
                                 unsigned short valSpan) { }

  /*!
   * \brief A virtual member.
   * \param[in] value      - turboperformance value to set.
   * \param[in] inMarkerTP - turboperformance marker.
   */
  inline virtual void SetOmegaOut(su2double value,
                                  unsigned short inMarkerTP,
                                  unsigned short valSpan) { }

  /*!
   * \brief A virtual member.
   * \param[in] value      - turboperformance value to set.
   * \param[in] inMarkerTP - turboperformance marker.
   */
  inline virtual void SetNuOut(su2double value,
                               unsigned short inMarkerTP,
                               unsigned short valSpan) { }

  /*!
   * \brief A virtual member.
   * \param[in] config - Definition of the particular problem.
   */
  inline virtual void SetFreeStream_TurboSolution(CConfig *config) { }

  /*!
   * \brief A virtual member.
   * \param[in] geometry - Geometrical definition of the problem.
   * \param[in] solver_container - Container vector with all the solutions.
   * \param[in] config - Definition of the particular problem.
   * \param[in] iMesh - current mesh level for the multigrid.
   */
  inline virtual void SetBeta_Parameter(CGeometry *geometry,
                                        CSolver **solver_container,
                                        CConfig *config,
                                        unsigned short iMesh) { }

  /*!
   * \brief A virtual member.
   * \param[in] geometry - Geometrical definition.
   * \param[in] config - Definition of the particular problem.
   * \param[in] referenceCoord - Determine if the mesh is deformed from the reference or from the current coordinates.
   */
  inline virtual void DeformMesh(CGeometry **geometry,
                                 CNumerics **numerics,
                                 CConfig *config) { }

  /*!
   * \brief A virtual member.
   * \param[in] geometry - Geometrical definition.
   * \param[in] config - Definition of the particular problem.
   * \param[in] referenceCoord - Determine if the mesh is deformed from the reference or from the current coordinates.
   */
  inline virtual void SetMesh_Stiffness(CGeometry **geometry,
                                        CNumerics **numerics,
                                        CConfig *config) { }

  /*!
   * \brief Routine that sets the flag controlling implicit treatment for periodic BCs.
   * \param[in] val_implicit_periodic - Flag controlling implicit treatment for periodic BCs.
   */
  inline void SetImplicitPeriodic(bool val_implicit_periodic) { implicit_periodic = val_implicit_periodic; }

  /*!
   * \brief Routine that sets the flag controlling solution rotation for periodic BCs.
   * \param[in] val_implicit_periodic - Flag controlling solution rotation for periodic BCs.
   */
  inline void SetRotatePeriodic(bool val_rotate_periodic) { rotate_periodic = val_rotate_periodic; }

  /*!
   * \brief Retrieve the solver name for output purposes.
   * \param[out] val_solvername - Name of the solver.
   */
  inline string GetSolverName(void) {return SolverName;}

  /*!
   * \brief Get the solution fields.
   * \return A vector containing the solution fields.
   */
  inline vector<string> GetSolutionFields(){return fields;}

  /*!
   * \brief A virtual member.
   * \param[in] geometry - Geometrical definition.
   * \param[in] config   - Definition of the particular problem.
   */
  inline virtual void ComputeVerificationError(CGeometry *geometry, CConfig *config) { }

  /*!
   * \brief Initialize the vertex traction containers at the vertices.
   * \param[in] geometry - Geometrical definition.
   * \param[in] config   - Definition of the particular problem.
   */
  inline void InitVertexTractionContainer(CGeometry *geometry, CConfig *config){

    unsigned long iVertex;
    unsigned short iMarker;

    VertexTraction = new su2double** [nMarker];
    for (iMarker = 0; iMarker < nMarker; iMarker++) {
      VertexTraction[iMarker] = new su2double* [geometry->nVertex[iMarker]];
      for (iVertex = 0; iVertex < geometry->nVertex[iMarker]; iVertex++) {
        VertexTraction[iMarker][iVertex] = new su2double [nDim]();
      }
    }
  }

  /*!
   * \brief Initialize the adjoint vertex traction containers at the vertices.
   * \param[in] geometry - Geometrical definition.
   * \param[in] config   - Definition of the particular problem.
   */
  inline void InitVertexTractionAdjointContainer(CGeometry *geometry, CConfig *config){

    unsigned long iVertex;
    unsigned short iMarker;

    VertexTractionAdjoint = new su2double** [nMarker];
    for (iMarker = 0; iMarker < nMarker; iMarker++) {
      VertexTractionAdjoint[iMarker] = new su2double* [geometry->nVertex[iMarker]];
      for (iVertex = 0; iVertex < geometry->nVertex[iMarker]; iVertex++) {
        VertexTractionAdjoint[iMarker][iVertex] = new su2double [nDim]();
      }
    }
  }

  /*!
   * \brief Compute the tractions at the vertices.
   * \param[in] geometry - Geometrical definition.
   * \param[in] config   - Definition of the particular problem.
   */
  void ComputeVertexTractions(CGeometry *geometry, CConfig *config);

  /*!
   * \brief Set the adjoints of the vertex tractions.
   * \param[in] iMarker  - Index of the marker
   * \param[in] iVertex  - Index of the relevant vertex
   * \param[in] iDim     - Dimension
   */
  inline su2double GetVertexTractions(unsigned short iMarker, unsigned long iVertex, unsigned short iDim) const {
    return VertexTraction[iMarker][iVertex][iDim];
  }

  /*!
   * \brief Register the vertex tractions as output.
   * \param[in] geometry - Geometrical definition.
   * \param[in] config   - Definition of the particular problem.
   */
  void RegisterVertexTractions(CGeometry *geometry, CConfig *config);

  /*!
   * \brief Store the adjoints of the vertex tractions.
   * \param[in] iMarker  - Index of the marker
   * \param[in] iVertex  - Index of the relevant vertex
   * \param[in] iDim     - Dimension
   * \param[in] val_adjoint - Value received for the adjoint (from another solver)
   */
  inline void StoreVertexTractionsAdjoint(unsigned short iMarker,
                                          unsigned long iVertex,
                                          unsigned short iDim,
                                          su2double val_adjoint){
    VertexTractionAdjoint[iMarker][iVertex][iDim] = val_adjoint;
  }

  /*!
   * \brief Set the adjoints of the vertex tractions to the AD structure.
   * \param[in] geometry - Geometrical definition.
   * \param[in] config   - Definition of the particular problem.
   */
  void SetVertexTractionsAdjoint(CGeometry *geometry, CConfig *config);

  /*!
   * \brief Get minimun volume in the mesh
   * \return
   */
  virtual su2double GetMinimum_Volume() const { return 0.0; }

  /*!
   * \brief Get maximum volume in the mesh
   * \return
   */
  virtual su2double GetMaximum_Volume() const { return 0.0; }

  /*!
   * \brief Whether the methods of the solver called by multi/single-grid
   *        iteration can be executed by multiple threads.
   * \return Should return true if "yes", false if "no".
   */
  inline virtual bool GetHasHybridParallel() const { return false; }

protected:
  /*!
   * \brief Allocate the memory for the verification solution, if necessary.
   * \param[in] nDim   - Number of dimensions of the problem.
   * \param[in] nVar   - Number of variables of the problem.
   * \param[in] config - Definition of the particular problem.
   */
  void SetVerificationSolution(unsigned short nDim,
                               unsigned short nVar,
                               CConfig        *config);
};<|MERGE_RESOLUTION|>--- conflicted
+++ resolved
@@ -172,7 +172,6 @@
   CSysSolve<su2double>  System;
 #endif
 
-<<<<<<< HEAD
   vector<std::vector<double>> TrialBasis;   /*!< \brief vector to store trial basis / Phi from offline POD computation. (rom) */
   vector<double> GenCoordsY;                /*!< \brief vector to store generalized coordinate solution. (rom) */
   vector<double> Mask;                      /*!< \brief vector to store selected nodes. (rom)  */
@@ -183,10 +182,6 @@
   su2double ReducedResNorm_Cur;             /*!<\brief previous value of the reduced residual norm (rom) */
   bool RomConverged;                        /*!<\brief whether or not the reduced order model has converged (rom) */
 
-  CSysMatrix<su2double> StiffMatrix; /*!< \brief Sparse structure for storing the stiffness matrix in Galerkin computations, and grid movement. */
-
-=======
->>>>>>> 8547b3d8
   CSysVector<su2double> OutputVariables;    /*!< \brief vector to store the extra variables to be written. */
   string* OutputHeadingNames;               /*!< \brief vector of strings to store the headings for the exra variables */
 
