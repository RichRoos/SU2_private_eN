/*!
 * gas_model.hpp
 * \brief Headers of the main thermodynamic subroutines of the SU2 solvers.
 * \author: S.Vitale, G.Gori, M.Pini, A.Guardone, P.Colonna
 * \version 1.0.0 "eagle"
 *
 * SU2, Copyright (C) 2012-2014 Aerospace Design Laboratory (ADL).
 *
 * SU2 is free software; you can redistribute it and/or
 * modify it under the terms of the GNU Lesser General Public
 * License as published by the Free Software Foundation; either
 * version 2.1 of the License, or (at your option) any later version.
 *
 * SU2 is distributed in the hope that it will be useful,
 * but WITHOUT ANY WARRANTY; without even the implied warranty of
 * MERCHANTABILITY or FITNESS FOR A PARTICULAR PURPOSE. See the GNU
 * Lesser General Public License for more details.
 *
 * You should have received a copy of the GNU Lesser General Public
 * License along with SU2. If not, see <http://www.gnu.org/licenses/>.
 */
#pragma once
#include <stdio.h>
#include <string.h>
#include <iostream>
#include <string>
#include <cmath>

#define LEN_COMPONENTS 32

#include "stdio.h"
#include "math.h"

using namespace std;

#include "../include/transport_model.hpp"
#include "../../Common/include/config_structure.hpp"


/*!
 * \class CFluidModel
 * \brief Main class for defining the Thermo-Physical Model
 * a child class for each particular Model (Ideal-Gas, Van der Waals, etc.)
 * \author: S.Vitale, G.Gori, M.Pini
 * \version 3.2.4 "eagle"
 */
class CFluidModel {
protected:
double   	 StaticEnergy,			/*!< \brief Internal Energy. */
			 Entropy,  				/*!< \brief Entropy. */
			 Density,  				/*!< \brief Density. */
			 Pressure, 				/*!< \brief Pressure. */
			 SoundSpeed2, 			/*!< \brief SpeedSound. */
			 Temperature,			/*!< \brief Temperature. */
			 dPdrho_e, 				/*!< \brief DpDd_e. */
			 dPde_rho, 				/*!< \brief DpDe_d. */
			 dTdrho_e, 				/*!< \brief DTDd_e. */
			 dTde_rho, 				/*!< \brief DTDe_d. */
             Cp,                    /*!< \brief Specific Heat Capacity at constant pressure. */
			 Mu,					/*!< \brief Specific Heat Capacity at constant pressure. */
		     dmudrho_T, 			/*!< \brief Specific Heat Capacity at constant pressure. */
		     dmudT_rho,				/*!< \brief Specific Heat Capacity at constant pressure. */
		     Kt,					/*!< \brief Specific Heat Capacity at constant pressure. */
		     dktdrho_T, 			/*!< \brief Specific Heat Capacity at constant pressure. */
		     dktdT_rho;				/*!< \brief Specific Heat Capacity at constant pressure. */

CViscosityModel *LaminarViscosity;	          /*!< \brief Laminar Viscosity Model */
CConductivityModel *ThermalConductivity;	  /*!< \brief Thermal Conductivity Model */

public:

	/*!
		 * \brief Constructor of the class.
		 */
		CFluidModel(void);

		/*!
		 * \brief Destructor of the class.
		 */
		virtual ~CFluidModel(void);

		/*!
		 * \brief Get fluid pressure.
		 */
		double GetPressure ();

		/*!
		 * \brief Get fluid temperature.
		 */
		double GetTemperature ();

		/*!
		 * \brief Get fluid entropy.
		 */
		double GetEntropy ();

		/*!
		 * \brief Get fluid internal energy.
		 */
		double GetStaticEnergy ();

		/*!
		 * \brief Get fluid density.
		 */
		double GetDensity ();

		/*!
		 * \brief Get fluid speed of sound.
		 */
		double GetSoundSpeed ();

		/*!
		 * \brief Get fluid speed of sound squared.
		 */
		double GetSoundSpeed2 ();

		/*!
		 * \brief Get fluid specific heat at constant pressure.
		 */
		double GetCp ();

		/*!
		 * \brief Get fluid dynamic viscosity
		 */

		double GetLaminarViscosity ();

		/*!
		 * \brief Get fluid thermal conductivity
		 */

		double GetThermalConductivity ();

		/*!
		 * \brief Get fluid pressure partial derivative.
		 */
		double GetdPdrho_e ();

		/*!
		 * \brief Get fluid pressure partial derivative.
		 */
		double GetdPde_rho ();

		/*!
		 * \brief Get fluid temperature partial derivative.
		 */
		double GetdTdrho_e ();

		/*!
		 * \brief Get fluid temperature partial derivative.
		 */
		double GetdTde_rho ();

		/*!
		 * \brief Get fluid dynamic viscosity partial derivative.
		 */
		double Getdmudrho_T ();

		/*!
		 * \brief Get fluid dynamic viscosity partial derivative.
		 */
		double GetdmudT_rho ();

		/*!
		 * \brief Get fluid thermal conductivity partial derivative.
		 */
		double Getdktdrho_T ();

		/*!
		 * \brief Get fluid thermal conductivity partial derivative.
		 */
		double GetdktdT_rho ();

		/*!
		 * \brief Set viscosity model.
		 */
		void SetLaminarViscosityModel (CConfig *config);

		/*!
		 * \brief Set thermal conductivity model.
		 */
		void SetThermalConductivityModel (CConfig *config);

		/*!
		 * \brief virtual member that would be different for each gas model implemented
		 * \param[in] InputSpec - Input pair for FLP calls ("e,rho").
		 * \param[in] rho - first thermodynamic variable.
		 * \param[in] e - second thermodynamic variable.
		 */

		virtual void SetTDState_rhoe (double rho, double e );

		/*!
		 * \brief virtual member that would be different for each gas model implemented
		 * \param[in] InputSpec - Input pair for FLP calls ("PT").
		 * \param[in] th1 - first thermodynamic variable (P).
		 * \param[in] th2 - second thermodynamic variable (T).
		 */

		virtual void SetTDState_PT (double P, double T );

		/*!
		 * \brief virtual member that would be different for each gas model implemented
		 * \param[in] InputSpec - Input pair for FLP calls ("Pv").
		 * \param[in] th1 - first thermodynamic variable (P).
		 * \param[in] th2 - second thermodynamic variable (v).
		 */

		virtual void SetTDState_Prho (double P, double rho );

		/*!
		 * \brief virtual member that would be different for each gas model implemented
		 * \param[in] InputSpec - Input pair for FLP calls ("Pv").
		 * \param[in] th1 - first thermodynamic variable (P).
		 * \param[in] th2 - second thermodynamic variable (v).
		 *
		 */

		virtual void SetEnergy_Prho (double P, double rho );

		/*!
		 * \brief virtual member that would be different for each gas model implemented
		 * \param[in] InputSpec - Input pair for FLP calls ("hs").
		 * \param[in] th1 - first thermodynamic variable (h).
		 * \param[in] th2 - second thermodynamic variable (s).
		 *
		 */
		virtual void SetTDState_hs (double h, double s );


		/*!
		 * \brief virtual member that would be different for each gas model implemented
		 * \param[in] InputSpec - Input pair for FLP calls ("rhoT").
		 * \param[in] th1 - first thermodynamic variable (rho).
		 * \param[in] th2 - second thermodynamic variable (T).
		 *
		 */
		virtual void SetTDState_rhoT (double rho, double T );

};


/*!
 * \class CIdealGas
 * \brief Child class for defining ideal gas model.
 * \author: S.Vitale, M.Pini.
 * \version 3.2.4 "eagle"
 */
class CIdealGas : public CFluidModel {

protected:
	double Gamma, 						/*!< \brief Heat Capacity Ratio. */
	        Gamma_Minus_One, 			/*!< \brief Heat Capacity Ratio Minus One. */
	        Gas_Constant;				/*!< \brief Gas Constant. */


public:

	   /*!
		 * \brief Constructor of the class.
		 */
		CIdealGas(void);

		/*!
		 * \brief Constructor of the class.
		 */
		CIdealGas(double gamma, double R);


		/*!
		 * \brief Destructor of the class.
		 */
		virtual ~CIdealGas(void);

		/*!
		 * \brief virtual member that would be different for each gas model implemented
		 * \param[in] InputSpec - Input pair for FLP calls ("e,rho").
		 * \param[in] rho - first thermodynamic variable.
		 * \param[in] e - second thermodynamic variable.
		 */

		void SetTDState_rhoe (double rho, double e );

		/*!
		 * \brief virtual member that would be different for each gas model implemented
		 * \param[in] InputSpec - Input pair for FLP calls ("PT").
		 * \param[in] P - first thermodynamic variable.
		 * \param[in] T - second thermodynamic variable.
		 */

		void SetTDState_PT (double P, double T );

		/*!
		 * \brief virtual member that would be different for each gas model implemented
		 * \param[in] InputSpec - Input pair for FLP calls ("Prho").
		 * \param[in] P - first thermodynamic variable.
		 * \param[in] rho - second thermodynamic variable.
		 */

		void SetTDState_Prho (double P, double rho );

		/*!
		 * \brief virtual member that would be different for each gas model implemented
		 * \param[in] InputSpec - Input pair for FLP calls ("Prho").
		 * \param[in] P - first thermodynamic variable.
		 * \param[in] rho - second thermodynamic variable.
		 */

		void SetEnergy_Prho (double P, double rho );

		/*!
		 * \brief virtual member that would be different for each gas model implemented
		 * \param[in] InputSpec - Input pair for FLP calls ("hs").
		 * \param[in] th1 - first thermodynamic variable (h).
		 * \param[in] th2 - second thermodynamic variable (s).
		 *
		 */
		void SetTDState_hs (double h, double s );


		/*!
		 * \brief virtual member that would be different for each gas model implemented
		 * \param[in] InputSpec - Input pair for FLP calls ("rhoT").
		 * \param[in] th1 - first thermodynamic variable (rho).
		 * \param[in] th2 - second thermodynamic variable (T).
		 *
		 */
		void SetTDState_rhoT (double rho, double T );
};


/*!
 * derived class CVanDerWaalsGas
 * \brief Child class for defining the Van der Waals model.
 * \author: S.Vitale, M.Pini
 * \version 3.2.4 "eagle"
 */
class CVanDerWaalsGas : public CIdealGas {

protected:
	double
			a, b, Zed;   					/*!< \brief Parameters for the Dimensionless Equation. */

public:

	   /*!
		 * \brief Constructor of the class.
		 */
		CVanDerWaalsGas(void);

		/*!
		 * \brief Constructor of the class.
		 */
		CVanDerWaalsGas(double gamma, double R, double Pstar, double Tstar);


		/*!
		 * \brief Destructor of the class.
		 */
		virtual ~CVanDerWaalsGas(void);

		/*!
		 * \brief Set the Dimensionless State using Density and Internal Energy
		 * \param[in] rho - first thermodynamic variable.
		 * \param[in] e - second thermodynamic variable.
		 */
		void SetTDState_rhoe (double rho, double e );

		/*!
		 * \brief Set the Dimensionless State using Pressure and Temperature
		 * \param[in] P - first thermodynamic variable.
		 * \param[in] T - second thermodynamic variable.
		 */
		void SetTDState_PT (double P, double T );

		/*!
		 * \brief Set the Dimensionless State using Pressure and Density
		 * \param[in] P - first thermodynamic variable.
		 * \param[in] rho - second thermodynamic variable.
		 */
		void SetTDState_Prho (double P, double rho );

		/*!
		 * \brief Set the Dimensionless Energy using Pressure and Density
		 * \param[in] P - first thermodynamic variable.
		 * \param[in] rho - second thermodynamic variable.
		 */
		void SetEnergy_Prho (double P, double rho );

		/*!
		 * \brief virtual member that would be different for each gas model implemented
		 * \param[in] h - first thermodynamic variable (h).
		 * \param[in] s - second thermodynamic variable (s).
		 *
		 */
		void SetTDState_hs (double h, double s );


		/*!
		 * \brief virtual member that would be different for each gas model implemented
		 * \param[in] rho - first thermodynamic variable (rho).
		 * \param[in] T - second thermodynamic variable (T).
		 *
		 */
		void SetTDState_rhoT (double rho, double T );

};


/*!
 * \derived class CPengRobinson
 * \brief Child class for defining the Peng-Robinson model.
 * \author: S.Vitale, G. Gori
 * \version 3.2.4 "eagle"
 */
class CPengRobinson : public CIdealGas {
    
protected:
<<<<<<< HEAD
    double  a, 						/*!< \brief model parameter. */
    b, 						/*!< \brief model parameter. */
    k, 						/*!< \brief model parameter (computed with acentric factor). */
    TstarCrit;				/*!< \brief Critical temperature. */
    
=======
	double  a, 						/*!< \brief model parameter. */
    		b, 						/*!< \brief model parameter. */
    		k, 						/*!< \brief model parameter (computed with acentric factor). */
    		Zed, 						/*!< \brief compressibility factor. */
    		TstarCrit;				/*!< \brief Critical temperature. */

>>>>>>> 138a6c9f
private:
    
    /*!
	    * \brief Internal model parameter.
	    */
<<<<<<< HEAD
    double  alpha2 (double T);
    
=======
	    double  alpha2 (double T);


	   /*!
		* \brief Internal model parameter.
		*/
		double  T_v_h (double v, double h);

>>>>>>> 138a6c9f
public:
    
    /*!
     * \brief Constructor of the class.
     */
    CPengRobinson(void);
    
    /*!
     * \brief Constructor of the class.
     */
    CPengRobinson(double gamma, double R, double Pstar, double Tstar, double w);
    
    /*!
     * \brief Destructor of the class.
     */
    virtual ~CPengRobinson(void);
    
    /*!
     * \brief Set the Dimensionless State using Density and Internal Energy
     * \param[in] rho - first thermodynamic variable.
     * \param[in] e - second thermodynamic variable.
     */
    void SetTDState_rhoe (double rho, double e );
    
    /*!
     * \brief Set the Dimensionless State using Pressure and Temperature
     * \param[in] P - first thermodynamic variable.
     * \param[in] T - second thermodynamic variable.
     */
    void SetTDState_PT (double P, double T );
    
    /*!
     * \brief Set the Dimensionless State using Pressure and Density
     * \param[in] P - first thermodynamic variable.
     * \param[in] rho - second thermodynamic variable.
     */
    void SetTDState_Prho (double P, double rho );
    
    /*!
     * \brief Set the Dimensionless Energy using Pressure and Density
     * \param[in] P - first thermodynamic variable.
     * \param[in] rho - second thermodynamic variable.
     */
    void SetEnergy_Prho (double P, double rho );
    /*!
     * \brief virtual member that would be different for each gas model implemented
     * \param[in] InputSpec - Input pair for FLP calls ("hs").
     * \param[in] th1 - first thermodynamic variable (h).
     * \param[in] th2 - second thermodynamic variable (s).
     *
     */
    void SetTDState_hs (double h, double s );
    
    /*!
     * \brief virtual member that would be different for each gas model implemented
     * \param[in] InputSpec - Input pair for FLP calls ("rhoT").
     * \param[in] th1 - first thermodynamic variable (rho).
     * \param[in] th2 - second thermodynamic variable (T).
     *
     */
    void SetTDState_rhoT (double rho, double T );
    
};



/*!
 * \derived class CFluidProp
 * \brief Child class for defining the Peng-Robinson model.
 * \author: T.P. van der Stelt, M. Pini
 * \version 3.2.3 "eagle"
 */
class CFluidProp : public CFluidModel {
    
protected:
    string ThermoLib;    /*!< \brief Sub-library. */
    int nComp;           /*!< \brief Number of components. */
    string* Comp;        /*!< \brief Components. */
    double* Conc;        /*!< \brief Concentrations. */
    
    double P_ref;
    double v_ref;
    double e_ref;
    double T_ref;
    double rho_ref;
    double h_ref;
    double s_ref;
    double dPdrho_e_ref;
    double dPde_rho_ref;
    double dTdrho_e_ref;
    double dTde_rho_ref;

private:
    
public:
    
    /*!
     * \brief Constructor of the class.
     */
    CFluidProp(void);
    
    /*!
     * \brief Constructor of the class.
     */
    CFluidProp(string thermolib, int ncomp, string* comp, double* conc);
    
    /*!
     * \brief Destructor of the class.
     */
    virtual ~CFluidProp(void);
    
    /*!
     * \brief Set the Dimensionless State using Density and Internal Energy
     * \param[in] rho - first thermodynamic variable.
     * \param[in] e - second thermodynamic variable.
     */
    void SetTDState_rhoe (double rho, double e );
    
    /*!
     * \brief Set the Dimensionless State using Pressure and Temperature
     * \param[in] P - first thermodynamic variable.
     * \param[in] T - second thermodynamic variable.
     */
    void SetTDState_PT (double P, double T );
    
    /*!
     * \brief Set the Dimensionless State using Pressure and Density
     * \param[in] P - first thermodynamic variable.
     * \param[in] rho - second thermodynamic variable.
     */
    void SetTDState_Prho (double P, double rho );
    
    /*!
     * \brief Set the Dimensionless Energy using Pressure and Density
     * \param[in] P - first thermodynamic variable.
     * \param[in] rho - second thermodynamic variable.
     */
    void SetEnergy_Prho (double P, double rho );
    /*!
     * \brief virtual member that would be different for each gas model implemented
     * \param[in] InputSpec - Input pair for FLP calls ("hs").
     * \param[in] th1 - first thermodynamic variable (h).
     * \param[in] th2 - second thermodynamic variable (s).
     *
     */
    void SetTDState_hs (double h, double s );
    
    /*!
     * \brief virtual member that would be different for each gas model implemented
     * \param[in] InputSpec - Input pair for FLP calls ("rhoT").
     * \param[in] th1 - first thermodynamic variable (rho).
     * \param[in] th2 - second thermodynamic variable (T).
     *
     */
    void SetTDState_rhoT (double rho, double T );

    /*!
     * \brief virtual member that would be different for each gas model implemented
     *
     */
    void SetTDState_NonDim();
};



#include "fluid_model.inl"
<|MERGE_RESOLUTION|>--- conflicted
+++ resolved
@@ -416,38 +416,26 @@
 class CPengRobinson : public CIdealGas {
     
 protected:
-<<<<<<< HEAD
-    double  a, 						/*!< \brief model parameter. */
-    b, 						/*!< \brief model parameter. */
-    k, 						/*!< \brief model parameter (computed with acentric factor). */
-    TstarCrit;				/*!< \brief Critical temperature. */
-    
-=======
 	double  a, 						/*!< \brief model parameter. */
     		b, 						/*!< \brief model parameter. */
     		k, 						/*!< \brief model parameter (computed with acentric factor). */
     		Zed, 						/*!< \brief compressibility factor. */
     		TstarCrit;				/*!< \brief Critical temperature. */
 
->>>>>>> 138a6c9f
 private:
     
-    /*!
-	    * \brief Internal model parameter.
-	    */
-<<<<<<< HEAD
-    double  alpha2 (double T);
-    
-=======
-	    double  alpha2 (double T);
-
-
-	   /*!
-		* \brief Internal model parameter.
-		*/
-		double  T_v_h (double v, double h);
-
->>>>>>> 138a6c9f
+   /*!
+	* \brief Internal model parameter.
+    */
+	double  alpha2 (double T);
+    
+
+   /*!
+	* \brief Internal model parameter.
+	*/
+	double  T_v_h (double v, double h);
+
+
 public:
     
     /*!
@@ -552,7 +540,7 @@
     /*!
      * \brief Constructor of the class.
      */
-    CFluidProp(string thermolib, int ncomp, string* comp, double* conc);
+    CFluidProp(string thermolib, int ncomp, string* comp, double* conc, double T_ref, double P_ref, double rho_ref);
     
     /*!
      * \brief Destructor of the class.
