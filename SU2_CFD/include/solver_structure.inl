/*!
 * \file solver_structure.inl
 * \brief In-Line subroutines of the <i>solver_structure.hpp</i> file.
 * \author F. Palacios, T. Economon
 * \version 6.2.0 "Falcon"
 *
 * The current SU2 release has been coordinated by the
 * SU2 International Developers Society <www.su2devsociety.org>
 * with selected contributions from the open-source community.
 *
 * The main research teams contributing to the current release are:
 *  - Prof. Juan J. Alonso's group at Stanford University.
 *  - Prof. Piero Colonna's group at Delft University of Technology.
 *  - Prof. Nicolas R. Gauger's group at Kaiserslautern University of Technology.
 *  - Prof. Alberto Guardone's group at Polytechnic University of Milan.
 *  - Prof. Rafael Palacios' group at Imperial College London.
 *  - Prof. Vincent Terrapon's group at the University of Liege.
 *  - Prof. Edwin van der Weide's group at the University of Twente.
 *  - Lab. of New Concepts in Aeronautics at Tech. Institute of Aeronautics.
 *
 * Copyright 2012-2019, Francisco D. Palacios, Thomas D. Economon,
 *                      Tim Albring, and the SU2 contributors.
 *
 * SU2 is free software; you can redistribute it and/or
 * modify it under the terms of the GNU Lesser General Public
 * License as published by the Free Software Foundation; either
 * version 2.1 of the License, or (at your option) any later version.
 *
 * SU2 is distributed in the hope that it will be useful,
 * but WITHOUT ANY WARRANTY; without even the implied warranty of
 * MERCHANTABILITY or FITNESS FOR A PARTICULAR PURPOSE. See the GNU
 * Lesser General Public License for more details.
 *
 * You should have received a copy of the GNU Lesser General Public
 * License along with SU2. If not, see <http://www.gnu.org/licenses/>.
 */

#pragma once

inline void CSolver::SetIterLinSolver(unsigned short val_iterlinsolver) { IterLinSolver = val_iterlinsolver; }

inline void CSolver::SetNondimensionalization(CConfig *config, unsigned short iMesh) { }

inline unsigned short CSolver::GetIterLinSolver(void) { return IterLinSolver; }

inline su2double CSolver::GetCSensitivity(unsigned short val_marker, unsigned long val_vertex) { return 0; }

inline void CSolver::SetResidual_DualTime(CGeometry *geometry, CSolver **solver_container, CConfig *config, unsigned short iRKStep, 
                                     unsigned short iMesh, unsigned short RunTime_EqSystem) { }
                                     
inline void CSolver::SetInitialCondition(CGeometry **geometry, CSolver ***solver_container, CConfig *config, unsigned long ExtIter) { }

inline void CSolver::ResetInitialCondition(CGeometry **geometry, CSolver ***solver_container, CConfig *config, unsigned long ExtIter) { }

inline void CSolver::LoadRestart(CGeometry **geometry, CSolver ***solver, CConfig *config, int val_iter, bool val_update_geo) { }

inline void CSolver::LoadRestart_FSI(CGeometry *geometry, CConfig *config, int val_iter) { }

inline void CSolver::PredictStruct_Displacement(CGeometry **fea_geometry, CConfig *fea_config, CSolver ***fea_solution) { }

inline void CSolver::ComputeAitken_Coefficient(CGeometry **fea_geometry, CConfig *fea_config, CSolver ***fea_solution, unsigned long iOuterIter) { }

inline void CSolver::SetAitken_Relaxation(CGeometry **fea_geometry, CConfig *fea_config, CSolver ***fea_solution) { }

inline void CSolver::Update_StructSolution(CGeometry **fea_geometry, CConfig *fea_config, CSolver ***fea_solution) { }

inline void CSolver::Compute_OFRefGeom(CGeometry *geometry, CSolver **solver_container, CConfig *config) { }

inline void CSolver::Compute_OFRefNode(CGeometry *geometry, CSolver **solver_container, CConfig *config) { }

inline void CSolver::Compute_OFVolFrac(CGeometry *geometry, CSolver **solver_container, CConfig *config) { }

inline void CSolver::SetForceCoeff(su2double val_forcecoeff_history) { }

inline void CSolver::SetFSI_Residual(su2double val_FSI_residual) { }

inline void CSolver::SetRelaxCoeff(su2double val_relaxecoeff_history) { }

inline su2double CSolver::GetRelaxCoeff(void) { return 0.0; }

inline su2double CSolver::GetForceCoeff(void) { return 0.0; }

inline su2double CSolver::GetFSI_Residual(void) { return 0.0; }

inline void CSolver::Stiffness_Penalty(CGeometry *geometry, CSolver **solver_container, CNumerics **numerics_container, CConfig *config) { }

inline void CSolver::SetCSensitivity(unsigned short val_marker, unsigned long val_vertex, su2double val_sensitivity) { }

inline void CSolver::Inviscid_Sensitivity(CGeometry *geometry, CSolver **solver_container, CNumerics *numerics, CConfig *config) { }

inline void CSolver::Smooth_Sensitivity(CGeometry *geometry, CSolver **solver_container, CNumerics *numerics, CConfig *config) { }

inline void CSolver::Viscous_Sensitivity(CGeometry *geometry, CSolver **solver_container, CNumerics *numerics, CConfig *config) { }

inline su2double CSolver::GetPhi_Inf(unsigned short val_dim) { return 0; }

inline su2double CSolver::GetPsiRho_Inf(void) { return 0; }

inline su2double* CSolver::GetPsiRhos_Inf(void) { return NULL; }

inline su2double CSolver::GetPsiE_Inf(void) { return 0; }

inline void CSolver::SetPrimitive_Gradient_GG(CGeometry *geometry, CConfig *config) { }

inline void CSolver::SetPrimitive_Gradient_LS(CGeometry *geometry, CConfig *config) { }

inline void CSolver::SetPrimitive_Limiter_MPI(CGeometry *geometry, CConfig *config) { }

inline void CSolver::SetPrimitive_Limiter(CGeometry *geometry, CConfig *config) { }

inline void CSolver::SetPreconditioner(CConfig *config, unsigned long iPoint) { }

inline void CSolver::SetPreconditioner(CGeometry *geometry, CSolver **solver_container, CConfig *config) { }

inline void CSolver::SetDistance(CGeometry *geometry, CConfig *config) { };

inline su2double CSolver::GetCD_Inv(unsigned short val_marker) { return 0; }

inline su2double CSolver::GetCL_Inv(unsigned short val_marker) { return 0; }

inline su2double CSolver::GetSurface_CL(unsigned short val_marker) { return 0; }

inline su2double CSolver::GetSurface_CD(unsigned short val_marker) { return 0; }

inline su2double CSolver::GetSurface_CSF(unsigned short val_marker) { return 0; }

inline su2double CSolver::GetSurface_CEff(unsigned short val_marker) { return 0; }

inline su2double CSolver::GetSurface_CFx(unsigned short val_marker) { return 0; }

inline su2double CSolver::GetSurface_CFy(unsigned short val_marker) { return 0; }

inline su2double CSolver::GetSurface_CFz(unsigned short val_marker) { return 0; }

inline su2double CSolver::GetSurface_CMx(unsigned short val_marker) { return 0; }

inline su2double CSolver::GetSurface_CMy(unsigned short val_marker) { return 0; }

inline su2double CSolver::GetSurface_CMz(unsigned short val_marker) { return 0; }

inline su2double CSolver::GetSurface_CL_Inv(unsigned short val_marker) { return 0; }

inline su2double CSolver::GetSurface_CD_Inv(unsigned short val_marker) { return 0; }

inline su2double CSolver::GetSurface_CSF_Inv(unsigned short val_marker) { return 0; }

inline su2double CSolver::GetSurface_CEff_Inv(unsigned short val_marker) { return 0; }

inline su2double CSolver::GetSurface_CFx_Inv(unsigned short val_marker) { return 0; }

inline su2double CSolver::GetSurface_CFy_Inv(unsigned short val_marker) { return 0; }

inline su2double CSolver::GetSurface_CFz_Inv(unsigned short val_marker) { return 0; }

inline su2double CSolver::GetSurface_CMx_Inv(unsigned short val_marker) { return 0; }

inline su2double CSolver::GetSurface_CMy_Inv(unsigned short val_marker) { return 0; }

inline su2double CSolver::GetSurface_CMz_Inv(unsigned short val_marker) { return 0; }

inline su2double CSolver::GetSurface_CL_Visc(unsigned short val_marker) { return 0; }

inline su2double CSolver::GetSurface_CD_Visc(unsigned short val_marker) { return 0; }

inline su2double CSolver::GetSurface_CSF_Visc(unsigned short val_marker) { return 0; }

inline su2double CSolver::GetSurface_CEff_Visc(unsigned short val_marker) { return 0; }

inline su2double CSolver::GetSurface_CFx_Visc(unsigned short val_marker) { return 0; }

inline su2double CSolver::GetSurface_CFy_Visc(unsigned short val_marker) { return 0; }

inline su2double CSolver::GetSurface_CFz_Visc(unsigned short val_marker) { return 0; }

inline su2double CSolver::GetSurface_CMx_Visc(unsigned short val_marker) { return 0; }

inline su2double CSolver::GetSurface_CMy_Visc(unsigned short val_marker) { return 0; }

inline su2double CSolver::GetSurface_CMz_Visc(unsigned short val_marker) { return 0; }

inline su2double CSolver::GetSurface_Buffet_Metric(unsigned short val_marker) { return 0; }

inline su2double CSolver::GetSurface_CL_Mnt(unsigned short val_marker) { return 0; }

inline su2double CSolver::GetSurface_CD_Mnt(unsigned short val_marker) { return 0; }

inline su2double CSolver::GetSurface_CSF_Mnt(unsigned short val_marker) { return 0; }

inline su2double CSolver::GetSurface_CEff_Mnt(unsigned short val_marker) { return 0; }

inline su2double CSolver::GetSurface_CFx_Mnt(unsigned short val_marker) { return 0; }

inline su2double CSolver::GetSurface_CFy_Mnt(unsigned short val_marker) { return 0; }

inline su2double CSolver::GetSurface_CFz_Mnt(unsigned short val_marker) { return 0; }

inline su2double CSolver::GetSurface_CMx_Mnt(unsigned short val_marker) { return 0; }

inline su2double CSolver::GetSurface_CMy_Mnt(unsigned short val_marker) { return 0; }

inline su2double CSolver::GetSurface_CMz_Mnt(unsigned short val_marker) { return 0; }

inline su2double CSolver::GetInflow_MassFlow(unsigned short val_marker) { return 0; }

inline su2double CSolver::GetExhaust_MassFlow(unsigned short val_marker) { return 0; }

inline su2double CSolver::GetInflow_Pressure(unsigned short val_marker) { return 0; }

inline su2double CSolver::GetInflow_Mach(unsigned short val_marker) { return 0; }

inline su2double CSolver::GetCSF_Inv(unsigned short val_marker) { return 0; }

inline su2double CSolver::GetCEff_Inv(unsigned short val_marker) { return 0; }

inline su2double CSolver::GetSurface_HF_Visc(unsigned short val_marker) { return 0; }

inline su2double CSolver::GetSurface_MaxHF_Visc(unsigned short val_marker) { return 0; }

inline su2double CSolver::GetCL_Visc(unsigned short val_marker) { return 0; }

inline su2double CSolver::GetCSF_Visc(unsigned short val_marker) { return 0; }

inline su2double CSolver::GetCD_Visc(unsigned short val_marker) { return 0; }

inline su2double CSolver::GetAllBound_CL_Inv() { return 0; }

inline su2double CSolver::GetAllBound_CD_Inv() { return 0; }

inline su2double CSolver::GetAllBound_CSF_Inv() { return 0; }

inline su2double CSolver::GetAllBound_CEff_Inv() { return 0; }

inline su2double CSolver::GetAllBound_CMx_Inv() { return 0; }

inline su2double CSolver::GetAllBound_CMy_Inv() { return 0; }

inline su2double CSolver::GetAllBound_CMz_Inv() { return 0; }

inline su2double CSolver::GetAllBound_CoPx_Inv() { return 0; }

inline su2double CSolver::GetAllBound_CoPy_Inv() { return 0; }

inline su2double CSolver::GetAllBound_CoPz_Inv() { return 0; }

inline su2double CSolver::GetAllBound_CFx_Inv() { return 0; }

inline su2double CSolver::GetAllBound_CFy_Inv() { return 0; }

inline su2double CSolver::GetAllBound_CFz_Inv() { return 0; }

inline su2double CSolver::GetAllBound_CL_Mnt() { return 0; }

inline su2double CSolver::GetAllBound_CD_Mnt() { return 0; }

inline su2double CSolver::GetAllBound_CSF_Mnt() { return 0; }

inline su2double CSolver::GetAllBound_CEff_Mnt() { return 0; }

inline su2double CSolver::GetAllBound_CMx_Mnt() { return 0; }

inline su2double CSolver::GetAllBound_CMy_Mnt() { return 0; }

inline su2double CSolver::GetAllBound_CMz_Mnt() { return 0; }

inline su2double CSolver::GetAllBound_CoPx_Mnt() { return 0; }

inline su2double CSolver::GetAllBound_CoPy_Mnt() { return 0; }

inline su2double CSolver::GetAllBound_CoPz_Mnt() { return 0; }

inline su2double CSolver::GetAllBound_CFx_Mnt() { return 0; }

inline su2double CSolver::GetAllBound_CFy_Mnt() { return 0; }

inline su2double CSolver::GetAllBound_CFz_Mnt() { return 0; }

inline su2double CSolver::GetAllBound_CL_Visc() { return 0; }

inline su2double CSolver::GetAllBound_CD_Visc() { return 0; }

inline su2double CSolver::GetAllBound_CSF_Visc() { return 0; }

inline su2double CSolver::GetAllBound_CEff_Visc() { return 0; }

inline su2double CSolver::GetAllBound_CMx_Visc() { return 0; }

inline su2double CSolver::GetAllBound_CMy_Visc() { return 0; }

inline su2double CSolver::GetAllBound_CMz_Visc() { return 0; }

inline su2double CSolver::GetTotal_Buffet_Metric() { return 0; }

inline su2double CSolver::GetAllBound_CoPx_Visc() { return 0; }

inline su2double CSolver::GetAllBound_CoPy_Visc() { return 0; }

inline su2double CSolver::GetAllBound_CoPz_Visc() { return 0; }

inline su2double CSolver::GetAllBound_CFx_Visc() { return 0; }

inline su2double CSolver::GetAllBound_CFy_Visc() { return 0; }

inline su2double CSolver::GetAllBound_CFz_Visc() { return 0; }

inline void CSolver::SetForceProj_Vector(CGeometry *geometry, CSolver **solver_container, CConfig *config) { }

inline void CSolver::SetIntBoundary_Jump(CGeometry *geometry, CSolver **solver_container, CConfig *config) { }

inline su2double CSolver::GetTotal_CL() { return 0; }

inline su2double CSolver::GetTotal_CD() { return 0; }

inline su2double CSolver::GetTotal_NetThrust() { return 0; }

inline su2double CSolver::GetTotal_Power() { return 0; }

inline su2double CSolver::GetTotal_SolidCD() { return 0; }

inline su2double CSolver::GetTotal_ReverseFlow() { return 0; }

inline su2double CSolver::GetTotal_MFR() { return 0; }

inline su2double CSolver::GetTotal_Prop_Eff() { return 0; }

inline su2double CSolver::GetTotal_ByPassProp_Eff() { return 0; }

inline su2double CSolver::GetTotal_Adiab_Eff() { return 0; }

inline su2double CSolver::GetTotal_Poly_Eff() { return 0; }

inline su2double CSolver::GetTotal_IDC_Mach() { return 0; }

inline su2double CSolver::GetTotal_DC60() { return 0; }

inline su2double CSolver::GetTotal_Custom_ObjFunc() { return 0; }

inline su2double CSolver::GetTotal_CMx() { return 0; }

inline su2double CSolver::GetTotal_CMy() { return 0; }

inline su2double CSolver::GetTotal_CMz() { return 0; }

inline su2double CSolver::GetTotal_CoPx() { return 0; }

inline su2double CSolver::GetTotal_CoPy() { return 0; }

inline su2double CSolver::GetTotal_CoPz() { return 0; }

inline su2double CSolver::GetTotal_CFx() { return 0; }

inline su2double CSolver::GetTotal_CFy() { return 0; }

inline su2double CSolver::GetTotal_CFz() { return 0; }

inline su2double CSolver::GetTotal_CSF() { return 0; }

inline su2double CSolver::GetTotal_CEff() { return 0; }

inline su2double CSolver::GetTotal_CT() { return 0; }

inline void CSolver::SetTotal_CT(su2double val_Total_CT) { }

inline su2double CSolver::GetTotal_CQ() { return 0; }

inline su2double CSolver::GetTotal_HeatFlux() { return 0; }

inline su2double CSolver::GetTotal_AvgTemperature() { return 0; }

inline su2double CSolver::GetTotal_MaxHeatFlux() { return 0; }

inline su2double CSolver::Get_PressureDrag() { return 0; }

inline su2double CSolver::Get_ViscDrag() { return 0; }

inline void CSolver::SetTotal_CQ(su2double val_Total_CQ) { }

inline void CSolver::SetTotal_HeatFlux(su2double val_Total_Heat) { }

inline void CSolver::SetTotal_MaxHeatFlux(su2double val_Total_Heat) { }

inline su2double CSolver::GetTotal_CMerit() { return 0; }

inline su2double CSolver::GetTotal_CEquivArea() { return 0; }

inline su2double CSolver::GetTotal_AeroCD() { return 0; }

inline su2double CSolver::GetTotal_IDR() { return 0; }

inline su2double CSolver::GetTotal_IDC() { return 0; }

inline su2double CSolver::GetTotal_CpDiff() { return 0; }

inline su2double CSolver::GetTotal_HeatFluxDiff() { return 0; }

inline su2double CSolver::GetTotal_CFEA() { return 0; }

inline su2double CSolver::GetTotal_CNearFieldOF() { return 0; }

inline su2double CSolver::GetTotal_OFRefGeom() { return 0; }

inline su2double CSolver::GetTotal_OFRefNode() { return 0; }

inline su2double CSolver::GetTotal_OFVolFrac() { return 0; }

inline bool CSolver::IsElementBased(void){ return false; }

inline void CSolver::AddTotal_ComboObj(su2double val_obj) {}

inline void CSolver::SetTotal_CEquivArea(su2double val_cequivarea) { }

inline void CSolver::SetTotal_AeroCD(su2double val_aerocd) { }

inline void CSolver::SetTotal_CpDiff(su2double val_pressure) { }

inline void CSolver::SetTotal_HeatFluxDiff(su2double val_heat) { }

inline void CSolver::SetTotal_CFEA(su2double val_cfea) { }

inline void CSolver::SetTotal_OFRefGeom(su2double val_ofrefgeom) { }

inline void CSolver::SetTotal_OFRefNode(su2double val_ofrefnode) { }

inline su2double CSolver::GetWAitken_Dyn(void) { return 0; }

inline su2double CSolver::GetWAitken_Dyn_tn1(void) { return 0; }

inline void CSolver::SetWAitken_Dyn(su2double waitk) {  }

inline void CSolver::SetWAitken_Dyn_tn1(su2double waitk_tn1) {  }

inline void CSolver::SetLoad_Increment(su2double val_loadIncrement) {  }

inline su2double CSolver::GetLoad_Increment() { return 0; }

inline void CSolver::SetTotal_CNearFieldOF(su2double val_cnearfieldpress) { }

inline su2double CSolver::GetTotal_CWave() { return 0; }

inline su2double CSolver::GetTotal_CHeat() { return 0; }

inline void CSolver::SetTotal_CL(su2double val_Total_CL) { }

inline void CSolver::SetTotal_CD(su2double val_Total_CD) { }

inline void CSolver::SetTotal_NetThrust(su2double val_Total_NetThrust) { }

inline void CSolver::SetTotal_Power(su2double val_Total_Power) { }

inline void CSolver::SetTotal_SolidCD(su2double val_Total_SolidCD) { }

inline void CSolver::SetTotal_ReverseFlow(su2double val_Total_ReverseFlow) { }

inline void CSolver::SetTotal_MFR(su2double val_Total_MFR) { }

inline void CSolver::SetTotal_Prop_Eff(su2double val_Total_Prop_Eff) { }

inline void CSolver::SetTotal_ByPassProp_Eff(su2double val_Total_ByPassProp_Eff) { }

inline void CSolver::SetTotal_Adiab_Eff(su2double val_Total_Adiab_Eff) { }

inline void CSolver::SetTotal_Poly_Eff(su2double val_Total_Poly_Eff) { }

inline void CSolver::SetTotal_IDC(su2double val_Total_IDC) { }

inline void CSolver::SetTotal_IDC_Mach(su2double val_Total_IDC_Mach) { }

inline void CSolver::SetTotal_IDR(su2double val_Total_IDR) { }

inline void CSolver::SetTotal_DC60(su2double val_Total_DC60) { }

inline void CSolver::SetTotal_Custom_ObjFunc(su2double val_total_custom_objfunc, su2double val_weight) { }

inline void CSolver::AddTotal_Custom_ObjFunc(su2double val_total_custom_objfunc, su2double val_weight) { }

inline su2double CSolver::GetCPressure(unsigned short val_marker, unsigned long val_vertex) { return 0; }

inline su2double CSolver::GetCPressureTarget(unsigned short val_marker, unsigned long val_vertex) { return 0; }

inline void CSolver::SetCPressureTarget(unsigned short val_marker, unsigned long val_vertex, su2double val_pressure) { }

inline void CSolver::SetHeatFluxTarget(unsigned short val_marker, unsigned long val_vertex, su2double val_heat) { }

inline su2double *CSolver::GetCharacPrimVar(unsigned short val_marker, unsigned long val_vertex) { return 0; }

inline void CSolver::SetCharacPrimVar(unsigned short val_marker, unsigned long val_vertex, unsigned short val_var, su2double val_value) { }

inline su2double *CSolver::GetDonorPrimVar(unsigned short val_marker, unsigned long val_vertex) { return 0; }

inline void CSolver::SetDonorPrimVar(unsigned short val_marker, unsigned long val_vertex, unsigned short val_var, su2double val_value) { }

inline void CSolver::SetDonorAdjVar(unsigned short val_marker, unsigned long val_vertex, unsigned short val_var, su2double val_value) { }

inline su2double CSolver::GetDonorPrimVar(unsigned short val_marker, unsigned long val_vertex, unsigned short val_var) { return 0; }

inline su2double *CSolver::GetDonorAdjVar(unsigned short val_marker, unsigned long val_vertex) { return 0; }

inline su2double CSolver::GetDonorAdjVar(unsigned short val_marker, unsigned long val_vertex, unsigned short val_var) { return 0; }

inline unsigned long CSolver::GetDonorGlobalIndex(unsigned short val_marker, unsigned long val_vertex) { return 0; }

inline void CSolver::SetDonorGlobalIndex(unsigned short val_marker, unsigned long val_vertex, unsigned long val_index) { }

inline su2double CSolver::GetActDisk_DeltaP(unsigned short val_marker, unsigned long val_vertex) { return 0; }

inline void CSolver::SetActDisk_DeltaP(unsigned short val_marker, unsigned long val_vertex, su2double val_deltap) { }

inline su2double CSolver::GetActDisk_DeltaT(unsigned short val_marker, unsigned long val_vertex) { return 0; }

inline void CSolver::SetActDisk_DeltaT(unsigned short val_marker, unsigned long val_vertex, su2double val_deltat) { }

inline su2double CSolver::GetInlet_Ttotal(unsigned short val_marker, unsigned long val_vertex) { return 0; }

inline su2double CSolver::GetInlet_Ptotal(unsigned short val_marker, unsigned long val_vertex) { return 0; }

inline su2double CSolver::GetInlet_FlowDir(unsigned short val_marker, unsigned long val_vertex, unsigned short val_dim) { return 0; }

inline void CSolver::SetInlet_Ttotal(unsigned short val_marker, unsigned long val_vertex, su2double val_ttotal) { }

inline void CSolver::SetInlet_Ptotal(unsigned short val_marker, unsigned long val_vertex, su2double val_ptotal) { }

inline void CSolver::SetInlet_FlowDir(unsigned short val_marker, unsigned long val_vertex, unsigned short val_dim, su2double val_flowdir) { }

inline void CSolver::SetInlet_TurbVar(unsigned short val_marker, unsigned long val_vertex, unsigned short val_dim, su2double val_turb_var) { }

inline void CSolver::SetUniformInlet(CConfig* config, unsigned short iMarker) {};

inline void CSolver::SetInletAtVertex(su2double *val_inlet, unsigned short iMarker, unsigned long iVertex) { };

inline su2double CSolver::GetInletAtVertex(su2double *val_inlet, unsigned long val_inlet_point, unsigned short val_kind_marker, string val_marker, CGeometry *geometry, CConfig *config) { return 0; }

inline void CSolver::UpdateCustomBoundaryConditions(CGeometry **geometry_container, CConfig *config) { }

inline su2double CSolver::GetCSkinFriction(unsigned short val_marker, unsigned long val_vertex, unsigned short val_dim) { return 0; }

inline su2double CSolver::GetHeatFlux(unsigned short val_marker, unsigned long val_vertex) { return 0; }

inline su2double CSolver::GetHeatFluxTarget(unsigned short val_marker, unsigned long val_vertex) { return 0; }

inline su2double CSolver::GetBuffetSensor(unsigned short val_marker, unsigned long val_vertex) { return 0; }

inline su2double CSolver::GetYPlus(unsigned short val_marker, unsigned long val_vertex) { return 0; }

inline su2double CSolver::GetStrainMag_Max(void) { return 0; }

inline su2double CSolver::GetOmega_Max(void) { return 0; }

inline void CSolver::SetStrainMag_Max(su2double val_strainmag_max) { }

inline void CSolver::SetOmega_Max(su2double val_omega_max) { }

inline void CSolver::Viscous_Residual(CGeometry *geometry,
                                      CSolver **solver_container,
                                      CNumerics *numerics, CConfig
                                      *config, unsigned short iMesh,
                                      unsigned short iRKstep) { }
                     
inline void CSolver::AddStiffMatrix(su2double ** StiffMatrix_Elem, unsigned long Point_0, unsigned long Point_1, unsigned long Point_2, unsigned long Point_3) { }
                     
inline void CSolver::Source_Residual(CGeometry *geometry, CSolver **solver_container, 
                          CNumerics *numerics, CNumerics *second_numerics, CConfig *config, unsigned short iMesh) { }
                     
inline void CSolver::Source_Template(CGeometry *geometry, CSolver **solver_container, 
                          CNumerics *numerics, CConfig *config, unsigned short iMesh) { }

inline su2double CSolver::GetTotal_Sens_Geo() { return 0; }

inline su2double CSolver::GetTotal_Sens_Mach() { return 0; }

inline su2double CSolver::GetTotal_Sens_AoA() { return 0; }

inline su2double CSolver::GetTotal_Sens_Press() { return 0; }

inline su2double CSolver::GetTotal_Sens_Temp() { return 0; }

inline su2double CSolver::GetTotal_Sens_BPress() { return 0; }

inline su2double CSolver::GetTotal_Sens_Density() { return 0; }

inline su2double CSolver::GetTotal_Sens_ModVel() { return 0; }

inline su2double CSolver::GetDensity_Inf(void) { return 0; }

inline su2double CSolver::GetDensity_Inf(unsigned short val_var) { return 0; }

inline su2double CSolver::GetModVelocity_Inf(void) { return 0; }

inline su2double CSolver::GetDensity_Energy_Inf(void) { return 0; }

inline su2double CSolver::GetDensity_Velocity_Inf(unsigned short val_dim) { return 0; }

inline su2double CSolver::GetDensity_Velocity_Inf(unsigned short val_dim, unsigned short val_var) { return 0; }

inline su2double CSolver::GetVelocity_Inf(unsigned short val_dim) { return 0; }

inline su2double* CSolver::GetVelocity_Inf(void) { return 0; }

inline su2double CSolver::GetPressure_Inf(void) { return 0; }

inline su2double CSolver::GetViscosity_Inf(void) { return 0; }

inline su2double CSolver::GetNuTilde_Inf(void) { return 0; }

inline su2double CSolver::GetTke_Inf(void) { return 0; }

inline su2double CSolver::GetOmega_Inf(void) { return 0; }

inline su2double CSolver::GetScalar_Inf(unsigned short val_ivar) { return 0; }

inline su2double CSolver::GetTotal_Sens_E(unsigned short iVal) { return 0.0; }

inline su2double CSolver::GetTotal_Sens_Nu(unsigned short iVal) { return 0.0; }

inline su2double CSolver::GetTotal_Sens_Rho(unsigned short iVal) { return 0.0; }

inline su2double CSolver::GetTotal_Sens_Rho_DL(unsigned short iVal) { return 0.0; }

inline su2double CSolver::GetTotal_Sens_EField(unsigned short iEField) { return 0.0; }

inline su2double CSolver::GetTotal_Sens_DVFEA(unsigned short iDVFEA) { return 0.0; }

inline su2double CSolver::GetGlobal_Sens_E(unsigned short iVal) { return 0.0; }

inline su2double CSolver::GetGlobal_Sens_Nu(unsigned short iVal) { return 0.0; }

inline su2double CSolver::GetGlobal_Sens_Rho(unsigned short iVal) { return 0.0; }

inline su2double CSolver::GetGlobal_Sens_Rho_DL(unsigned short iVal) { return 0.0; }

inline su2double CSolver::GetGlobal_Sens_EField(unsigned short iEField) { return 0.0; }

inline su2double CSolver::GetGlobal_Sens_DVFEA(unsigned short iDVFEA) { return 0.0; }

inline su2double CSolver::GetVal_Young(unsigned short iVal) { return 0.0; }

inline su2double CSolver::GetVal_Poisson(unsigned short iVal) { return 0.0; }

inline su2double CSolver::GetVal_Rho(unsigned short iVal) { return 0.0; }

inline su2double CSolver::GetVal_Rho_DL(unsigned short iVal) { return 0.0; }

inline unsigned short CSolver::GetnEField(void) { return 0; }

inline unsigned short CSolver::GetnDVFEA(void) { return 0; }

inline void CSolver::ReadDV(CConfig *config) { }

inline su2double CSolver::GetVal_EField(unsigned short iVal) { return 0.0; }

inline su2double CSolver::GetVal_DVFEA(unsigned short iVal) { return 0.0; }

inline su2double* CSolver::GetConstants() { return NULL;}

inline void CSolver::SetTotal_ComboObj(su2double ComboObj) {}

inline su2double CSolver::GetTotal_ComboObj(void) { return 0;}

inline void CSolver::Set_Heatflux_Areas(CGeometry *geometry, CConfig *config) { }

inline void CSolver::Evaluate_ObjFunc(CConfig *config) {};

inline void CSolver::Solve_System(CGeometry *geometry, CSolver **solver_container, CConfig *config) { }

inline void CSolver::BC_Euler_Wall(CGeometry *geometry, CSolver **solver_container, CNumerics *numerics, CConfig *config, 
									 unsigned short val_marker) { }

inline void CSolver::BC_Clamped(CGeometry *geometry, CSolver **solver_container, CNumerics *numerics, CConfig *config, 
                   unsigned short val_marker) { }

inline void CSolver::BC_DispDir(CGeometry *geometry, CSolver **solver_container, CNumerics *numerics, CConfig *config, 
                   unsigned short val_marker) { }

inline void CSolver::BC_Clamped_Post(CGeometry *geometry, CSolver **solver_container, CNumerics *numerics, CConfig *config, 
                   unsigned short val_marker) { }
                   
inline void CSolver::BC_Normal_Displacement(CGeometry *geometry, CSolver **solver_container, CNumerics *numerics, CConfig *config, 
                   unsigned short val_marker) { }
                                                       
inline void CSolver::BC_Normal_Load(CGeometry *geometry, CSolver **solver_container, CNumerics *numerics, CConfig *config, 
                   unsigned short val_marker) { }

inline void CSolver::BC_Dir_Load(CGeometry *geometry, CSolver **solver_container, CNumerics *numerics, CConfig *config, 
                   unsigned short val_marker) { }
                   
inline void CSolver::BC_Sine_Load(CGeometry *geometry, CSolver **solver_container, CNumerics *numerics, CConfig *config, 
                   unsigned short val_marker) { }                   
                   
inline void CSolver::BC_Damper(CGeometry *geometry, CSolver **solver_container, CNumerics *numerics, CConfig *config, 
                                     unsigned short val_marker) { }             									 							 
                  
inline void CSolver::BC_Isothermal_Wall(CGeometry *geometry, CSolver **solver_container, CNumerics *conv_numerics, CNumerics *visc_numerics, CConfig *config, unsigned short val_marker) { }

inline void CSolver::BC_HeatFlux_Wall(CGeometry *geometry, CSolver **solver_container, CNumerics *conv_numerics, CNumerics *visc_numerics, CConfig *config, unsigned short val_marker) { }
                  
inline void CSolver::BC_Dirichlet(CGeometry *geometry, CSolver **solver_container, CConfig *config, 
                  unsigned short val_marker) { }

inline void CSolver::BC_Fluid_Interface(CGeometry *geometry, CSolver **solver_container, CNumerics *conv_numerics, CNumerics *visc_numerics,
                                         CConfig *config) { }

inline void CSolver::BC_Interface_Boundary(CGeometry *geometry, CSolver **solver_container, CNumerics *numerics,
                                           CConfig *config, unsigned short val_marker) { }

inline void CSolver::BC_NearField_Boundary(CGeometry *geometry, CSolver **solver_container, CNumerics *numerics,
                                           CConfig *config, unsigned short val_marker) { }

inline void CSolver::BC_Periodic(CGeometry *geometry, CSolver **solver_container,
                                 CNumerics *numerics, CConfig *config) { }

inline void CSolver::BC_ActDisk_Inlet(CGeometry *geometry, CSolver **solver_container, CNumerics *conv_numerics, CNumerics *visc_numerics,
                                      CConfig *config, unsigned short val_marker) { }

inline void CSolver::BC_ActDisk_Outlet(CGeometry *geometry, CSolver **solver_container, CNumerics *conv_numerics, CNumerics *visc_numerics,
                                       CConfig *config, unsigned short val_marker) { }

inline void CSolver::BC_ActDisk(CGeometry *geometry, CSolver **solver_container, CNumerics *conv_numerics, CNumerics *visc_numerics,
                                CConfig *config, unsigned short val_marker, bool val_inlet_surface) { }

inline void CSolver::BC_Far_Field(CGeometry *geometry, CSolver **solver_container, CNumerics *conv_numerics, CNumerics *visc_numerics,
                    CConfig *config, unsigned short val_marker) { }

inline void CSolver::BC_Sym_Plane(CGeometry *geometry, CSolver **solver_container, CNumerics *conv_numerics, CNumerics *visc_numerics, 
                  CConfig *config, unsigned short val_marker) { }
                  
inline void CSolver::BC_Custom(CGeometry *geometry, CSolver **solver_container, CNumerics *conv_numerics, CNumerics *visc_numerics,
                     CConfig *config, unsigned short val_marker) { }

inline void CSolver::BC_Riemann(CGeometry *geometry, CSolver **solver_container, CNumerics *conv_numerics, CNumerics *visc_numerics, 
                     CConfig *config, unsigned short val_marker) { }

inline void CSolver::BC_TurboRiemann(CGeometry *geometry, CSolver **solver_container, CNumerics *conv_numerics, CNumerics *visc_numerics,
										 CConfig *config, unsigned short val_marker) { }

inline void CSolver::PreprocessBC_Giles(CGeometry *geometry, CConfig *config,
																								CNumerics *conv_numerics,unsigned short marker_flag){}

inline void CSolver::BC_Giles(CGeometry *geometry, CSolver **solver_container,
                            CNumerics *conv_numerics, CNumerics *visc_numerics, CConfig *config, unsigned short val_marker) { }

inline void CSolver::BC_Inlet(CGeometry *geometry, CSolver **solver_container, CNumerics *conv_numerics, CNumerics *visc_numerics, 
                     CConfig *config, unsigned short val_marker) { }

inline void CSolver::BC_Inlet_Turbo(CGeometry *geometry, CSolver **solver_container, CNumerics *conv_numerics, CNumerics *visc_numerics,
                     CConfig *config, unsigned short val_marker) { }

inline void CSolver::BC_Inlet_MixingPlane(CGeometry *geometry, CSolver **solver_container, CNumerics *conv_numerics, CNumerics *visc_numerics,
                     CConfig *config, unsigned short val_marker) { }

inline void CSolver::BC_Outlet(CGeometry *geometry, CSolver **solver_container, CNumerics *conv_numerics, CNumerics *visc_numerics, 
                      CConfig *config, unsigned short val_marker) { }
                      
inline void CSolver::BC_Supersonic_Inlet(CGeometry *geometry, CSolver **solver_container, CNumerics *conv_numerics, CNumerics *visc_numerics,
                     CConfig *config, unsigned short val_marker) { }

inline void CSolver::BC_Supersonic_Outlet(CGeometry *geometry, CSolver **solver_container, CNumerics *conv_numerics, CNumerics *visc_numerics,
                                         CConfig *config, unsigned short val_marker) { }

inline void CSolver::BC_Engine_Inflow(CGeometry *geometry, CSolver **solver_container, CNumerics *conv_numerics, CNumerics *visc_numerics, 
                      CConfig *config, unsigned short val_marker) { }

inline void CSolver::BC_Engine_Exhaust(CGeometry *geometry, CSolver **solver_container, CNumerics *conv_numerics, CNumerics *visc_numerics, 
                      CConfig *config, unsigned short val_marker) { }
                                            
inline void CSolver::BC_Neumann(CGeometry *geometry, CSolver **solver_container, CNumerics *numerics, 
                      CConfig *config, unsigned short val_marker) { }
                  
inline void CSolver::BC_Dielec(CGeometry *geometry, CSolver **solver_container, CNumerics *numerics, 
                   CConfig *config, unsigned short val_marker) { }
                                         
inline void CSolver::BC_Electrode(CGeometry *geometry, CSolver **solver_container, CNumerics *numerics, 
                  CConfig *config, unsigned short val_marker) { }

inline void CSolver::BC_ConjugateHeat_Interface(CGeometry *geometry, CSolver **solver_container, CNumerics *numerics,
                      CConfig *config, unsigned short val_marker) { }

inline void CSolver::GetPower_Properties(CGeometry *geometry, CConfig *config, unsigned short iMesh, bool Output) { }

inline void CSolver::GetOutlet_Properties(CGeometry *geometry, CConfig *config, unsigned short iMesh, bool Output) { }

inline void CSolver::GetEllipticSpanLoad_Diff(CGeometry *geometry, CConfig *config) { }

inline void CSolver::SetFarfield_AoA(CGeometry *geometry, CSolver **solver_container,
                                     CConfig *config, unsigned short iMesh, bool Output) { }

inline void CSolver::SetActDisk_BCThrust(CGeometry *geometry, CSolver **solver_container,
                                         CConfig *config, unsigned short iMesh, bool Output) { }

inline void CSolver::SetTime_Step(CGeometry *geometry, CSolver **solver_container, CConfig *config,
							        unsigned short iMesh, unsigned long Iteration) { }

inline void CSolver::CheckTimeSynchronization(CConfig         *config,
                                              const su2double TimeSync,
                                              su2double       &timeEvolved,
                                              bool            &syncTimeReached) {}

inline void CSolver::ProcessTaskList_DG(CGeometry *geometry,  CSolver **solver_container,
                                        CNumerics **numerics, CConfig *config,
                                        unsigned short iMesh) {}

inline void CSolver::ADER_SpaceTimeIntegration(CGeometry *geometry,  CSolver **solver_container,
                                               CNumerics **numerics, CConfig *config,
                                               unsigned short iMesh, unsigned short RunTime_EqSystem) {}

inline void CSolver::ComputeSpatialJacobian(CGeometry *geometry,  CSolver **solver_container,
                                            CNumerics **numerics, CConfig *config,
                                            unsigned short iMesh, unsigned short RunTime_EqSystem) {}

inline void CSolver::Postprocessing(CGeometry *geometry, CSolver **solver_container, CConfig *config,
                      unsigned short iMesh) { }

inline void CSolver::Postprocessing(CGeometry *geometry, CSolver **solver_container, CConfig *config,  CNumerics **numerics,
                      unsigned short iMesh) { }  

inline void CSolver::Centered_Residual(CGeometry *geometry, CSolver **solver_container, CNumerics *numerics, 
                    CConfig *config, unsigned short iMesh, unsigned short iRKStep) { }

inline void CSolver::Upwind_Residual(CGeometry *geometry, CSolver **solver_container, CNumerics *numerics, 
                     CConfig *config, unsigned short iMesh) { }

inline void CSolver::Convective_Residual(CGeometry *geometry, CSolver **solver_container, CNumerics *numerics,
                                       CConfig *config, unsigned short iMesh, unsigned short iRKStep) { }

inline void CSolver::Preprocessing(CGeometry *geometry, CSolver **solver_container, CConfig *config, unsigned short iMesh, unsigned short iRKStep, unsigned short RunTime_EqSystem, bool Output) { }

inline void CSolver::Preprocessing(CGeometry *geometry, CSolver **solver_container, CConfig *config, CNumerics **numerics, unsigned short iMesh, unsigned long Iteration, unsigned short RunTime_EqSystem, bool Output) { }

inline void CSolver::SetCentered_Dissipation_Sensor(CGeometry *geometry, CConfig *config) { }

inline void CSolver::SetUpwind_Ducros_Sensor(CGeometry *geometry, CConfig *config) { }

inline void CSolver::SetUndivided_Laplacian(CGeometry *geometry, CConfig *config) { }

inline void CSolver::Set_MPI_ActDisk(CSolver **solver_container, CGeometry *geometry, CConfig *config) { }

inline void CSolver::Set_MPI_Nearfield(CGeometry *geometry, CConfig *config) { }

inline void CSolver::SetMax_Eigenvalue(CGeometry *geometry, CConfig *config) { }

inline void CSolver::Pressure_Forces(CGeometry *geometry, CConfig *config) { }

inline void CSolver::Momentum_Forces(CGeometry *geometry, CConfig *config) { }

inline void CSolver::Friction_Forces(CGeometry *geometry, CConfig *config) { }

inline void CSolver::Buffet_Monitoring(CGeometry *geometry, CConfig *config) { }

inline void CSolver::Heat_Fluxes(CGeometry *geometry, CSolver **solver_container, CConfig *config) { }

inline void CSolver::Inviscid_DeltaForces(CGeometry *geometry, CSolver **solver_container, CConfig *config) { }

inline void CSolver::Viscous_DeltaForces(CGeometry *geometry, CConfig *config) { }

inline void CSolver::Wave_Strength(CGeometry *geometry, CConfig *config) { }

inline void CSolver::ExplicitRK_Iteration(CGeometry *geometry, CSolver **solver_container, 
                      CConfig *config, unsigned short iRKStep) { }

inline void CSolver::ClassicalRK4_Iteration(CGeometry *geometry, CSolver **solver_container,
                                            CConfig *config, unsigned short iRKStep) { }

inline void CSolver::ExplicitEuler_Iteration(CGeometry *geometry, CSolver **solver_container, CConfig *config) { }

inline void CSolver::ImplicitEuler_Iteration(CGeometry *geometry, CSolver **solver_container, CConfig *config) { }

inline void CSolver::ImplicitNewmark_Iteration(CGeometry *geometry, CSolver **solver_container, CConfig *config) { }

inline void CSolver::ImplicitNewmark_Update(CGeometry *geometry, CSolver **solver_container, CConfig *config) { }

inline void CSolver::ImplicitNewmark_Relaxation(CGeometry *geometry, CSolver **solver_container, CConfig *config) { }

inline void CSolver::GeneralizedAlpha_Iteration(CGeometry *geometry, CSolver **solver_container, CConfig *config) { }

inline void CSolver::GeneralizedAlpha_UpdateDisp(CGeometry *geometry, CSolver **solver_container, CConfig *config) { }

inline void CSolver::GeneralizedAlpha_UpdateSolution(CGeometry *geometry, CSolver **solver_container, CConfig *config) { }

inline void CSolver::GeneralizedAlpha_UpdateLoads(CGeometry *geometry, CSolver **solver_container, CConfig *config) { }

inline void CSolver::Compute_Residual(CGeometry *geometry, CSolver **solver_container, CConfig *config, 
                    unsigned short iMesh) { }

inline void CSolver::SetRes_RMS(unsigned short val_var, su2double val_residual) { Residual_RMS[val_var] = val_residual; }

inline void CSolver::AddRes_RMS(unsigned short val_var, su2double val_residual) { Residual_RMS[val_var] += val_residual; }

inline su2double CSolver::GetRes_RMS(unsigned short val_var) { return Residual_RMS[val_var]; }

inline void CSolver::SetRes_Max(unsigned short val_var, su2double val_residual, unsigned long val_point) { Residual_Max[val_var] = val_residual; Point_Max[val_var] = val_point; }

inline void CSolver::AddRes_Max(unsigned short val_var, su2double val_residual, unsigned long val_point, su2double* val_coord) {
  if (val_residual > Residual_Max[val_var]) {
  Residual_Max[val_var] = val_residual;
  Point_Max[val_var] = val_point;
  for (unsigned short iDim = 0; iDim < nDim; iDim++)
    Point_Max_Coord[val_var][iDim] = val_coord[iDim];
  }
}

inline void CSolver::AddRes_Max(unsigned short val_var, su2double val_residual, unsigned long val_point, const su2double* val_coord) {
  if (val_residual > Residual_Max[val_var]) {
    Residual_Max[val_var] = val_residual;
    Point_Max[val_var] = val_point;
    for (unsigned short iDim = 0; iDim < nDim; iDim++)
      Point_Max_Coord[val_var][iDim] = val_coord[iDim];
  }
}

inline su2double CSolver::GetRes_Max(unsigned short val_var) { return Residual_Max[val_var]; }

inline void CSolver::ComputeResidual_Multizone(CGeometry *geometry, CConfig *config) { }

inline void CSolver::UpdateSolution_BGS(CGeometry *geometry, CConfig *config) { }

inline void CSolver::SetRes_BGS(unsigned short val_var, su2double val_residual) { Residual_BGS[val_var] = val_residual; }

inline void CSolver::AddRes_BGS(unsigned short val_var, su2double val_residual) { Residual_BGS[val_var] += val_residual; }

inline su2double CSolver::GetRes_BGS(unsigned short val_var) { return Residual_BGS[val_var]; }

inline void CSolver::SetRes_Max_BGS(unsigned short val_var, su2double val_residual, unsigned long val_point) { Residual_Max_BGS[val_var] = val_residual; Point_Max_BGS[val_var] = val_point; }

inline void CSolver::AddRes_Max_BGS(unsigned short val_var, su2double val_residual, unsigned long val_point, su2double* val_coord) {
  if (val_residual > Residual_Max_BGS[val_var]) {
  Residual_Max_BGS[val_var] = val_residual;
  Point_Max_BGS[val_var] = val_point;
  for (unsigned short iDim = 0; iDim < nDim; iDim++)
    Point_Max_Coord_BGS[val_var][iDim] = val_coord[iDim];
  }
}

inline su2double CSolver::GetRes_Max_BGS(unsigned short val_var) { return Residual_Max_BGS[val_var]; }

inline su2double CSolver::GetRes_FEM(unsigned short val_var) { return 0.0; }

inline unsigned long CSolver::GetPoint_Max(unsigned short val_var) { return Point_Max[val_var]; }

inline su2double* CSolver::GetPoint_Max_Coord(unsigned short val_var) { return Point_Max_Coord[val_var]; }

inline unsigned long CSolver::GetPoint_Max_BGS(unsigned short val_var) { return Point_Max_BGS[val_var]; }

inline su2double* CSolver::GetPoint_Max_Coord_BGS(unsigned short val_var) { return Point_Max_Coord_BGS[val_var]; }

inline void CSolver::Set_OldSolution(CGeometry *geometry) {
  for (unsigned long iPoint = 0; iPoint < geometry->GetnPoint(); iPoint++)
    node[iPoint]->Set_OldSolution(); // The loop should be over nPoints
                                     //  to guarantee that the boundaries are
                                     //  well updated
}

inline void CSolver::Set_NewSolution(CGeometry *geometry) { }

inline unsigned short CSolver::GetnVar(void) { return nVar; }

inline unsigned short CSolver::GetnOutputVariables(void) { return nOutputVariables; }

inline unsigned short CSolver::GetnPrimVar(void) { return nPrimVar; }

inline unsigned short CSolver::GetnPrimVarGrad(void) { return nPrimVarGrad; }

inline unsigned short CSolver::GetnSecondaryVar(void) { return nSecondaryVar; }

inline unsigned short CSolver::GetnSecondaryVarGrad(void) { return nSecondaryVarGrad; }

inline su2double CSolver::GetMax_Delta_Time(void) { return Max_Delta_Time; }

inline su2double CSolver::GetMin_Delta_Time(void) { return Min_Delta_Time; }

inline su2double CSolver::GetMax_Delta_Time(unsigned short val_Species) { return 0.0; }

inline su2double CSolver::GetMin_Delta_Time(unsigned short val_Species) { return 0.0; }

inline void CSolver::Copy_Zone_Solution(CSolver ***solver1_solution, CGeometry **solver1_geometry, CConfig *solver1_config, 
                      CSolver ***solver2_solution, CGeometry **solver2_geometry, CConfig *solver2_config) {};

inline CFluidModel* CSolver::GetFluidModel(void) { return NULL;}

inline su2double* CSolver::GetVecSolDOFs(void) {return NULL;}

inline unsigned long CSolver::GetnDOFsGlobal(void) {return 0;}

inline void CSolver::Set_ReferenceGeometry(CGeometry *geometry, CConfig *config) { }

inline void CSolver::Set_Prestretch(CGeometry *geometry, CConfig *config) { }

inline void CSolver::Set_ElementProperties(CGeometry *geometry, CConfig *config) { }

inline su2double CSolver::Compute_LoadCoefficient(su2double CurrentTime, su2double RampTime, CConfig *config) { return 0.0; }
                      
inline void CSolver::Compute_StiffMatrix(CGeometry *geometry, CSolver **solver_container, CNumerics **numerics, CConfig *config) { }

inline void CSolver::Compute_StiffMatrix_NodalStressRes(CGeometry *geometry, CSolver **solver_container, CNumerics **numerics, CConfig *config) { }

inline void CSolver::Compute_MassMatrix(CGeometry *geometry, CSolver **solver_container, CNumerics **numerics, CConfig *config) { }

inline void CSolver::Compute_MassRes(CGeometry *geometry, CSolver **solver_container, CNumerics **numerics, CConfig *config) { }

inline void CSolver::Compute_NodalStressRes(CGeometry *geometry, CSolver **solver_container, CNumerics **numerics, CConfig *config) { }

inline void CSolver::Compute_NodalStress(CGeometry *geometry, CSolver **solver_container, CNumerics **numerics, CConfig *config) { }

inline void CSolver::Compute_DeadLoad(CGeometry *geometry, CSolver **solver_container, CNumerics **numerics, CConfig *config) { }

inline void CSolver::Initialize_SystemMatrix(CGeometry *geometry, CSolver **solver_container, CConfig *config) { }  

inline void CSolver::Compute_IntegrationConstants(CConfig *config) { }

inline void CSolver::SetFSI_ConvValue(unsigned short val_index, su2double val_criteria) { };

inline su2double CSolver::GetFSI_ConvValue(unsigned short val_index) { return 0.0; }

inline void CSolver::RegisterSolution(CGeometry *geometry_container, CConfig *config){}

inline void CSolver::RegisterOutput(CGeometry *geometry_container, CConfig *config){}

inline void CSolver::SetAdjoint_Output(CGeometry *geometry, CConfig *config){}

inline void CSolver::ExtractAdjoint_Solution(CGeometry *geometry, CConfig *config){}

inline void CSolver::RegisterObj_Func(CConfig *config){}

inline void CSolver::SetSurface_Sensitivity(CGeometry *geometry, CConfig *config){}

inline void CSolver::SetSensitivity(CGeometry *geometry, CConfig *config){}

inline void CSolver::SetAdj_ObjFunc(CGeometry *geometry, CConfig *config){}

inline unsigned long CSolver::SetPrimitive_Variables(CSolver **solver_container, CConfig *config, bool Output) {return 0;}

inline void CSolver::SetRecording(CGeometry *geometry, CConfig *config){}

inline void CSolver::SetPressure_Inf(su2double p_inf){}

inline void CSolver::SetTemperature_Inf(su2double t_inf){}

inline void CSolver::SetDensity_Inf(su2double rho_inf){}

inline void CSolver::SetVelocity_Inf(unsigned short val_dim, su2double val_velocity) { }

inline void CSolver::RegisterVariables(CGeometry *geometry, CConfig *config, bool reset){}

inline void CSolver::ExtractAdjoint_Variables(CGeometry *geometry, CConfig *config){}

inline void CSolver::SetFreeStream_Solution(CConfig *config){}

inline su2double* CBaselineSolver_FEM::GetVecSolDOFs(void) {return VecSolDOFs.data();}

inline void CSolver::SetTauWall_WF(CGeometry *geometry, CSolver** solver_container, CConfig* config){}

inline void CSolver::SetNuTilde_WF(CGeometry *geometry, CSolver **solver_container, CNumerics *conv_numerics,
                                           CNumerics *visc_numerics, CConfig *config, unsigned short val_marker) {}

inline void CEulerSolver::Set_NewSolution(CGeometry *geometry) {
  for (unsigned long iPoint = 0; iPoint < geometry->GetnPoint(); iPoint++)
    node[iPoint]->SetSolution_New();
}

inline void CSolver::InitTurboContainers(CGeometry *geometry, CConfig *config){}

inline void CSolver::PreprocessAverage(CSolver **solver, CGeometry *geometry, CConfig *config, unsigned short marker_flag){}

inline void CSolver::TurboAverageProcess(CSolver **solver, CGeometry *geometry, CConfig *config, unsigned short marker_flag){}

inline void CSolver::GatherInOutAverageValues(CConfig *config, CGeometry *geometry){ }

inline su2double CSolver::GetAverageDensity(unsigned short valMarker, unsigned short valSpan){return 0.0;}

inline su2double CSolver::GetAveragePressure(unsigned short valMarker, unsigned short valSpan){return 0.0;}

inline su2double* CSolver::GetAverageTurboVelocity(unsigned short valMarker, unsigned short valSpan){return NULL;}

inline su2double CSolver::GetAverageNu(unsigned short valMarker, unsigned short valSpan){return 0.0;}

inline su2double CSolver::GetAverageKine(unsigned short valMarker, unsigned short valSpan){return 0.0;}

inline su2double CSolver::GetAverageOmega(unsigned short valMarker, unsigned short valSpan){return 0.0;}

inline su2double CSolver::GetExtAverageNu(unsigned short valMarker, unsigned short valSpan){return 0.0;}

inline su2double CSolver::GetExtAverageKine(unsigned short valMarker, unsigned short valSpan){return 0.0;}

inline su2double CSolver::GetExtAverageOmega(unsigned short valMarker, unsigned short valSpan){return 0.0;}

inline void CSolver::SetExtAverageDensity(unsigned short valMarker, unsigned short valSpan, su2double valDensity){ }

inline void CSolver::SetExtAveragePressure(unsigned short valMarker, unsigned short valSpan, su2double valPressure){ }

inline void CSolver::SetExtAverageTurboVelocity(unsigned short valMarker, unsigned short valSpan, unsigned short valIndex, su2double valTurboVelocity){ }

inline void CSolver::SetExtAverageNu(unsigned short valMarker, unsigned short valSpan, su2double valNu){ }

inline void CSolver::SetExtAverageKine(unsigned short valMarker, unsigned short valSpan, su2double valKine){ }

inline void CSolver::SetExtAverageOmega(unsigned short valMarker, unsigned short valSpan, su2double valOmega){ }

inline su2double CSolver::GetDensityIn(unsigned short inMarkerTP, unsigned short valSpan){return 0;}

inline su2double CSolver::GetPressureIn(unsigned short inMarkerTP, unsigned short valSpan){return 0;}

inline su2double* CSolver::GetTurboVelocityIn(unsigned short inMarkerTP, unsigned short valSpan){return NULL;}

inline su2double CSolver::GetDensityOut(unsigned short inMarkerTP, unsigned short valSpan){return 0;}

inline su2double CSolver::GetPressureOut(unsigned short inMarkerTP, unsigned short valSpan){return 0;}

inline su2double* CSolver::GetTurboVelocityOut(unsigned short inMarkerTP, unsigned short valSpan){return NULL;}

inline su2double CSolver::GetKineIn(unsigned short inMarkerTP, unsigned short valSpan){return 0;}

inline su2double CSolver::GetOmegaIn(unsigned short inMarkerTP, unsigned short valSpan){return 0;}

inline su2double CSolver::GetNuIn(unsigned short inMarkerTP, unsigned short valSpan){return 0;}

inline su2double CSolver::GetKineOut(unsigned short inMarkerTP, unsigned short valSpan){return 0;}

inline su2double CSolver::GetOmegaOut(unsigned short inMarkerTP, unsigned short valSpan){return 0;}

inline su2double CSolver::GetNuOut(unsigned short inMarkerTP, unsigned short valSpan){return 0;}

inline void CSolver::SetDensityIn(su2double value, unsigned short inMarkerTP, unsigned short valSpan){ }

inline void CSolver::SetPressureIn(su2double value, unsigned short inMarkerTP, unsigned short valSpan){ }

inline void CSolver::SetTurboVelocityIn(su2double *value, unsigned short inMarkerTP, unsigned short valSpan){ }

inline void CSolver::SetDensityOut(su2double value, unsigned short inMarkerTP, unsigned short valSpan){ }

inline void CSolver::SetPressureOut(su2double value, unsigned short inMarkerTP, unsigned short valSpan){ }

inline void CSolver::SetTurboVelocityOut(su2double *value, unsigned short inMarkerTP, unsigned short valSpan){ }

inline void CSolver::SetKineIn(su2double value, unsigned short inMarkerTP, unsigned short valSpan){ }

inline void CSolver::SetOmegaIn(su2double value, unsigned short inMarkerTP, unsigned short valSpan){ }

inline void CSolver::SetNuIn(su2double value, unsigned short inMarkerTP, unsigned short valSpan){ }

inline void CSolver::SetKineOut(su2double value, unsigned short inMarkerTP, unsigned short valSpan){ }

inline void CSolver::SetOmegaOut(su2double value, unsigned short inMarkerTP, unsigned short valSpan){ }

inline void CSolver::SetNuOut(su2double value, unsigned short inMarkerTP, unsigned short valSpan){ }

inline void CSolver::SetFreeStream_TurboSolution(CConfig *config){ }

inline void CSolver::SetBeta_Parameter(CGeometry *geometry, CSolver **solver_container,
                                     CConfig *config, unsigned short iMesh) { }

inline void CSolver::SetRoe_Dissipation(CGeometry *geometry, CConfig *config) {}

inline void CSolver::SetDES_LengthScale(CSolver** solver, CGeometry *geometry, CConfig *config) { }

inline void CSolver::SetConjugateHeatVariable(unsigned short val_marker, unsigned long val_vertex, unsigned short pos_var, su2double relaxation_factor, su2double val_var) { }

inline su2double CSolver::GetConjugateHeatVariable(unsigned short val_marker, unsigned long val_vertex, unsigned short pos_var) { return 0.0; }

inline void CSolver::ComputeVerificationError(CGeometry *geometry, CConfig *config) { }

inline void CSolver::SetImplicitPeriodic(bool val_implicit_periodic) { implicit_periodic = val_implicit_periodic; }

inline void CSolver::SetRotatePeriodic(bool val_rotate_periodic) { rotate_periodic = val_rotate_periodic; }

inline su2double CEulerSolver::GetDensity_Inf(void) { return Density_Inf; }

inline su2double CEulerSolver::GetModVelocity_Inf(void) { 
  su2double Vel2 = 0; 
  for (unsigned short iDim = 0; iDim < nDim; iDim++) 
    Vel2 += Velocity_Inf[iDim]*Velocity_Inf[iDim]; 
  return sqrt(Vel2);
}

inline su2double CEulerSolver::GetDensity_Energy_Inf(void) { return Density_Inf*Energy_Inf; }

inline su2double CEulerSolver::GetDensity_Velocity_Inf(unsigned short val_dim) { return Density_Inf*Velocity_Inf[val_dim]; }

inline su2double CEulerSolver::GetVelocity_Inf(unsigned short val_dim) { return Velocity_Inf[val_dim]; }

inline su2double *CEulerSolver::GetVelocity_Inf(void) { return Velocity_Inf; }

inline su2double CEulerSolver::GetPressure_Inf(void) { return Pressure_Inf; }

inline su2double CEulerSolver::GetCPressure(unsigned short val_marker, unsigned long val_vertex) { return CPressure[val_marker][val_vertex]; }

inline su2double CEulerSolver::GetCPressureTarget(unsigned short val_marker, unsigned long val_vertex) { return CPressureTarget[val_marker][val_vertex]; }

inline void CEulerSolver::SetCPressureTarget(unsigned short val_marker, unsigned long val_vertex, su2double val_pressure) { CPressureTarget[val_marker][val_vertex] = val_pressure; }

inline su2double *CEulerSolver::GetCharacPrimVar(unsigned short val_marker, unsigned long val_vertex) { return CharacPrimVar[val_marker][val_vertex]; }

inline void CEulerSolver::SetCharacPrimVar(unsigned short val_marker, unsigned long val_vertex, unsigned short val_var, su2double val_value) { CharacPrimVar[val_marker][val_vertex][val_var] = val_value; }

inline su2double *CEulerSolver::GetDonorPrimVar(unsigned short val_marker, unsigned long val_vertex) { return DonorPrimVar[val_marker][val_vertex]; }

inline void CEulerSolver::SetDonorPrimVar(unsigned short val_marker, unsigned long val_vertex, unsigned short val_var, su2double val_value) { DonorPrimVar[val_marker][val_vertex][val_var] = val_value; }

inline su2double CEulerSolver::GetDonorPrimVar(unsigned short val_marker, unsigned long val_vertex, unsigned short val_var) { return DonorPrimVar[val_marker][val_vertex][val_var]; }

inline unsigned long CEulerSolver::GetDonorGlobalIndex(unsigned short val_marker, unsigned long val_vertex) { return DonorGlobalIndex[val_marker][val_vertex]; }

inline void CEulerSolver::SetDonorGlobalIndex(unsigned short val_marker, unsigned long val_vertex, unsigned long val_index) { DonorGlobalIndex[val_marker][val_vertex] = val_index; }

inline su2double CEulerSolver::GetActDisk_DeltaP(unsigned short val_marker, unsigned long val_vertex) { return ActDisk_DeltaP[val_marker][val_vertex]; }

inline void CEulerSolver::SetActDisk_DeltaP(unsigned short val_marker, unsigned long val_vertex, su2double val_deltap) { ActDisk_DeltaP[val_marker][val_vertex] = val_deltap; }

inline su2double CEulerSolver::GetActDisk_DeltaT(unsigned short val_marker, unsigned long val_vertex) { return ActDisk_DeltaT[val_marker][val_vertex]; }

inline void CEulerSolver::SetActDisk_DeltaT(unsigned short val_marker, unsigned long val_vertex, su2double val_deltat) { ActDisk_DeltaT[val_marker][val_vertex] = val_deltat; }

inline su2double CEulerSolver::GetInlet_Ttotal(unsigned short val_marker, unsigned long val_vertex) { return Inlet_Ttotal[val_marker][val_vertex]; }

inline su2double CEulerSolver::GetInlet_Ptotal(unsigned short val_marker, unsigned long val_vertex) { return Inlet_Ptotal[val_marker][val_vertex]; }

inline su2double CEulerSolver::GetInlet_FlowDir(unsigned short val_marker, unsigned long val_vertex, unsigned short val_dim) { return Inlet_FlowDir[val_marker][val_vertex][val_dim]; }

inline void CEulerSolver::SetInlet_Ttotal(unsigned short val_marker, unsigned long val_vertex, su2double val_ttotal) {
  /*--- Since this call can be accessed indirectly using python, do some error
   * checking to prevent segmentation faults ---*/
  if (val_marker >= nMarker)
    SU2_MPI::Error("Out-of-bounds marker index used on inlet.", CURRENT_FUNCTION);
  else if (Inlet_Ttotal == NULL || Inlet_Ttotal[val_marker] == NULL)
    SU2_MPI::Error("Tried to set custom inlet BC on an invalid marker.", CURRENT_FUNCTION);
  else if (val_vertex >= nVertex[val_marker])
    SU2_MPI::Error("Out-of-bounds vertex index used on inlet.", CURRENT_FUNCTION);
  else
    Inlet_Ttotal[val_marker][val_vertex] = val_ttotal;
}

inline void CEulerSolver::SetInlet_Ptotal(unsigned short val_marker, unsigned long val_vertex, su2double val_ptotal) {
  /*--- Since this call can be accessed indirectly using python, do some error
   * checking to prevent segmentation faults ---*/
  if (val_marker >= nMarker)
    SU2_MPI::Error("Out-of-bounds marker index used on inlet.", CURRENT_FUNCTION);
  else if (Inlet_Ptotal == NULL || Inlet_Ptotal[val_marker] == NULL)
    SU2_MPI::Error("Tried to set custom inlet BC on an invalid marker.", CURRENT_FUNCTION);
  else if (val_vertex >= nVertex[val_marker])
    SU2_MPI::Error("Out-of-bounds vertex index used on inlet.", CURRENT_FUNCTION);
  else
    Inlet_Ptotal[val_marker][val_vertex] = val_ptotal;
}

inline void CEulerSolver::SetInlet_FlowDir(unsigned short val_marker, unsigned long val_vertex, unsigned short val_dim, su2double val_flowdir) {
  /*--- Since this call can be accessed indirectly using python, do some error
   * checking to prevent segmentation faults ---*/
  if (val_marker >= nMarker)
    SU2_MPI::Error("Out-of-bounds marker index used on inlet.", CURRENT_FUNCTION);
  else if (Inlet_FlowDir == NULL || Inlet_FlowDir[val_marker] == NULL)
      SU2_MPI::Error("Tried to set custom inlet BC on an invalid marker.", CURRENT_FUNCTION);
  else if (val_vertex >= nVertex[val_marker])
    SU2_MPI::Error("Out-of-bounds vertex index used on inlet.", CURRENT_FUNCTION);
  else
    Inlet_FlowDir[val_marker][val_vertex][val_dim] = val_flowdir;
}

inline su2double CEulerSolver::GetCL_Inv(unsigned short val_marker) { return CL_Inv[val_marker]; }

inline su2double CEulerSolver::GetCD_Inv(unsigned short val_marker) { return CD_Inv[val_marker]; }

inline su2double CEulerSolver::GetSurface_CL(unsigned short val_marker) { return Surface_CL[val_marker]; }

inline su2double CEulerSolver::GetSurface_CD(unsigned short val_marker) { return Surface_CD[val_marker]; }

inline su2double CEulerSolver::GetSurface_CSF(unsigned short val_marker) { return Surface_CSF[val_marker]; }

inline su2double CEulerSolver::GetSurface_CEff(unsigned short val_marker) { return Surface_CEff[val_marker]; }

inline su2double CEulerSolver::GetSurface_CFx(unsigned short val_marker) { return Surface_CFx[val_marker]; }

inline su2double CEulerSolver::GetSurface_CFy(unsigned short val_marker) { return Surface_CFy[val_marker]; }

inline su2double CEulerSolver::GetSurface_CFz(unsigned short val_marker) { return Surface_CFz[val_marker]; }

inline su2double CEulerSolver::GetSurface_CMx(unsigned short val_marker) { return Surface_CMx[val_marker]; }

inline su2double CEulerSolver::GetSurface_CMy(unsigned short val_marker) { return Surface_CMy[val_marker]; }

inline su2double CEulerSolver::GetSurface_CMz(unsigned short val_marker) { return Surface_CMz[val_marker]; }

inline su2double CEulerSolver::GetSurface_CL_Inv(unsigned short val_marker) { return Surface_CL_Inv[val_marker]; }

inline su2double CEulerSolver::GetSurface_CD_Inv(unsigned short val_marker) { return Surface_CD_Inv[val_marker]; }

inline su2double CEulerSolver::GetSurface_CSF_Inv(unsigned short val_marker) { return Surface_CSF_Inv[val_marker]; }

inline su2double CEulerSolver::GetSurface_CEff_Inv(unsigned short val_marker) { return Surface_CEff_Inv[val_marker]; }

inline su2double CEulerSolver::GetSurface_CFx_Inv(unsigned short val_marker) { return Surface_CFx_Inv[val_marker]; }

inline su2double CEulerSolver::GetSurface_CFy_Inv(unsigned short val_marker) { return Surface_CFy_Inv[val_marker]; }

inline su2double CEulerSolver::GetSurface_CFz_Inv(unsigned short val_marker) { return Surface_CFz_Inv[val_marker]; }

inline su2double CEulerSolver::GetSurface_CMx_Inv(unsigned short val_marker) { return Surface_CMx_Inv[val_marker]; }

inline su2double CEulerSolver::GetSurface_CMy_Inv(unsigned short val_marker) { return Surface_CMy_Inv[val_marker]; }

inline su2double CEulerSolver::GetSurface_CMz_Inv(unsigned short val_marker) { return Surface_CMz_Inv[val_marker]; }

inline su2double CEulerSolver::GetSurface_CL_Mnt(unsigned short val_marker) { return Surface_CL_Mnt[val_marker]; }

inline su2double CEulerSolver::GetSurface_CD_Mnt(unsigned short val_marker) { return Surface_CD_Mnt[val_marker]; }

inline su2double CEulerSolver::GetSurface_CSF_Mnt(unsigned short val_marker) { return Surface_CSF_Mnt[val_marker]; }

inline su2double CEulerSolver::GetSurface_CEff_Mnt(unsigned short val_marker) { return Surface_CEff_Mnt[val_marker]; }

inline su2double CEulerSolver::GetSurface_CFx_Mnt(unsigned short val_marker) { return Surface_CFx_Mnt[val_marker]; }

inline su2double CEulerSolver::GetSurface_CFy_Mnt(unsigned short val_marker) { return Surface_CFy_Mnt[val_marker]; }

inline su2double CEulerSolver::GetSurface_CFz_Mnt(unsigned short val_marker) { return Surface_CFz_Mnt[val_marker]; }

inline su2double CEulerSolver::GetSurface_CMx_Mnt(unsigned short val_marker) { return Surface_CMx_Mnt[val_marker]; }

inline su2double CEulerSolver::GetSurface_CMy_Mnt(unsigned short val_marker) { return Surface_CMy_Mnt[val_marker]; }

inline su2double CEulerSolver::GetSurface_CMz_Mnt(unsigned short val_marker) { return Surface_CMz_Mnt[val_marker]; }

inline su2double CEulerSolver::GetInflow_MassFlow(unsigned short val_marker) { return Inflow_MassFlow[val_marker]; }

inline su2double CEulerSolver::GetExhaust_MassFlow(unsigned short val_marker) { return Exhaust_MassFlow[val_marker]; }

inline su2double CEulerSolver::GetInflow_Pressure(unsigned short val_marker) { return Inflow_Pressure[val_marker]; }

inline su2double CEulerSolver::GetInflow_Mach(unsigned short val_marker) { return Inflow_Mach[val_marker]; }

inline su2double CEulerSolver::GetCSF_Inv(unsigned short val_marker) { return CSF_Inv[val_marker]; }

inline su2double CEulerSolver::GetCEff_Inv(unsigned short val_marker) { return CEff_Inv[val_marker]; }

inline su2double CEulerSolver::GetTotal_CL() { return Total_CL; }

inline void CEulerSolver::SetTotal_ComboObj(su2double ComboObj) {Total_ComboObj = ComboObj; }

inline su2double CEulerSolver::GetTotal_ComboObj() { return Total_ComboObj; }

inline su2double CEulerSolver::GetTotal_CD() { return Total_CD; }

inline su2double CEulerSolver::GetTotal_NetThrust() { return Total_NetThrust; }

inline su2double CEulerSolver::GetTotal_Power() { return Total_Power; }

inline su2double CEulerSolver::GetTotal_SolidCD() { return Total_SolidCD; }

inline su2double CEulerSolver::GetTotal_ReverseFlow() { return Total_ReverseFlow; }

inline su2double CEulerSolver::GetTotal_MFR() { return Total_MFR; }

inline su2double CEulerSolver::GetTotal_Prop_Eff() { return Total_Prop_Eff; }

inline su2double CEulerSolver::GetTotal_ByPassProp_Eff() { return Total_ByPassProp_Eff; }

inline su2double CEulerSolver::GetTotal_Adiab_Eff() { return Total_Adiab_Eff; }

inline su2double CEulerSolver::GetTotal_Poly_Eff() { return Total_Poly_Eff; }

inline su2double CEulerSolver::GetTotal_IDC_Mach() { return Total_IDC_Mach; }

inline su2double CEulerSolver::GetTotal_DC60() { return Total_DC60; }

inline su2double CEulerSolver::GetTotal_Custom_ObjFunc() { return Total_Custom_ObjFunc; }

inline su2double CEulerSolver::GetTotal_CMx() { return Total_CMx; }

inline su2double CEulerSolver::GetTotal_CMy() { return Total_CMy; }

inline su2double CEulerSolver::GetTotal_CMz() { return Total_CMz; }

inline su2double CEulerSolver::GetTotal_CoPx() { return Total_CoPx; }

inline su2double CEulerSolver::GetTotal_CoPy() { return Total_CoPy; }

inline su2double CEulerSolver::GetTotal_CoPz() { return Total_CoPz; }

inline su2double CEulerSolver::GetTotal_CFx() { return Total_CFx; }

inline su2double CEulerSolver::GetTotal_CFy() { return Total_CFy; }

inline su2double CEulerSolver::GetTotal_CFz() { return Total_CFz; }

inline su2double CEulerSolver::GetTotal_CSF() { return Total_CSF; }

inline su2double CEulerSolver::GetTotal_CEff() { return Total_CEff; }

inline su2double CEulerSolver::GetTotal_CT() { return Total_CT; }

inline void CEulerSolver::SetTotal_CT(su2double val_Total_CT) { Total_CT = val_Total_CT; }

inline su2double CEulerSolver::GetTotal_CQ() { return Total_CQ; }

inline su2double CEulerSolver::GetTotal_HeatFlux() { return Total_Heat; }

inline su2double CEulerSolver::GetTotal_MaxHeatFlux() { return Total_MaxHeat; }

inline void CEulerSolver::SetTotal_CQ(su2double val_Total_CQ) { Total_CQ = val_Total_CQ; }

inline void CEulerSolver::SetTotal_HeatFlux(su2double val_Total_Heat) { Total_Heat = val_Total_Heat; }

inline void CEulerSolver::SetTotal_MaxHeatFlux(su2double val_Total_MaxHeat) { Total_MaxHeat = val_Total_MaxHeat; }

inline su2double CEulerSolver::GetTotal_CMerit() { return Total_CMerit; }

inline su2double CEulerSolver::GetTotal_CEquivArea() { return Total_CEquivArea; }

inline su2double CEulerSolver::GetTotal_AeroCD() { return Total_AeroCD; }

inline su2double CEulerSolver::GetTotal_IDR() { return Total_IDR; }

inline su2double CEulerSolver::GetTotal_IDC() { return Total_IDC; }

inline su2double CEulerSolver::GetTotal_CpDiff() { return Total_CpDiff; }

inline su2double CEulerSolver::GetTotal_HeatFluxDiff() { return Total_HeatFluxDiff; }

inline su2double CEulerSolver::GetTotal_CNearFieldOF() { return Total_CNearFieldOF; }

inline void CEulerSolver::AddTotal_ComboObj(su2double val_obj) {Total_ComboObj +=val_obj;}

inline void CEulerSolver::SetTotal_CEquivArea(su2double val_cequivarea) { Total_CEquivArea = val_cequivarea; }

inline void CEulerSolver::SetTotal_AeroCD(su2double val_aerocd) { Total_AeroCD = val_aerocd; }

inline void CEulerSolver::SetTotal_CpDiff(su2double pressure) { Total_CpDiff = pressure; }

inline void CEulerSolver::SetTotal_HeatFluxDiff(su2double heat) { Total_HeatFluxDiff = heat; }

inline void CEulerSolver::SetTotal_CNearFieldOF(su2double cnearfieldpress) { Total_CNearFieldOF = cnearfieldpress; }

inline void CEulerSolver::SetTotal_CL(su2double val_Total_CL) { Total_CL = val_Total_CL; }

inline void CEulerSolver::SetTotal_CD(su2double val_Total_CD) { Total_CD = val_Total_CD; }

inline void CEulerSolver::SetTotal_NetThrust(su2double val_Total_NetThrust) { Total_NetThrust = val_Total_NetThrust; }

inline void CEulerSolver::SetTotal_Power(su2double val_Total_Power) { Total_Power = val_Total_Power; }

inline void CEulerSolver::SetTotal_SolidCD(su2double val_Total_SolidCD) { Total_SolidCD = val_Total_SolidCD; }

inline void CEulerSolver::SetTotal_ReverseFlow(su2double val_Total_ReverseFlow) { Total_ReverseFlow = val_Total_ReverseFlow; }

inline void CEulerSolver::SetTotal_MFR(su2double val_Total_MFR) { Total_MFR = val_Total_MFR; }

inline void CEulerSolver::SetTotal_Prop_Eff(su2double val_Total_Prop_Eff) { Total_Prop_Eff = val_Total_Prop_Eff; }

inline void CEulerSolver::SetTotal_ByPassProp_Eff(su2double val_Total_ByPassProp_Eff) { Total_ByPassProp_Eff = val_Total_ByPassProp_Eff; }

inline void CEulerSolver::SetTotal_Adiab_Eff(su2double val_Total_Adiab_Eff) { Total_Adiab_Eff = val_Total_Adiab_Eff; }

inline void CEulerSolver::SetTotal_Poly_Eff(su2double val_Total_Poly_Eff) { Total_Poly_Eff = val_Total_Poly_Eff; }

inline void CEulerSolver::SetTotal_IDC(su2double val_Total_IDC) { Total_IDC = val_Total_IDC; }

inline void CEulerSolver::SetTotal_IDC_Mach(su2double val_Total_IDC_Mach) { Total_IDC_Mach = val_Total_IDC_Mach; }

inline void CEulerSolver::SetTotal_IDR(su2double val_Total_IDR) { Total_IDR = val_Total_IDR; }

inline void CEulerSolver::SetTotal_DC60(su2double val_Total_DC60) { Total_DC60 = val_Total_DC60; }

inline void CEulerSolver::SetTotal_Custom_ObjFunc(su2double val_total_custom_objfunc, su2double val_weight) { Total_Custom_ObjFunc = val_total_custom_objfunc*val_weight; }

inline void CEulerSolver::AddTotal_Custom_ObjFunc(su2double val_total_custom_objfunc, su2double val_weight) { Total_Custom_ObjFunc += val_total_custom_objfunc*val_weight; }

inline su2double CEulerSolver::GetAllBound_CL_Inv() { return AllBound_CL_Inv; }

inline su2double CEulerSolver::GetAllBound_CD_Inv() { return AllBound_CD_Inv; }

inline su2double CEulerSolver::GetAllBound_CSF_Inv() { return AllBound_CSF_Inv; }

inline su2double CEulerSolver::GetAllBound_CEff_Inv() { return AllBound_CEff_Inv; }

inline su2double CEulerSolver::GetAllBound_CMx_Inv() { return AllBound_CMx_Inv; }

inline su2double CEulerSolver::GetAllBound_CMy_Inv() { return AllBound_CMy_Inv; }

inline su2double CEulerSolver::GetAllBound_CMz_Inv() { return AllBound_CMz_Inv; }

inline su2double CEulerSolver::GetAllBound_CoPx_Inv() { return AllBound_CoPx_Inv; }

inline su2double CEulerSolver::GetAllBound_CoPy_Inv() { return AllBound_CoPy_Inv; }

inline su2double CEulerSolver::GetAllBound_CoPz_Inv() { return AllBound_CoPz_Inv; }

inline su2double CEulerSolver::GetAllBound_CFx_Inv() { return AllBound_CFx_Inv; }

inline su2double CEulerSolver::GetAllBound_CFy_Inv() { return AllBound_CFy_Inv; }

inline su2double CEulerSolver::GetAllBound_CFz_Inv() { return AllBound_CFz_Inv; }

inline su2double CEulerSolver::GetAllBound_CL_Mnt() { return AllBound_CL_Mnt; }

inline su2double CEulerSolver::GetAllBound_CD_Mnt() { return AllBound_CD_Mnt; }

inline su2double CEulerSolver::GetAllBound_CSF_Mnt() { return AllBound_CSF_Mnt; }

inline su2double CEulerSolver::GetAllBound_CEff_Mnt() { return AllBound_CEff_Mnt; }

inline su2double CEulerSolver::GetAllBound_CMx_Mnt() { return AllBound_CMx_Mnt; }

inline su2double CEulerSolver::GetAllBound_CMy_Mnt() { return AllBound_CMy_Mnt; }

inline su2double CEulerSolver::GetAllBound_CMz_Mnt() { return AllBound_CMz_Mnt; }

inline su2double CEulerSolver::GetAllBound_CoPx_Mnt() { return AllBound_CoPx_Mnt; }

inline su2double CEulerSolver::GetAllBound_CoPy_Mnt() { return AllBound_CoPy_Mnt; }

inline su2double CEulerSolver::GetAllBound_CoPz_Mnt() { return AllBound_CoPz_Mnt; }

inline su2double CEulerSolver::GetAllBound_CFx_Mnt() { return AllBound_CFx_Mnt; }

inline su2double CEulerSolver::GetAllBound_CFy_Mnt() { return AllBound_CFy_Mnt; }

inline su2double CEulerSolver::GetAllBound_CFz_Mnt() { return AllBound_CFz_Mnt; }

inline su2double CEulerSolver::GetAverageDensity(unsigned short valMarker, unsigned short valSpan){return AverageDensity[valMarker][valSpan];}

inline su2double CEulerSolver::GetAveragePressure(unsigned short valMarker, unsigned short valSpan){return AveragePressure[valMarker][valSpan];}

inline su2double* CEulerSolver::GetAverageTurboVelocity(unsigned short valMarker, unsigned short valSpan){return AverageTurboVelocity[valMarker][valSpan];}

inline su2double CEulerSolver::GetAverageNu(unsigned short valMarker, unsigned short valSpan){return AverageNu[valMarker][valSpan];}

inline su2double CEulerSolver::GetAverageKine(unsigned short valMarker, unsigned short valSpan){return AverageKine[valMarker][valSpan];}

inline su2double CEulerSolver::GetAverageOmega(unsigned short valMarker, unsigned short valSpan){return AverageOmega[valMarker][valSpan];}

inline su2double CEulerSolver::GetExtAverageNu(unsigned short valMarker, unsigned short valSpan){return ExtAverageNu[valMarker][valSpan];}

inline su2double CEulerSolver::GetExtAverageKine(unsigned short valMarker, unsigned short valSpan){return ExtAverageKine[valMarker][valSpan];}

inline su2double CEulerSolver::GetExtAverageOmega(unsigned short valMarker, unsigned short valSpan){return ExtAverageOmega[valMarker][valSpan];}

inline void CEulerSolver::SetExtAverageDensity(unsigned short valMarker, unsigned short valSpan, su2double valDensity){ExtAverageDensity[valMarker][valSpan] = valDensity;}

inline void CEulerSolver::SetExtAveragePressure(unsigned short valMarker, unsigned short valSpan, su2double valPressure){ExtAveragePressure[valMarker][valSpan] = valPressure;}

inline void CEulerSolver::SetExtAverageTurboVelocity(unsigned short valMarker, unsigned short valSpan, unsigned short valIndex, su2double valTurboVelocity){ExtAverageTurboVelocity[valMarker][valSpan][valIndex] = valTurboVelocity;}

inline void CEulerSolver::SetExtAverageNu(unsigned short valMarker, unsigned short valSpan, su2double valNu){ExtAverageNu[valMarker][valSpan] = valNu;}

inline void CEulerSolver::SetExtAverageKine(unsigned short valMarker, unsigned short valSpan, su2double valKine){ExtAverageKine[valMarker][valSpan] = valKine;}

inline void CEulerSolver::SetExtAverageOmega(unsigned short valMarker, unsigned short valSpan, su2double valOmega){ExtAverageOmega[valMarker][valSpan] = valOmega;}

inline su2double  CEulerSolver::GetDensityIn(unsigned short inMarkerTP, unsigned short valSpan){return DensityIn[inMarkerTP][valSpan];}

inline su2double  CEulerSolver::GetPressureIn(unsigned short inMarkerTP, unsigned short valSpan){return PressureIn[inMarkerTP][valSpan];}

inline su2double* CEulerSolver::GetTurboVelocityIn(unsigned short inMarkerTP, unsigned short valSpan){return TurboVelocityIn[inMarkerTP][valSpan];}

inline su2double  CEulerSolver::GetDensityOut(unsigned short inMarkerTP, unsigned short valSpan){return DensityOut[inMarkerTP][valSpan];}

inline su2double  CEulerSolver::GetPressureOut(unsigned short inMarkerTP, unsigned short valSpan){return PressureOut[inMarkerTP][valSpan];}

inline su2double* CEulerSolver::GetTurboVelocityOut(unsigned short inMarkerTP, unsigned short valSpan){return TurboVelocityOut[inMarkerTP][valSpan];}

inline su2double CEulerSolver::GetKineIn(unsigned short inMarkerTP, unsigned short valSpan){return KineIn[inMarkerTP][valSpan];}

inline su2double CEulerSolver::GetOmegaIn(unsigned short inMarkerTP, unsigned short valSpan){return OmegaIn[inMarkerTP][valSpan];}

inline su2double CEulerSolver::GetNuIn(unsigned short inMarkerTP, unsigned short valSpan){return NuIn[inMarkerTP][valSpan];}

inline su2double CEulerSolver::GetKineOut(unsigned short inMarkerTP, unsigned short valSpan){return KineOut[inMarkerTP][valSpan];}

inline su2double CEulerSolver::GetOmegaOut(unsigned short inMarkerTP, unsigned short valSpan){return OmegaOut[inMarkerTP][valSpan];}

inline su2double CEulerSolver::GetNuOut(unsigned short inMarkerTP, unsigned short valSpan){return NuOut[inMarkerTP][valSpan];}

inline void CEulerSolver::SetDensityIn(su2double value, unsigned short inMarkerTP, unsigned short valSpan){DensityIn[inMarkerTP][valSpan] = value;}

inline void CEulerSolver::SetPressureIn(su2double value, unsigned short inMarkerTP, unsigned short valSpan){PressureIn[inMarkerTP][valSpan] = value;}

inline void CEulerSolver::SetTurboVelocityIn(su2double *value, unsigned short inMarkerTP, unsigned short valSpan){
  unsigned short iDim;

  for(iDim = 0; iDim < nDim; iDim++)
    TurboVelocityIn[inMarkerTP][valSpan][iDim] = value[iDim];
}

inline void CEulerSolver::SetDensityOut(su2double value, unsigned short inMarkerTP, unsigned short valSpan){DensityOut[inMarkerTP][valSpan] = value;}

inline void CEulerSolver::SetPressureOut(su2double value, unsigned short inMarkerTP, unsigned short valSpan){PressureOut[inMarkerTP][valSpan] = value;}

inline void CEulerSolver::SetTurboVelocityOut(su2double *value, unsigned short inMarkerTP, unsigned short valSpan){
  unsigned short iDim;

  for(iDim = 0; iDim < nDim; iDim++)
    TurboVelocityOut[inMarkerTP][valSpan][iDim] = value[iDim];
}

inline void CEulerSolver::SetKineIn(su2double value, unsigned short inMarkerTP, unsigned short valSpan){KineIn[inMarkerTP][valSpan] = value;}

inline void CEulerSolver::SetOmegaIn(su2double value, unsigned short inMarkerTP, unsigned short valSpan){OmegaIn[inMarkerTP][valSpan] = value;}

inline void CEulerSolver::SetNuIn(su2double value, unsigned short inMarkerTP, unsigned short valSpan){NuIn[inMarkerTP][valSpan] = value;}

inline void CEulerSolver::SetKineOut(su2double value, unsigned short inMarkerTP, unsigned short valSpan){KineOut[inMarkerTP][valSpan] = value;}

inline void CEulerSolver::SetOmegaOut(su2double value, unsigned short inMarkerTP, unsigned short valSpan){OmegaOut[inMarkerTP][valSpan] = value;}

inline void CEulerSolver::SetNuOut(su2double value, unsigned short inMarkerTP, unsigned short valSpan){NuOut[inMarkerTP][valSpan] = value;}

inline void CEulerSolver::ComputeTurboVelocity(su2double *cartesianVelocity, su2double *turboNormal, su2double *turboVelocity, unsigned short marker_flag, unsigned short kind_turb) {

  if ((kind_turb == AXIAL && nDim == 3) || (kind_turb == CENTRIPETAL_AXIAL && marker_flag == OUTFLOW) || (kind_turb == AXIAL_CENTRIFUGAL && marker_flag == INFLOW) ){
    turboVelocity[2] =  turboNormal[0]*cartesianVelocity[0] + cartesianVelocity[1]*turboNormal[1];
    turboVelocity[1] =  turboNormal[0]*cartesianVelocity[1] - turboNormal[1]*cartesianVelocity[0];
    turboVelocity[0] = cartesianVelocity[2];
  }
  else{
    turboVelocity[0] =  turboNormal[0]*cartesianVelocity[0] + cartesianVelocity[1]*turboNormal[1];
    turboVelocity[1] =  turboNormal[0]*cartesianVelocity[1] - turboNormal[1]*cartesianVelocity[0];
    if (marker_flag == INFLOW){
      turboVelocity[0] *= -1.0;
      turboVelocity[1] *= -1.0;
    }
    if(nDim == 3)
      turboVelocity[2] = cartesianVelocity[2];
  }
}

inline void CEulerSolver::ComputeBackVelocity(su2double *turboVelocity, su2double *turboNormal, su2double *cartesianVelocity, unsigned short marker_flag, unsigned short kind_turb){

  if ((kind_turb == AXIAL && nDim == 3) || (kind_turb == CENTRIPETAL_AXIAL && marker_flag == OUTFLOW) || (kind_turb == AXIAL_CENTRIFUGAL && marker_flag == INFLOW)){
    cartesianVelocity[0] = turboVelocity[2]*turboNormal[0] - turboVelocity[1]*turboNormal[1];
    cartesianVelocity[1] = turboVelocity[2]*turboNormal[1] + turboVelocity[1]*turboNormal[0];
    cartesianVelocity[2] = turboVelocity[0];
  }
  else{
    cartesianVelocity[0] =  turboVelocity[0]*turboNormal[0] - turboVelocity[1]*turboNormal[1];
    cartesianVelocity[1] =  turboVelocity[0]*turboNormal[1] + turboVelocity[1]*turboNormal[0];

    if (marker_flag == INFLOW){
      cartesianVelocity[0] *= -1.0;
      cartesianVelocity[1] *= -1.0;
    }

    if(nDim == 3)
      cartesianVelocity[2] = turboVelocity[2];
  }
}


inline CFluidModel* CEulerSolver::GetFluidModel(void) { return FluidModel;}

inline void CEulerSolver::SetPressure_Inf(su2double p_inf) {Pressure_Inf = p_inf;}

inline void CEulerSolver::SetTemperature_Inf(su2double t_inf) {Temperature_Inf = t_inf;}

inline su2double CNSSolver::GetViscosity_Inf(void) { return Viscosity_Inf; }

inline su2double CNSSolver::GetTke_Inf(void) { return Tke_Inf; }

inline su2double CNSSolver::GetSurface_HF_Visc(unsigned short val_marker) { return Surface_HF_Visc[val_marker]; }

inline su2double CNSSolver::GetSurface_MaxHF_Visc(unsigned short val_marker) { return Surface_MaxHF_Visc[val_marker]; }

inline su2double CNSSolver::GetCL_Visc(unsigned short val_marker) { return CL_Visc[val_marker]; }

inline su2double CNSSolver::GetCSF_Visc(unsigned short val_marker) { return CSF_Visc[val_marker]; }

inline su2double CNSSolver::GetCD_Visc(unsigned short val_marker) { return CD_Visc[val_marker]; }

inline su2double CNSSolver::GetAllBound_CL_Visc() { return AllBound_CL_Visc; }

inline su2double CNSSolver::GetAllBound_CD_Visc() { return AllBound_CD_Visc; }

inline su2double CNSSolver::GetAllBound_CSF_Visc() { return AllBound_CSF_Visc; }

inline su2double CNSSolver::GetAllBound_CEff_Visc() { return AllBound_CEff_Visc; }

inline su2double CNSSolver::GetAllBound_CMx_Visc() { return AllBound_CMx_Visc; }

inline su2double CNSSolver::GetAllBound_CMy_Visc() { return AllBound_CMy_Visc; }

inline su2double CNSSolver::GetAllBound_CMz_Visc() { return AllBound_CMz_Visc; }

inline su2double CNSSolver::GetAllBound_CoPx_Visc() { return AllBound_CoPx_Visc; }

inline su2double CNSSolver::GetAllBound_CoPy_Visc() { return AllBound_CoPy_Visc; }

inline su2double CNSSolver::GetAllBound_CoPz_Visc() { return AllBound_CoPz_Visc; }

inline su2double CNSSolver::GetAllBound_CFx_Visc() { return AllBound_CFx_Visc; }

inline su2double CNSSolver::GetAllBound_CFy_Visc() { return AllBound_CFy_Visc; }

inline su2double CNSSolver::GetAllBound_CFz_Visc() { return AllBound_CFz_Visc; }

inline su2double CNSSolver::GetTotal_Buffet_Metric() { return Total_Buffet_Metric; }

inline su2double CNSSolver::GetSurface_CL_Visc(unsigned short val_marker) { return Surface_CL_Visc[val_marker]; }

inline su2double CNSSolver::GetSurface_CD_Visc(unsigned short val_marker) { return Surface_CD_Visc[val_marker]; }

inline su2double CNSSolver::GetSurface_CSF_Visc(unsigned short val_marker) { return Surface_CSF_Visc[val_marker]; }

inline su2double CNSSolver::GetSurface_CEff_Visc(unsigned short val_marker) { return Surface_CEff_Visc[val_marker]; }

inline su2double CNSSolver::GetSurface_CFx_Visc(unsigned short val_marker) { return Surface_CFx_Visc[val_marker]; }

inline su2double CNSSolver::GetSurface_CFy_Visc(unsigned short val_marker) { return Surface_CFy_Visc[val_marker]; }

inline su2double CNSSolver::GetSurface_CFz_Visc(unsigned short val_marker) { return Surface_CFz_Visc[val_marker]; }

inline su2double CNSSolver::GetSurface_CMx_Visc(unsigned short val_marker) { return Surface_CMx_Visc[val_marker]; }

inline su2double CNSSolver::GetSurface_CMy_Visc(unsigned short val_marker) { return Surface_CMy_Visc[val_marker]; }

inline su2double CNSSolver::GetSurface_CMz_Visc(unsigned short val_marker) { return Surface_CMz_Visc[val_marker]; }

inline su2double CNSSolver::GetSurface_Buffet_Metric(unsigned short val_marker) { return Surface_Buffet_Metric[val_marker]; }

inline su2double CNSSolver::GetCSkinFriction(unsigned short val_marker, unsigned long val_vertex, unsigned short val_dim) { return CSkinFriction[val_marker][val_dim][val_vertex]; }

inline su2double CNSSolver::GetHeatFlux(unsigned short val_marker, unsigned long val_vertex) { return HeatFlux[val_marker][val_vertex]; }

inline su2double CNSSolver::GetHeatFluxTarget(unsigned short val_marker, unsigned long val_vertex) { return HeatFluxTarget[val_marker][val_vertex]; }

inline void CNSSolver::SetHeatFluxTarget(unsigned short val_marker, unsigned long val_vertex, su2double val_heat) { HeatFluxTarget[val_marker][val_vertex] = val_heat; }

inline su2double CNSSolver::GetBuffetSensor(unsigned short val_marker, unsigned long val_vertex) { return Buffet_Sensor[val_marker][val_vertex]; }

inline su2double CNSSolver::GetYPlus(unsigned short val_marker, unsigned long val_vertex) { return YPlus[val_marker][val_vertex]; }

inline su2double CNSSolver::GetStrainMag_Max(void) { return StrainMag_Max; }

inline su2double CNSSolver::GetOmega_Max(void) { return Omega_Max; }

inline void CNSSolver::SetStrainMag_Max(su2double val_strainmag_max) { StrainMag_Max = val_strainmag_max; }

inline void CNSSolver::SetOmega_Max(su2double val_omega_max) { Omega_Max = val_omega_max; }

inline su2double CNSSolver::GetConjugateHeatVariable(unsigned short val_marker, unsigned long val_vertex, unsigned short pos_var) { return HeatConjugateVar[val_marker][val_vertex][pos_var]; }

inline void CNSSolver::SetConjugateHeatVariable(unsigned short val_marker, unsigned long val_vertex, unsigned short pos_var, su2double relaxation_factor, su2double val_var) {
  HeatConjugateVar[val_marker][val_vertex][pos_var] = relaxation_factor*val_var + (1.0-relaxation_factor)*HeatConjugateVar[val_marker][val_vertex][pos_var]; }

inline CFluidModel* CFEM_DG_EulerSolver::GetFluidModel(void) { return FluidModel;}

inline su2double* CFEM_DG_EulerSolver::GetVecSolDOFs(void) {return VecSolDOFs.data();}

inline unsigned long CFEM_DG_EulerSolver::GetnDOFsGlobal(void) {return nDOFsGlobal;}

inline su2double CFEM_DG_EulerSolver::GetDensity_Inf(void) { return Density_Inf; }

inline su2double CFEM_DG_EulerSolver::GetModVelocity_Inf(void) {
  su2double Vel2 = 0;
  for (unsigned short iDim = 0; iDim < nDim; iDim++)
    Vel2 += Velocity_Inf[iDim]*Velocity_Inf[iDim];
  return sqrt(Vel2);
}

inline su2double CFEM_DG_EulerSolver::GetDensity_Energy_Inf(void) { return Density_Inf*Energy_Inf; }

inline su2double CFEM_DG_EulerSolver::GetDensity_Velocity_Inf(unsigned short val_dim) { return Density_Inf*Velocity_Inf[val_dim]; }

inline su2double CFEM_DG_EulerSolver::GetVelocity_Inf(unsigned short val_dim) { return Velocity_Inf[val_dim]; }

inline su2double *CFEM_DG_EulerSolver::GetVelocity_Inf(void) { return Velocity_Inf; }

inline su2double CFEM_DG_EulerSolver::GetPressure_Inf(void) { return Pressure_Inf; }

inline su2double CFEM_DG_EulerSolver::GetCL_Inv(unsigned short val_marker) { return CL_Inv[val_marker]; }

inline su2double CFEM_DG_EulerSolver::GetCMz_Inv(unsigned short val_marker) { return CMz_Inv[val_marker]; }

inline su2double CFEM_DG_EulerSolver::GetCD_Inv(unsigned short val_marker) { return CD_Inv[val_marker]; }

inline su2double CFEM_DG_EulerSolver::GetSurface_CL(unsigned short val_marker) { return Surface_CL[val_marker]; }

inline su2double CFEM_DG_EulerSolver::GetSurface_CD(unsigned short val_marker) { return Surface_CD[val_marker]; }

inline su2double CFEM_DG_EulerSolver::GetSurface_CSF(unsigned short val_marker) { return Surface_CSF[val_marker]; }

inline su2double CFEM_DG_EulerSolver::GetSurface_CEff(unsigned short val_marker) { return Surface_CEff[val_marker]; }

inline su2double CFEM_DG_EulerSolver::GetSurface_CFx(unsigned short val_marker) { return Surface_CFx[val_marker]; }

inline su2double CFEM_DG_EulerSolver::GetSurface_CFy(unsigned short val_marker) { return Surface_CFy[val_marker]; }

inline su2double CFEM_DG_EulerSolver::GetSurface_CFz(unsigned short val_marker) { return Surface_CFz[val_marker]; }

inline su2double CFEM_DG_EulerSolver::GetSurface_CMx(unsigned short val_marker) { return Surface_CMx[val_marker]; }

inline su2double CFEM_DG_EulerSolver::GetSurface_CMy(unsigned short val_marker) { return Surface_CMy[val_marker]; }

inline su2double CFEM_DG_EulerSolver::GetSurface_CMz(unsigned short val_marker) { return Surface_CMz[val_marker]; }

inline su2double CFEM_DG_EulerSolver::GetSurface_CL_Inv(unsigned short val_marker) { return Surface_CL_Inv[val_marker]; }

inline su2double CFEM_DG_EulerSolver::GetSurface_CD_Inv(unsigned short val_marker) { return Surface_CD_Inv[val_marker]; }

inline su2double CFEM_DG_EulerSolver::GetSurface_CSF_Inv(unsigned short val_marker) { return Surface_CSF_Inv[val_marker]; }

inline su2double CFEM_DG_EulerSolver::GetSurface_CEff_Inv(unsigned short val_marker) { return Surface_CEff_Inv[val_marker]; }

inline su2double CFEM_DG_EulerSolver::GetSurface_CFx_Inv(unsigned short val_marker) { return Surface_CFx_Inv[val_marker]; }

inline su2double CFEM_DG_EulerSolver::GetSurface_CFy_Inv(unsigned short val_marker) { return Surface_CFy_Inv[val_marker]; }

inline su2double CFEM_DG_EulerSolver::GetSurface_CFz_Inv(unsigned short val_marker) { return Surface_CFz_Inv[val_marker]; }

inline su2double CFEM_DG_EulerSolver::GetSurface_CMx_Inv(unsigned short val_marker) { return Surface_CMx_Inv[val_marker]; }

inline su2double CFEM_DG_EulerSolver::GetSurface_CMy_Inv(unsigned short val_marker) { return Surface_CMy_Inv[val_marker]; }

inline su2double CFEM_DG_EulerSolver::GetSurface_CMz_Inv(unsigned short val_marker) { return Surface_CMz_Inv[val_marker]; }

inline su2double CFEM_DG_EulerSolver::GetCSF_Inv(unsigned short val_marker) { return CSF_Inv[val_marker]; }

inline su2double CFEM_DG_EulerSolver::GetCEff_Inv(unsigned short val_marker) { return CEff_Inv[val_marker]; }

inline su2double CFEM_DG_EulerSolver::GetTotal_CL() { return Total_CL; }

inline su2double CFEM_DG_EulerSolver::GetTotal_CD() { return Total_CD; }

inline su2double CFEM_DG_EulerSolver::GetTotal_CMx() { return Total_CMx; }

inline su2double CFEM_DG_EulerSolver::GetTotal_CMy() { return Total_CMy; }

inline su2double CFEM_DG_EulerSolver::GetTotal_CMz() { return Total_CMz; }

inline su2double CFEM_DG_EulerSolver::GetTotal_CFx() { return Total_CFx; }

inline su2double CFEM_DG_EulerSolver::GetTotal_CFy() { return Total_CFy; }

inline su2double CFEM_DG_EulerSolver::GetTotal_CFz() { return Total_CFz; }

inline su2double CFEM_DG_EulerSolver::GetTotal_CSF() { return Total_CSF; }

inline su2double CFEM_DG_EulerSolver::GetTotal_CEff() { return Total_CEff; }

inline void CFEM_DG_EulerSolver::SetTotal_CL(su2double val_Total_CL) { Total_CL = val_Total_CL; }

inline void CFEM_DG_EulerSolver::SetTotal_CD(su2double val_Total_CD) { Total_CD = val_Total_CD; }

inline su2double CFEM_DG_EulerSolver::GetAllBound_CL_Inv() { return AllBound_CL_Inv; }

inline su2double CFEM_DG_EulerSolver::GetAllBound_CD_Inv() { return AllBound_CD_Inv; }

inline su2double CFEM_DG_EulerSolver::GetAllBound_CSF_Inv() { return AllBound_CSF_Inv; }

inline su2double CFEM_DG_EulerSolver::GetAllBound_CEff_Inv() { return AllBound_CEff_Inv; }

inline su2double CFEM_DG_EulerSolver::GetAllBound_CMx_Inv() { return AllBound_CMx_Inv; }

inline su2double CFEM_DG_EulerSolver::GetAllBound_CMy_Inv() { return AllBound_CMy_Inv; }

inline su2double CFEM_DG_EulerSolver::GetAllBound_CMz_Inv() { return AllBound_CMz_Inv; }

inline su2double CFEM_DG_EulerSolver::GetAllBound_CFx_Inv() { return AllBound_CFx_Inv; }

inline su2double CFEM_DG_EulerSolver::GetAllBound_CFy_Inv() { return AllBound_CFy_Inv; }

inline su2double CFEM_DG_EulerSolver::GetAllBound_CFz_Inv() { return AllBound_CFz_Inv; }

inline void CFEM_DG_EulerSolver::SetPressure_Inf(su2double p_inf){Pressure_Inf = p_inf;}

inline void CFEM_DG_EulerSolver::SetTemperature_Inf(su2double t_inf){Temperature_Inf = t_inf;}

inline void CFEM_DG_EulerSolver::BC_HeatFlux_Wall(CConfig                  *config,
                                                  const unsigned long      surfElemBeg,
                                                  const unsigned long      surfElemEnd,
                                                  const CSurfaceElementFEM *surfElem,
                                                  su2double                *resFaces,
                                                  CNumerics                *conv_numerics,
                                                  unsigned short           val_marker,
                                                  su2double                *workArray) {}

inline void CFEM_DG_EulerSolver::BC_Isothermal_Wall(CConfig                  *config,
                                                    const unsigned long      surfElemBeg,
                                                    const unsigned long      surfElemEnd,
                                                    const CSurfaceElementFEM *surfElem,
                                                    su2double                *resFaces,
                                                    CNumerics                *conv_numerics,
                                                    unsigned short           val_marker,
                                                    su2double                *workArray) {}

inline su2double CFEM_DG_NSSolver::GetViscosity_Inf(void) { return Viscosity_Inf; }

inline su2double CFEM_DG_NSSolver::GetTke_Inf(void) { return Tke_Inf; }

inline su2double CFEM_DG_NSSolver::GetCL_Visc(unsigned short val_marker) { return CL_Visc[val_marker]; }

inline su2double CFEM_DG_NSSolver::GetCMz_Visc(unsigned short val_marker) { return CMz_Visc[val_marker]; }

inline su2double CFEM_DG_NSSolver::GetCSF_Visc(unsigned short val_marker) { return CSF_Visc[val_marker]; }

inline su2double CFEM_DG_NSSolver::GetCD_Visc(unsigned short val_marker) { return CD_Visc[val_marker]; }

inline su2double CFEM_DG_NSSolver::GetAllBound_CL_Visc() { return AllBound_CL_Visc; }

inline su2double CFEM_DG_NSSolver::GetAllBound_CSF_Visc() { return AllBound_CSF_Visc; }

inline su2double CFEM_DG_NSSolver::GetAllBound_CD_Visc() { return AllBound_CD_Visc; }

inline su2double CFEM_DG_NSSolver::GetStrainMag_Max(void) { return StrainMag_Max; }

inline su2double CFEM_DG_NSSolver::GetOmega_Max(void) { return Omega_Max; }

inline void CFEM_DG_NSSolver::SetStrainMag_Max(su2double val_strainmag_max) { StrainMag_Max = val_strainmag_max; }

inline void CFEM_DG_NSSolver::SetOmega_Max(su2double val_omega_max) { Omega_Max = val_omega_max; }

inline su2double CAdjEulerSolver::GetCSensitivity(unsigned short val_marker, unsigned long val_vertex) { return CSensitivity[val_marker][val_vertex]; }

inline void CAdjEulerSolver::SetCSensitivity(unsigned short val_marker, unsigned long val_vertex, su2double val_sensitivity) { CSensitivity[val_marker][val_vertex] = val_sensitivity; }

inline unsigned long CAdjEulerSolver::GetDonorGlobalIndex(unsigned short val_marker, unsigned long val_vertex) { return DonorGlobalIndex[val_marker][val_vertex]; }

inline void CAdjEulerSolver::SetDonorGlobalIndex(unsigned short val_marker, unsigned long val_vertex, unsigned long val_index) { DonorGlobalIndex[val_marker][val_vertex] = val_index; }

inline void CAdjEulerSolver::SetDonorAdjVar(unsigned short val_marker, unsigned long val_vertex, unsigned short val_var, su2double val_value) { DonorAdjVar[val_marker][val_vertex][val_var] = val_value; }

inline su2double CAdjEulerSolver::GetTotal_Sens_Geo() { return Total_Sens_Geo; }

inline su2double CAdjEulerSolver::GetTotal_Sens_Mach() { return Total_Sens_Mach; }

inline su2double CAdjEulerSolver::GetTotal_Sens_AoA() { return Total_Sens_AoA; }

inline su2double CAdjEulerSolver::GetTotal_Sens_Press() { return Total_Sens_Press; }

inline su2double CAdjEulerSolver::GetTotal_Sens_Temp() { return Total_Sens_Temp; }

inline su2double CAdjEulerSolver::GetTotal_Sens_BPress() { return Total_Sens_BPress; }

inline su2double CAdjEulerSolver::GetPsiRho_Inf(void) { return PsiRho_Inf; }

inline su2double CAdjEulerSolver::GetPsiE_Inf(void) { return PsiE_Inf; }

inline su2double *CAdjEulerSolver::GetDonorAdjVar(unsigned short val_marker, unsigned long val_vertex) { return DonorAdjVar[val_marker][val_vertex]; }

inline su2double CAdjEulerSolver::GetDonorAdjVar(unsigned short val_marker, unsigned long val_vertex, unsigned short val_var) { return DonorAdjVar[val_marker][val_vertex][val_var]; }

inline su2double CAdjEulerSolver::GetPhi_Inf(unsigned short val_dim) { return Phi_Inf[val_dim]; }

inline void CSolver::RefGeom_Sensitivity(CGeometry *geometry, CSolver **solver_container, CConfig *config){ }

inline void CSolver::DE_Sensitivity(CGeometry *geometry, CSolver **solver_container, CNumerics **numerics, CConfig *config){ }

inline void CSolver::Stiffness_Sensitivity(CGeometry *geometry, CSolver **solver_container, CNumerics **numerics, CConfig *config){ }

inline unsigned short CSolver::Get_iElem_iDe(unsigned long iElem){ return 0; }

inline void CSolver::Set_DV_Val(su2double val_EField, unsigned short i_DV){ }

inline su2double CSolver::Get_DV_Val(unsigned short i_DV){ return 0.0; }

inline su2double CSolver::Get_val_I(void){ return 0.0; }

inline su2double CSolver::Get_MassMatrix(unsigned long iPoint, unsigned long jPoint, unsigned short iVar, unsigned short jVar){ return 0.0; }

inline su2double CIncEulerSolver::GetDensity_Inf(void) { return Density_Inf; }

inline su2double CIncEulerSolver::GetModVelocity_Inf(void) {
  su2double Vel2 = 0;
  for (unsigned short iDim = 0; iDim < nDim; iDim++)
    Vel2 += Velocity_Inf[iDim]*Velocity_Inf[iDim];
  return sqrt(Vel2);
}

inline CFluidModel* CIncEulerSolver::GetFluidModel(void) { return FluidModel;}

inline su2double CIncEulerSolver::GetDensity_Velocity_Inf(unsigned short val_dim) { return Density_Inf*Velocity_Inf[val_dim]; }

inline su2double CIncEulerSolver::GetVelocity_Inf(unsigned short val_dim) { return Velocity_Inf[val_dim]; }

inline void CIncEulerSolver::SetVelocity_Inf(unsigned short val_dim, su2double val_velocity) { Velocity_Inf[val_dim] = val_velocity; }

inline su2double *CIncEulerSolver::GetVelocity_Inf(void) { return Velocity_Inf; }

inline su2double CIncEulerSolver::GetPressure_Inf(void) { return Pressure_Inf; }

inline su2double CIncEulerSolver::GetTemperature_Inf(void) { return Temperature_Inf; }

inline su2double CIncEulerSolver::GetCPressure(unsigned short val_marker, unsigned long val_vertex) { return CPressure[val_marker][val_vertex]; }

inline su2double CIncEulerSolver::GetCPressureTarget(unsigned short val_marker, unsigned long val_vertex) { return CPressureTarget[val_marker][val_vertex]; }

inline void CIncEulerSolver::SetCPressureTarget(unsigned short val_marker, unsigned long val_vertex, su2double val_pressure) { CPressureTarget[val_marker][val_vertex] = val_pressure; }

inline su2double *CIncEulerSolver::GetCharacPrimVar(unsigned short val_marker, unsigned long val_vertex) { return CharacPrimVar[val_marker][val_vertex]; }

inline su2double CIncEulerSolver::GetInlet_Ttotal(unsigned short val_marker, unsigned long val_vertex) { return Inlet_Ttotal[val_marker][val_vertex]; }

inline su2double CIncEulerSolver::GetInlet_Ptotal(unsigned short val_marker, unsigned long val_vertex) { return Inlet_Ptotal[val_marker][val_vertex]; }

inline su2double CIncEulerSolver::GetInlet_FlowDir(unsigned short val_marker, unsigned long val_vertex, unsigned short val_dim) { return Inlet_FlowDir[val_marker][val_vertex][val_dim]; }

inline su2double CIncEulerSolver::GetCD_Inv(unsigned short val_marker) { return CD_Inv[val_marker]; }

inline su2double CIncEulerSolver::GetSurface_CL(unsigned short val_marker) { return Surface_CL[val_marker]; }

inline su2double CIncEulerSolver::GetSurface_CD(unsigned short val_marker) { return Surface_CD[val_marker]; }

inline su2double CIncEulerSolver::GetSurface_CSF(unsigned short val_marker) { return Surface_CSF[val_marker]; }

inline su2double CIncEulerSolver::GetSurface_CEff(unsigned short val_marker) { return Surface_CEff[val_marker]; }

inline su2double CIncEulerSolver::GetSurface_CFx(unsigned short val_marker) { return Surface_CFx[val_marker]; }

inline su2double CIncEulerSolver::GetSurface_CFy(unsigned short val_marker) { return Surface_CFy[val_marker]; }

inline su2double CIncEulerSolver::GetSurface_CFz(unsigned short val_marker) { return Surface_CFz[val_marker]; }

inline su2double CIncEulerSolver::GetSurface_CMx(unsigned short val_marker) { return Surface_CMx[val_marker]; }

inline su2double CIncEulerSolver::GetSurface_CMy(unsigned short val_marker) { return Surface_CMy[val_marker]; }

inline su2double CIncEulerSolver::GetSurface_CMz(unsigned short val_marker) { return Surface_CMz[val_marker]; }

inline su2double CIncEulerSolver::GetSurface_CL_Inv(unsigned short val_marker) { return Surface_CL_Inv[val_marker]; }

inline su2double CIncEulerSolver::GetSurface_CD_Inv(unsigned short val_marker) { return Surface_CD_Inv[val_marker]; }

inline su2double CIncEulerSolver::GetSurface_CSF_Inv(unsigned short val_marker) { return Surface_CSF_Inv[val_marker]; }

inline su2double CIncEulerSolver::GetSurface_CEff_Inv(unsigned short val_marker) { return Surface_CEff_Inv[val_marker]; }

inline su2double CIncEulerSolver::GetSurface_CFx_Inv(unsigned short val_marker) { return Surface_CFx_Inv[val_marker]; }

inline su2double CIncEulerSolver::GetSurface_CFy_Inv(unsigned short val_marker) { return Surface_CFy_Inv[val_marker]; }

inline su2double CIncEulerSolver::GetSurface_CFz_Inv(unsigned short val_marker) { return Surface_CFz_Inv[val_marker]; }

inline su2double CIncEulerSolver::GetSurface_CMx_Inv(unsigned short val_marker) { return Surface_CMx_Inv[val_marker]; }

inline su2double CIncEulerSolver::GetSurface_CMy_Inv(unsigned short val_marker) { return Surface_CMy_Inv[val_marker]; }

inline su2double CIncEulerSolver::GetSurface_CMz_Inv(unsigned short val_marker) { return Surface_CMz_Inv[val_marker]; }

inline su2double CIncEulerSolver::GetCSF_Inv(unsigned short val_marker) { return CSF_Inv[val_marker]; }

inline su2double CIncEulerSolver::GetCEff_Inv(unsigned short val_marker) { return CEff_Inv[val_marker]; }

inline su2double CIncEulerSolver::GetTotal_CL() { return Total_CL; }

inline su2double CIncEulerSolver::GetTotal_CD() { return Total_CD; }

inline su2double CIncEulerSolver::GetTotal_CMx() { return Total_CMx; }

inline su2double CIncEulerSolver::GetTotal_CMy() { return Total_CMy; }

inline su2double CIncEulerSolver::GetTotal_CMz() { return Total_CMz; }

inline su2double CIncEulerSolver::GetTotal_CoPx() { return Total_CoPx; }

inline su2double CIncEulerSolver::GetTotal_CoPy() { return Total_CoPy; }

inline su2double CIncEulerSolver::GetTotal_CoPz() { return Total_CoPz; }

inline su2double CIncEulerSolver::GetTotal_CFx() { return Total_CFx; }

inline su2double CIncEulerSolver::GetTotal_CFy() { return Total_CFy; }

inline su2double CIncEulerSolver::GetTotal_CFz() { return Total_CFz; }

inline su2double CIncEulerSolver::GetTotal_CSF() { return Total_CSF; }

inline su2double CIncEulerSolver::GetTotal_CEff() { return Total_CEff; }

inline su2double CIncEulerSolver::GetTotal_CT() { return Total_CT; }

inline void CIncEulerSolver::SetTotal_CT(su2double val_Total_CT) { Total_CT = val_Total_CT; }

inline su2double CIncEulerSolver::GetTotal_CQ() { return Total_CQ; }

inline su2double CIncEulerSolver::GetTotal_HeatFlux() { return Total_Heat; }

inline su2double CIncEulerSolver::GetTotal_MaxHeatFlux() { return Total_MaxHeat; }

inline void CIncEulerSolver::SetTotal_CQ(su2double val_Total_CQ) { Total_CQ = val_Total_CQ; }

inline void CIncEulerSolver::SetTotal_HeatFlux(su2double val_Total_Heat) { Total_Heat = val_Total_Heat; }

inline void CIncEulerSolver::SetTotal_MaxHeatFlux(su2double val_Total_MaxHeat) { Total_MaxHeat = val_Total_MaxHeat; }

inline su2double CIncEulerSolver::GetTotal_CMerit() { return Total_CMerit; }

inline su2double CIncEulerSolver::GetTotal_CpDiff() { return Total_CpDiff; }

inline su2double CIncEulerSolver::GetTotal_HeatFluxDiff() { return Total_HeatFluxDiff; }

inline void CIncEulerSolver::SetTotal_CpDiff(su2double pressure) { Total_CpDiff = pressure; }

inline void CIncEulerSolver::SetTotal_HeatFluxDiff(su2double heat) { Total_HeatFluxDiff = heat; }

inline void CIncEulerSolver::SetTotal_CD(su2double val_Total_CD) { Total_CD = val_Total_CD; }

inline su2double CIncEulerSolver::GetTotal_Custom_ObjFunc() { return Total_Custom_ObjFunc; }

inline void CIncEulerSolver::SetTotal_Custom_ObjFunc(su2double val_total_custom_objfunc, su2double val_weight) { Total_Custom_ObjFunc = val_total_custom_objfunc*val_weight; }

inline void CIncEulerSolver::AddTotal_Custom_ObjFunc(su2double val_total_custom_objfunc, su2double val_weight) { Total_Custom_ObjFunc += val_total_custom_objfunc*val_weight; }

inline su2double CIncEulerSolver::GetAllBound_CL_Inv() { return AllBound_CL_Inv; }

inline su2double CIncEulerSolver::GetAllBound_CD_Inv() { return AllBound_CD_Inv; }

inline su2double CIncEulerSolver::GetAllBound_CSF_Inv() { return AllBound_CSF_Inv; }

inline su2double CIncEulerSolver::GetAllBound_CEff_Inv() { return AllBound_CEff_Inv; }

inline su2double CIncEulerSolver::GetAllBound_CMx_Inv() { return AllBound_CMx_Inv; }

inline su2double CIncEulerSolver::GetAllBound_CMy_Inv() { return AllBound_CMy_Inv; }

inline su2double CIncEulerSolver::GetAllBound_CMz_Inv() { return AllBound_CMz_Inv; }

inline su2double CIncEulerSolver::GetAllBound_CoPx_Inv() { return AllBound_CoPx_Inv; }

inline su2double CIncEulerSolver::GetAllBound_CoPy_Inv() { return AllBound_CoPy_Inv; }

inline su2double CIncEulerSolver::GetAllBound_CoPz_Inv() { return AllBound_CoPz_Inv; }

inline su2double CIncEulerSolver::GetAllBound_CFx_Inv() { return AllBound_CFx_Inv; }

inline su2double CIncEulerSolver::GetAllBound_CFy_Inv() { return AllBound_CFy_Inv; }

inline su2double CIncEulerSolver::GetAllBound_CFz_Inv() { return AllBound_CFz_Inv; }

inline su2double CIncEulerSolver::GetAllBound_CL_Mnt() { return AllBound_CL_Mnt; }

inline su2double CIncEulerSolver::GetAllBound_CD_Mnt() { return AllBound_CD_Mnt; }

inline su2double CIncEulerSolver::GetAllBound_CSF_Mnt() { return AllBound_CSF_Mnt; }

inline su2double CIncEulerSolver::GetAllBound_CEff_Mnt() { return AllBound_CEff_Mnt; }

inline su2double CIncEulerSolver::GetAllBound_CMx_Mnt() { return AllBound_CMx_Mnt; }

inline su2double CIncEulerSolver::GetAllBound_CMy_Mnt() { return AllBound_CMy_Mnt; }

inline su2double CIncEulerSolver::GetAllBound_CMz_Mnt() { return AllBound_CMz_Mnt; }

inline su2double CIncEulerSolver::GetAllBound_CoPx_Mnt() { return AllBound_CoPx_Mnt; }

inline su2double CIncEulerSolver::GetAllBound_CoPy_Mnt() { return AllBound_CoPy_Mnt; }

inline su2double CIncEulerSolver::GetAllBound_CoPz_Mnt() { return AllBound_CoPz_Mnt; }

inline su2double CIncEulerSolver::GetAllBound_CFx_Mnt() { return AllBound_CFx_Mnt; }

inline su2double CIncEulerSolver::GetAllBound_CFy_Mnt() { return AllBound_CFy_Mnt; }

inline su2double CIncEulerSolver::GetAllBound_CFz_Mnt() { return AllBound_CFz_Mnt; }

inline su2double CIncEulerSolver::GetSurface_CL_Mnt(unsigned short val_marker) { return Surface_CL_Mnt[val_marker]; }

inline su2double CIncEulerSolver::GetSurface_CD_Mnt(unsigned short val_marker) { return Surface_CD_Mnt[val_marker]; }

inline su2double CIncEulerSolver::GetSurface_CSF_Mnt(unsigned short val_marker) { return Surface_CSF_Mnt[val_marker]; }

inline su2double CIncEulerSolver::GetSurface_CEff_Mnt(unsigned short val_marker) { return Surface_CEff_Mnt[val_marker]; }

inline su2double CIncEulerSolver::GetSurface_CFx_Mnt(unsigned short val_marker) { return Surface_CFx_Mnt[val_marker]; }

inline su2double CIncEulerSolver::GetSurface_CFy_Mnt(unsigned short val_marker) { return Surface_CFy_Mnt[val_marker]; }

inline su2double CIncEulerSolver::GetSurface_CFz_Mnt(unsigned short val_marker) { return Surface_CFz_Mnt[val_marker]; }

inline su2double CIncEulerSolver::GetSurface_CMx_Mnt(unsigned short val_marker) { return Surface_CMx_Mnt[val_marker]; }

inline su2double CIncEulerSolver::GetSurface_CMy_Mnt(unsigned short val_marker) { return Surface_CMy_Mnt[val_marker]; }

inline su2double CIncEulerSolver::GetSurface_CMz_Mnt(unsigned short val_marker) { return Surface_CMz_Mnt[val_marker]; }

inline void CIncEulerSolver::SetPressure_Inf(su2double p_inf){Pressure_Inf = p_inf;}

inline void CIncEulerSolver::SetTemperature_Inf(su2double t_inf){Temperature_Inf = t_inf;}

inline void CIncEulerSolver::SetDensity_Inf(su2double rho_inf){Density_Inf = rho_inf;}

inline void CIncEulerSolver::SetTotal_ComboObj(su2double ComboObj) {Total_ComboObj = ComboObj; }

inline su2double CIncEulerSolver::GetTotal_ComboObj() { return Total_ComboObj; }

inline su2double CIncNSSolver::GetViscosity_Inf(void) { return Viscosity_Inf; }

inline su2double CIncNSSolver::GetTke_Inf(void) { return Tke_Inf; }

inline su2double CIncNSSolver::GetSurface_HF_Visc(unsigned short val_marker) { return Surface_HF_Visc[val_marker]; }

inline su2double CIncNSSolver::GetSurface_MaxHF_Visc(unsigned short val_marker) { return Surface_MaxHF_Visc[val_marker]; }

inline su2double CIncNSSolver::GetCL_Visc(unsigned short val_marker) { return CL_Visc[val_marker]; }

inline su2double CIncNSSolver::GetCSF_Visc(unsigned short val_marker) { return CSF_Visc[val_marker]; }

inline su2double CIncNSSolver::GetCD_Visc(unsigned short val_marker) { return CD_Visc[val_marker]; }

inline su2double CIncNSSolver::GetAllBound_CL_Visc() { return AllBound_CL_Visc; }

inline su2double CIncNSSolver::GetAllBound_CSF_Visc() { return AllBound_CSF_Visc; }

inline su2double CIncNSSolver::GetAllBound_CD_Visc() { return AllBound_CD_Visc; }

inline su2double CIncNSSolver::GetAllBound_CEff_Visc() { return AllBound_CEff_Visc; }

inline su2double CIncNSSolver::GetAllBound_CMx_Visc() { return AllBound_CMx_Visc; }

inline su2double CIncNSSolver::GetAllBound_CMy_Visc() { return AllBound_CMy_Visc; }

inline su2double CIncNSSolver::GetAllBound_CMz_Visc() { return AllBound_CMz_Visc; }

inline su2double CIncNSSolver::GetAllBound_CoPx_Visc() { return AllBound_CoPx_Visc; }

inline su2double CIncNSSolver::GetAllBound_CoPy_Visc() { return AllBound_CoPy_Visc; }

inline su2double CIncNSSolver::GetAllBound_CoPz_Visc() { return AllBound_CoPz_Visc; }

inline su2double CIncNSSolver::GetAllBound_CFx_Visc() { return AllBound_CFx_Visc; }

inline su2double CIncNSSolver::GetAllBound_CFy_Visc() { return AllBound_CFy_Visc; }

inline su2double CIncNSSolver::GetAllBound_CFz_Visc() { return AllBound_CFz_Visc; }

inline su2double CIncNSSolver::GetSurface_CL_Visc(unsigned short val_marker) { return Surface_CL_Visc[val_marker]; }

inline su2double CIncNSSolver::GetSurface_CD_Visc(unsigned short val_marker) { return Surface_CD_Visc[val_marker]; }

inline su2double CIncNSSolver::GetSurface_CSF_Visc(unsigned short val_marker) { return Surface_CSF_Visc[val_marker]; }

inline su2double CIncNSSolver::GetSurface_CEff_Visc(unsigned short val_marker) { return Surface_CEff_Visc[val_marker]; }

inline su2double CIncNSSolver::GetSurface_CFx_Visc(unsigned short val_marker) { return Surface_CFx_Visc[val_marker]; }

inline su2double CIncNSSolver::GetSurface_CFy_Visc(unsigned short val_marker) { return Surface_CFy_Visc[val_marker]; }

inline su2double CIncNSSolver::GetSurface_CFz_Visc(unsigned short val_marker) { return Surface_CFz_Visc[val_marker]; }

inline su2double CIncNSSolver::GetSurface_CMx_Visc(unsigned short val_marker) { return Surface_CMx_Visc[val_marker]; }

inline su2double CIncNSSolver::GetSurface_CMy_Visc(unsigned short val_marker) { return Surface_CMy_Visc[val_marker]; }

inline su2double CIncNSSolver::GetSurface_CMz_Visc(unsigned short val_marker) { return Surface_CMz_Visc[val_marker]; }

inline su2double CIncNSSolver::GetCSkinFriction(unsigned short val_marker, unsigned long val_vertex, unsigned short val_dim) { return CSkinFriction[val_marker][val_dim][val_vertex]; }

inline su2double CIncNSSolver::GetHeatFlux(unsigned short val_marker, unsigned long val_vertex) { return HeatFlux[val_marker][val_vertex]; }

inline su2double CIncNSSolver::GetHeatFluxTarget(unsigned short val_marker, unsigned long val_vertex) { return HeatFluxTarget[val_marker][val_vertex]; }

inline void CIncNSSolver::SetHeatFluxTarget(unsigned short val_marker, unsigned long val_vertex, su2double val_heat) { HeatFluxTarget[val_marker][val_vertex] = val_heat; }

inline su2double CIncNSSolver::GetYPlus(unsigned short val_marker, unsigned long val_vertex) { return YPlus[val_marker][val_vertex]; }

inline su2double CIncNSSolver::GetStrainMag_Max(void) { return StrainMag_Max; }

inline su2double CIncNSSolver::GetOmega_Max(void) { return Omega_Max; }

inline void CIncNSSolver::SetStrainMag_Max(su2double val_strainmag_max) { StrainMag_Max = val_strainmag_max; }

inline void CIncNSSolver::SetOmega_Max(su2double val_omega_max) { Omega_Max = val_omega_max; }

inline su2double CIncNSSolver::GetConjugateHeatVariable(unsigned short val_marker, unsigned long val_vertex, unsigned short pos_var) { return HeatConjugateVar[val_marker][val_vertex][pos_var]; }

inline void CIncNSSolver::SetConjugateHeatVariable(unsigned short val_marker, unsigned long val_vertex, unsigned short pos_var, su2double relaxation_factor, su2double val_var) {
  HeatConjugateVar[val_marker][val_vertex][pos_var] = relaxation_factor*val_var + (1.0-relaxation_factor)*HeatConjugateVar[val_marker][val_vertex][pos_var]; }

inline su2double CHeatSolverFVM::GetTotal_HeatFlux() { return Total_HeatFlux; }

inline su2double CHeatSolverFVM::GetTotal_AvgTemperature() { return Total_AvgTemperature; }

inline su2double CHeatSolverFVM::GetConjugateHeatVariable(unsigned short val_marker, unsigned long val_vertex, unsigned short pos_var) { return ConjugateVar[val_marker][val_vertex][pos_var]; }

inline void CHeatSolverFVM::SetConjugateHeatVariable(unsigned short val_marker, unsigned long val_vertex, unsigned short pos_var, su2double relaxation_factor, su2double val_var) {
  ConjugateVar[val_marker][val_vertex][pos_var] = relaxation_factor*val_var + (1.0-relaxation_factor)*ConjugateVar[val_marker][val_vertex][pos_var]; }

inline su2double CFEASolver::Get_MassMatrix(unsigned long iPoint, unsigned long jPoint, unsigned short iVar, unsigned short jVar){ 
  return MassMatrix.GetBlock(iPoint, jPoint, iVar, jVar); }

inline unsigned short CFEASolver::Get_iElem_iDe(unsigned long iElem){ return iElem_iDe[iElem]; }

inline su2double CFEASolver::GetRes_FEM(unsigned short val_var) { return Conv_Check[val_var]; }

inline su2double CFEASolver::GetTotal_CFEA() { return Total_CFEA; }

inline void CFEASolver::SetTotal_CFEA(su2double cfea) { Total_CFEA = cfea; }

inline void CFEASolver::SetTotal_OFRefGeom(su2double val_ofrefgeom) { Total_OFRefGeom = val_ofrefgeom; }

inline void CFEASolver::SetTotal_OFRefNode(su2double val_ofrefnode) { Total_OFRefNode = val_ofrefnode; }

inline su2double CFEASolver::GetWAitken_Dyn(void) { return WAitken_Dyn; }

inline su2double CFEASolver::GetWAitken_Dyn_tn1(void) { return WAitken_Dyn_tn1; }

inline void CFEASolver::SetWAitken_Dyn(su2double waitk) { WAitken_Dyn = waitk; }

inline void CFEASolver::SetWAitken_Dyn_tn1(su2double waitk_tn1) { WAitken_Dyn_tn1 = waitk_tn1; }

inline void CFEASolver::SetLoad_Increment(su2double val_loadIncrement) { loadIncrement = val_loadIncrement; }

inline su2double CFEASolver::GetLoad_Increment(void) { return loadIncrement; }

inline void CFEASolver::SetFSI_ConvValue(unsigned short val_index, su2double val_criteria) { FSI_Conv[val_index] = val_criteria; }

inline su2double CFEASolver::GetFSI_ConvValue(unsigned short val_index){ return FSI_Conv[val_index]; }

inline su2double CFEASolver::GetTotal_OFRefGeom(void){ return Total_OFRefGeom; }

inline su2double CFEASolver::GetTotal_OFRefNode(void){ return Total_OFRefNode; }

inline su2double CFEASolver::GetTotal_OFVolFrac(void){ return Total_OFVolFrac; }

inline bool CFEASolver::IsElementBased(void){ return element_based; }

inline void CFEASolver::SetForceCoeff(su2double val_forcecoeff_history) { ForceCoeff = val_forcecoeff_history; }

inline void CFEASolver::SetRelaxCoeff(su2double val_relaxecoeff_history) { RelaxCoeff = val_relaxecoeff_history; }

inline void CFEASolver::SetFSI_Residual(su2double val_FSI_residual) { FSI_Residual = val_FSI_residual; }

inline su2double CFEASolver::GetForceCoeff(void) { return ForceCoeff; }

inline su2double CFEASolver::GetRelaxCoeff(void) { return RelaxCoeff; }

inline su2double CFEASolver::GetFSI_Residual(void) { return FSI_Residual; }

inline void CSolver::SetAdjoint_OutputMesh(CGeometry *geometry, CConfig *config) {}

inline void CSolver::ExtractAdjoint_Geometry(CGeometry *geometry, CConfig *config) {}

inline void CSolver::ExtractAdjoint_CrossTerm(CGeometry *geometry, CConfig *config) {}

inline void CSolver::ExtractAdjoint_CrossTerm_Geometry(CGeometry *geometry, CConfig *config) {}

inline void CSolver::ExtractAdjoint_CrossTerm_Geometry_Flow(CGeometry *geometry, CConfig *config) {}

inline void CSolver::SetMesh_Recording(CGeometry **geometry, CVolumetricMovement *grid_movement, CConfig *config) {}

inline su2double CDiscAdjSolver::GetTotal_Sens_Geo() { return Total_Sens_Geo; }

inline su2double CDiscAdjSolver::GetTotal_Sens_Mach() { return Total_Sens_Mach; }

inline su2double CDiscAdjSolver::GetTotal_Sens_AoA() { return Total_Sens_AoA; }

inline su2double CDiscAdjSolver::GetTotal_Sens_Press() { return Total_Sens_Press; }

inline su2double CDiscAdjSolver::GetTotal_Sens_Temp() { return Total_Sens_Temp; }

inline su2double CDiscAdjSolver::GetTotal_Sens_BPress() { return Total_Sens_BPress; }

inline su2double CDiscAdjSolver::GetTotal_Sens_Density() { return Total_Sens_Density; }

inline su2double CDiscAdjSolver::GetTotal_Sens_ModVel() { return Total_Sens_ModVel; }

inline su2double CDiscAdjSolver::GetCSensitivity(unsigned short val_marker, unsigned long val_vertex) { return CSensitivity[val_marker][val_vertex]; }

inline void CEulerSolver::SetSlidingState(unsigned short val_marker, unsigned long val_vertex, unsigned short val_state, unsigned long donor_index, su2double component){ 
  SlidingState[val_marker][val_vertex][val_state][donor_index] = component; 
}

inline void CIncEulerSolver::SetSlidingState(unsigned short val_marker, unsigned long val_vertex, unsigned short val_state, unsigned long donor_index, su2double component){
  SlidingState[val_marker][val_vertex][val_state][donor_index] = component;
}

inline void CSolver::SetSlidingState(unsigned short val_marker, unsigned long val_vertex, unsigned short val_state, unsigned long donor_index, su2double component){ }

inline su2double CEulerSolver::GetSlidingState(unsigned short val_marker, unsigned long val_vertex, unsigned short val_state, unsigned long donor_index) { return SlidingState[val_marker][val_vertex][val_state][donor_index]; }

inline su2double CIncEulerSolver::GetSlidingState(unsigned short val_marker, unsigned long val_vertex, unsigned short val_state, unsigned long donor_index) { return SlidingState[val_marker][val_vertex][val_state][donor_index]; }

inline su2double CSolver::GetSlidingState(unsigned short val_marker, unsigned long val_vertex, unsigned short val_state, unsigned long donor_index) { return 0; }

inline int CEulerSolver::GetnSlidingStates(unsigned short val_marker, unsigned long val_vertex){ return SlidingStateNodes[val_marker][val_vertex]; }

inline int CIncEulerSolver::GetnSlidingStates(unsigned short val_marker, unsigned long val_vertex){ return SlidingStateNodes[val_marker][val_vertex]; }

inline int CSolver::GetnSlidingStates(unsigned short val_marker, unsigned long val_vertex){ return 0; }

inline void CEulerSolver::SetnSlidingStates(unsigned short val_marker, unsigned long val_vertex, int value){ SlidingStateNodes[val_marker][val_vertex] = value; }

inline void CIncEulerSolver::SetnSlidingStates(unsigned short val_marker, unsigned long val_vertex, int value){ SlidingStateNodes[val_marker][val_vertex] = value; }

inline void CSolver::SetnSlidingStates(unsigned short val_marker, unsigned long val_vertex, int value){}

inline void CSolver::SetSlidingStateStructure(unsigned short val_marker, unsigned long val_vertex){}

inline void CEulerSolver::SetSlidingStateStructure(unsigned short val_marker, unsigned long val_vertex){	
  int iVar;

  for( iVar = 0; iVar < nPrimVar+1; iVar++){
    if( SlidingState[val_marker][val_vertex][iVar] != NULL )
      delete [] SlidingState[val_marker][val_vertex][iVar];
  }

  for( iVar = 0; iVar < nPrimVar+1; iVar++)
    SlidingState[val_marker][val_vertex][iVar] = new su2double[ GetnSlidingStates(val_marker, val_vertex) ];
}

<<<<<<< HEAD
=======

inline void CIncEulerSolver::SetSlidingStateStructure(unsigned short val_marker, unsigned long val_vertex){
  int iVar;

  for( iVar = 0; iVar < nPrimVar+1; iVar++){
    if( SlidingState[val_marker][val_vertex][iVar] != NULL )
      delete [] SlidingState[val_marker][val_vertex][iVar];
  }

  for( iVar = 0; iVar < nPrimVar+1; iVar++)
    SlidingState[val_marker][val_vertex][iVar] = new su2double[ GetnSlidingStates(val_marker, val_vertex) ];
}



>>>>>>> 27f3875c
inline void CTurbSolver::SetSlidingState(unsigned short val_marker, unsigned long val_vertex, unsigned short val_state, unsigned long donor_index, su2double component){ 
  SlidingState[val_marker][val_vertex][val_state][donor_index] = component; 
}

inline int CTurbSolver::GetnSlidingStates(unsigned short val_marker, unsigned long val_vertex){ return SlidingStateNodes[val_marker][val_vertex]; }

inline void CTurbSolver::SetSlidingStateStructure(unsigned short val_marker, unsigned long val_vertex){	
  int iVar;

  for( iVar = 0; iVar < nVar+1; iVar++){
    if( SlidingState[val_marker][val_vertex][iVar] != NULL )
      delete [] SlidingState[val_marker][val_vertex][iVar];
  }

  for( iVar = 0; iVar < nVar+1; iVar++)
    SlidingState[val_marker][val_vertex][iVar] = new su2double[ GetnSlidingStates(val_marker, val_vertex) ];
}

inline void CTurbSolver::SetnSlidingStates(unsigned short val_marker, unsigned long val_vertex, int value){ SlidingStateNodes[val_marker][val_vertex] = value; }

inline su2double CTurbSolver::GetSlidingState(unsigned short val_marker, unsigned long val_vertex, unsigned short val_state, unsigned long donor_index) { return SlidingState[val_marker][val_vertex][val_state][donor_index]; }

inline void CTurbSolver::SetInlet_TurbVar(unsigned short val_marker, unsigned long val_vertex, unsigned short val_dim, su2double val_turb_var) {
  /*--- Since this call can be accessed indirectly using python, do some error
   * checking to prevent segmentation faults ---*/
  if (val_marker >= nMarker)
    SU2_MPI::Error("Out-of-bounds marker index used on inlet.", CURRENT_FUNCTION);
  else if (Inlet_TurbVars == NULL || Inlet_TurbVars[val_marker] == NULL)
    SU2_MPI::Error("Tried to set custom inlet BC on an invalid marker.", CURRENT_FUNCTION);
  else if (val_vertex >= nVertex[val_marker])
    SU2_MPI::Error("Out-of-bounds vertex index used on inlet.", CURRENT_FUNCTION);
  else if (val_dim >= nVar)
    SU2_MPI::Error("Out-of-bounds index used for inlet turbulence variable.", CURRENT_FUNCTION);
  else
    Inlet_TurbVars[val_marker][val_vertex][val_dim] = val_turb_var;
}

inline void CTurbSASolver::SetFreeStream_Solution(CConfig *config) {
  for (unsigned long iPoint = 0; iPoint < nPoint; iPoint++)
    node[iPoint]->SetSolution(0, nu_tilde_Inf);
}

inline su2double CTurbSASolver::GetNuTilde_Inf(void) { return nu_tilde_Inf; }

inline void CTurbSSTSolver::SetFreeStream_Solution(CConfig *config){
  for (unsigned long iPoint = 0; iPoint < nPoint; iPoint++){
    node[iPoint]->SetSolution(0, kine_Inf);
    node[iPoint]->SetSolution(1, omega_Inf);
  }
}

inline su2double CTurbSSTSolver::GetTke_Inf(void) { return kine_Inf; }

inline su2double CTurbSSTSolver::GetOmega_Inf(void) { return omega_Inf; }

inline void CScalarSolver::SetFreeStream_Solution(CConfig *config) {
  for (unsigned long iPoint = 0; iPoint < nPoint; iPoint++)
    for (unsigned short iVar = 0; iVar < nVar; iVar++)
      node[iPoint]->SetSolution(iVar, Scalar_Inf[iVar]);
}

inline su2double CScalarSolver::GetScalar_Inf(unsigned short val_ivar) { return Scalar_Inf[val_ivar]; }

inline su2double CDiscAdjFEASolver::GetTotal_Sens_E(unsigned short iVal) { return Total_Sens_E[iVal]; }

inline su2double CDiscAdjFEASolver::GetTotal_Sens_Nu(unsigned short iVal) { return Total_Sens_Nu[iVal]; }

inline su2double CDiscAdjFEASolver::GetTotal_Sens_Rho(unsigned short iVal) { return Total_Sens_Rho[iVal]; }

inline su2double CDiscAdjFEASolver::GetTotal_Sens_Rho_DL(unsigned short iVal) { return Total_Sens_Rho_DL[iVal]; }

inline su2double CDiscAdjFEASolver::GetTotal_Sens_EField(unsigned short iEField) { return Total_Sens_EField[iEField]; }

inline su2double CDiscAdjFEASolver::GetTotal_Sens_DVFEA(unsigned short iDVFEA) { return Total_Sens_DV[iDVFEA]; }

inline su2double CDiscAdjFEASolver::GetGlobal_Sens_E(unsigned short iVal) { return Global_Sens_E[iVal]; }

inline su2double CDiscAdjFEASolver::GetGlobal_Sens_Nu(unsigned short iVal) { return Global_Sens_Nu[iVal]; }

inline su2double CDiscAdjFEASolver::GetGlobal_Sens_Rho(unsigned short iVal) { return Global_Sens_Rho[iVal]; }

inline su2double CDiscAdjFEASolver::GetGlobal_Sens_Rho_DL(unsigned short iVal) { return Global_Sens_Rho_DL[iVal]; }

inline su2double CDiscAdjFEASolver::GetGlobal_Sens_EField(unsigned short iEField) { return Global_Sens_EField[iEField]; }

inline su2double CDiscAdjFEASolver::GetGlobal_Sens_DVFEA(unsigned short iDVFEA) { return Global_Sens_DV[iDVFEA]; }

inline su2double CDiscAdjFEASolver::GetVal_Young(unsigned short iVal) { return E_i[iVal]; }

inline su2double CDiscAdjFEASolver::GetVal_Poisson(unsigned short iVal) { return Nu_i[iVal]; }

inline su2double CDiscAdjFEASolver::GetVal_Rho(unsigned short iVal) { return Rho_i[iVal]; }

inline su2double CDiscAdjFEASolver::GetVal_Rho_DL(unsigned short iVal) { return Rho_DL_i[iVal]; }

inline unsigned short CDiscAdjFEASolver::GetnEField(void) { return nEField; }

inline unsigned short CDiscAdjFEASolver::GetnDVFEA(void) { return nDV; }

inline su2double CDiscAdjFEASolver::GetVal_EField(unsigned short iVal) { return EField[iVal]; }

inline su2double CDiscAdjFEASolver::GetVal_DVFEA(unsigned short iVal) { return DV_Val[iVal]; }<|MERGE_RESOLUTION|>--- conflicted
+++ resolved
@@ -2389,9 +2389,6 @@
     SlidingState[val_marker][val_vertex][iVar] = new su2double[ GetnSlidingStates(val_marker, val_vertex) ];
 }
 
-<<<<<<< HEAD
-=======
-
 inline void CIncEulerSolver::SetSlidingStateStructure(unsigned short val_marker, unsigned long val_vertex){
   int iVar;
 
@@ -2404,10 +2401,7 @@
     SlidingState[val_marker][val_vertex][iVar] = new su2double[ GetnSlidingStates(val_marker, val_vertex) ];
 }
 
-
-
->>>>>>> 27f3875c
-inline void CTurbSolver::SetSlidingState(unsigned short val_marker, unsigned long val_vertex, unsigned short val_state, unsigned long donor_index, su2double component){ 
+inline void CTurbSolver::SetSlidingState(unsigned short val_marker, unsigned long val_vertex, unsigned short val_state, unsigned long donor_index, su2double component){
   SlidingState[val_marker][val_vertex][val_state][donor_index] = component; 
 }
 
