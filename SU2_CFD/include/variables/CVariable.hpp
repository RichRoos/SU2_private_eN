  /*!
 * \file CVariable.hpp
 * \brief Declaration and inlines of the parent class for defining problem
          variables, function definitions in file <i>CVariable.cpp</i>.
          All variables are children of at least this class.
 * \author F. Palacios, T. Economon
 * \version 7.0.1 "Blackbird"
 *
 * SU2 Project Website: https://su2code.github.io
 *
 * The SU2 Project is maintained by the SU2 Foundation
 * (http://su2foundation.org)
 *
 * Copyright 2012-2019, SU2 Contributors (cf. AUTHORS.md)
 *
 * SU2 is free software; you can redistribute it and/or
 * modify it under the terms of the GNU Lesser General Public
 * License as published by the Free Software Foundation; either
 * version 2.1 of the License, or (at your option) any later version.
 *
 * SU2 is distributed in the hope that it will be useful,
 * but WITHOUT ANY WARRANTY; without even the implied warranty of
 * MERCHANTABILITY or FITNESS FOR A PARTICULAR PURPOSE. See the GNU
 * Lesser General Public License for more details.
 *
 * You should have received a copy of the GNU Lesser General Public
 * License along with SU2. If not, see <http://www.gnu.org/licenses/>.
 */

#pragma once

#include "../../../Common/include/mpi_structure.hpp"

#include <cmath>
#include <iostream>
#include <cstdlib>

#include "../../../Common/include/CConfig.hpp"
#include "../fluid_model.hpp"
#include "../../../Common/include/toolboxes/C2DContainer.hpp"


using namespace std;

/*!
 * \class CVariable
 * \brief Main class for defining the variables.
 * \author F. Palacios
 */
class CVariable {
protected:
  using VectorType = C2DContainer<unsigned long, su2double, StorageType::ColumnMajor, 64, DynamicSize, 1>;
  using MatrixType = C2DContainer<unsigned long, su2double, StorageType::RowMajor,    64, DynamicSize, DynamicSize>;

  /*--- This contrived container is used to store matrices in a contiguous manner but still present the
   "su2double**" interface to the outside world, it will be replaced by something more efficient. ---*/
  struct VectorOfMatrix {
    su2activevector storage;
    su2matrix<su2double*> interface;
    unsigned long M, N;

    void resize(unsigned long length, unsigned long rows, unsigned long cols, su2double value) {
      M = rows;
      N = cols;
      storage.resize(length*rows*cols) = value;
      interface.resize(length,rows);

      for(unsigned long i=0; i<length; ++i)
        for(unsigned long j=0; j<rows; ++j)
          interface(i,j) = &(*this)(i,j,0);
    }

    su2double& operator() (unsigned long i, unsigned long j, unsigned long k) { return storage(i*M*N + j*N + k); }
    const su2double& operator() (unsigned long i, unsigned long j, unsigned long k) const { return storage(i*M*N + j*N + k); }

    su2double** operator[] (unsigned long i) { return interface[i]; }
  };

  MatrixType Solution;       /*!< \brief Solution of the problem. */
  MatrixType Solution_Old;   /*!< \brief Old solution of the problem R-K. */

  MatrixType Source;         /*!< \brief Source terms of the problem */

  MatrixType External;       /*!< \brief External (outer) contribution in discrete adjoint multizone problems. */

  su2vector<bool> Non_Physical;  /*!< \brief Non-physical points in the solution (force first order). */
  su2vector<unsigned short>
  Non_Physical_Counter;          /*!< \brief Number of consecutive iterations that a point has been treated first-order.
                                  After a specified number of successful reconstructions, the point can be returned to second-order. */

  VectorType UnderRelaxation;  /*!< \brief Value of the under-relxation parameter local to the control volume. */
  VectorType LocalCFL;         /*!< \brief Value of the CFL number local to the control volume. */

  MatrixType Solution_time_n;    /*!< \brief Solution of the problem at time n for dual-time stepping technique. */
  MatrixType Solution_time_n1;   /*!< \brief Solution of the problem at time n-1 for dual-time stepping technique. */
  VectorType Delta_Time;         /*!< \brief Time step. */

  VectorOfMatrix Gradient;  /*!< \brief Gradient of the solution of the problem. */
  VectorOfMatrix Rmatrix;   /*!< \brief Geometry-based matrix for weighted least squares gradient calculations. */

  MatrixType Limiter;        /*!< \brief Limiter of the solution of the problem. */
  MatrixType Solution_Max;   /*!< \brief Max solution for limiter computation. */
  MatrixType Solution_Min;   /*!< \brief Min solution for limiter computation. */

  VectorType AuxVar;       /*!< \brief Auxiliar variable for gradient computation. */
  MatrixType Grad_AuxVar;  /*!< \brief Gradient of the auxiliar variable. */

  VectorType Max_Lambda_Inv;   /*!< \brief Maximun inviscid eingenvalue. */
  VectorType Max_Lambda_Visc;  /*!< \brief Maximun viscous eingenvalue. */
  VectorType Lambda;           /*!< \brief Value of the eingenvalue. */

  VectorType Sensor;               /*!< \brief Pressure sensor for high order central scheme and Roe dissipation. */
  MatrixType Undivided_Laplacian;  /*!< \brief Undivided laplacian of the solution. */

  MatrixType Res_TruncError;  /*!< \brief Truncation error for multigrid cycle. */
  MatrixType Residual_Old;    /*!< \brief Auxiliar structure for residual smoothing. */
  MatrixType Residual_Sum;    /*!< \brief Auxiliar structure for residual smoothing. */

  MatrixType Solution_Adj_Old;   /*!< \brief Solution of the problem in the previous AD-BGS iteration. */

  MatrixType Solution_BGS_k;     /*!< \brief Old solution container for BGS iterations. */

<<<<<<< HEAD
  MatrixType AnisoGrad;       /*!< \brief Gradient of sensor used for anisotropy in mesh adaptation. */ 
  MatrixType AnisoViscGrad;   /*!< \brief Gradient of viscous sensor used for anisotropy in mesh adaptation. */ 
  MatrixType AnisoSourceGrad; /*!< \brief Gradient of source term sensor used for anisotropy in mesh adaptation. */ 
  MatrixType AnisoHess;       /*!< \brief Hessian of sensor used for anisotropy in mesh adaptation. */ 
  MatrixType AnisoViscHess;   /*!< \brief Hessian of viscous sensor used for anisotropy in mesh adaptation. */  
  MatrixType AnisoSourceHess; /*!< \brief Hessian of source term sensor used for anisotropy in mesh adaptation. */  
  MatrixType AnisoMetr;       /*!< \brief Metric tensor used for anisotropy in mesh adaptation. */

  su2matrix<int> Input_AdjIndices;    /*!< \brief Indices of Solution variables in the adjoint vector. */
  su2matrix<int> Output_AdjIndices;   /*!< \brief Indices of Solution variables in the adjoint vector after having been updated. */
=======
  su2matrix<int> AD_InputIndex;    /*!< \brief Indices of Solution variables in the adjoint vector. */
  su2matrix<int> AD_OutputIndex;   /*!< \brief Indices of Solution variables in the adjoint vector after having been updated. */
>>>>>>> 92d31c3c

  unsigned long nPoint = {0};  /*!< \brief Number of points in the domain. */
  unsigned long nDim = {0};      /*!< \brief Number of dimension of the problem. */
  unsigned long nVar = {0};        /*!< \brief Number of variables of the problem. */
  unsigned long nPrimVar = {0};      /*!< \brief Number of primitive variables. */
  unsigned long nPrimVarGrad = {0};    /*!< \brief Number of primitives for which a gradient is computed. */
  unsigned long nSecondaryVar = {0};     /*!< \brief Number of secondary variables. */
  unsigned long nSecondaryVarGrad = {0};   /*!< \brief Number of secondaries for which a gradient is computed. */

public:

  /*--- Disable default construction copy and assignment. ---*/
  CVariable() = delete;
  CVariable(const CVariable&) = delete;
  CVariable(CVariable&&) = delete;
  CVariable& operator= (const CVariable&) = delete;
  CVariable& operator= (CVariable&&) = delete;

  /*!
   * \overload
   * \param[in] npoint - Number of points/nodes/vertices in the domain.
   * \param[in] nvar - Number of variables of the problem.
   * \param[in] config - Definition of the particular problem.
   */
  CVariable(unsigned long npoint, unsigned long nvar, CConfig *config);

  /*!
   * \overload
   * \param[in] npoint - Number of points/nodes/vertices in the domain.
   * \param[in] ndim - Number of dimensions of the problem.
   * \param[in] nvar - Number of variables of the problem.
   * \param[in] config - Definition of the particular problem.
   */
  CVariable(unsigned long npoint, unsigned long ndim, unsigned long nvar, CConfig *config);

  /*!
   * \brief Destructor of the class.
   */
  virtual ~CVariable() = default;

  /*!
   * \brief Set the value of the solution, all variables.
   * \param[in] iPoint - Point index.
   * \param[in] solution - Solution of the problem.
   */
  inline void SetSolution(unsigned long iPoint, const su2double *solution) {
    for (unsigned long iVar = 0; iVar < nVar; iVar++) Solution(iPoint,iVar) = solution[iVar];
  }

  /*!
   * \brief Set the value of the solution, one variable.
   * \param[in] iPoint - Point index.
   * \param[in] iVar - Index of the variable.
   * \param[in] solution - Value of the solution for the index <i>iVar</i>.
   */
  inline void SetSolution(unsigned long iPoint, unsigned long iVar, su2double solution) { Solution(iPoint,iVar) = solution; }

  /*!
   * \brief Set the value of the source term, all variables.
   * \param[in] iPoint - Point index.
   * \param[in] solution - Solution of the problem.
   */
  inline void SetSource(unsigned long iPoint, const su2double *source) {
    for (unsigned long iVar = 0; iVar < nVar; iVar++) Source(iPoint,iVar) = source[iVar];
  }

  /*!
   * \brief Add the value of the solution vector to the previous solution (incremental approach).
   * \param[in] iPoint - Point index.
   * \param[in] iVar - Index of the variable.
   * \param[in] solution - Value of the solution for the index <i>iVar</i>.
   */
  inline void Add_DeltaSolution(unsigned long iPoint, unsigned long iVar, su2double solution) { Solution(iPoint,iVar) += solution; }

  /*!
   * \brief Set the value of the non-physical point.
   * \param[in] iPoint - Point index.
   * \param[in] value - identification of the non-physical point.
   */
  inline void SetNon_Physical(unsigned long iPoint, bool val_value) {
    if (val_value) {
      Non_Physical(iPoint) = val_value;
      Non_Physical_Counter(iPoint) = 0;
    } else {
      Non_Physical_Counter(iPoint)++;
      if (Non_Physical_Counter(iPoint) > 20) {
        Non_Physical(iPoint) = val_value;
      }
    }
  }

  /*!
   * \brief Get the value of the non-physical boolean at a point.
   * \param[in] iPoint - Point index.
   * \return Value of the Non-physical point.
   */
  inline bool GetNon_Physical(unsigned long iPoint) { return Non_Physical(iPoint); }

  /*!
   * \brief Get the solution.
   * \param[in] iPoint - Point index.
   * \param[in] iVar - Index of the variable.
   * \return Value of the solution for the index <i>iVar</i>.
   */
  inline su2double GetSolution(unsigned long iPoint, unsigned long iVar) const { return Solution(iPoint,iVar); }

  /*!
   * \brief Get the old solution of the problem (Runge-Kutta method)
   * \param[in] iPoint - Point index.
   * \param[in] iVar - Index of the variable.
   * \return Pointer to the old solution vector.
   */
  inline su2double GetSolution_Old(unsigned long iPoint, unsigned long iVar) const { return Solution_Old(iPoint,iVar); }

  /*!
   * \brief Get the old solution of the discrete adjoint problem (for multiphysics subiterations)
   * \param[in] iPoint - Point index.
   * \param[in] iVar - Index of the variable.
   * \return Pointer to the old solution vector.
   */
  inline su2double GetSolution_Old_Adj(unsigned long iPoint, unsigned long iVar) const { return Solution_Adj_Old(iPoint,iVar); }

  /*!
   * \brief Set the value of the old solution.
   * \param[in] iPoint - Point index.
   * \param[in] solution_old - Pointer to the residual vector.
   */
  inline void SetSolution_Old(unsigned long iPoint, const su2double *solution_old) {
    for (unsigned long iVar = 0; iVar < nVar; iVar++)
      Solution_Old(iPoint,iVar) = solution_old[iVar];
  }

  /*!
   * \overload
   * \param[in] iVar - Index of the variable.
   * \param[in] iPoint - Point index.
   * \param[in] solution_old - Value of the old solution for the index <i>iVar</i>.
   */
  inline void SetSolution_Old(unsigned long iPoint, unsigned long iVar, su2double solution_old) { Solution_Old(iPoint,iVar) = solution_old; }

  /*!
   * \brief Set old variables to the value of the current variables.
   */
  void Set_OldSolution();

  /*!
   * \brief Set variables to the value of the old variables.
   */
  void Set_Solution();

  /*!
   * \brief Set the variable solution at time n.
   */
  void Set_Solution_time_n();

  /*!
   * \brief Set the variable solution at time n-1.
   */
  void Set_Solution_time_n1();

  /*!
   * \brief Set the variable solution at time n.
   * \param[in] iPoint - Point index.
   */
  inline void Set_Solution_time_n(unsigned long iPoint, const su2double* val_sol) {
    for (unsigned long iVar = 0; iVar < nVar; iVar++) Solution_time_n(iPoint,iVar) = val_sol[iVar];
  }

  /*!
   * \brief Set the variable solution at time n-1.
   * \param[in] iPoint - Point index.
   */
  inline void Set_Solution_time_n1(unsigned long iPoint, const su2double* val_sol) {
    for (unsigned long iVar = 0; iVar < nVar; iVar++)
      Solution_time_n1(iPoint,iVar) = val_sol[iVar];
  }

  /*!
   * \brief Set the variable solution at time n.
   * \param[in] iPoint - Point index.
   */
  inline void Set_Solution_time_n(unsigned long iPoint, unsigned long iVar, su2double val_sol) {
    Solution_time_n(iPoint,iVar) = val_sol;
  }

  /*!
   * \brief Set the variable solution at time n-1.
   * \param[in] iPoint - Point index.
   */
  inline void Set_Solution_time_n1(unsigned long iPoint, unsigned long iVar, su2double val_sol) {
    Solution_time_n1(iPoint,iVar) = val_sol;
  }

  /*!
   * \brief Set to zero the velocity components of the solution.
   * \param[in] iPoint - Point index.
   */
  inline void SetVelSolutionZero(unsigned long iPoint) {
    for (unsigned long iDim = 0; iDim < nDim; iDim++) Solution(iPoint,iDim+1) = 0.0;
  }

  /*!
   * \brief Specify a vector to set the velocity components of the solution.
   * \param[in] iPoint - Point index.
   * \param[in] val_vector - Pointer to the vector.
   */
  inline void SetVelSolutionVector(unsigned long iPoint, const su2double *val_vector) {
    for (unsigned long iDim = 0; iDim < nDim; iDim++) Solution(iPoint, iDim+1) = val_vector[iDim];
  }

  /*!
   * \brief Set to zero velocity components of the solution.
   * \param[in] iPoint - Point index.
   */
  inline void SetVelSolutionOldZero(unsigned long iPoint) {
    for (unsigned long iDim = 0; iDim < nDim; iDim++) Solution_Old(iPoint, iDim+1) = 0.0;
  }

  /*!
   * \brief Add a value to the solution.
   * \param[in] iPoint - Point index.
   * \param[in] iVar - Number of the variable.
   * \param[in] solution - Value that we want to add to the solution.
   */
  inline void AddSolution(unsigned long iPoint, unsigned long iVar, su2double solution) {
    Solution(iPoint, iVar) = Solution_Old(iPoint, iVar) + solution;
  }

  /*!
   * \brief Add a value to the solution.
   * \param[in] iPoint - Point index.
   * \param[in] solution - Value that we want to add to the solution.
   */
  inline void AddSolution(unsigned long iPoint, const su2double *solution) {
    for (unsigned long iVar = 0; iVar < nVar; iVar++) Solution(iPoint, iVar) += solution[iVar];
  }

  /*!
   * \brief A virtual member.
   * \param[in] iPoint - Point index.
   * \param[in] iVar - Index of the variable.
   * \return Pointer to the old solution vector.
   */
  inline virtual su2double GetSolution_New(unsigned long iPoint, unsigned long iVar) const { return 0.0; }

  /*!
   * \brief A virtual member.
   * \param[in] iPoint - Point index.
   */
  inline virtual su2double GetRoe_Dissipation(unsigned long iPoint) const { return 0.0; }

  /*!
   * \brief A virtual member.
   * \param[in] iPoint - Point index.
   */
  inline virtual void SetRoe_Dissipation(unsigned long iPoint, su2double val_dissipation) {}

  /*!
   * \brief A virtual member.
   * \param[in] iPoint - Point index.
   */
  inline virtual void SetRoe_Dissipation_FD(unsigned long iPoint, su2double val_wall_dist) {}

  /*!
   * \brief A virtual member.
   * \param[in] iPoint - Point index.
   * \param[in] val_delta - A scalar measure of the grid size
   * \param[in] val_const_DES - The DES constant (C_DES)
   */
  inline virtual void SetRoe_Dissipation_NTS(unsigned long iPoint, su2double val_delta, su2double val_const_DES) {}

  /*!
   * \brief A virtual member.
   * \param[in] iPoint - Point index.
   */
  inline virtual su2double GetDES_LengthScale(unsigned long iPoint) const { return 0.0; }

  /*!
   * \brief A virtual member.
   * \param[in] iPoint - Point index.
   */
  inline virtual void SetDES_LengthScale(unsigned long iPoint, su2double val_des_lengthscale) {}

  /*!
   * \brief A virtual member.
   * \param[in] iPoint - Point index.
   */
  virtual void SetSolution_New() {}

  /*!
   * \brief Set external contributions to zero.
   */
  void SetExternalZero();

  /*!
   * \brief Set old External to the value of the current variables.
   */
  void Set_OldExternal();

  /*!
   * \brief A virtual member.
   * \param[in] iPoint - Point index.
   * \param[in] iVar - Number of the variable.
   * \param[in] solution - Value that we want to add to the solution.
   */
  inline virtual void AddSolution_New(unsigned long iPoint, unsigned long iVar, su2double solution) {}

  /*!
   * \brief Add a value to the External vector.
   * \param[in] iPoint - Point index.
   * \param[in] val_sol - vector that has to be added component-wise
   */
  inline void Add_External(unsigned long iPoint, const su2double* val_sol) {
    for(unsigned long iVar = 0; iVar < nVar; iVar++) External(iPoint,iVar) += val_sol[iVar];
  }

  /*!
   * \brief Add a value to the solution, clipping the values.
   * \param[in] iPoint - Point index.
   * \param[in] iVar - Index of the variable.
   * \param[in] solution - Value of the solution change.
   * \param[in] lowerlimit - Lower value.
   * \param[in] upperlimit - Upper value.
   */
  inline void AddClippedSolution(unsigned long iPoint, unsigned long iVar, su2double solution,
                                 su2double lowerlimit, su2double upperlimit) {

    su2double val_new = Solution_Old(iPoint, iVar) + solution;
    Solution(iPoint,iVar) = min(max(val_new, lowerlimit), upperlimit);
  }

  /*!
   * \brief Update the variables using a conservative format.
   * \param[in] iPoint - Point index.
   * \param[in] iVar - Index of the variable.
   * \param[in] solution - Value of the solution change.
   * \param[in] val_density - Value of the density.
   * \param[in] val_density_old - Value of the old density.
   * \param[in] lowerlimit - Lower value.
   * \param[in] upperlimit - Upper value.
   */
  inline void AddConservativeSolution(unsigned long iPoint, unsigned long iVar, su2double solution,
                                      su2double val_density, su2double val_density_old,
                                      su2double lowerlimit, su2double upperlimit) {

    su2double val_new = (Solution_Old(iPoint,iVar)*val_density_old + solution)/val_density;
    Solution(iPoint,iVar) = min(max(val_new, lowerlimit), upperlimit);
  }

  /*!
   * \brief Get the entire solution of the problem.
   * \return Reference to the solution matrix.
   */
  inline const MatrixType& GetSolution(void) { return Solution; }

  /*!
   * \brief Get the solution of the problem.
   * \param[in] iPoint - Point index.
   * \return Pointer to the solution vector.
   */
  inline su2double *GetSolution(unsigned long iPoint) { return Solution[iPoint]; }

  /*!
   * \brief Get the Source Terms of the problem.
   * \return Pointer to the solution vector.
   */
  inline su2double *GetSource(unsigned long iPoint) { return Source[iPoint]; }

  /*!
   * \brief Get the old solution of the problem (Runge-Kutta method)
   * \param[in] iPoint - Point index.
   * \return Pointer to the old solution vector.
   */
  inline su2double *GetSolution_Old(unsigned long iPoint) { return Solution_Old[iPoint]; }

  /*!
   * \brief Get the external contributions of the problem.
   * \param[in] iPoint - Point index.
   * \return Pointer to the External row for iPoint.
   */
  inline const su2double *Get_External(unsigned long iPoint) const { return External[iPoint]; }

  /*!
   * \brief Get the solution at time n.
   * \param[in] iPoint - Point index.
   * \return Pointer to the solution (at time n) vector.
   */
  inline su2double *GetSolution_time_n(unsigned long iPoint) { return Solution_time_n[iPoint]; }

  /*!
   * \brief Get the solution at time n-1.
   * \param[in] iPoint - Point index.
   * \return Pointer to the solution (at time n-1) vector.
   */
  inline su2double *GetSolution_time_n1(unsigned long iPoint) { return Solution_time_n1[iPoint]; }

  /*!
   * \brief Set the value of the old residual.
   * \param[in] iPoint - Point index.
   * \param[in] val_residual_old - Pointer to the residual vector.
   */
  inline void SetResidual_Old(unsigned long iPoint, const su2double *val_residual_old) {
    for (unsigned long iVar = 0; iVar < nVar; iVar++)
      Residual_Old(iPoint,iVar) = val_residual_old[iVar];
  }

  /*!
   * \brief Add a value to the summed residual vector.
   * \param[in] iPoint - Point index.
   * \param[in] val_residual - Pointer to the residual vector.
   */
  inline void AddResidual_Sum(unsigned long iPoint, const su2double *val_residual) {
    for (unsigned long iVar = 0; iVar < nVar; iVar++)
      Residual_Sum(iPoint,iVar) += val_residual[iVar];
  }

  /*!
   * \brief Set summed residual vector to zero value.
   */
  void SetResidualSumZero();

  /*!
   * \brief Set the velocity of the truncation error to zero.
   * \param[in] iPoint - Point index.
   */
  inline virtual void SetVel_ResTruncError_Zero(unsigned long iPoint, unsigned long iSpecies) {}

  /*!
   * \brief Get the value of the summed residual.
   * \param[in] iPoint - Point index.
   * \return Pointer to the summed residual.
   */
  inline su2double *GetResidual_Sum(unsigned long iPoint) { return Residual_Sum[iPoint]; }

  /*!
   * \brief Get the value of the old residual.
   * \param[in] iPoint - Point index.
   * \return Pointer to the old residual.
   */
  inline su2double *GetResidual_Old(unsigned long iPoint) { return Residual_Old[iPoint]; }

  /*!
   * \brief Get the value of the summed residual.
   * \param[in] iPoint - Point index.
   * \param[in] val_residual - Pointer to the summed residual.
   */
  inline void GetResidual_Sum(unsigned long iPoint, su2double *val_residual) const {
    for (unsigned long iVar = 0; iVar < nVar; iVar++)
      val_residual[iVar] = Residual_Sum(iPoint,iVar);
  }

  /*!  
   * \brief Set the value of the sensor gradient. 
   * \param[in] val_var  - Index value. 
   * \param[in] val_sens - Sensor gradient value. 
   */ 
  inline void SetAnisoGrad(unsigned long iPoint, unsigned short val_var, su2double val_sens_grad) { AnisoGrad(iPoint,val_var) = val_sens_grad; }

   /*!  
   * \brief Add the value of the sensor gradient. 
   * \param[in] val_var  - Index value. 
   * \param[in] val_sens - Sensor gradient value. 
   */ 
  inline void AddAnisoGrad(unsigned long iPoint, unsigned short val_var, su2double val_sens_grad) { AnisoGrad(iPoint,val_var) += val_sens_grad; }

   /*!  
   * \brief Get the value of the sensor gradient. 
   * \param[in] val_var  - Index value. 
   */ 
  inline su2double GetAnisoGrad(unsigned long iPoint, unsigned short val_var) { return AnisoGrad(iPoint,val_var); }

  /*!  
   * \brief Set the value of the sensor gradient. 
   * \param[in] val_var  - Index value. 
   * \param[in] val_sens - Sensor gradient value. 
   */ 
  inline void SetAnisoViscGrad(unsigned long iPoint, unsigned short val_var, su2double val_sens_grad) { AnisoViscGrad(iPoint,val_var) = val_sens_grad; }

   /*!  
   * \brief Add the value of the sensor gradient. 
   * \param[in] val_var  - Index value. 
   * \param[in] val_sens - Sensor gradient value. 
   */ 
  inline void AddAnisoViscGrad(unsigned long iPoint, unsigned short val_var, su2double val_sens_grad) { AnisoViscGrad(iPoint,val_var) += val_sens_grad; }

   /*!  
   * \brief Get the value of the sensor gradient. 
   * \param[in] val_var  - Index value. 
   */ 
  inline su2double GetAnisoViscGrad(unsigned long iPoint, unsigned short val_var) { return AnisoViscGrad(iPoint,val_var); }

   /*!  
   * \brief Set the value of the sensor gradient. 
   * \param[in] val_var  - Index value. 
   * \param[in] val_sens - Sensor gradient value. 
   */ 
  inline void SetAnisoSourceGrad(unsigned long iPoint, unsigned short val_var, su2double val_sens_grad) { AnisoSourceGrad(iPoint,val_var) = val_sens_grad; }

   /*!  
   * \brief Add the value of the sensor gradient. 
   * \param[in] val_var  - Index value. 
   * \param[in] val_sens - Sensor gradient value. 
   */ 
  inline void AddAnisoSourceGrad(unsigned long iPoint, unsigned short val_var, su2double val_sens_grad) { AnisoSourceGrad(iPoint,val_var) += val_sens_grad; }

   /*!  
   * \brief Get the value of the sensor gradient. 
   * \param[in] val_var  - Index value. 
   */ 
  inline su2double GetAnisoSourceGrad(unsigned long iPoint, unsigned short val_var) { return AnisoSourceGrad(iPoint,val_var); }

   /*!  
   * \brief Set the value of the sensor Hessian.  
   * \param[in] val_var  - Index value. 
   * \param[in] val_sens - Sensor Hessian value.  
   */ 
  inline void SetAnisoHess(unsigned long iPoint, unsigned short val_var, su2double val_sens_hess) { AnisoHess(iPoint,val_var) = val_sens_hess; }

   /*!  
   * \brief Add the value of the sensor Hessian.  
   * \param[in] val_var  - Index value. 
   * \param[in] val_sens - Sensor Hessian value.  
   */ 
  inline void AddAnisoHess(unsigned long iPoint, unsigned short val_var, su2double val_sens_hess) { AnisoHess(iPoint,val_var) += val_sens_hess; }

   /*!  
   * \brief Get the value of the sensor Hessian.  
   * \param[in] val_var  - Index value. 
   */ 
  inline su2double GetAnisoHess(unsigned long iPoint, unsigned short val_var) { return AnisoHess(iPoint,val_var); }

     /*!  
   * \brief Set the value of the sensor Hessian.  
   * \param[in] val_var  - Index value. 
   * \param[in] val_sens - Sensor Hessian value.  
   */ 
  inline void SetAnisoViscHess(unsigned long iPoint, unsigned short val_var, su2double val_sens_hess) { AnisoViscHess(iPoint,val_var) = val_sens_hess; }

   /*!  
   * \brief Add the value of the sensor Hessian.  
   * \param[in] val_var  - Index value. 
   * \param[in] val_sens - Sensor Hessian value.  
   */ 
  inline void AddAnisoViscHess(unsigned long iPoint, unsigned short val_var, su2double val_sens_hess) { AnisoViscHess(iPoint,val_var) += val_sens_hess; }

   /*!  
   * \brief Get the value of the sensor Hessian.  
   * \param[in] val_var  - Index value. 
   */ 
  inline su2double GetAnisoViscHess(unsigned long iPoint, unsigned short val_var) { return AnisoViscHess(iPoint,val_var); }

   /*!  
   * \brief Set the value of the sensor Hessian.  
   * \param[in] val_var  - Index value. 
   * \param[in] val_sens - Sensor Hessian value.  
   */ 
  inline void SetAnisoSourceHess(unsigned long iPoint, unsigned short val_var, su2double val_sens_hess) { AnisoSourceHess(iPoint,val_var) = val_sens_hess; }

   /*!  
   * \brief Add the value of the sensor Hessian.  
   * \param[in] val_var  - Index value. 
   * \param[in] val_sens - Sensor Hessian value.  
   */ 
  inline void AddAnisoSourceHess(unsigned long iPoint, unsigned short val_var, su2double val_sens_hess) { AnisoSourceHess(iPoint,val_var) += val_sens_hess; }

   /*!  
   * \brief Get the value of the sensor Hessian.  
   * \param[in] val_var  - Index value. 
   */ 
  inline su2double GetAnisoSourceHess(unsigned long iPoint, unsigned short val_var) { return AnisoSourceHess(iPoint,val_var); }

   /*!  
   * \brief Set the value of the metric.  
   * \param[in] val_var       - Index value.  
   * \param[in] val_sens_metr - Metric value. 
   */ 
  inline void SetAnisoMetr(unsigned long iPoint, unsigned short val_var, su2double val_sens_metr) { AnisoMetr(iPoint,val_var) = val_sens_metr; }  

   /*!  
   * \brief Add the value of the metric.  
   * \param[in] val_var       - Index value.  
   * \param[in] val_sens_metr - Metric value. 
   */ 
  inline void AddAnisoMetr(unsigned long iPoint, unsigned short val_var, su2double val_sens_metr) { AnisoMetr(iPoint,val_var) += val_sens_metr; }

   /*!  
   * \brief Get the value of the metric.  
   * \param[in] val_var  - Index value. 
   */ 
  inline su2double GetAnisoMetr(unsigned long iPoint, unsigned short val_var) { return AnisoMetr(iPoint,val_var); }

  /*!
   * \brief Set the value of the under-relaxation parameter for the current control volume (CV).
   * \param[in] iPoint - Point index.
   * \param[in] val_under_relaxation - the input value of the under-relaxation parameter for this CV.
   */
  inline void SetUnderRelaxation(unsigned long iPoint, su2double val_under_relaxation) { UnderRelaxation(iPoint) = val_under_relaxation; }

  /*!
   * \brief Get the value of the under-relaxation parameter for the current control volume (CV).
   * \param[in] iPoint - Point index.
   * \return Value of the under-relaxation parameter for this CV.
   */
  inline su2double GetUnderRelaxation(unsigned long iPoint) const { return UnderRelaxation(iPoint); }

  /*!
   * \brief Set the value of the local CFL number for the current control volume (CV).
   * \param[in] iPoint - Point index.
   * \param[in] val_cfl - the input value of the local CFL number for this CV.
   */
  inline void SetLocalCFL(unsigned long iPoint, su2double val_cfl) { LocalCFL(iPoint) = val_cfl; }

  /*!
   * \brief Get the value of the local CFL number for the current control volume (CV).
   * \param[in] iPoint - Point index.
   * \return Value of the local CFL number for this CV.
   */
  inline su2double GetLocalCFL(unsigned long iPoint) const { return LocalCFL(iPoint); }

  /*!
   * \brief Set auxiliar variables, we are looking for the gradient of that variable.
   * \param[in] iPoint - Point index.
   * \param[in] val_auxvar - Value of the auxiliar variable.
   */
  inline void SetAuxVar(unsigned long iPoint, su2double val_auxvar) { AuxVar(iPoint) = val_auxvar; }

  /*!
   * \brief Get the value of the auxiliary variable.
   * \param[in] iPoint - Point index.
   * \return Value of the auxiliary variable.
   */
  inline su2double GetAuxVar(unsigned long iPoint) const { return AuxVar(iPoint); }

  /*!
   * \brief Get the auxiliary variable.
   * \return 2D view of the auxiliary variable.
   */
  inline C2DDummyLastView<const VectorType> GetAuxVar(void) const {
    return C2DDummyLastView<const VectorType>(AuxVar);
  }

  /*!
   * \brief Set the value of the auxiliary variable gradient.
   * \param[in] iPoint - Point index.
   * \param[in] iDim - Index of the dimension.
   * \param[in] val_gradient - Value of the gradient for the index <i>iDim</i>.
   */
  inline void SetAuxVarGradient(unsigned long iPoint, unsigned long iDim, su2double val_gradient) { Grad_AuxVar(iPoint,iDim) = val_gradient; }

  /*!
   * \brief Add a value to the auxiliary variable gradient.
   * \param[in] iPoint - Point index.
   * \param[in] iDim - Index of the dimension.
   * \param[in] val_value - Value of the gradient to be added for the index <i>iDim</i>.
   */
  inline void AddAuxVarGradient(unsigned long iPoint, unsigned long iDim, su2double val_value) { Grad_AuxVar(iPoint,iDim) += val_value;}

  /*!
   * \brief Get the gradient of the auxiliary variable.
   * \param[in] iPoint - Point index.
   * \return Value of the gradient of the auxiliary variable.
   */
  inline su2double *GetAuxVarGradient(unsigned long iPoint) { return Grad_AuxVar[iPoint]; }

  /*!
   * \brief Get the gradient of the auxiliary variable.
   * \return 3D view of the gradient of the auxiliary variable.
   */
  inline C3DDummyMiddleView<MatrixType> GetAuxVarGradient() {
    return C3DDummyMiddleView<MatrixType>(Grad_AuxVar);
  }

  /*!
   * \brief Get the gradient of the auxiliary variable.
   * \param[in] iPoint - Point index.
   * \param[in] iDim - Index of the dimension.
   * \return Value of the gradient of the auxiliary variable for the dimension <i>iDim</i>.
   */
  inline su2double GetAuxVarGradient(unsigned long iPoint, unsigned long iDim) const { return Grad_AuxVar(iPoint,iDim); }

  /*!
   * \brief Add a value to the truncation error.
   * \param[in] iPoint - Point index.
   * \param[in] val_truncation_error - Value that we want to add to the truncation error.
   */
  inline void AddRes_TruncError(unsigned long iPoint, const su2double *val_truncation_error) {
    for (unsigned long iVar = 0; iVar < nVar; iVar++)
      Res_TruncError(iPoint, iVar) += val_truncation_error[iVar];
  }

  /*!
   * \brief Subtract a value to the truncation error.
   * \param[in] iPoint - Point index.
   * \param[in] val_truncation_error - Value that we want to subtract to the truncation error.
   */
  inline void SubtractRes_TruncError(unsigned long iPoint, const su2double *val_truncation_error) {
    for (unsigned long iVar = 0; iVar < nVar; iVar++)
      Res_TruncError(iPoint, iVar) -= val_truncation_error[iVar];
  }

  /*!
   * \brief Set the truncation error to zero.
   * \param[in] iPoint - Point index.
   */
  inline void SetRes_TruncErrorZero(unsigned long iPoint) {
    for (unsigned long iVar = 0; iVar < nVar; iVar++) Res_TruncError(iPoint, iVar) = 0.0;
  }

  /*!
   * \brief Set the truncation error to zero.
   * \param[in] iPoint - Point index.
   */
  inline void SetVal_ResTruncError_Zero(unsigned long iPoint, unsigned long iVar) {Res_TruncError(iPoint, iVar) = 0.0;}

  /*!
   * \brief Set the velocity of the truncation error to zero.
   * \param[in] iPoint - Point index.
   */
  inline void SetVel_ResTruncError_Zero(unsigned long iPoint) {
    for (unsigned long iDim = 0; iDim < nDim; iDim++) Res_TruncError(iPoint,iDim+1) = 0.0;
  }

  /*!
   * \brief Set the velocity of the truncation error to zero.
   * \param[in] iPoint - Point index.
   */
  inline void SetEnergy_ResTruncError_Zero(unsigned long iPoint) { Res_TruncError(iPoint,nDim+1) = 0.0;}

  /*!
   * \brief Get the truncation error.
   * \param[in] iPoint - Point index.
   * \return Pointer to the truncation error.
   */
  inline su2double *GetResTruncError(unsigned long iPoint) { return Res_TruncError[iPoint]; }

  /*!
   * \brief Get the truncation error.
   * \param[in] iPoint - Point index.
   * \param[in] val_trunc_error - Pointer to the truncation error.
   */
  inline void GetResTruncError(unsigned long iPoint, su2double *val_trunc_error) const {
    for (unsigned long iVar = 0; iVar < nVar; iVar++)
      val_trunc_error[iVar] = Res_TruncError(iPoint, iVar);
  }

  /*!
   * \brief Set the gradient of the solution.
   * \param[in] iPoint - Point index.
   * \param[in] gradient - Gradient of the solution.
   */
  inline void SetGradient(unsigned long iPoint, su2double **gradient) {
    for (unsigned long iVar = 0; iVar < nVar; iVar++)
      for (unsigned long iDim = 0; iDim < nDim; iDim++)
        Gradient(iPoint,iVar,iDim) = gradient[iVar][iDim];
  }

  /*!
   * \overload
   * \param[in] iPoint - Point index.
   * \param[in] iVar - Index of the variable.
   * \param[in] iDim - Index of the dimension.
   * \param[in] value - Value of the gradient.
   */
  inline void SetGradient(unsigned long iPoint, unsigned long iVar, unsigned long iDim, su2double value) { Gradient(iPoint,iVar,iDim) = value; }

  /*!
   * \brief Add <i>value</i> to the solution gradient.
   * \param[in] iPoint - Point index.
   * \param[in] iVar - Index of the variable.
   * \param[in] iDim - Index of the dimension.
   * \param[in] value - Value to add to the solution gradient.
   */
  inline void AddGradient(unsigned long iPoint, unsigned long iVar, unsigned long iDim, su2double value) { Gradient(iPoint,iVar,iDim) += value; }

  /*!
   * \brief Get the gradient of the entire solution.
   * \return Reference to gradient.
   */
  inline VectorOfMatrix& GetGradient(void) { return Gradient; }

  /*!
   * \brief Get the value of the solution gradient.
   * \param[in] iPoint - Point index.
   * \return Value of the gradient solution.
   */
  inline su2double **GetGradient(unsigned long iPoint) { return Gradient[iPoint]; }

  /*!
   * \brief Get the value of the solution gradient.
   * \param[in] iPoint - Point index.
   * \param[in] iVar - Index of the variable.
   * \param[in] iDim - Index of the dimension.
   * \return Value of the solution gradient.
   */
  inline su2double GetGradient(unsigned long iPoint, unsigned long iVar, unsigned long iDim) const { return Gradient(iPoint,iVar,iDim); }

  /*!
   * \brief Add <i>value</i> to the Rmatrix for least squares gradient calculations.
   * \param[in] iPoint - Point index.
   * \param[in] iDim - Index of the dimension.
   * \param[in] jDim - Index of the dimension.
   * \param[in] value - Value of the Rmatrix entry.
   */
  inline void AddRmatrix(unsigned long iPoint, unsigned long iDim, unsigned long jDim, su2double value) { Rmatrix(iPoint,iDim,jDim) += value; }

  /*!
   * \brief Get the value of the Rmatrix entry for least squares gradient calculations.
   * \param[in] iPoint - Point index.
   * \param[in] iDim - Index of the dimension.
   * \param[in] jDim - Index of the dimension.
   * \return Value of the Rmatrix entry.
   */
  inline su2double GetRmatrix(unsigned long iPoint, unsigned long iDim, unsigned long jDim) const { return Rmatrix(iPoint,iDim,jDim); }

  /*!
   * \brief Get the value of the Rmatrix entry for least squares gradient calculations.
   * \param[in] iPoint - Point index.
   * \return Value of the Rmatrix entry.
   */
  inline su2double **GetRmatrix(unsigned long iPoint) { return Rmatrix[iPoint]; }

  /*!
   * \brief Get the value Rmatrix for the entire domain.
   * \return Reference to the Rmatrix.
   */
  inline VectorOfMatrix& GetRmatrix(void) { return Rmatrix; }

  /*!
   * \brief Set the value of the limiter.
   * \param[in] iPoint - Point index.
   * \param[in] iVar - Index of the variable.
   * \param[in] val_limiter - Value of the limiter for the index <i>iVar</i>.
   */
  inline void SetLimiter(unsigned long iPoint, unsigned long iVar, su2double val_limiter) { Limiter(iPoint,iVar) = val_limiter; }

  /*!
   * \brief Set the value of the limiter.
   * \param[in] iPoint - Point index.
   * \param[in] val_species - Index of the species .
   * \param[in] iVar - Index of the variable.
   * \param[in] val_limiter - Value of the limiter for the index <i>iVar</i>.
   */
  inline virtual void SetLimiterPrimitive(unsigned long iPoint, unsigned long val_species, unsigned long iVar, su2double val_limiter) {}

  /*!
   * \brief Set the value of the limiter.
   * \param[in] iPoint - Point index.
   * \param[in] val_species - Index of the species .
   * \param[in] iVar - Index of the variable.
   */
  inline virtual su2double GetLimiterPrimitive(unsigned long iPoint, unsigned long val_species, unsigned long iVar) const { return 0.0; }

  /*!
   * \brief Set the value of the max solution.
   * \param[in] iPoint - Point index.
   * \param[in] iVar - Index of the variable.
   * \param[in] solution - Value of the max solution for the index <i>iVar</i>.
   */
  inline void SetSolution_Max(unsigned long iPoint, unsigned long iVar, su2double solution) { Solution_Max(iPoint,iVar) = solution; }

  /*!
   * \brief Set the value of the min solution.
   * \param[in] iPoint - Point index.
   * \param[in] iVar - Index of the variable.
   * \param[in] solution - Value of the min solution for the index <i>iVar</i>.
   */
  inline void SetSolution_Min(unsigned long iPoint, unsigned long iVar, su2double solution) { Solution_Min(iPoint,iVar) = solution; }

  /*!
   * \brief Get the slope limiter.
   * \return Reference to the limiters vector.
   */
  inline MatrixType& GetLimiter(void) { return Limiter; }

  /*!
   * \brief Get the value of the slope limiter.
   * \param[in] iPoint - Point index.
   * \return Pointer to the limiters vector.
   */
  inline su2double *GetLimiter(unsigned long iPoint) { return Limiter[iPoint]; }

  /*!
   * \brief Get the value of the slope limiter.
   * \param[in] iPoint - Point index.
   * \param[in] iVar - Index of the variable.
   * \return Value of the limiter vector for the variable <i>iVar</i>.
   */
  inline su2double GetLimiter(unsigned long iPoint, unsigned long iVar) const { return Limiter(iPoint,iVar); }

  /*!
   * \brief Get the value of the min solution.
   * \param[in] iPoint - Point index.
   * \param[in] iVar - Index of the variable.
   * \return Value of the min solution for the variable <i>iVar</i>.
   */
  inline su2double GetSolution_Max(unsigned long iPoint, unsigned long iVar) const { return Solution_Max(iPoint,iVar); }

  /*!
   * \brief Get the min solution.
   * \return Value of the min solution for the domain.
   */
  inline MatrixType& GetSolution_Max(void) { return Solution_Max; }

  /*!
   * \brief Set the value of the preconditioner Beta.
   * \param[in] val_Beta - Value of the low Mach preconditioner variable Beta
   * \param[in] iPoint - Point index.
   * \param[in] iVar - Index of the variable.
   * \return Value of the min solution for the variable <i>iVar</i>.
   */
  inline su2double GetSolution_Min(unsigned long iPoint, unsigned long iVar) const { return Solution_Min(iPoint,iVar); }

  /*!
   * \brief Get the min solution.
   * \return Value of the min solution for the domain.
   */
  inline MatrixType& GetSolution_Min(void) { return Solution_Min; }

  /*!
   * \brief Get the value of the wind gust
   * \param[in] iPoint - Point index.
   * \return Value of the wind gust
   */
  inline virtual su2double* GetWindGust(unsigned long iPoint) { return nullptr; }

  /*!
   * \brief Set the value of the wind gust
   * \param[in] iPoint - Point index.
   * \param[in] val_WindGust - Value of the wind gust
   */
  inline virtual void SetWindGust(unsigned long iPoint, const su2double* val_WindGust) {}

  /*!
   * \brief Get the value of the derivatives of the wind gust
   * \param[in] iPoint - Point index.
   * \return Value of the derivatives of the wind gust
   */
  inline virtual su2double* GetWindGustDer(unsigned long iPoint) { return nullptr;}

  /*!
   * \brief Set the value of the derivatives of the wind gust
   * \param[in] iPoint - Point index.
   * \param[in] val_WindGust - Value of the derivatives of the wind gust
   */
  inline virtual void SetWindGustDer(unsigned long iPoint, const su2double* val_WindGust) {}

  /*!
   * \brief Set the value of the time step.
   * \param[in] iPoint - Point index.
   * \param[in] val_delta_time - Value of the time step.
   */
  inline void SetDelta_Time(unsigned long iPoint, su2double val_delta_time) { Delta_Time(iPoint) = val_delta_time; }

  /*!
   * \brief Set the value of the time step.
   * \param[in] iPoint - Point index.
   * \param[in] val_delta_time - Value of the time step.
   * \param[in] iSpecies - Index of the Species.
   */
  inline virtual void SetDelta_Time(unsigned long iPoint, su2double val_delta_time, unsigned long iSpecies) {}

  /*!
   * \brief Get the value of the time step.
   * \param[in] iPoint - Point index.
   * \return Value of the time step.
   */
  inline su2double GetDelta_Time(unsigned long iPoint) const {return Delta_Time(iPoint); }

  /*!
   * \brief Get the value of the time step.
   * \param[in] iPoint - Point index.
   * \param[in] iSpecies - Index of the Species
   * \return Value of the time step.
   */
  inline virtual su2double GetDelta_Time(unsigned long iPoint, unsigned long iSpecies) { return 0.0; }

  /*!
   * \brief Set the value of the maximum eigenvalue for the inviscid terms of the PDE.
   * \param[in] iPoint - Point index.
   * \param[in] val_max_lambda - Value of the maximum eigenvalue for the inviscid terms of the PDE.
   */
  inline void SetMax_Lambda_Inv(unsigned long iPoint, su2double val_max_lambda) { Max_Lambda_Inv(iPoint) = val_max_lambda; }

  /*!
   * \brief Set the value of the maximum eigenvalue for the inviscid terms of the PDE.
   * \param[in] iPoint - Point index.
   * \param[in] val_max_lambda - Value of the maximum eigenvalue for the inviscid terms of the PDE.
   * \param[in] val_species - Value of the species index to set the maximum eigenvalue.
   */
  inline virtual void SetMax_Lambda_Inv(unsigned long iPoint, su2double val_max_lambda, unsigned long val_species) {}

  /*!
   * \brief Set the value of the maximum eigenvalue for the viscous terms of the PDE.
   * \param[in] iPoint - Point index.
   * \param[in] val_max_lambda - Value of the maximum eigenvalue for the viscous terms of the PDE.
   */
  inline void SetMax_Lambda_Visc(unsigned long iPoint, su2double val_max_lambda) { Max_Lambda_Visc(iPoint) = val_max_lambda; }

  /*!
   * \brief Set the value of the maximum eigenvalue for the viscous terms of the PDE.
   * \param[in] iPoint - Point index.
   * \param[in] val_max_lambda - Value of the maximum eigenvalue for the viscous terms of the PDE.
   * \param[in] val_species - Index of the species to set the maximum eigenvalue of the viscous terms.
   */
  inline virtual void SetMax_Lambda_Visc(unsigned long iPoint, su2double val_max_lambda, unsigned long val_species) {}

  /*!
   * \brief Add a value to the maximum eigenvalue for the inviscid terms of the PDE.
   * \param[in] iPoint - Point index.
   * \param[in] val_max_lambda - Value of the maximum eigenvalue for the inviscid terms of the PDE.
   */
  inline void AddMax_Lambda_Inv(unsigned long iPoint, su2double val_max_lambda) { Max_Lambda_Inv(iPoint) += val_max_lambda; }

  /*!
   * \brief Add a value to the maximum eigenvalue for the viscous terms of the PDE.
   * \param[in] iPoint - Point index.
   * \param[in] val_max_lambda - Value of the maximum eigenvalue for the viscous terms of the PDE.
   */
  inline void AddMax_Lambda_Visc(unsigned long iPoint, su2double val_max_lambda) { Max_Lambda_Visc(iPoint) += val_max_lambda; }

  /*!
   * \brief Get the value of the maximum eigenvalue for the inviscid terms of the PDE.
   * \param[in] iPoint - Point index.
   * \return the value of the maximum eigenvalue for the inviscid terms of the PDE.
   */
  inline su2double GetMax_Lambda_Inv(unsigned long iPoint) const { return Max_Lambda_Inv(iPoint); }

  /*!
   * \brief Get the value of the maximum eigenvalue for the viscous terms of the PDE.
   * \param[in] iPoint - Point index.
   * \return the value of the maximum eigenvalue for the viscous terms of the PDE.
   */
  inline su2double GetMax_Lambda_Visc(unsigned long iPoint) const { return Max_Lambda_Visc(iPoint); }

  /*!
   * \brief Set the value of the spectral radius.
   * \param[in] iPoint - Point index.
   * \param[in] val_lambda - Value of the spectral radius.
   */
  inline void SetLambda(unsigned long iPoint, su2double val_lambda) { Lambda(iPoint) = val_lambda; }

  /*!
   * \brief Set the value of the spectral radius.
   * \param[in] iPoint - Point index.
   * \param[in] val_lambda - Value of the spectral radius.
   * \param[in] val_iSpecies -Index of species
   */
  inline virtual void SetLambda(unsigned long iPoint, su2double val_lambda, unsigned long val_iSpecies) {}

  /*!
   * \brief Add the value of the spectral radius.
   * \param[in] iPoint - Point index.
   * \param[in] val_lambda - Value of the spectral radius.
   */
  inline void AddLambda(unsigned long iPoint, su2double val_lambda) { Lambda(iPoint) += val_lambda; }

  /*!
   * \brief Add the value of the spectral radius.
   * \param[in] iPoint - Point index.
   * \param[in] val_iSpecies -Index of species
   * \param[in] val_lambda - Value of the spectral radius.
   */
  inline virtual void AddLambda(unsigned long iPoint, su2double val_lambda, unsigned long val_iSpecies) {}

  /*!
   * \brief Get the value of the spectral radius.
   * \param[in] iPoint - Point index.
   * \return Value of the spectral radius.
   */
  inline su2double GetLambda(unsigned long iPoint) const { return Lambda(iPoint); }

  /*!
   * \brief Get the value of the spectral radius.
   * \param[in] iPoint - Point index.
   * \param[in] val_iSpecies -Index of species
   * \return Value of the spectral radius.
   */
  inline virtual su2double GetLambda(unsigned long iPoint, unsigned long val_iSpecies) { return 0.0; }

  /*!
   * \brief Set pressure sensor.
   * \param[in] iPoint - Point index.
   * \param[in] val_sensor - Value of the pressure sensor.
   */
  inline void SetSensor(unsigned long iPoint, su2double val_sensor) { Sensor(iPoint) = val_sensor; }

  /*!
   * \brief Set pressure sensor.
   * \param[in] iPoint - Point index.
   * \param[in] val_sensor - Value of the pressure sensor.
   * \param[in] iSpecies - Index of the species.
   */
  inline virtual void SetSensor(unsigned long iPoint, su2double val_sensor, unsigned long iSpecies) {}

  /*!
   * \brief Get the pressure sensor.
   * \param[in] iPoint - Point index.
   * \return Value of the pressure sensor.
   */
  inline su2double GetSensor(unsigned long iPoint) const { return Sensor(iPoint); }

  /*!
   * \brief Get the pressure sensor.
   * \param[in] iPoint - Point index.
   * \param[in] iSpecies - index of species
   * \return Value of the pressure sensor.
   */
  inline virtual su2double GetSensor(unsigned long iPoint, unsigned long iSpecies) const { return 0.0; }

  /*!
   * \brief Set the value of the undivided laplacian of the solution.
   * \param[in] iPoint - Point index.
   * \param[in] iVar - Index of the variable.
   * \param[in] val_undivided_laplacian - Value of the undivided solution for the index <i>iVar</i>.
   */
  inline void SetUndivided_Laplacian(unsigned long iPoint, unsigned long iVar, su2double val_undivided_laplacian) {
    Undivided_Laplacian(iPoint,iVar) = val_undivided_laplacian;
  }

  /*!
   * \brief Add the value of the undivided laplacian of the solution.
   * \param[in] iPoint - Point index.
   * \param[in] val_und_lapl - Value of the undivided solution.
   */
  inline void AddUnd_Lapl(unsigned long iPoint, const su2double *val_und_lapl) {
    for (unsigned long iVar = 0; iVar < nVar; iVar++)
      Undivided_Laplacian(iPoint, iVar) += val_und_lapl[iVar];
  }

  /*!
   * \brief Subtract the value of the undivided laplacian of the solution.
   * \param[in] iPoint - Point index.
   * \param[in] val_und_lapl - Value of the undivided solution.
   */
  inline void SubtractUnd_Lapl(unsigned long iPoint, const su2double *val_und_lapl) {
    for (unsigned long iVar = 0; iVar < nVar; iVar++)
      Undivided_Laplacian(iPoint, iVar) -= val_und_lapl[iVar];
  }

  /*!
   * \brief Subtract the value of the undivided laplacian of the solution.
   * \param[in] iPoint - Point index.
   * \param[in] iVar - Variable of the undivided laplacian.
   * \param[in] val_und_lapl - Value of the undivided solution.
   */
  inline void SubtractUnd_Lapl(unsigned long iPoint, unsigned long iVar, su2double val_und_lapl) {
    Undivided_Laplacian(iPoint, iVar) -= val_und_lapl;
  }

  /*!
   * \brief Set the undivided laplacian of the solution to zero.
   */
  void SetUnd_LaplZero();

  /*!
   * \brief Set a value to the undivided laplacian.
   * \param[in] iPoint - Point index.
   * \param[in] iVar - Variable of the undivided laplacian.
   * \param[in] val_und_lapl - Value of the undivided laplacian.
   */
  inline void SetUnd_Lapl(unsigned long iPoint, unsigned long iVar, su2double val_und_lapl) {
    Undivided_Laplacian(iPoint, iVar) = val_und_lapl;
  }

  /*!
   * \brief Get the undivided laplacian of the solution.
   * \param[in] iPoint - Point index.
   * \return Pointer to the undivided laplacian vector.
   */
  inline su2double *GetUndivided_Laplacian(unsigned long iPoint) { return Undivided_Laplacian[iPoint]; }

  /*!
   * \brief Get the undivided laplacian of the solution.
   * \param[in] iPoint - Point index.
   * \param[in] iVar - Variable of the undivided laplacian.
   * \return Value of the undivided laplacian vector.
   */
  inline su2double GetUndivided_Laplacian(unsigned long iPoint, unsigned long iVar) const { return Undivided_Laplacian(iPoint, iVar); }

  /*!
   * \brief A virtual member.
   * \param[in] iPoint - Point index.
   * \return Value of the flow density.
   */
  inline virtual su2double GetDensity(unsigned long iPoint) const { return 0.0; }

  /*!
   * \brief A virtual member.
   * \param[in] iPoint - Point index.
   * \return Old value of the flow density.
   */
  inline virtual su2double GetDensity_Old(unsigned long iPoint) const { return 0.0; }

  /*!
   * \brief A virtual member.
   * \param[in] iPoint - Point index.
   * \return Value of the flow density.
   */
  inline virtual su2double GetDensity(unsigned long iPoint, unsigned long val_iSpecies) const { return 0.0; }

  /*!
   * \brief A virtual member.
   * \param[in] iPoint - Point index.
   * \param[in] val_Species - Index of species s.
   * \return Value of the mass fraction of species s.
   */
  inline virtual su2double GetMassFraction(unsigned long iPoint, unsigned long val_Species) const { return 0.0; }

  /*!
   * \brief A virtual member.
   * \param[in] iPoint - Point index.
   * \return Value of the flow energy.
   */
  inline virtual su2double GetEnergy(unsigned long iPoint) const { return 0.0; }

  /*!
   * \brief A virtual member.
   * \param[in] iPoint - Point index.
   * \return Pointer to the force projection vector.
   */
  inline virtual su2double *GetForceProj_Vector(unsigned long iPoint) { return nullptr; }

  /*!
   * \brief A virtual member.
   * \param[in] iPoint - Point index.
   * \return Pointer to the objective function source.
   */
  inline virtual su2double *GetObjFuncSource(unsigned long iPoint) { return nullptr; }

  /*!
   * \brief A virtual member.
   * \param[in] iPoint - Point index.
   * \return Pointer to the internal boundary vector.
   */
  inline virtual su2double *GetIntBoundary_Jump(unsigned long iPoint) { return nullptr; }

  /*!
   * \brief A virtual member.
   * \param[in] iPoint - Point index.
   * \return Value of the eddy viscosity.
   */
  inline virtual su2double GetEddyViscosity(unsigned long iPoint) const { return 0.0; }

  /*!
   * \brief A virtual member.
   * \param[in] iPoint - Point index.
   * \return Value of the flow enthalpy.
   */
  inline virtual su2double GetEnthalpy(unsigned long iPoint) const { return 0.0; }

  /*!
   * \brief A virtual member.
   * \param[in] iPoint - Point index.
   * \return Value of the flow pressure.
   */
  inline virtual su2double GetPressure(unsigned long iPoint) const { return 0.0; }

  /*!
   * \brief A virtual member.
   * \param[in] iPoint - Point index.
   * \param[in] val_vector - Direction of projection.
   * \return Value of the projected velocity.
   */
  inline virtual su2double GetProjVel(unsigned long iPoint, const su2double *val_vector) const { return 0.0; }

  /*!
   * \brief A virtual member.
   * \param[in] iPoint - Point index.
   * \param[in] val_vector - Direction of projection.
   * \param[in] val_species - Index of the desired species.
   * \return Value of the projected velocity.
   */
  inline virtual su2double GetProjVel(unsigned long iPoint, su2double *val_vector, unsigned long val_species) const { return 0.0; }

  /*!
   * \brief A virtual member.
   * \param[in] iPoint - Point index.
   * \return Value of the sound speed.
   */
  inline virtual su2double GetSoundSpeed(unsigned long iPoint) const { return 0.0; }

  /*!
   * \brief A virtual member.
   * \param[in] iPoint - Point index.
   * \return Value of the beta for the incompressible flow.
   */
  inline virtual su2double GetBetaInc2(unsigned long iPoint) const { return 0.0; }

  /*!
   * \brief A virtual member.
   * \return Value of the temperature.
   */
  inline virtual su2double GetTemperature(unsigned long iPoint) const { return 0.0; }

  /*!
   * \brief A virtual member.
   * \param[in] iPoint - Point index.
   * \return Value of the vibrational-electronic temperature.
   */
  inline virtual su2double GetTemperature_ve(unsigned long iPoint) const { return 0.0; }

  /*!
   * \brief A virtual member -- Get the mixture specific heat at constant volume (trans.-rot.).
   * \param[in] iPoint - Point index.
   * \return \f$\rho C^{t-r}_{v} \f$
   */
  inline virtual su2double GetRhoCv_tr(unsigned long iPoint) const { return 0.0; }

  /*!
   * \brief A virtual member -- Get the mixture specific heat at constant volume (vib.-el.).
   * \param[in] iPoint - Point index.
   * \return \f$\rho C^{v-e}_{v} \f$
   */
  inline virtual su2double GetRhoCv_ve(unsigned long iPoint) const { return 0.0; }

  /*!
   * \brief A virtual member.
   * \param[in] iPoint - Point index.
   * \param[in] iDim - Index of the dimension.
   * \return Value of the velocity for the dimension <i>iDim</i>.
   */
  inline virtual su2double GetVelocity(unsigned long iPoint, unsigned long iDim) const { return 0.0; }

  /*!
   * \brief A virtual member.
   * \param[in] iPoint - Point index.
   * \return Norm 2 of the velocity vector.
   */
  inline virtual su2double GetVelocity2(unsigned long iPoint) const { return 0.0; }

  /*!
   * \brief A virtual member.
   * \param[in] iPoint - Point index.
   * \return Norm 2 of the velocity vector of Fluid val_species.
   */
  inline virtual su2double GetVelocity2(unsigned long iPoint, unsigned long val_species) const { return 0.0; }

  /*!
   * \brief A virtual member.
   * \param[in] iPoint - Point index.
   * \return The laminar viscosity of the flow.
   */
  inline virtual su2double GetLaminarViscosity(unsigned long iPoint) const { return 0.0; }


  /*!
   * \brief A virtual member.
   * \param[in] iPoint - Point index.
   * \return The laminar viscosity of the flow.
   */
  inline virtual su2double GetLaminarViscosity(unsigned long iPoint, unsigned long iSpecies) const { return 0.0; }

  /*!
   * \brief A virtual member.
   * \param[in] iPoint - Point index.
   * \return Value of the species diffusion coefficient.
   */
  inline virtual su2double* GetDiffusionCoeff(unsigned long iPoint) {return nullptr; }

  /*!
   * \brief A virtual member.
   * \param[in] iPoint - Point index.
   * \return Value of the thermal conductivity (translational/rotational)
   */
  inline virtual su2double GetThermalConductivity(unsigned long iPoint) const { return 0.0; }

  /*!
   * \brief A virtual member.
   * \param[in] iPoint - Point index.
   * \return Value of the specific heat at constant P
   */
  inline virtual su2double GetSpecificHeatCp(unsigned long iPoint) const { return 0.0; }

  /*!
   * \brief A virtual member.
   * \param[in] iPoint - Point index.
   * \return Value of the specific heat at constant V
   */
  inline virtual su2double GetSpecificHeatCv(unsigned long iPoint) const { return 0.0; }

  /*!
   * \brief A virtual member.
   * \param[in] iPoint - Point index.
   * \return Value of the thermal conductivity (vibrational)
   */
  inline virtual su2double GetThermalConductivity_ve(unsigned long iPoint) const { return 0.0; }

  /*!
   * \brief A virtual member.
   * \param[in] iPoint - Point index.
   * \return Sets separation intermittency
   */
  inline virtual void SetGammaSep(unsigned long iPoint, su2double gamma_sep) {}

  /*!
   * \brief A virtual member.
   * \param[in] iPoint - Point index.
   * \return Sets separation intermittency
   */
  inline virtual void SetGammaEff(unsigned long iPoint) {}

  /*!
   * \brief A virtual member.
   * \param[in] iPoint - Point index.
   * \return Returns intermittency
   */
  inline virtual su2double GetIntermittency(unsigned long iPoint) const { return 0.0; }

  /*!
   * \brief A virtual member.
   * \param[in] iPoint - Point index.
   * \return Value of the vorticity.
   */
  inline virtual su2double *GetVorticity(unsigned long iPoint) { return nullptr; }

  /*!
   * \brief A virtual member.
   * \param[in] iPoint - Point index.
   * \return Value of the rate of strain magnitude.
   */
  inline virtual su2double GetStrainMag(unsigned long iPoint) const { return 0.0; }

  /*!
   * \brief A virtual member.
   * \param[in] iPoint - Point index.
   * \param[in] val_ForceProj_Vector - Pointer to the force projection vector.
   */
  inline virtual void SetForceProj_Vector(unsigned long iPoint, const su2double *val_ForceProj_Vector) {}

  /*!
   * \brief A virtual member.
   * \param[in] iPoint - Point index.
   * \param[in] val_SetObjFuncSource - Pointer to the objective function source.
   */
  inline virtual void SetObjFuncSource(unsigned long iPoint, const su2double *val_SetObjFuncSource) {}

  /*!
   * \brief A virtual member.
   * \param[in] iPoint - Point index.
   * \param[in] val_IntBoundary_Jump - Pointer to the interior boundary jump.
   */
  inline virtual void SetIntBoundary_Jump(unsigned long iPoint, const su2double *val_IntBoundary_Jump) {}

  /*!
   * \brief A virtual member.
   * \param[in] iPoint - Point index.
   * \return Value of the gamma_BC of B-C transition model.
   */
  inline virtual su2double GetGammaBC(unsigned long iPoint) const { return 0.0; }

  /*!
   * \brief A virtual member.
   * \param[in] iPoint - Point index.
   */
  inline virtual void SetGammaBC(unsigned long iPoint, su2double val_gamma) {}

  /*!
   * \brief A virtual member.
   * \param[in] iPoint - Point index.
   * \param[in] eddy_visc - Value of the eddy viscosity.
   */
  inline virtual void SetEddyViscosity(unsigned long iPoint, su2double eddy_visc) {}

  /*!
   * \brief A virtual member.
   * \param[in] iPoint - Point index.
   */
  inline virtual void SetEnthalpy(unsigned long iPoint) {}

  /*!
   * \brief A virtual member.
   * \param[in] iPoint - Point index.
   */
  inline virtual bool SetPrimVar(unsigned long iPoint, CConfig *config) { return true; }

  /*!
   * \brief A virtual member.
   * \param[in] iPoint - Point index.
   */
  inline virtual bool SetPrimVar(unsigned long iPoint, CFluidModel *FluidModel) { return true; }

  /*!
   * \brief A virtual member.
   */
  inline virtual void SetSecondaryVar(unsigned long iPoint, CFluidModel *FluidModel) {}

  /*!
   * \brief A virtual member.
   */
  inline virtual bool Cons2PrimVar(CConfig *config, unsigned long iPoint, su2double *U, su2double *V, su2double *dPdU,
                                   su2double *dTdU, su2double *dTvedU) { return false; }
  /*!
   * \brief A virtual member.
   */
  inline virtual void Prim2ConsVar(CConfig *config, unsigned long iPoint, su2double *V, su2double *U) { }

  /*!
   * \brief A virtual member.
   */
  inline virtual bool SetPrimVar(unsigned long iPoint, su2double SharpEdge_Distance, bool check, CConfig *config) { return true; }

  /*!
   * \brief A virtual member.
   */
  inline virtual bool SetPrimVar(unsigned long iPoint, su2double eddy_visc, su2double turb_ke, CConfig *config) { return true; }

  /*!
   * \brief A virtual member.
   */
  inline virtual bool SetPrimVar(unsigned long iPoint, su2double eddy_visc, su2double turb_ke, CFluidModel *FluidModel) { return true; }

  /*!
   * \brief A virtual member.
   */
  inline virtual bool SetPrimVar(unsigned long iPoint, su2double Density_Inf, CConfig *config) { return true; }

  /*!
   * \brief A virtual member.
   */
  inline virtual bool SetPrimVar(unsigned long iPoint, su2double Density_Inf, su2double Viscosity_Inf,
                                 su2double eddy_visc, su2double turb_ke, CConfig *config) {return true; }

  /*!
   * \brief A virtual member.
   */
  inline virtual su2double GetPrimitive(unsigned long iPoint, unsigned long iVar) const { return 0.0; }

  /*!
   * \brief A virtual member.
   */
  inline virtual void SetPrimitive(unsigned long iPoint, unsigned long iVar, su2double val_prim) {}

  /*!
   * \brief A virtual member.
   */
  inline virtual void SetPrimitive(unsigned long iPoint, const su2double *val_prim) {}

  /*!
   * \brief A virtual member.
   */
  inline virtual su2double *GetPrimitive(unsigned long iPoint) { return nullptr; }

  /*!
   * \brief A virtual member.
   */
  inline virtual su2double GetSecondary(unsigned long iPoint, unsigned long iVar) const { return 0.0; }

  /*!
   * \brief A virtual member.
   */
  inline virtual void SetSecondary(unsigned long iPoint, unsigned long iVar, su2double val_secondary) {}

  /*!
   * \brief A virtual member.
   */
  inline virtual void SetSecondary(unsigned long iPoint, const su2double *val_secondary) {}

  /*!
   * \brief A virtual member.
   */
  inline virtual void SetdPdrho_e(unsigned long iPoint, su2double dPdrho_e) {}

  /*!
   * \brief A virtual member.
   */
  inline virtual void SetdPde_rho(unsigned long iPoint, su2double dPde_rho) {}

  /*!
   * \brief A virtual member.
   */
  inline virtual void SetdTdrho_e(unsigned long iPoint, su2double dTdrho_e) {}

  /*!
   * \brief A virtual member.
   */
  inline virtual void SetdTde_rho(unsigned long iPoint, su2double dTde_rho) {}

  /*!
   * \brief A virtual member.
   */
  inline virtual void Setdmudrho_T(unsigned long iPoint, su2double dmudrho_T) {}

  /*!
   * \brief A virtual member.
   */
  inline virtual void SetdmudT_rho(unsigned long iPoint, su2double dmudT_rho) {}

  /*!
   * \brief A virtual member.
   */
  inline virtual void Setdktdrho_T(unsigned long iPoint, su2double dktdrho_T) {}

  /*!
   * \brief A virtual member.
   */
  inline virtual void SetdktdT_rho(unsigned long iPoint, su2double dktdT_rho) {}

  /*!
   * \brief A virtual member.
   */
  inline virtual su2double *GetSecondary(unsigned long iPoint) { return nullptr; }

  /*!
   * \brief A virtual member.
   */
  inline virtual bool SetDensity(unsigned long iPoint, su2double val_density) { return false; }

  /*!
   * \brief A virtual member.
   */
  inline virtual bool SetDensity(unsigned long iPoint) { return false; }

  /*!
   * \brief A virtual member.
   */
  inline virtual void SetPressure(unsigned long iPoint) {}

  /*!
   * \brief A virtual member.
   */
  inline virtual void SetVelocity(unsigned long iPoint) {}

  /*!
   * \brief A virtual member.
   */
  inline virtual void SetBetaInc2(unsigned long iPoint, su2double val_betainc2) {}

  /*!
   * \brief A virtual member.
   * \param[in] val_phi - Value of the adjoint velocity.
   */
  inline virtual void SetPhi_Old(unsigned long iPoint, const su2double *val_phi) {}

  /*!
   * \brief A virtual member.
   * \param[in] Gamma - Ratio of Specific heats
   */
  inline virtual bool SetPressure(unsigned long iPoint, su2double Gamma) { return false; }

  /*!
   * \brief A virtual member.
   * \param[in] config
   */
  inline virtual bool SetPressure(unsigned long iPoint, CConfig *config) { return false; }

  /*!
   * \brief A virtual member.
   */
  inline virtual bool SetPressure(unsigned long iPoint, su2double Gamma, su2double turb_ke) { return false; }

  /*!
   * \brief Calculates vib.-el. energy per mass, \f$e^{vib-el}_s\f$, for input species (not including KE)
   */
  inline virtual su2double CalcEve(unsigned long iPoint, su2double *V, CConfig *config, unsigned long val_Species) { return 0.0; }

  /*!
   * \brief Calculates enthalpy per mass, \f$h_s\f$, for input species (not including KE)
   */
  inline virtual su2double CalcHs(unsigned long iPoint, su2double *V, CConfig *config, unsigned long val_Species) { return 0.0; }

  /*!
   * \brief Calculates enthalpy per mass, \f$Cv_s\f$, for input species (not including KE)
   */
  inline virtual su2double CalcCvve(unsigned long iPoint, su2double val_Tve, CConfig *config, unsigned long val_Species) { return 0.0; }

  /*!
   * \brief A virtual member.
   * \param[in] V
   * \param[in] config - Configuration settings
   * \param[in] dPdU
   */
  inline virtual void CalcdPdU(unsigned long iPoint, su2double *V, CConfig *config, su2double *dPdU) {}

  /*!
   * \brief Set partial derivative of temperature w.r.t. density \f$\frac{\partial P}{\partial \rho_s}\f$
   * \param[in] V
   * \param[in] config - Configuration settings
   * \param[in] dTdU
   */
  inline virtual void CalcdTdU(unsigned long iPoint, su2double *V, CConfig *config, su2double *dTdU) {}

  /*!
   * \brief Set partial derivative of temperature w.r.t. density \f$\frac{\partial P}{\partial \rho_s}\f$
   * \param[in] V
   * \param[in] config - Configuration settings
   * \param[in] dTdU
   */
  inline virtual void CalcdTvedU(unsigned long iPoint, su2double *V, CConfig *config, su2double *dTdU) {}

  /*!
   * \brief A virtual member.
   */
  inline virtual su2double *GetdPdU(unsigned long iPoint) { return nullptr; }

  /*!
   * \brief A virtual member.
   */
  inline virtual su2double *GetdTdU(unsigned long iPoint) { return nullptr; }

  /*!
   * \brief A virtual member.
   */
  inline virtual su2double *GetdTvedU(unsigned long iPoint) { return nullptr; }

  /*!
   * \brief A virtual member.
   * \param[in] val_velocity - Value of the velocity.
   * \param[in] Gamma - Ratio of Specific heats
   */
  inline virtual void SetDeltaPressure(unsigned long iPoint, const su2double *val_velocity, su2double Gamma) {}

  /*!
   * \brief A virtual member.
   * \param[in] Gamma - Ratio of specific heats.
   */
  inline virtual bool SetSoundSpeed(unsigned long iPoint, su2double Gamma) { return false; }

  /*!
   * \brief A virtual member.
   * \param[in] config - Configuration parameters.
   */
  inline virtual bool SetSoundSpeed(unsigned long iPoint, CConfig *config) { return false; }

  /*!
   * \brief A virtual member.
   */
  inline virtual bool SetSoundSpeed(unsigned long iPoint) { return false; }

  /*!
   * \brief A virtual member.
   * \param[in] Gas_Constant - Value of the Gas Constant
   */
  inline virtual bool SetTemperature(unsigned long iPoint, su2double Gas_Constant) { return false; }

  /*!
   * \brief Sets the vibrational electronic temperature of the flow.
   * \return Value of the temperature of the flow.
   */
  inline virtual bool SetTemperature_ve(unsigned long iPoint, su2double val_Tve) { return false; }

  /*!
   * \brief A virtual member.
   * \param[in] config - Configuration parameters.
   */
  inline virtual bool SetTemperature(unsigned long iPoint, CConfig *config) { return false; }

  /*!
   * \brief A virtual member.
   * \param[in] config - Configuration parameters.
   */
  inline virtual void SetPrimitive(unsigned long iPoint, CConfig *config) {}

  /*!
   * \brief A virtual member.
   * \param[in] config - Configuration parameters.
   * \param[in] Coord - Physical coordinates.
   */
  inline virtual void SetPrimitive(unsigned long iPoint, CConfig *config, su2double *Coord) {}

  /*!
   * \brief A virtual member.
   * \param[in] Temperature_Wall - Value of the Temperature at the wall
   */
  inline virtual void SetWallTemperature(unsigned long iPoint, su2double Temperature_Wall) {}

  /*!
   * \brief A virtual member.
   * \param[in] Temperature_Wall - Value of the Temperature at the wall
   */
  inline virtual void SetWallTemperature(unsigned long iPoint, su2double* Temperature_Wall) {}

  /*!
   * \brief Set the thermal coefficient.
   * \param[in] config - Configuration parameters.
   */
  inline virtual void SetThermalCoeff(unsigned long iPoint, CConfig *config) {}

  /*!
   * \brief A virtual member.
   */
  inline virtual void SetStress_FEM(unsigned long iPoint, unsigned long iVar, su2double val_stress) {}

  /*!
   * \brief A virtual member.
   */
  inline virtual void AddStress_FEM(unsigned long iPoint, unsigned long iVar, su2double val_stress) {}

  /*!
   * \brief A virtual member.

   */
  inline virtual const su2double *GetStress_FEM(unsigned long iPoint) const {return nullptr;}

  /*!
   * \brief A virtual member.
   */
  inline virtual void SetVonMises_Stress(unsigned long iPoint, su2double val_stress) {}

  /*!
   * \brief A virtual member.
   */
  inline virtual su2double GetVonMises_Stress(unsigned long iPoint) const { return 0.0; }

  /*!
   * \brief A virtual member.
   */
  inline virtual void Add_SurfaceLoad_Res(unsigned long iPoint, const su2double *val_surfForce) {}

  /*!
   * \brief  A virtual member.
   */
  inline virtual void Set_SurfaceLoad_Res(unsigned long iPoint, unsigned long iVar, su2double val_surfForce) {}

  /*!
   * \brief A virtual member.
   */
  inline virtual su2double Get_SurfaceLoad_Res(unsigned long iPoint, unsigned long iVar) const { return 0.0; }

  /*!
   * \brief A virtual member.
   */
  inline virtual void Clear_SurfaceLoad_Res(unsigned long iPoint) {}

  /*!
   * \brief A virtual member.
   */
  virtual void Set_SurfaceLoad_Res_n() {}

  /*!
   * \brief A virtual member.
   */
  inline virtual su2double Get_SurfaceLoad_Res_n(unsigned long iPoint, unsigned long iVar) const { return 0.0; }

  /*!
   * \brief A virtual member.
   */
  inline virtual void Add_BodyForces_Res(unsigned long iPoint, const su2double *val_bodyForce) {}

  /*!
   * \brief A virtual member.
   */
  inline virtual su2double Get_BodyForces_Res(unsigned long iPoint, unsigned long iVar) const { return 0.0; }

  /*!
   * \brief A virtual member.
   */
  inline virtual void Clear_BodyForces_Res(unsigned long iPoint) {}

  /*!
   * \brief A virtual member.
   */
  inline virtual void Set_FlowTraction(unsigned long iPoint, const su2double *val_flowTraction) {}

  /*!
   * \brief A virtual member.
   */
  inline virtual void Add_FlowTraction(unsigned long iPoint, const su2double *val_flowTraction) {}

  /*!
   * \brief A virtual member.
   */
  inline virtual su2double Get_FlowTraction(unsigned long iPoint, unsigned long iVar) const { return 0.0; }

  /*!
   * \brief A virtual member.
   */
  virtual void Set_FlowTraction_n() {}

  /*!
   * \brief A virtual member.
   */
  inline virtual su2double Get_FlowTraction_n(unsigned long iPoint, unsigned long iVar) const { return 0.0; }

  /*!
   * \brief A virtual member.
   */
  inline virtual void Clear_FlowTraction() {}

  /*!
   * \brief A virtual member.
   */
  inline virtual void Set_isVertex(unsigned long iPoint, bool isVertex) {}

  /*!
   * \brief A virtual member.
   */
  inline virtual bool Get_isVertex(unsigned long iPoint) const { return false; }

  /*!
   * \brief A virtual member.
   */
  inline virtual void SetVelocity2(unsigned long iPoint) {}

  /*!
   * \brief A virtual member.
   * \param[in] val_velocity - Pointer to the velocity.
   */
  inline virtual void SetVelocity_Old(unsigned long iPoint, const su2double *val_velocity) {}

  /*!
   * \brief A virtual member.
   * \param[in] laminarViscosity
   */
  inline virtual void SetLaminarViscosity(unsigned long iPoint, su2double laminarViscosity) {}

  /*!
   * \brief A virtual member.
   * \param[in] config - Definition of the particular problem.
   */
  inline virtual void SetLaminarViscosity(unsigned long iPoint, CConfig *config) {}

  /*!
   * \brief A virtual member.
   * \param[in] thermalConductivity
   */
  inline virtual void SetThermalConductivity(unsigned long iPoint, su2double thermalConductivity) {}

  /*!
   * \brief A virtual member.
   * \param[in] config - Definition of the particular problem.
   */
  inline virtual void SetThermalConductivity(unsigned long iPoint, CConfig *config) {}

  /*!
   * \brief A virtual member.
   * \param[in] Cp - Constant pressure specific heat.
   */
  inline virtual void SetSpecificHeatCp(unsigned long iPoint, su2double Cp) {}

  /*!
   * \brief A virtual member.
   * \param[in] Cv - Constant volume specific heat.
   */
  inline virtual void SetSpecificHeatCv(unsigned long iPoint, su2double Cv) {}

  /*!
   * \brief A virtual member.
   */
  inline virtual bool SetVorticity_StrainMag() { return false; }

  /*!
   * \brief A virtual member.
   */
  inline virtual void SetVelSolutionDVector(unsigned long iPoint) {}

  /*!
   * \brief A virtual member.
   * \param[in] iVar - Index of the variable.
   * \param[in] iDim - Index of the dimension.
   * \param[in] val_value - Value to add to the gradient of the primitive variables.
   */
  inline virtual void AddGradient_Primitive(unsigned long iPoint, unsigned long iVar, unsigned long iDim, su2double val_value) {}

  /*!
   * \brief A virtual member.
   * \param[in] iVar - Index of the variable.
   * \param[in] iDim - Index of the dimension.
   * \return Value of the primitive variables gradient.
   */
  inline virtual su2double GetGradient_Primitive(unsigned long iPoint, unsigned long iVar, unsigned long iDim) const { return 0.0; }

  /*!
   * \brief A virtual member.
   * \param[in] iVar - Index of the variable.
   * \return Value of the primitive variables gradient.
   */
  inline virtual su2double GetLimiter_Primitive(unsigned long iPoint, unsigned long iVar) const { return 0.0; }

  /*!
   * \brief A virtual member.
   * \param[in] iVar - Index of the variable.
   * \param[in] iDim - Index of the dimension.
   * \param[in] val_value - Value of the gradient.
   */
  inline virtual void SetGradient_Primitive(unsigned long iPoint, unsigned long iVar, unsigned long iDim, su2double val_value) {}

  /*!
   * \brief A virtual member.
   * \param[in] iVar - Index of the variable.
   * \param[in] val_value - Value of the gradient.
   */
  inline virtual void SetLimiter_Primitive(unsigned long iPoint, unsigned long iVar, su2double val_value) {}

  /*!
   * \brief A virtual member.
   * \return Value of the primitive variables gradient.
   */
  inline virtual su2double **GetGradient_Primitive(unsigned long iPoint) { return nullptr; }

  /*!
   * \brief A virtual member.
   * \return Value of the primitive variables gradient.
   */
  inline virtual su2double *GetLimiter_Primitive(unsigned long iPoint) { return nullptr; }

  /*!
   * \brief Get the value of the primitive gradient for MUSCL reconstruction.
   * \param[in] val_var - Index of the variable.
   * \param[in] val_dim - Index of the dimension.
   * \return Value of the primitive variables gradient.
   */
  inline virtual su2double GetGradient_Reconstruction(unsigned long iPoint, unsigned long val_var, unsigned long val_dim) const { return 0.0; }

  /*!
   * \brief Set the value of the primitive gradient for MUSCL reconstruction.
   * \param[in] val_var - Index of the variable.
   * \param[in] val_dim - Index of the dimension.
   * \param[in] val_value - Value of the gradient.
   */
  inline virtual void SetGradient_Reconstruction(unsigned long iPoint, unsigned long val_var, unsigned long val_dim, su2double val_value) {}

  /*!
   * \brief Get the value of the primitive gradient for MUSCL reconstruction.
   * \return Value of the primitive gradient for MUSCL reconstruction.
   */
  inline virtual su2double **GetGradient_Reconstruction(unsigned long iPoint) { return nullptr; }

  /*!
   * \brief Get the reconstruction gradient for primitive variable at all points.
   * \return Reference to variable reconstruction gradient.
   */
  inline virtual VectorOfMatrix& GetGradient_Reconstruction(void) { return Gradient; }

  /*!
   * \brief Set the blending function for the blending of k-w and k-eps.
   * \param[in] val_viscosity - Value of the vicosity.
   * \param[in] val_density - Value of the density.
   * \param[in] val_dist - Value of the distance to the wall.
   */
  inline virtual void SetBlendingFunc(unsigned long iPoint, su2double val_viscosity, su2double val_dist, su2double val_density) {}

  /*!
   * \brief Get the first blending function of the SST model.
   */
  inline virtual su2double GetF1blending(unsigned long iPoint) const { return 0.0; }

  /*!
   * \brief Get the second blending function of the SST model.
   */
  inline virtual su2double GetF2blending(unsigned long iPoint) const { return 0.0; }

  /*!
   * \brief Get the value of the cross diffusion of tke and omega.
   */
  inline virtual su2double GetCrossDiff(unsigned long iPoint) const { return 0.0; }

  /*!
   * \brief Get the value of the eddy viscosity.
   * \return the value of the eddy viscosity.
   */
  inline virtual su2double GetmuT(unsigned long iPoint) const { return 0.0; }

  /*!
   * \brief Set the value of the eddy viscosity.
   * \param[in] val_muT
   */
  inline virtual void SetmuT(unsigned long iPoint, su2double val_muT) {}

  /*!
   * \brief Add a value to the maximum eigenvalue for the inviscid terms of the PDE.
   * \param[in] val_max_lambda - Value of the maximum eigenvalue for the inviscid terms of the PDE.
   * \param[in] iSpecies - Value of iSpecies to which the eigenvalue belongs
   */
  inline virtual void AddMax_Lambda_Inv(unsigned long iPoint, su2double val_max_lambda, unsigned long iSpecies) {}

  /*!
   * \brief Add a value to the maximum eigenvalue for the viscous terms of the PDE.
   * \param[in] val_max_lambda - Value of the maximum eigenvalue for the viscous terms of the PDE.
   * \param[in] iSpecies - Value of iSpecies to which the eigenvalue belongs
   */
  inline virtual void AddMax_Lambda_Visc(unsigned long iPoint, su2double val_max_lambda, unsigned long iSpecies) {}

  /*!
   * \brief A virtual member.
   * \param[in] iVar - Index of the variable.
   * \param[in] val_source - Value of the harmonic balance source.
   */
  inline virtual void SetHarmonicBalance_Source(unsigned long iPoint, unsigned long iVar, su2double val_source) {}

  /*!
   * \brief A virtual member.
   */
  inline virtual su2double GetHarmonicBalance_Source(unsigned long iPoint, unsigned long iVar) const { return 0.0; }

  /*!
   * \brief Set the Eddy Viscosity Sensitivity of the problem.
   * \param[in] val_EddyViscSens - Eddy Viscosity Sensitivity.
   * \param[in] numTotalVar - Number of variables.
   */
  inline virtual void SetEddyViscSens(unsigned long iPoint, const su2double *val_EddyViscSens, unsigned long numTotalVar) {}

  /*!
   * \brief Get the Eddy Viscosity Sensitivity of the problem.
   * \return Pointer to the Eddy Viscosity Sensitivity.
   */
  inline virtual su2double *GetEddyViscSens(unsigned long iPoint) { return nullptr; }

  /*!
   * \brief A virtual member. Set the direct solution for the adjoint solver.
   * \param[in] solution_direct - Value of the direct solution.
   */
  inline virtual void SetSolution_Direct(unsigned long iPoint, const su2double *solution_direct) {}

  /*!
   * \brief A virtual member. Get the direct solution for the adjoint solver.
   * \return Pointer to the direct solution vector.
   */
  inline virtual su2double *GetSolution_Direct(unsigned long iPoint) { return nullptr; }

  /*!
   * \brief A virtual member. Set the restart geometry (coordinate of the converged solution)
   * \param[in] val_coordinate_direct - Value of the restart coordinate.
   */
  inline virtual void SetGeometry_Direct(unsigned long iPoint, const su2double *val_coordinate_direct) {}

  /*!
   * \brief A virtual member. Get the restart geometry (coordinate of the converged solution).
   * \return Pointer to the restart coordinate vector.
   */
  inline virtual su2double *GetGeometry_Direct(unsigned long iPoint) { return nullptr; }

  /*!
   * \brief A virtual member. Get the restart geometry (coordinate of the converged solution).
   * \return Coordinate of the direct solver restart for .
   */
  inline virtual su2double GetGeometry_Direct(unsigned long iPoint, unsigned long iDim) const { return 0.0; }

  /*!
   * \brief A virtual member. Get the geometry solution.
   * \param[in] iVar - Index of the variable.
   * \return Value of the solution for the index <i>iVar</i>.
   */
  inline virtual su2double GetSolution_Geometry(unsigned long iPoint, unsigned long iVar) const { return 0.0; }

  /*!
   * \brief A virtual member. Set the value of the mesh solution (adjoint).
   * \param[in] solution - Solution of the problem (acceleration).
   */
  inline virtual void SetSolution_Geometry(unsigned long iPoint, const su2double *solution_geometry) {}

  /*!
   * \brief A virtual member. Set the value of the mesh solution (adjoint).
   * \param[in] solution - Solution of the problem (acceleration).
   */
  inline virtual void SetSolution_Geometry(unsigned long iPoint, unsigned long iVar, su2double solution_geometry) {}

  /*!
   * \brief A virtual member. Get the geometry solution.
   * \param[in] iVar - Index of the variable.
   * \return Value of the solution for the index <i>iVar</i>.
   */
  inline virtual su2double GetGeometry_CrossTerm_Derivative(unsigned long iPoint, unsigned long iVar) const { return 0.0; }

  /*!
   * \brief A virtual member. Set the value of the mesh solution (adjoint).
   * \param[in] solution - Solution of the problem (acceleration).
   */
  inline virtual void SetGeometry_CrossTerm_Derivative(unsigned long iPoint, unsigned long iDim, su2double der) {}

  /*!
   * \brief A virtual member. Get the geometry solution.
   * \param[in] iVar - Index of the variable.
   * \return Value of the solution for the index <i>iVar</i>.
   */
  inline virtual su2double GetGeometry_CrossTerm_Derivative_Flow(unsigned long iPoint, unsigned long iVar) const { return 0.0;}

  /*!
   * \brief A virtual member. Set the value of the mesh solution (adjoint).
   * \param[in] solution - Solution of the problem (acceleration).
   */
  inline virtual void SetGeometry_CrossTerm_Derivative_Flow(unsigned long iPoint, unsigned long iDim, su2double der) {}

  /*!
   * \brief A virtual member. Set the value of the old geometry solution (adjoint).
   */
  inline virtual void Set_OldSolution_Geometry() {}

  /*!
   * \brief A virtual member. Get the value of the old geometry solution (adjoint).
   * \param[out] solution - old adjoint solution for coordinate iDim
   */
  inline virtual su2double Get_OldSolution_Geometry(unsigned long iPoint, unsigned long iDim) const { return 0.0; }

  /*!
   * \brief A virtual member. Set the value of the old geometry solution (adjoint).
   */
  inline virtual void Set_BGSSolution(unsigned long iPoint, unsigned long iDim, su2double solution) {}

  /*!
   * \brief Set the value of the solution in the previous BGS subiteration.
   */
  virtual void Set_BGSSolution_k();

  /*!
   * \brief Restore the previous BGS subiteration to solution.
   */
  void Restore_BGSSolution_k();

  /*!
   * \brief Set the value of the solution in the previous BGS subiteration.
   */
  inline void Set_BGSSolution_k(unsigned long iPoint, unsigned long iVar, su2double val_var) {
    Solution_BGS_k(iPoint,iVar) = val_var;
  }

  /*!
   * \brief Get the value of the solution in the previous BGS subiteration.
   * \param[out] val_solution - solution in the previous BGS subiteration.
   */
  inline virtual su2double Get_BGSSolution_k(unsigned long iPoint, unsigned long iVar) const {
    return Solution_BGS_k(iPoint,iVar);
  }

  /*!
   * \brief A virtual member. Get the value of the old geometry solution (adjoint).
   * \param[out] val_solution - old adjoint solution for coordinate iDim
   */
  inline virtual su2double Get_BGSSolution(unsigned long iPoint, unsigned long iDim) const {return 0.0;}

  /*!
   * \brief  A virtual member. Set the contribution of crossed terms into the derivative.
   */
  inline virtual void SetCross_Term_Derivative(unsigned long iPoint, unsigned long iVar, su2double der) {}

  /*!
   * \brief  A virtual member. Get the contribution of crossed terms into the derivative.
   * \return The contribution of crossed terms into the derivative.
   */
  inline virtual su2double GetCross_Term_Derivative(unsigned long iPoint, unsigned long iVar) const { return 0.0; }

  /*!
   * \brief A virtual member. Set the direct velocity solution for the adjoint solver.
   * \param[in] solution_direct - Value of the direct velocity solution.
   */
  inline virtual void SetSolution_Vel_Direct(unsigned long iPoint, const su2double *sol) {}

  /*!
   * \brief A virtual member. Set the direct acceleration solution for the adjoint solver.
   * \param[in] solution_direct - Value of the direct acceleration solution.
   */
  inline virtual void SetSolution_Accel_Direct(unsigned long iPoint, const su2double *sol) {}

  /*!
   * \brief A virtual member. Get the direct velocity solution for the adjoint solver.
   * \return Pointer to the direct velocity solution vector.
   */
  inline virtual su2double* GetSolution_Vel_Direct(unsigned long iPoint) { return nullptr; }

  /*!
   * \brief A virtual member. Get the direct acceleraction solution for the adjoint solver.
   * \return Pointer to the direct acceleraction solution vector.
   */
  inline virtual su2double* GetSolution_Accel_Direct(unsigned long iPoint) { return nullptr; }

  /*!
   * \brief Set the value of the velocity (Structural Analysis).
   * \param[in] solution - Solution of the problem (velocity).
   */
  inline virtual void SetSolution_Vel(unsigned long iPoint, const su2double *solution) {}

  /*!
   * \overload
   * \param[in] iVar - Index of the variable.
   * \param[in] solution_vel - Value of the solution for the index <i>iVar</i>.
   */
  inline virtual void SetSolution_Vel(unsigned long iPoint, unsigned long iVar, su2double solution_vel) {}

  /*!
   * \brief Set the value of the velocity (Structural Analysis) at time n.
   * \param[in] solution_vel_time_n - Value of the old solution.
   */
  inline virtual void SetSolution_Vel_time_n(unsigned long iPoint, const su2double *solution_vel_time_n) {}

  /*!
   * \brief Set the value of the velocity (Structural Analysis) at time n.
   */
  inline virtual void SetSolution_Vel_time_n() {}

  /*!
   * \overload
   * \param[in] iVar - Index of the variable.
   * \param[in] solution_vel_time_n - Value of the old solution for the index <i>iVar</i>.
   */
  inline virtual void SetSolution_Vel_time_n(unsigned long iPoint, unsigned long iVar, su2double solution_vel_time_n) {}

  /*!
   * \brief Get the solution at time n.
   * \param[in] iVar - Index of the variable.
   * \return Value of the solution for the index <i>iVar</i>.
   */
  inline su2double GetSolution_time_n(unsigned long iPoint, unsigned long iVar) const { return Solution_time_n(iPoint,iVar); }

  /*!
   * \brief Get the solution at time n-1.
   * \param[in] iVar - Index of the variable.
   * \return Value of the solution for the index <i>iVar</i>.
   */
  inline su2double GetSolution_time_n1(unsigned long iPoint, unsigned long iVar) const { return Solution_time_n1(iPoint,iVar); }

  /*!
   * \brief Get the velocity (Structural Analysis).
   * \param[in] iVar - Index of the variable.
   * \return Value of the solution for the index <i>iVar</i>.
   */
  inline virtual su2double GetSolution_Vel(unsigned long iPoint, unsigned long iVar) const { return 0.0; }

  /*!
   * \brief Get the solution of the problem.
   * \return Pointer to the solution vector.
   */
  inline virtual su2double *GetSolution_Vel(unsigned long iPoint) {return nullptr; }

  /*!
   * \brief Get the velocity of the nodes (Structural Analysis) at time n.
   * \param[in] iVar - Index of the variable.
   * \return Pointer to the old solution vector.
   */
  inline virtual su2double GetSolution_Vel_time_n(unsigned long iPoint, unsigned long iVar) const { return 0.0; }

  /*!
   * \brief Get the solution at time n.
   * \return Pointer to the solution (at time n) vector.
   */
  inline virtual su2double *GetSolution_Vel_time_n(unsigned long iPoint) { return nullptr; }


  /*!
   * \brief Set the value of the acceleration (Structural Analysis).
   * \param[in] solution_accel - Solution of the problem (acceleration).
   */
  inline virtual void SetSolution_Accel(unsigned long iPoint, const su2double *solution_accel) {}

  /*!
   * \overload
   * \param[in] iVar - Index of the variable.
   * \param[in] solution_accel - Value of the solution for the index <i>iVar</i>.
   */
  inline virtual void SetSolution_Accel(unsigned long iPoint, unsigned long iVar, su2double solution_accel) {}

  /*!
   * \brief Set the value of the acceleration (Structural Analysis) at time n.
   * \param[in] solution_accel_time_n - Pointer to the residual vector.
   */
  inline virtual void SetSolution_Accel_time_n(unsigned long iPoint, const su2double *solution_accel_time_n) {}

  /*!
   * \brief Set the value of the acceleration (Structural Analysis) at time n.
   */
  inline virtual void SetSolution_Accel_time_n() {}

  /*!
   * \overload
   * \param[in] iVar - Index of the variable.
   * \param[in] solution_accel_time_n - Value of the old solution for the index <i>iVar</i>.
   */
  inline virtual void SetSolution_Accel_time_n(unsigned long iPoint, unsigned long iVar, su2double solution_accel_time_n) {}

  /*!
   * \brief Get the acceleration (Structural Analysis).
   * \param[in] iVar - Index of the variable.
   * \return Value of the solution for the index <i>iVar</i>.
   */
  inline virtual su2double GetSolution_Accel(unsigned long iPoint, unsigned long iVar) const { return 0.0; }

  /*!
   * \brief Get the solution of the problem.
   * \return Pointer to the solution vector.
   */
  inline virtual su2double *GetSolution_Accel(unsigned long iPoint) { return nullptr; }

  /*!
   * \brief Get the acceleration of the nodes (Structural Analysis) at time n.
   * \param[in] iVar - Index of the variable.
   * \return Pointer to the old solution vector.
   */
  inline virtual su2double GetSolution_Accel_time_n(unsigned long iPoint, unsigned long iVar) const { return 0.0; }

  /*!
   * \brief Get the solution at time n.
   * \return Pointer to the solution (at time n) vector.
   */
  inline virtual su2double *GetSolution_Accel_time_n(unsigned long iPoint) { return nullptr; }

  /*!
   * \brief A virtual member.
   */
  inline virtual void Set_OldSolution_Vel() {}

  /*!
   * \brief A virtual member.
   */
  inline virtual void Set_OldSolution_Accel() {}

  /*!
   * \brief  A virtual member. Set the value of the solution predictor.
   */
  inline virtual void SetSolution_Pred(unsigned long iPoint) {}

  /*!
   * \brief  A virtual member. Set the value of the old solution.
   * \param[in] solution_pred - Pointer to the residual vector.
   */
  inline virtual void SetSolution_Pred(unsigned long iPoint, const su2double *solution_pred) {}

  /*!
   * \brief  A virtual member. Set the value of the solution predicted.
   * \param[in] solution_old - Pointer to the residual vector.
   */
  inline virtual void SetSolution_Pred(unsigned long iPoint, unsigned long iVar, su2double solution_pred) {}

  /*!
   * \brief  A virtual member. Get the value of the solution predictor.
   * \param[in] iVar - Index of the variable.
   * \return Pointer to the old solution vector.
   */
  inline virtual su2double GetSolution_Pred(unsigned long iPoint, unsigned long iVar) const { return 0.0; }

  /*!
   * \brief  A virtual member. Get the solution at time n.
   * \return Pointer to the solution (at time n) vector.
   */
  inline virtual su2double *GetSolution_Pred(unsigned long iPoint) {return nullptr; }

  /*!
   * \brief  A virtual member. Set the value of the solution predictor.
   */
  inline virtual void SetSolution_Pred_Old(unsigned long iPoint) {}

  /*!
   * \brief  A virtual member. Set the value of the old solution.
   * \param[in] solution_pred_Old - Pointer to the residual vector.
   */
  inline virtual void SetSolution_Pred_Old(unsigned long iPoint, const su2double *solution_pred_Old) {}

  /*!
   * \brief  A virtual member. Set the value of the old solution predicted.
   * \param[in] solution_pred_old - Pointer to the residual vector.
   */
  inline virtual void SetSolution_Pred_Old(unsigned long iPoint, unsigned long iVar, su2double solution_pred_old) {}

  /*!
   * \brief  A virtual member. Get the value of the solution predictor.
   * \param[in] iVar - Index of the variable.
   * \return Pointer to the old solution vector.
   */
  inline virtual su2double GetSolution_Pred_Old(unsigned long iPoint, unsigned long iVar) const { return 0.0; }

  /*!
   * \brief  A virtual member. Get the solution at time n.
   * \return Pointer to the solution (at time n) vector.
   */
  inline virtual su2double *GetSolution_Pred_Old(unsigned long iPoint) { return nullptr; }

  /*!
   * \brief A virtual member.
   */
  inline virtual void SetReference_Geometry(unsigned long iPoint, unsigned long iVar, su2double ref_geometry) {}

  /*!
   * \brief A virtual member.
   */
  inline virtual su2double *GetReference_Geometry(unsigned long iPoint) {return nullptr; }

  /*!
   * \brief A virtual member.
   */
  inline virtual void SetPrestretch(unsigned long iPoint, unsigned long iVar, su2double val_prestretch) {}

  /*!
   * \brief A virtual member.
   */
  inline virtual su2double *GetPrestretch(unsigned long iPoint) {return nullptr; }

  /*!
   * \brief A virtual member.
   */
  inline virtual su2double GetPrestretch(unsigned long iPoint, unsigned long iVar) const { return 0.0; }

  /*!
   * \brief A virtual member.
   */
  inline virtual su2double GetReference_Geometry(unsigned long iPoint, unsigned long iVar) const { return 0.0; }

  /*!
   * \brief A virtual member. Get the value of the undeformed coordinates.
   * \param[in] iDim - Index of Mesh_Coord[nDim]
   * \return Value of the original coordinate iDim.
   */
  inline virtual su2double GetMesh_Coord(unsigned long iPoint, unsigned long iDim) const { return 0.0; }

  /*!
   * \brief A virtual member. Get the undeformed coordinates.
   * \return Pointer to the reference coordinates.
   */
  inline virtual const su2double *GetMesh_Coord(unsigned long iPoint) const { return nullptr; }

  /*!
   * \brief A virtual member. Set the value of the undeformed coordinates.
   * \param[in] iDim - Index of Mesh_Coord[nDim]
   * \param[in] val_coord - Value of Mesh_Coord[nDim]
   */
  inline virtual void SetMesh_Coord(unsigned long iPoint, unsigned long iDim, su2double val_coord) { }

    /*!
   * \brief A virtual member. Get the value of the wall distance in reference coordinates.
   * \param[in] iDim - Index of Mesh_Coord[nDim]
   * \return Value of the wall distance in reference coordinates.
   */
  inline virtual su2double GetWallDistance(unsigned long iPoint) const { return 0.0; }

  /*!
   * \brief A virtual member. Set the value of the wall distance in reference coordinates.
   * \param[in] val_dist - Value of wall distance.
   */
  inline virtual void SetWallDistance(unsigned long iPoint, su2double val_dist) { }

  /*!
   * \brief A virtual member. Register the reference coordinates of the mesh.
   * \param[in] input - Defines whether we are registering the variable as input or as output.
   */
  inline virtual void Register_MeshCoord(bool input) { }

  /*!
   * \brief A virtual member. Recover the value of the adjoint of the mesh coordinates.
   */
  inline virtual void GetAdjoint_MeshCoord(unsigned long iPoint, su2double *adj_mesh) const { }

  /*!
   * \brief A virtual member. Get the value of the displacement imposed at the boundary.
   * \return Value of the boundary displacement.
   */
  inline virtual su2double GetBound_Disp(unsigned long iPoint, unsigned long iDim) const { return 0.0; }

  /*!
   * \brief A virtual member. Set the boundary displacement.
   * \param[in] val_BoundDisp - Pointer to the boundary displacements.
   */
  inline virtual void SetBound_Disp(unsigned long iPoint, const su2double *val_BoundDisp) { }


  /*!
   * \brief A virtual member. Set the boundary displacement.
   * \param[in] iDim - Index of the dimension of interest.
   * \param[in] val_BoundDisp - Value of the boundary displacements.
   */
  inline virtual void SetBound_Disp(unsigned long iPoint, unsigned long iDim, const su2double val_BoundDisp) { }

  /*!
   * \brief A virtual member. Get the value of the displacement imposed at the boundary.
   * \return Value of the boundary displacement.
   */
  inline virtual const su2double* GetBoundDisp_Direct(unsigned long iPoint) const { return nullptr; }

  /*!
   * \brief A virtual member. Set the solution for the boundary displacements.
   * \param[in] val_BoundDisp - Pointer to the boundary displacements.
   */
  inline virtual void SetBoundDisp_Direct(unsigned long iPoint, const su2double *val_BoundDisp) { }

  /*!
   * \brief Set the value of the sensitivity with respect to the undeformed coordinates.
   * \param[in] val_sens - Pointer to the sensitivities of the boundary displacements.
   */
  inline virtual void SetBoundDisp_Sens(unsigned long iPoint, const su2double *val_sens) { }

  /*!
   * \brief A virtual member. Get the value of the sensitivity with respect to the undeformed coordinates.
   * \param[in] iDim - Index of Mesh_Coord_Sens[nDim]
   * \return Value of the original Mesh_Coord_Sens iDim.
   */
  inline virtual su2double GetBoundDisp_Sens(unsigned long iPoint, unsigned long iDim) const { return 0.0; }

  /*!
   * \brief A virtual member. Register the boundary displacements of the mesh.
   * \param[in] input - Defines whether we are registering the variable as input or as output.
   */
  inline virtual void Register_BoundDisp(bool input) { }

  /*!
   * \brief A virtual member. Recover the value of the adjoint of the boundary displacements.
   */
  inline virtual void GetAdjoint_BoundDisp(unsigned long iPoint, su2double *adj_disp) const { }

   /*!
    * \brief A virtual member.
    */
  inline virtual void Register_femSolution_time_n() {}

  /*!
   * \brief A virtual member.
   */
  inline virtual void RegisterSolution_Vel(bool input) {}

  /*!
   * \brief A virtual member.
   */
  inline virtual void RegisterSolution_Vel_time_n() {}

  /*!
   * \brief A virtual member.
   */
  inline virtual void RegisterSolution_Accel(bool input) {}

  /*!
   * \brief A virtual member.
   */
  inline virtual void RegisterSolution_Accel_time_n() {}

  /*!
   * \brief A virtual member.
   */
  inline virtual void SetAdjointSolution_Vel(unsigned long iPoint, const su2double *adj_sol) {}

  /*!
   * \brief A virtual member.
   */
  inline virtual void RegisterFlowTraction() { }

  /*!
   * \brief A virtual member.
   */
  inline virtual su2double ExtractFlowTraction_Sensitivity(unsigned long iPoint, unsigned long iDim) const { return 0.0; }

  /*!
   * \brief A virtual member.
   */
  inline virtual void GetAdjointSolution_Vel(unsigned long iPoint, su2double *adj_sol) const {}

  /*!
   * \brief A virtual member.
   */
  inline virtual void SetAdjointSolution_Vel_time_n(unsigned long iPoint, const su2double *adj_sol) {}

  /*!
   * \brief A virtual member.
   */
  inline virtual void GetAdjointSolution_Vel_time_n(unsigned long iPoint, su2double *adj_sol) const {}

  /*!
   * \brief A virtual member.
   */
  inline virtual void SetAdjointSolution_Accel(unsigned long iPoint, const su2double *adj_sol) {}

  /*!
   * \brief A virtual member.
   */
  inline virtual void GetAdjointSolution_Accel(unsigned long iPoint, su2double *adj_sol) const {}

  /*!
   * \brief A virtual member.
   */
  inline virtual void SetAdjointSolution_Accel_time_n(unsigned long iPoint, const su2double *adj_sol) {}

  /*!
   * \brief A virtual member.
   */
  inline virtual void GetAdjointSolution_Accel_time_n(unsigned long iPoint, su2double *adj_sol) const {}

  /*!
   * \brief Register the variables in the solution array as input/output variable.
   * \param[in] input - input or output variables.
   * \param[in] push_index - boolean whether we want to push the index or save it in a member variable.
   */
  void RegisterSolution(bool input, bool push_index = true);

  /*!
   * \brief Register the variables in the solution_time_n array as input/output variable.
   */
  void RegisterSolution_time_n();

  /*!
   * \brief Register the variables in the solution_time_n1 array as input/output variable.
   */
  void RegisterSolution_time_n1();

  /*!
   * \brief Set the adjoint values of the solution.
   * \param[in] adj_sol - The adjoint values of the solution.
   */
  inline void SetAdjointSolution(unsigned long iPoint, const su2double *adj_sol) {
    for (unsigned long iVar = 0; iVar < nVar; iVar++)
      SU2_TYPE::SetDerivative(Solution(iPoint,iVar), SU2_TYPE::GetValue(adj_sol[iVar]));
  }

  /*!
   * \brief Set the adjoint values of the solution.
   * \param[in] adj_sol - The adjoint values of the solution.
   */
  inline void SetAdjointSolution_LocalIndex(unsigned long iPoint, const su2double *adj_sol) {
    for (unsigned long iVar = 0; iVar < nVar; iVar++)
      AD::SetDerivative(AD_OutputIndex(iPoint,iVar), SU2_TYPE::GetValue(adj_sol[iVar]));
  }

  /*!
   * \brief Get the adjoint values of the solution.
   * \param[out] adj_sol - The adjoint values of the solution.
   */
  inline void GetAdjointSolution(unsigned long iPoint, su2double *adj_sol) const {
    for (unsigned long iVar = 0; iVar < nVar; iVar++)
      adj_sol[iVar] = SU2_TYPE::GetDerivative(Solution(iPoint,iVar));
  }

  /*!
   * \brief Get the adjoint values of the solution.
   * \param[in] adj_sol - The adjoint values of the solution.
   */
  inline void GetAdjointSolution_LocalIndex(unsigned long iPoint, su2double *adj_sol) const {
    for (unsigned long iVar = 0; iVar < nVar; iVar++)
      adj_sol[iVar] = AD::GetDerivative(AD_InputIndex(iPoint,iVar));
  }

  /*!
   * \brief Set the adjoint values of the solution at time n.
   * \param[in] adj_sol - The adjoint values of the solution.
   */
  inline void SetAdjointSolution_time_n(unsigned long iPoint, const su2double *adj_sol) {
    for (unsigned long iVar = 0; iVar < nVar; iVar++)
      SU2_TYPE::SetDerivative(Solution_time_n(iPoint,iVar), SU2_TYPE::GetValue(adj_sol[iVar]));
  }

  /*!
   * \brief Get the adjoint values of the solution at time n.
   * \param[out] adj_sol - The adjoint values of the solution.
   */
  inline void GetAdjointSolution_time_n(unsigned long iPoint, su2double *adj_sol) const {
    for (unsigned long iVar = 0; iVar < nVar; iVar++)
      adj_sol[iVar] = SU2_TYPE::GetDerivative(Solution_time_n(iPoint,iVar));
  }

  /*!
   * \brief Set the adjoint values of the solution at time n-1.
   * \param[in] adj_sol - The adjoint values of the solution.
   */
  inline void SetAdjointSolution_time_n1(unsigned long iPoint, const su2double *adj_sol) {
    for (unsigned long iVar = 0; iVar < nVar; iVar++)
      SU2_TYPE::SetDerivative(Solution_time_n1(iPoint,iVar), SU2_TYPE::GetValue(adj_sol[iVar]));
  }

  /*!
   * \brief Get the adjoint values of the solution at time n-1.
   * \param[out] adj_sol - The adjoint values of the solution.
   */
  inline void GetAdjointSolution_time_n1(unsigned long iPoint, su2double *adj_sol) const {
    for (unsigned long iVar = 0; iVar < nVar; iVar++)
      adj_sol[iVar] = SU2_TYPE::GetDerivative(Solution_time_n1(iPoint,iVar));
  }

  /*!
   * \brief Set the sensitivity at the node
   * \param[in] iDim - spacial component
   * \param[in] val - value of the Sensitivity
   */
  inline virtual void SetSensitivity(unsigned long iPoint, unsigned long iDim, su2double val) {}

  /*!
   * \brief Get the Sensitivity at the node
   * \param[in] iDim - spacial component
   * \return value of the Sensitivity
   */
  inline virtual su2double GetSensitivity(unsigned long iPoint, unsigned long iDim) const { return 0.0; }

  inline virtual void SetDual_Time_Derivative(unsigned long iPoint, unsigned long iVar, su2double der) {}

  inline virtual void SetDual_Time_Derivative_n(unsigned long iPoint, unsigned long iVar, su2double der) {}

  inline virtual su2double GetDual_Time_Derivative(unsigned long iPoint, unsigned long iVar) const {return 0.0;}

  inline virtual su2double GetDual_Time_Derivative_n(unsigned long iPoint, unsigned long iVar) const {return 0.0;}

  inline virtual void SetTauWall(unsigned long iPoint, su2double val_tau_wall) {}

  inline virtual su2double GetTauWall(unsigned long iPoint) const { return 0.0; }

  inline virtual void SetVortex_Tilting(unsigned long iPoint, su2double **PrimGrad_Flow, su2double* Vorticity, su2double LaminarViscosity) {}

  inline virtual su2double GetVortex_Tilting(unsigned long iPoint) const { return 0.0; }

  inline virtual void SetDynamic_Derivative(unsigned long iPoint, unsigned long iVar, su2double der) {}

  inline virtual void SetDynamic_Derivative_n(unsigned long iPoint, unsigned long iVar, su2double der) {}

  inline virtual su2double GetDynamic_Derivative(unsigned long iPoint, unsigned long iVar) const { return 0.0; }

  inline virtual su2double GetDynamic_Derivative_n(unsigned long iPoint, unsigned long iVar) const { return 0.0; }

  inline virtual void SetDynamic_Derivative_Vel(unsigned long iPoint, unsigned long iVar, su2double der) {}

  inline virtual void SetDynamic_Derivative_Vel_n(unsigned long iPoint, unsigned long iVar, su2double der) {}

  inline virtual su2double GetDynamic_Derivative_Vel(unsigned long iPoint, unsigned long iVar) const { return 0.0; }

  inline virtual su2double GetDynamic_Derivative_Vel_n(unsigned long iPoint, unsigned long iVar) const { return 0.0; }

  inline virtual void SetDynamic_Derivative_Accel(unsigned long iPoint, unsigned long iVar, su2double der) {}

  inline virtual void SetDynamic_Derivative_Accel_n(unsigned long iPoint, unsigned long iVar, su2double der) {}

  inline virtual su2double GetDynamic_Derivative_Accel(unsigned long iPoint, unsigned long iVar) const { return 0.0; }

  inline virtual su2double GetDynamic_Derivative_Accel_n(unsigned long iPoint, unsigned long iVar) const { return 0.0; }

  inline virtual su2double GetSolution_Old_Vel(unsigned long iPoint, unsigned long iVar) const { return 0.0; }

  inline virtual su2double GetSolution_Old_Accel(unsigned long iPoint, unsigned long iVar) const { return 0.0; }

  /*!
   * \brief Set the FSI force sensitivity at the node
   * \param[in] iDim - spacial component
   * \param[in] val - value of the Sensitivity
   */
  virtual void SetFlowTractionSensitivity(unsigned long iPoint, unsigned long iDim, su2double val) { }

  /*!
   * \brief Get the FSI force sensitivity at the node
   * \param[in] iDim - spacial component
   * \return value of the Sensitivity
   */
  virtual su2double GetFlowTractionSensitivity(unsigned long iPoint, unsigned long iDim) const { return 0.0; }

  /*!
   * \brief Set the source term applied into the displacement adjoint coming from external solvers
   * \param[in] iDim - spacial component
   * \param[in] val - value of the source term
   */
  virtual void SetSourceTerm_DispAdjoint(unsigned long iPoint, unsigned long iDim, su2double val) { }

  /*!
   * \brief Get the source term applied into the displacement adjoint coming from external solvers
   * \param[in] iDim - spacial component
   * \return value of the source term
   */
  virtual su2double GetSourceTerm_DispAdjoint(unsigned long iPoint, unsigned long iDim) const { return 0.0; }

};<|MERGE_RESOLUTION|>--- conflicted
+++ resolved
@@ -120,7 +120,6 @@
 
   MatrixType Solution_BGS_k;     /*!< \brief Old solution container for BGS iterations. */
 
-<<<<<<< HEAD
   MatrixType AnisoGrad;       /*!< \brief Gradient of sensor used for anisotropy in mesh adaptation. */ 
   MatrixType AnisoViscGrad;   /*!< \brief Gradient of viscous sensor used for anisotropy in mesh adaptation. */ 
   MatrixType AnisoSourceGrad; /*!< \brief Gradient of source term sensor used for anisotropy in mesh adaptation. */ 
@@ -129,12 +128,8 @@
   MatrixType AnisoSourceHess; /*!< \brief Hessian of source term sensor used for anisotropy in mesh adaptation. */  
   MatrixType AnisoMetr;       /*!< \brief Metric tensor used for anisotropy in mesh adaptation. */
 
-  su2matrix<int> Input_AdjIndices;    /*!< \brief Indices of Solution variables in the adjoint vector. */
-  su2matrix<int> Output_AdjIndices;   /*!< \brief Indices of Solution variables in the adjoint vector after having been updated. */
-=======
   su2matrix<int> AD_InputIndex;    /*!< \brief Indices of Solution variables in the adjoint vector. */
   su2matrix<int> AD_OutputIndex;   /*!< \brief Indices of Solution variables in the adjoint vector after having been updated. */
->>>>>>> 92d31c3c
 
   unsigned long nPoint = {0};  /*!< \brief Number of points in the domain. */
   unsigned long nDim = {0};      /*!< \brief Number of dimension of the problem. */
