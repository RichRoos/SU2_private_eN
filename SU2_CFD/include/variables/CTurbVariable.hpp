--- conflicted
+++ resolved
@@ -74,8 +74,6 @@
   inline void SetmuT(unsigned long iPoint, su2double val_muT) final { muT(iPoint) = val_muT; }
 
   /*!
-<<<<<<< HEAD
-=======
    * \brief Get the value of the reconstruction variables gradient at a node.
    * \param[in] iPoint - Index of the current node.
    * \param[in] iVar   - Index of the variable.
@@ -98,7 +96,6 @@
   }
 
   /*!
->>>>>>> 913a94fa
    * \brief Get the array of the reconstruction variables gradient at a node.
    * \param[in] iPoint - Index of the current node.
    * \return Array of the reconstruction variables gradient at a node.
