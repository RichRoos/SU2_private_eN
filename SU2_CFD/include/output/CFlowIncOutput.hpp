--- conflicted
+++ resolved
@@ -39,18 +39,12 @@
 class CFlowIncOutput final: public CFlowOutput {
 private:
 
-<<<<<<< HEAD
-  unsigned short turb_model;   /*!< \brief The kind of turbulence model*/
-  bool heat;                   /*!< \brief Boolean indicating whether have a heat problem*/
-  bool weakly_coupled_heat;    /*!< \brief Boolean indicating whether have a weakly coupled heat equation*/
   unsigned short scalar_model; /*!< \brief The kind of scalar transport model*/
-=======
   unsigned short turb_model; /*!< \brief The kind of turbulence model*/
   bool heat;                 /*!< \brief Boolean indicating whether have a heat problem*/
   bool weakly_coupled_heat;  /*!< \brief Boolean indicating whether have a weakly coupled heat equation*/
   unsigned short streamwisePeriodic;   /*!< \brief Boolean indicating whether it is a streamwise periodic simulation. */
   bool streamwisePeriodic_temperature; /*!< \brief Boolean indicating streamwise periodic temperature is used. */
->>>>>>> b7f6d4f5
 
 public:
 
