--- conflicted
+++ resolved
@@ -37,10 +37,6 @@
  */
 class CNEMOCompOutput final: public CFlowOutput {
 private:
-<<<<<<< HEAD
-
-=======
->>>>>>> 1249f9f6
   TURB_MODEL turb_model;   /*!< \brief Kind of turbulence model */
   unsigned short iSpecies, /*!< \brief Species index */
                  nSpecies; /*!< \brief Number of species */
