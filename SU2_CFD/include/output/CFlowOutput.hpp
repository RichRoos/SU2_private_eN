/*!
 * \file CFlowOutput.hpp
 * \brief  Headers of the flow output.
 * \author F. Palacios, T. Economon, M. Colonno
 * \version 7.1.1 "Blackbird"
 *
 * SU2 Project Website: https://su2code.github.io
 *
 * The SU2 Project is maintained by the SU2 Foundation
 * (http://su2foundation.org)
 *
 * Copyright 2012-2021, SU2 Contributors (cf. AUTHORS.md)
 *
 * SU2 is free software; you can redistribute it and/or
 * modify it under the terms of the GNU Lesser General Public
 * License as published by the Free Software Foundation; either
 * version 2.1 of the License, or (at your option) any later version.
 *
 * SU2 is distributed in the hope that it will be useful,
 * but WITHOUT ANY WARRANTY; without even the implied warranty of
 * MERCHANTABILITY or FITNESS FOR A PARTICULAR PURPOSE. See the GNU
 * Lesser General Public License for more details.
 *
 * You should have received a copy of the GNU Lesser General Public
 * License along with SU2. If not, see <http://www.gnu.org/licenses/>.
 */

#pragma once

#include "CFVMOutput.hpp"
#include "../variables/CVariable.hpp"

class CFlowOutput : public CFVMOutput{
protected:
  unsigned long lastInnerIter;

  /*!
   * \brief Constructor of the class
   * \param[in] config - Definition of the particular problem.
   */
  CFlowOutput(const CConfig *config, unsigned short nDim, bool femOutput);

  /*!
   * \brief Add flow surface output fields
   * \param[in] config - Definition of the particular problem.
   */
  void AddAnalyzeSurfaceOutput(const CConfig *config);

  /*!
   * \brief Set flow surface output field values
   * \param[in] solver - The container holding all solution data.
   * \param[in] geometry - Geometrical definition of the problem.
   * \param[in,out] config - Definition of the particular problem.
   * \param[in] output - Boolean indicating whether information should be written to screen
   */
<<<<<<< HEAD
  void SetAnalyzeSurface(CSolver **solver, CGeometry *geometry, CConfig *config, bool output);
=======
  void SetAnalyzeSurface(const CSolver *solver, const CGeometry *geometry, CConfig *config, bool output);
>>>>>>> 3f745be1

  /*!
   * \brief Add aerodynamic coefficients as output fields
   * \param[in] config - Definition of the particular problem.
   */
  void AddAerodynamicCoefficients(CConfig *config);

  /*!
   * \brief  Set the value of the aerodynamic coefficients
   * \param[in] config - Definition of the particular problem.
   * \param[in] flow_solver - The container holding all solution data.
   */
  void SetAerodynamicCoefficients(CConfig *config, CSolver *flow_solver);

  /*!
   * \brief  Set the value of the rotating frame coefficients (CT, CQ and CMerit).
   * \param[in] config - Definition of the particular problem.
   * \param[in] flow_solver - The container holding all solution data.
   */
  void SetRotatingFrameCoefficients(CConfig *config, CSolver *flow_solver);

  /*!
   * \brief Add CP inverse design output as history fields
   */
  void Add_CpInverseDesignOutput();

  /*!
   * \brief Set CP inverse design output field values (and also into the solver).
   * \param[in,out] solver - The container holding all solution data.
   * \param[in] geometry - Geometrical definition of the problem.
   * \param[in] config - Definition of the particular problem.
   */
  void Set_CpInverseDesign(CSolver *solver, const CGeometry *geometry, const CConfig *config);

  /*!
   * \brief Compute value of the Q criteration for vortex idenfitication
   * \param[in] VelocityGradient - Velocity gradients
   * \return Value of the Q criteration at the node
   */
  template<class T>
  su2double GetQ_Criterion(const T& VelocityGradient) const {

    /*--- Make a 3D copy of the gradient so we do not have worry about nDim ---*/

    su2double Grad_Vel[3][3] = {{0.0}};

    for (unsigned short iDim = 0; iDim < nDim; iDim++)
      for (unsigned short jDim = 0 ; jDim < nDim; jDim++)
        Grad_Vel[iDim][jDim] = VelocityGradient[iDim][jDim];

    /*--- Q Criterion Eq 1.2 of HALLER, G. (2005). An objective definition of a vortex.
     Journal of Fluid Mechanics, 525, 1-26. doi:10.1017/S0022112004002526 ---*/

    /*--- Components of the strain rate tensor (symmetric) ---*/
    su2double s11 = Grad_Vel[0][0];
    su2double s12 = 0.5 * (Grad_Vel[0][1] + Grad_Vel[1][0]);
    su2double s13 = 0.5 * (Grad_Vel[0][2] + Grad_Vel[2][0]);
    su2double s22 = Grad_Vel[1][1];
    su2double s23 = 0.5 * (Grad_Vel[1][2] + Grad_Vel[2][1]);
    su2double s33 = Grad_Vel[2][2];

    /*--- Components of the spin tensor (skew-symmetric) ---*/
    su2double omega12 = 0.5 * (Grad_Vel[0][1] - Grad_Vel[1][0]);
    su2double omega13 = 0.5 * (Grad_Vel[0][2] - Grad_Vel[2][0]);
    su2double omega23 = 0.5 * (Grad_Vel[1][2] - Grad_Vel[2][1]);

    /*--- Q = ||Omega|| - ||Strain|| ---*/
    su2double Q = 2*(pow(omega12,2) + pow(omega13,2) + pow(omega23,2)) -
      (pow(s11,2) + pow(s22,2) + pow(s33,2) + 2*(pow(s12,2) + pow(s13,2) + pow(s23,2)));

    return Q;
  }

  /*!
   * \brief Write information to meta data file
   * \param[in] config - Definition of the particular problem per zone.
   */
  void WriteMetaData(const CConfig *config);

  /*!
   * \brief Write any additional files defined for the current solver.
   * \param[in] config - Definition of the particular problem per zone.
   * \param[in] geometry - Geometrical definition of the problem.
   * \param[in] solver_container - The container holding all solution data.
   */
  void WriteAdditionalFiles(CConfig *config, CGeometry *geometry, CSolver **solver_container) override;

  /*!
   * \brief Determines if the the volume output should be written.
   * \param[in] config - Definition of the particular problem.
   * \param[in] Iter - Current iteration index.
   * \param[in] force_writing - boolean that forces writing of volume output
   */
  bool WriteVolume_Output(CConfig *config, unsigned long Iter, bool force_writing) override;

  /*!
   * \brief Write the forces breakdown file
   * \param[in] config - Definition of the particular problem per zone.
   * \param[in] flow_solver - The container holding all solution data.
   */
  void WriteForcesBreakdown(const CConfig *config, const CSolver *flow_solver) const;

  /*!
   * \brief Set the time averaged output fields.
   */
  void SetTimeAveragedFields();

  /*!
   * \brief Load the time averaged output fields.
   * \param iPoint
   * \param node_flow
   */
  void LoadTimeAveragedData(unsigned long iPoint, CVariable *node_flow);

  /*!
   * \brief Write additional output for fixed CL mode.
   * \param[in] config - Definition of the particular problem per zone.
   */
  void SetFixedCLScreenOutput(const CConfig *config);

};<|MERGE_RESOLUTION|>--- conflicted
+++ resolved
@@ -53,11 +53,7 @@
    * \param[in,out] config - Definition of the particular problem.
    * \param[in] output - Boolean indicating whether information should be written to screen
    */
-<<<<<<< HEAD
-  void SetAnalyzeSurface(CSolver **solver, CGeometry *geometry, CConfig *config, bool output);
-=======
   void SetAnalyzeSurface(const CSolver *solver, const CGeometry *geometry, CConfig *config, bool output);
->>>>>>> 3f745be1
 
   /*!
    * \brief Add aerodynamic coefficients as output fields
