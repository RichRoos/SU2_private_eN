#!/usr/bin/env python 

## \file shape_optimization.py
#  \brief Python script for performing the shape optimization.
#  \author T. Economon, T. Lukaczyk, F. Palacios
#  \version 6.2.0 "Falcon"
#
# The current SU2 release has been coordinated by the
# SU2 International Developers Society <www.su2devsociety.org>
# with selected contributions from the open-source community.
#
# The main research teams contributing to the current release are:
#  - Prof. Juan J. Alonso's group at Stanford University.
#  - Prof. Piero Colonna's group at Delft University of Technology.
#  - Prof. Nicolas R. Gauger's group at Kaiserslautern University of Technology.
#  - Prof. Alberto Guardone's group at Polytechnic University of Milan.
#  - Prof. Rafael Palacios' group at Imperial College London.
#  - Prof. Vincent Terrapon's group at the University of Liege.
#  - Prof. Edwin van der Weide's group at the University of Twente.
#  - Lab. of New Concepts in Aeronautics at Tech. Institute of Aeronautics.
#
# Copyright 2012-2019, Francisco D. Palacios, Thomas D. Economon,
#                      Tim Albring, and the SU2 contributors.
#
# SU2 is free software; you can redistribute it and/or
# modify it under the terms of the GNU Lesser General Public
# License as published by the Free Software Foundation; either
# version 2.1 of the License, or (at your option) any later version.
#
# SU2 is distributed in the hope that it will be useful,
# but WITHOUT ANY WARRANTY; without even the implied warranty of
# MERCHANTABILITY or FITNESS FOR A PARTICULAR PURPOSE. See the GNU
# Lesser General Public License for more details.
#
# You should have received a copy of the GNU Lesser General Public
# License along with SU2. If not, see <http://www.gnu.org/licenses/>.

import os, sys, shutil
from optparse import OptionParser
sys.path.append(os.environ['SU2_RUN'])
import SU2

# -------------------------------------------------------------------
#  Main 
# -------------------------------------------------------------------

def main():

    parser=OptionParser()
    parser.add_option("-f", "--file", dest="filename",
                      help="read config from FILE", metavar="FILE")
    parser.add_option("-r", "--name", dest="projectname", default='',
                      help="try to restart from project file NAME", metavar="NAME")
    parser.add_option("-n", "--partitions", dest="partitions", default=1,
                      help="number of PARTITIONS", metavar="PARTITIONS")
    parser.add_option("-g", "--gradient", dest="gradient", default="DISCRETE_ADJOINT",
                      help="Method for computing the GRADIENT (CONTINUOUS_ADJOINT, DISCRETE_ADJOINT, FINDIFF, NONE)", metavar="GRADIENT")
    parser.add_option("-o", "--optimization", dest="optimization", default="SLSQP",
                      help="OPTIMIZATION techique (SLSQP, CG, BFGS, POWELL)", metavar="OPTIMIZATION")
    parser.add_option("-q", "--quiet", dest="quiet", default="True",
                      help="True/False Quiet all SU2 output (optimizer output only)", metavar="QUIET")
    parser.add_option("-z", "--zones", dest="nzones", default="1",
                      help="Number of Zones", metavar="ZONES")


    (options, args)=parser.parse_args()
    
    # process inputs
    options.partitions  = int( options.partitions )
    options.quiet       = options.quiet.upper() == 'TRUE'
    options.gradient    = options.gradient.upper()
    options.nzones      = int( options.nzones )
    
    sys.stdout.write('\n-------------------------------------------------------------------------\n')
    sys.stdout.write('|    ___ _   _ ___                                                      |\n')
    sys.stdout.write('|   / __| | | |_  )   Release 6.2.0 \"Falcon\"                            |\n')
    sys.stdout.write('|   \\__ \\ |_| |/ /                                                      |\n')
    sys.stdout.write('|   |___/\\___//___|   Aerodynamic Shape Optimization Script             |\n')
    sys.stdout.write('|                                                                       |\n')
    sys.stdout.write('-------------------------------------------------------------------------\n')
    sys.stdout.write('| The current SU2 release has been coordinated by the                   |\n')
    sys.stdout.write('| SU2 International Developers Society <www.su2devsociety.org>          |\n')
    sys.stdout.write('| with selected contributions from the open-source community.           |\n')
    sys.stdout.write('-------------------------------------------------------------------------\n')
    sys.stdout.write('| The main research teams contributing to the current release are:      |\n')
    sys.stdout.write('| - Prof. Juan J. Alonso\'s group at Stanford University.                |\n')
    sys.stdout.write('| - Prof. Piero Colonna\'s group at Delft University of Technology.      |\n')
    sys.stdout.write('| - Prof. Nicolas R. Gauger\'s group at Kaiserslautern U. of Technology. |\n')
    sys.stdout.write('| - Prof. Alberto Guardone\'s group at Polytechnic University of Milan.  |\n')
    sys.stdout.write('| - Prof. Rafael Palacios\' group at Imperial College London.            |\n')
    sys.stdout.write('| - Prof. Vincent Terrapon\' group at the University of Liege.           |\n')
    sys.stdout.write('| - Prof. Edwin van der Weide\' group at the University of Twente.       |\n')
    sys.stdout.write('| - Lab. of New Concepts in Aeronautics at Tech. Inst. of Aeronautics.  |\n')
    sys.stdout.write('-------------------------------------------------------------------------\n')
    sys.stdout.write('| Copyright 2012-2019, Francisco D. Palacios, Thomas D. Economon,       |\n')
    sys.stdout.write('|                      Tim Albring, and the SU2 contributors.           |\n')
    sys.stdout.write('|                                                                       |\n')
    sys.stdout.write('| SU2 is free software; you can redistribute it and/or                  |\n')
    sys.stdout.write('| modify it under the terms of the GNU Lesser General Public            |\n')
    sys.stdout.write('| License as published by the Free Software Foundation; either          |\n')
    sys.stdout.write('| version 2.1 of the License, or (at your option) any later version.    |\n')
    sys.stdout.write('|                                                                       |\n')
    sys.stdout.write('| SU2 is distributed in the hope that it will be useful,                |\n')
    sys.stdout.write('| but WITHOUT ANY WARRANTY; without even the implied warranty of        |\n')
    sys.stdout.write('| MERCHANTABILITY or FITNESS FOR A PARTICULAR PURPOSE. See the GNU      |\n')
    sys.stdout.write('| Lesser General Public License for more details.                       |\n')
    sys.stdout.write('|                                                                       |\n')
    sys.stdout.write('| You should have received a copy of the GNU Lesser General Public      |\n')
    sys.stdout.write('| License along with SU2. If not, see <http://www.gnu.org/licenses/>.   |\n')
    sys.stdout.write('-------------------------------------------------------------------------\n')

    shape_optimization( options.filename    ,
                        options.projectname ,
                        options.partitions  ,
                        options.gradient    ,
                        options.optimization ,
                        options.quiet       ,
                        options.nzones      )
    
#: main()

def shape_optimization( filename                           ,
                        projectname = ''                   ,
                        partitions  = 0                    ,
                        gradient    = 'CONTINUOUS_ADJOINT' ,
                        optimization = 'SLSQP'             ,
                        quiet       = False                ,
                        nzones      = 1                    ):
  
    # Config
    config = SU2.io.Config(filename)
    config.NUMBER_PART = partitions
    config.NZONES      = int( nzones )
    if quiet: config.CONSOLE = 'CONCISE'
    config.GRADIENT_METHOD = gradient
    
<<<<<<< HEAD
    its              = int ( config.OPT_ITERATIONS )                      # number of opt iterations
    bound_upper      = map(float, config.OPT_BOUND_UPPER.split(','))      # variable bound to be scaled by the line search
    bound_lower      = map(float, config.OPT_BOUND_LOWER.split(','))      # variable bound to be scaled by the line search
    relax_factor     = float ( config.OPT_RELAX_FACTOR )                  # line search scale
    gradient_factor  = float ( config.OPT_GRADIENT_FACTOR )               # objective function and gradient scale
    def_dv           = config.DEFINITION_DV                               # complete definition of the desing variable
    n_dv             = sum(def_dv['SIZE'])                                # number of design variables
    accu             = float ( config.OPT_ACCURACY ) * gradient_factor    # optimizer accuracy
    x0          = [0.0]*n_dv # initial design
    if len(bound_upper) == n_dv:
        xb_up = [0] * len(bound_upper)
        for i in range(0, len(bound_upper), 1):
            xb_up[i] = bound_upper[i]/relax_factor  # upper dv bound it includes the line search acceleration factor
    else:
        xb_up            = [bound_upper[0]/relax_factor]*n_dv      # upper dv bound it includes the line search acceleration factor
    if len(bound_lower) == n_dv:
        xb_low = [0] * len(bound_lower)
        for i in range(0, len(bound_lower), 1):
            xb_low[i] = bound_lower[i]/relax_factor # lower dv bound it includes the line search acceleration factor
    else:
        xb_low           = [bound_lower[0]/relax_factor]*n_dv      # lower dv bound it includes the line search acceleration factor
    xb          = list(zip(xb_low, xb_up)) # design bounds
=======
    its               = int ( config.OPT_ITERATIONS )                      # number of opt iterations
    bound_upper       = float ( config.OPT_BOUND_UPPER )                   # variable bound to be scaled by the line search
    bound_lower       = float ( config.OPT_BOUND_LOWER )                   # variable bound to be scaled by the line search
    relax_factor      = float ( config.OPT_RELAX_FACTOR )                  # line search scale
    gradient_factor   = float ( config.OPT_GRADIENT_FACTOR )               # objective function and gradient scale
    def_dv            = config.DEFINITION_DV                               # complete definition of the desing variable
    n_dv              = sum(def_dv['SIZE'])                                # number of design variables
    accu              = float ( config.OPT_ACCURACY ) * gradient_factor    # optimizer accuracy
    x0                = [0.0]*n_dv # initial design
    xb_low            = [float(bound_lower)/float(relax_factor)]*n_dv      # lower dv bound it includes the line search acceleration factor
    xb_up             = [float(bound_upper)/float(relax_factor)]*n_dv      # upper dv bound it includes the line search acceleration fa
    xb                = list(zip(xb_low, xb_up)) # design bounds
>>>>>>> aca42d1c
    
    # State
    state = SU2.io.State()
    state.find_files(config)
    
    # Project
    if os.path.exists(projectname):
        project = SU2.io.load_data(projectname)
        project.config = config
    else:
        project = SU2.opt.Project(config,state)
    
    # Optimize
    if optimization == 'SLSQP':
      SU2.opt.SLSQP(project,x0,xb,its,accu)
    if optimization == 'CG':
      SU2.opt.CG(project,x0,xb,its,accu)
    if optimization == 'BFGS':
      SU2.opt.BFGS(project,x0,xb,its,accu)
    if optimization == 'POWELL':
      SU2.opt.POWELL(project,x0,xb,its,accu)


    # rename project file
    if projectname:
        shutil.move('project.pkl',projectname)
    
    return project

#: shape_optimization()


# -------------------------------------------------------------------
#  Run Main Program
# -------------------------------------------------------------------

# this is only accessed if running from command prompt
if __name__ == '__main__':
    main()
<|MERGE_RESOLUTION|>--- conflicted
+++ resolved
@@ -134,30 +134,6 @@
     if quiet: config.CONSOLE = 'CONCISE'
     config.GRADIENT_METHOD = gradient
     
-<<<<<<< HEAD
-    its              = int ( config.OPT_ITERATIONS )                      # number of opt iterations
-    bound_upper      = map(float, config.OPT_BOUND_UPPER.split(','))      # variable bound to be scaled by the line search
-    bound_lower      = map(float, config.OPT_BOUND_LOWER.split(','))      # variable bound to be scaled by the line search
-    relax_factor     = float ( config.OPT_RELAX_FACTOR )                  # line search scale
-    gradient_factor  = float ( config.OPT_GRADIENT_FACTOR )               # objective function and gradient scale
-    def_dv           = config.DEFINITION_DV                               # complete definition of the desing variable
-    n_dv             = sum(def_dv['SIZE'])                                # number of design variables
-    accu             = float ( config.OPT_ACCURACY ) * gradient_factor    # optimizer accuracy
-    x0          = [0.0]*n_dv # initial design
-    if len(bound_upper) == n_dv:
-        xb_up = [0] * len(bound_upper)
-        for i in range(0, len(bound_upper), 1):
-            xb_up[i] = bound_upper[i]/relax_factor  # upper dv bound it includes the line search acceleration factor
-    else:
-        xb_up            = [bound_upper[0]/relax_factor]*n_dv      # upper dv bound it includes the line search acceleration factor
-    if len(bound_lower) == n_dv:
-        xb_low = [0] * len(bound_lower)
-        for i in range(0, len(bound_lower), 1):
-            xb_low[i] = bound_lower[i]/relax_factor # lower dv bound it includes the line search acceleration factor
-    else:
-        xb_low           = [bound_lower[0]/relax_factor]*n_dv      # lower dv bound it includes the line search acceleration factor
-    xb          = list(zip(xb_low, xb_up)) # design bounds
-=======
     its               = int ( config.OPT_ITERATIONS )                      # number of opt iterations
     bound_upper       = float ( config.OPT_BOUND_UPPER )                   # variable bound to be scaled by the line search
     bound_lower       = float ( config.OPT_BOUND_LOWER )                   # variable bound to be scaled by the line search
@@ -170,7 +146,6 @@
     xb_low            = [float(bound_lower)/float(relax_factor)]*n_dv      # lower dv bound it includes the line search acceleration factor
     xb_up             = [float(bound_upper)/float(relax_factor)]*n_dv      # upper dv bound it includes the line search acceleration fa
     xb                = list(zip(xb_low, xb_up)) # design bounds
->>>>>>> aca42d1c
     
     # State
     state = SU2.io.State()
