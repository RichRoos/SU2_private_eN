--- conflicted
+++ resolved
@@ -294,31 +294,19 @@
  * \brief types of interpolators
  */
 enum ENUM_INTERPOLATOR {
-<<<<<<< HEAD
-  NEAREST_NEIGHBOR = 0,   /*!< \brief Nearest Neigbhor interpolation */
-  ISOPARAMETRIC = 1, /*!< \brief Isoparametric interpolation */
-  CONSISTCONSERVE = 2,/*!< \brief Consistent & Conservative interpolation (S.A. Brown 1997). Utilizes Isoparametric interpolation. */
-  TURBO_INTERPOLATION = 3,/*!< \brief Turbomachinery Interface Interpolation */
-=======
   NEAREST_NEIGHBOR 	= 0,   	/*!< \brief Nearest Neigbhor interpolation */
   ISOPARAMETRIC 	= 1,	/*!< \brief Isoparametric interpolation */
   CONSISTCONSERVE 	= 2,	/*!< \brief Consistent & Conservative interpolation (S.A. Brown 1997). Utilizes Isoparametric interpolation. */
-  WEIGHTED_AVERAGE  = 3, 	/*!< \brief Sliding Mesh Approach E. Rinaldi 2015 */
->>>>>>> 64db3204
+  WEIGHTED_AVERAGE      = 3, 	/*!< \brief Sliding Mesh Approach E. Rinaldi 2015 */
+  TURBO_INTERPOLATION   = 4,    /*!< \brief Turbomachinery Interface Interpolation */
 };
 
 static const map<string, ENUM_INTERPOLATOR> Interpolator_Map = CCreateMap<string, ENUM_INTERPOLATOR>
 ("NEAREST_NEIGHBOR", NEAREST_NEIGHBOR)
-<<<<<<< HEAD
-("ISOPARAMETRIC", ISOPARAMETRIC)
-("CONSISTCONSERVE", CONSISTCONSERVE)
-("TURBO_INTERPOLATION", TURBO_INTERPOLATION);
-
-=======
 ("ISOPARAMETRIC",    ISOPARAMETRIC)
 ("CONSISTCONSERVE",  CONSISTCONSERVE)
-("WEIGHTED_AVERAGE", WEIGHTED_AVERAGE);
->>>>>>> 64db3204
+("WEIGHTED_AVERAGE", WEIGHTED_AVERAGE)
+("TURBO_INTERPOLATION", TURBO_INTERPOLATION);
 
 /*!
  * \brief different regime modes
