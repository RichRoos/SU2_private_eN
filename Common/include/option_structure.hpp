--- conflicted
+++ resolved
@@ -2135,36 +2135,6 @@
  * \brief Vertex-based quantities exchanged in MPI point-to-point communications.
  */
 enum MPI_QUANTITIES {
-<<<<<<< HEAD
-  SOLUTION             =  0,  /*!< \brief Conservative solution communication. */
-  SOLUTION_OLD         =  1,  /*!< \brief Conservative solution old communication. */
-  SOLUTION_GRADIENT    =  2,  /*!< \brief Conservative solution gradient communication. */
-  SOLUTION_LIMITER     =  3,  /*!< \brief Conservative solution limiter communication. */
-  SOLUTION_GEOMETRY    =  7,  /*!< \brief Geometry solution communication. */
-  PRIMITIVE_GRADIENT   =  8,  /*!< \brief Primitive gradient communication. */
-  PRIMITIVE_LIMITER    =  9,  /*!< \brief Primitive limiter communication. */
-  UNDIVIDED_LAPLACIAN  = 10,  /*!< \brief Undivided Laplacian communication. */
-  MAX_EIGENVALUE       = 11,  /*!< \brief Maximum eigenvalue communication. */
-  SENSOR               = 12,  /*!< \brief Dissipation sensor communication. */
-  AUXVAR_GRADIENT      = 13,  /*!< \brief Auxiliary variable gradient communication. */
-  COORDINATES          = 14,  /*!< \brief Vertex coordinates communication. */
-  COORDINATES_OLD      = 15,  /*!< \brief Old vertex coordinates communication. */
-  MAX_LENGTH           = 16,  /*!< \brief Maximum length communication. */
-  GRID_VELOCITY        = 17,  /*!< \brief Grid velocity communication. */
-  CROSS_TERM           = 18,  /*!< \brief Cross term communication. */
-  CROSS_TERM_GEOMETRY  = 19,  /*!< \brief Geometric cross term communication. */
-  REF_GEOMETRY         = 20,  /*!< \brief Reference geometry communication. */
-  SOLUTION_EDDY        = 21,  /*!< \brief Turbulent solution plus eddy viscosity communication. */
-  SOLUTION_MATRIX      = 22,  /*!< \brief Matrix solution communication. */
-  SOLUTION_MATRIXTRANS = 23,  /*!< \brief Matrix transposed solution communication. */
-  NEIGHBORS            = 24,  /*!< \brief Neighbor point count communication (for JST). */
-  SOLUTION_FEA         = 25,  /*!< \brief FEA solution communication. */
-  MESH_DISPLACEMENTS   = 27,  /*!< \brief Mesh displacements at the interface. */
-  SOLUTION_TIME_N      = 28,  /*!< \brief Solution at time n. */
-  SOLUTION_TIME_N1     = 29,  /*!< \brief Solution at time n-1. */
-  PRIMITIVE            = 30,  /*!< \brief Primitive solution communication. */
-  SOLUTION_VEL_PRED    = 31   /*!< \brief Velocity solution predicted communication. */
-=======
   SOLUTION             ,  /*!< \brief Conservative solution communication. */
   SOLUTION_OLD         ,  /*!< \brief Conservative solution old communication. */
   SOLUTION_GRADIENT    ,  /*!< \brief Conservative solution gradient communication. */
@@ -2190,8 +2160,8 @@
   MESH_DISPLACEMENTS   ,  /*!< \brief Mesh displacements at the interface. */
   SOLUTION_TIME_N      ,  /*!< \brief Solution at time n. */
   SOLUTION_TIME_N1     ,  /*!< \brief Solution at time n-1. */
-  PRIMITIVE               /*!< \brief Primitive solution communication. */
->>>>>>> 13c99430
+  PRIMITIVE            ,  /*!< \brief Primitive solution communication. */
+  SOLUTION_VEL_PRED       /*!< \brief Velocity solution predicted communication. */
 };
 
 /*!
