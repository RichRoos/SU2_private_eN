--- conflicted
+++ resolved
@@ -813,14 +813,9 @@
   Acentric_Factor,       /*!< \brief Acentric Factor for real fluid model.  */
   Mu_Constant,           /*!< \brief Constant viscosity for ConstantViscosity model.  */
   Mu_ConstantND,         /*!< \brief Non-dimensional constant viscosity for ConstantViscosity model.  */
-<<<<<<< HEAD
-  Kt_Constant,           /*!< \brief Constant thermal conductivity for ConstantConductivity model.  */
-  Kt_ConstantND,         /*!< \brief Non-dimensional constant thermal conductivity for ConstantConductivity model.  */
-  *Scalar_Init,          /*!< \brief Initial uniform value for scalar transport. */
-=======
   Thermal_Conductivity_Constant,   /*!< \brief Constant thermal conductivity for ConstantConductivity model.  */
   Thermal_Conductivity_ConstantND, /*!< \brief Non-dimensional constant thermal conductivity for ConstantConductivity model.  */
->>>>>>> f47e22bd
+  *Scalar_Init,          /*!< \brief Initial uniform value for scalar transport. */
   Mu_Ref,                /*!< \brief Reference viscosity for Sutherland model.  */
   Mu_RefND,              /*!< \brief Non-dimensional reference viscosity for Sutherland model.  */
   Mu_Temperature_Ref,    /*!< \brief Reference temperature for Sutherland model.  */
@@ -830,7 +825,6 @@
   array<su2double, N_POLY_COEFFS> CpPolyCoefficientsND{{0.0}};  /*!< \brief Definition of the non-dimensional temperature polynomial coefficients for specific heat Cp. */
   array<su2double, N_POLY_COEFFS> MuPolyCoefficientsND{{0.0}};  /*!< \brief Definition of the non-dimensional temperature polynomial coefficients for viscosity. */
   array<su2double, N_POLY_COEFFS> KtPolyCoefficientsND{{0.0}};  /*!< \brief Definition of the non-dimensional temperature polynomial coefficients for thermal conductivity. */
-<<<<<<< HEAD
   su2double Thermal_Conductivity_Solid;      /*!< \brief Thermal conductivity in solids. */
   su2double Diffusivity_Constant;   /*!< \brief Constant mass diffusivity for scalar transport.  */
   su2double Diffusivity_ConstantND; /*!< \brief Non-dim. constant mass diffusivity for scalar transport.  */
@@ -841,9 +835,6 @@
   Temperature_Freestream_Solid,    /*!< \brief Temperature in solids at freestream conditions. */
   Density_Solid,                   /*!< \brief Total density in solids. */
   Energy_FreeStream,               /*!< \brief Free-stream total energy of the fluid.  */
-=======
-  su2double Energy_FreeStream,     /*!< \brief Free-stream total energy of the fluid.  */
->>>>>>> f47e22bd
   ModVel_FreeStream,               /*!< \brief Magnitude of the free-stream velocity of the fluid.  */
   ModVel_FreeStreamND,             /*!< \brief Non-dimensional magnitude of the free-stream velocity of the fluid.  */
   Density_FreeStream,              /*!< \brief Free-stream density of the fluid. */
