--- conflicted
+++ resolved
@@ -643,17 +643,13 @@
   addDoubleOption("RESIDUAL_REDUCTION_FSI", OrderMagResidualFSI, 3.0);
   /* DESCRIPTION: Min value of the residual (log10 of the residual) */
   addDoubleOption("RESIDUAL_MINVAL_FSI", MinLogResidualFSI, -5.0);
-<<<<<<< HEAD
   /* DESCRIPTION: FEM: UTOL = norm(Delta_U(k)) / norm(U(k)) */
   addDoubleOption("RESIDUAL_FEM_UTOL", Res_FEM_UTOL, -9.0);
   /* DESCRIPTION: FEM: RTOL = norm(Residual(k)) / norm(Residual(0)) */
   addDoubleOption("RESIDUAL_FEM_RTOL", Res_FEM_RTOL, -9.0);
   /* DESCRIPTION: FEM: ETOL = Delta_U(k) * Residual(k) / Delta_U(0) * Residual(0) */
   addDoubleOption("RESIDUAL_FEM_ETOL", Res_FEM_ETOL, -9.0);
-  /* DESCRIPTION: Flow functional for the Residual criteria */
-=======
   /*!\brief RESIDUAL_FUNC_FLOW\n DESCRIPTION: Flow functional for the Residual criteria \n Default RHO_RESIDUAL \ingroup Config*/
->>>>>>> aaf2fc4c
   addEnumOption("RESIDUAL_FUNC_FLOW", Residual_Func_Flow, Residual_Map, RHO_RESIDUAL);
   /*!\brief STARTCONV_ITER\n DESCRIPTION: Iteration number to begin convergence monitoring \ingroup Config*/
   addUnsignedLongOption("STARTCONV_ITER", StartConv_Iter, 5);
