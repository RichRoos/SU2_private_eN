--- conflicted
+++ resolved
@@ -4050,75 +4050,6 @@
   }
 #endif
 
-<<<<<<< HEAD
-  if (DiscreteAdjoint) {
-#if !defined CODI_REVERSE_TYPE
-    if (Kind_SU2 == SU2_CFD) {
-      SU2_MPI::Error(string("SU2_CFD: Config option MATH_PROBLEM= DISCRETE_ADJOINT requires AD support!\n") +
-                     string("Please use SU2_CFD_AD (configuration/compilation is done using the preconfigure.py script)."),
-                     CURRENT_FUNCTION);
-    }
-#endif
-
-    /*--- Disable writing of limiters if enabled ---*/
-    Wrt_Limiters = false;
-
-    if (Unsteady_Simulation) {
-
-      Restart_Flow = false;
-
-      if (GetKind_GridMovement() != RIGID_MOTION &&
-          GetKind_GridMovement() != NO_MOVEMENT) {
-        SU2_MPI::Error(string("Dynamic mesh movement currently only supported for the discrete adjoint solver for\n") + 
-                       string("GRID_MOVEMENT = RIGID_MOTION."), CURRENT_FUNCTION);
-      }
-
-      if (Unst_AdjointIter- long(nExtIter) < 0){
-        SU2_MPI::Error(string("Invalid iteration number requested for unsteady adjoint.\n" ) +
-                       string("Make sure EXT_ITER is larger or equal than UNST_ADJOINT_ITER."),
-                       CURRENT_FUNCTION);
-      }
-
-      /*--- If the averaging interval is not set, we average over all time-steps ---*/
-
-      if (Iter_Avg_Objective == 0.0) {
-        Iter_Avg_Objective = nExtIter;
-      }
-
-    }
-
-    switch(Kind_Solver) {
-      case EULER:
-        Kind_Solver = DISC_ADJ_EULER;
-        break;
-      case RANS:
-        Kind_Solver = DISC_ADJ_RANS;
-        break;
-      case NAVIER_STOKES:
-        Kind_Solver = DISC_ADJ_NAVIER_STOKES;
-        break;
-      case FEM_EULER :
-        Kind_Solver = DISC_ADJ_FEM_EULER;
-        break;
-      case FEM_RANS :
-        Kind_Solver = DISC_ADJ_FEM_RANS;
-        break;
-      case FEM_NAVIER_STOKES : 
-        Kind_Solver = DISC_ADJ_FEM_NS;
-        break;
-      case FEM_ELASTICITY:
-        Kind_Solver = DISC_ADJ_FEM;
-        break;
-      default:
-        break;
-    }
-
-    RampOutletPressure = false;
-    RampRotatingFrame = false;
-  }
-  
-=======
->>>>>>> 691bf02b
   delete [] tmp_smooth;
 
   /*--- Make sure that implicit time integration is disabled
@@ -4420,8 +4351,10 @@
 
       Restart_Flow = false;
 
-      if (GetGrid_Movement()) {
-        SU2_MPI::Error("Dynamic mesh movement currently not supported for the discrete adjoint solver.", CURRENT_FUNCTION);
+      if (GetKind_GridMovement() != RIGID_MOTION &&
+          GetKind_GridMovement() != NO_MOVEMENT) {
+        SU2_MPI::Error(string("Dynamic mesh movement currently only supported for the discrete adjoint solver for\n") + 
+                       string("GRID_MOVEMENT = RIGID_MOTION."), CURRENT_FUNCTION);
       }
 
       if (Unst_AdjointIter- long(nExtIter) < 0){
