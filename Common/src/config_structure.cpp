/*!
 * \file config_structure.cpp
 * \brief Main file for managing the config file
 * \author F. Palacios, T. Economon, B. Tracey, H. Kline
 * \version 6.0.1 "Falcon"
 *
 * The current SU2 release has been coordinated by the
 * SU2 International Developers Society <www.su2devsociety.org>
 * with selected contributions from the open-source community.
 *
 * The main research teams contributing to the current release are:
 *  - Prof. Juan J. Alonso's group at Stanford University.
 *  - Prof. Piero Colonna's group at Delft University of Technology.
 *  - Prof. Nicolas R. Gauger's group at Kaiserslautern University of Technology.
 *  - Prof. Alberto Guardone's group at Polytechnic University of Milan.
 *  - Prof. Rafael Palacios' group at Imperial College London.
 *  - Prof. Vincent Terrapon's group at the University of Liege.
 *  - Prof. Edwin van der Weide's group at the University of Twente.
 *  - Lab. of New Concepts in Aeronautics at Tech. Institute of Aeronautics.
 *
 * Copyright 2012-2018, Francisco D. Palacios, Thomas D. Economon,
 *                      Tim Albring, and the SU2 contributors.
 *
 * SU2 is free software; you can redistribute it and/or
 * modify it under the terms of the GNU Lesser General Public
 * License as published by the Free Software Foundation; either
 * version 2.1 of the License, or (at your option) any later version.
 *
 * SU2 is distributed in the hope that it will be useful,
 * but WITHOUT ANY WARRANTY; without even the implied warranty of
 * MERCHANTABILITY or FITNESS FOR A PARTICULAR PURPOSE. See the GNU
 * Lesser General Public License for more details.
 *
 * You should have received a copy of the GNU Lesser General Public
 * License along with SU2. If not, see <http://www.gnu.org/licenses/>.
 */

#include "../include/config_structure.hpp"
#include "../include/gauss_jacobi_quadrature.hpp"

vector<string> Profile_Function_tp;       /*!< \brief Vector of string names for profiled functions. */
vector<double> Profile_Time_tp;           /*!< \brief Vector of elapsed time for profiled functions. */
vector<double> Profile_ID_tp;             /*!< \brief Vector of group ID number for profiled functions. */
map<string, vector<int> > Profile_Map_tp; /*!< \brief Map containing the final results for profiled functions. */

vector<string> GEMM_Profile_Function;       /*!< \brief Vector of string names for profiled functions. */
vector<double> GEMM_Profile_Time;           /*!< \brief Vector of elapsed time for profiled functions. */
vector<double> GEMM_Profile_M;             /*!< \brief Vector of group ID number for profiled functions. */
vector<double> GEMM_Profile_N;             /*!< \brief Vector of group ID number for profiled functions. */
vector<double> GEMM_Profile_K;             /*!< \brief Vector of group ID number for profiled functions. */
map<string, vector<int> > GEMM_Profile_Map; /*!< \brief Map containing the final results for profiled functions. */

//#pragma omp threadprivate(Profile_Function_tp, Profile_Time_tp, Profile_ID_tp, Profile_Map_tp)

#include "../include/ad_structure.hpp"


CConfig::CConfig(char case_filename[MAX_STRING_SIZE], unsigned short val_software, unsigned short val_iZone, unsigned short val_nZone, unsigned short val_nDim, unsigned short verb_level) {
  
  /*--- Store MPI rank and size ---*/ 
  
  rank = SU2_MPI::GetRank();
  size = SU2_MPI::GetSize();

  /*--- Initialize pointers to Null---*/

  SetPointersNull();

  /*--- Reading config options  ---*/

  SetConfig_Options(val_iZone, val_nZone);

  /*--- Parsing the config file  ---*/

  SetConfig_Parsing(case_filename);

  /*--- Configuration file postprocessing ---*/

  SetPostprocessing(val_software, val_iZone, val_nDim);

  /*--- Configuration file boundaries/markers setting ---*/

  SetMarkers(val_software);

  /*--- Configuration file output ---*/

  if ((rank == MASTER_NODE) && (verb_level == VERB_HIGH) && (val_iZone == 0))
    SetOutput(val_software, val_iZone);

}

CConfig::CConfig(char case_filename[MAX_STRING_SIZE], unsigned short val_software) {

  /*--- Store MPI rank and size ---*/ 
  
  rank = SU2_MPI::GetRank();
  size = SU2_MPI::GetSize();
  
  /*--- Initialize pointers to Null---*/

  SetPointersNull();

  /*--- Reading config options  ---*/

  SetConfig_Options(0, 1);

  /*--- Parsing the config file  ---*/

  SetConfig_Parsing(case_filename);

  /*--- Configuration file postprocessing ---*/

  SetPostprocessing(val_software, 0, 1);

  /*--- Configuration file boundaries/markers setting ---*/

  SetMarkers(val_software);

}

CConfig::CConfig(char case_filename[MAX_STRING_SIZE], CConfig *config) {

  /*--- Store MPI rank and size ---*/ 
  
  rank = SU2_MPI::GetRank();
  size = SU2_MPI::GetSize();
  
  bool runtime_file = false;

  /*--- Initialize pointers to Null---*/

  SetPointersNull();

  /*--- Reading config options  ---*/

  SetRunTime_Options();

  /*--- Parsing the config file  ---*/

  runtime_file = SetRunTime_Parsing(case_filename);

  /*--- Update original config file ---*/

  if (runtime_file) {
    config->SetnExtIter(nExtIter);
  }

}

SU2_MPI::Comm CConfig::GetMPICommunicator() {

  return SU2_Communicator;

}

void CConfig::SetMPICommunicator(SU2_MPI::Comm Communicator) {

  SU2_Communicator = Communicator;

}

unsigned short CConfig::GetnZone(string val_mesh_filename, unsigned short val_format, CConfig *config) {

  int nZone = 1; /* Default value if nothing is specified. */

  switch (val_format) {
    case SU2: {

      /*--- Local variables for reading the SU2 file. ---*/
      string text_line;
      ifstream mesh_file;

      /*--- Check if the mesh file can be opened for reading. ---*/
      mesh_file.open(val_mesh_filename.c_str(), ios::in);
      if (mesh_file.fail())
        SU2_MPI::Error(string("There is no geometry file called ") + val_mesh_filename,
                              CURRENT_FUNCTION);

      /*--- Read the SU2 mesh file until the zone data is reached or
            when it can be decided that it is not present. ---*/
      while( getline (mesh_file, text_line) ) {

        /*--- Search for the "NZONE" keyword to see if there are multiple Zones ---*/
        if(text_line.find ("NZONE=",0) != string::npos) {
          text_line.erase (0,6); nZone = atoi(text_line.c_str());
          break;
        }

        /*--- If one of the keywords IZONE, NELEM or NPOIN, NMARK is encountered,
              it can be assumed that the NZONE keyword is not present and the loop
              can be terminated. ---*/
        if(text_line.find ("IZONE=",0) != string::npos) break;
        if(text_line.find ("NELEM=",0) != string::npos) break;
        if(text_line.find ("NPOIN=",0) != string::npos) break;
        if(text_line.find ("NMARK=",0) != string::npos) break;
      }

      mesh_file.close();
      break;
    }

    case CGNS: {

#ifdef HAVE_CGNS

      /*--- Local variables which are needed when calling the CGNS mid-level API. ---*/
      int fn, nbases, file_type;

      /*--- Check whether the supplied file is truly a CGNS file. ---*/
      if ( cg_is_cgns(val_mesh_filename.c_str(), &file_type) != CG_OK )
        SU2_MPI::Error(val_mesh_filename + string(" is not a CGNS file"),
                       CURRENT_FUNCTION);

      /*--- Open the CGNS file for reading. The value of fn returned
            is the specific index number for this file and will be
            repeatedly used in the function calls. ---*/
      if (cg_open(val_mesh_filename.c_str(), CG_MODE_READ, &fn) != CG_OK) cg_error_exit();

      /*--- Get the number of databases. This is the highest node
            in the CGNS heirarchy. ---*/
      if (cg_nbases(fn, &nbases) != CG_OK) cg_error_exit();

      /*--- Check if there is more than one database. Throw an
            error if there is because this reader can currently
            only handle one database. ---*/
      if ( nbases > 1 )
        SU2_MPI::Error("CGNS reader currently incapable of handling more than 1 database.",
                       CURRENT_FUNCTION);

      /*--- Determine the number of zones present in the first base.
            Note that the indexing starts at 1 in CGNS. Afterwards
            close the file again. ---*/
      if(cg_nzones(fn, 1, &nZone) != CG_OK) cg_error_exit();
      if (cg_close(fn) != CG_OK) cg_error_exit();
#endif

      break;
    }
  }

  /*--- For harmonic balance integration, nZones = nTimeInstances. ---*/
  if (config->GetUnsteady_Simulation() == HARMONIC_BALANCE && (config->GetKind_SU2() != SU2_DEF)   ) {
    nZone = config->GetnTimeInstances();
  }

  return (unsigned short) nZone;
}

unsigned short CConfig::GetnDim(string val_mesh_filename, unsigned short val_format) {

  short nDim = 3;   /* Default value if nothing is specified. */

  switch (val_format) {
    case SU2: {

      /*--- Local variables for reading the SU2 file. ---*/
      string text_line;
      ifstream mesh_file;

      /*--- Check if the mesh file can be opened for reading. ---*/
      mesh_file.open(val_mesh_filename.c_str(), ios::in);
      if (mesh_file.fail())
        SU2_MPI::Error(string("There is no geometry file called ") + val_mesh_filename,
                              CURRENT_FUNCTION);

      /*--- Read the SU2 mesh file until the dimension data is reached
            or when it can be decided that it is not present. ---*/
      while( getline (mesh_file, text_line) ) {

        /*--- Search for the "NDIME" keyword to determine the number
              of dimensions.  ---*/
        if(text_line.find ("NDIME=",0) != string::npos) {
          text_line.erase (0,6); nDim = atoi(text_line.c_str());
          break;
        }

        /*--- If one of the keywords NELEM or NPOIN, NMARK is encountered,
              it can be assumed that the NZONE keyword is not present and
              the loop can be terminated. ---*/
        if(text_line.find ("NELEM=",0) != string::npos) break;
        if(text_line.find ("NPOIN=",0) != string::npos) break;
        if(text_line.find ("NMARK=",0) != string::npos) break;
      }

      mesh_file.close();
      break;
    }

    case CGNS: {

#ifdef HAVE_CGNS

      /*--- Local variables which are needed when calling the CGNS mid-level API. ---*/
      int fn, nbases, file_type;
      int cell_dim, phys_dim;
      char basename[CGNS_STRING_SIZE];

      /*--- Check whether the supplied file is truly a CGNS file. ---*/
      if ( cg_is_cgns(val_mesh_filename.c_str(), &file_type) != CG_OK )
        SU2_MPI::Error(val_mesh_filename + string(" is not a CGNS file."),
                       CURRENT_FUNCTION);

      /*--- Open the CGNS file for reading. The value of fn returned
            is the specific index number for this file and will be
            repeatedly used in the function calls. ---*/
      if (cg_open(val_mesh_filename.c_str(), CG_MODE_READ, &fn) != CG_OK) cg_error_exit();

      /*--- Get the number of databases. This is the highest node
            in the CGNS heirarchy. ---*/
      if (cg_nbases(fn, &nbases) != CG_OK) cg_error_exit();

      /*--- Check if there is more than one database. Throw an
            error if there is because this reader can currently
            only handle one database. ---*/
      if ( nbases > 1 )
        SU2_MPI::Error("CGNS reader currently incapable of handling more than 1 database." ,
                       CURRENT_FUNCTION);

      /*--- Read the database. Note that the indexing starts at 1.
            Afterwards close the file again. ---*/
      if (cg_base_read(fn, 1, basename, &cell_dim, &phys_dim) != CG_OK) cg_error_exit();
      if (cg_close(fn) != CG_OK) cg_error_exit();

      /*--- Set the problem dimension as read from the CGNS file ---*/
      nDim = cell_dim;
#endif

      break;
    }
  }

  return (unsigned short) nDim;
}

bool CConfig::GetPeriodic(string val_mesh_filename,
                          unsigned short val_format,
                          CConfig *config) {

  bool isPeriodic = false;

  /*--- For now, assume that if we have periodic BCs in the config, that
   the user's intent is for there to be periodic BCs in the mesh too. ---*/

  if (config->GetnMarker_Periodic() > 0) isPeriodic = true;

  return isPeriodic;
  
}

void CConfig::SetPointersNull(void) {

  Marker_CfgFile_GeoEval      = NULL;   Marker_All_GeoEval       = NULL;
  Marker_CfgFile_Monitoring   = NULL;   Marker_All_Monitoring    = NULL;
  Marker_CfgFile_Designing    = NULL;   Marker_All_Designing     = NULL;
  Marker_CfgFile_Plotting     = NULL;   Marker_All_Plotting      = NULL;
  Marker_CfgFile_Analyze      = NULL;   Marker_All_Analyze       = NULL;
  Marker_CfgFile_DV           = NULL;   Marker_All_DV            = NULL;
  Marker_CfgFile_Moving       = NULL;   Marker_All_Moving        = NULL;
  Marker_CfgFile_PerBound     = NULL;   Marker_All_PerBound      = NULL;    Marker_PerBound   = NULL;
  Marker_CfgFile_Turbomachinery = NULL; Marker_All_Turbomachinery = NULL;
  Marker_CfgFile_TurbomachineryFlag = NULL; Marker_All_TurbomachineryFlag = NULL;
  Marker_CfgFile_MixingPlaneInterface = NULL; Marker_All_MixingPlaneInterface = NULL;
  Marker_CfgFile_ZoneInterface = NULL;

  Marker_CfgFile_Turbomachinery       = NULL; Marker_All_Turbomachinery       = NULL;
  Marker_CfgFile_TurbomachineryFlag   = NULL; Marker_All_TurbomachineryFlag   = NULL;
  Marker_CfgFile_MixingPlaneInterface = NULL; Marker_All_MixingPlaneInterface = NULL;

  Marker_CfgFile_PyCustom     = NULL;   Marker_All_PyCustom      = NULL;
  
  Marker_DV                   = NULL;   Marker_Moving            = NULL;    Marker_Monitoring = NULL;
  Marker_Designing            = NULL;   Marker_GeoEval           = NULL;    Marker_Plotting   = NULL;
  Marker_Analyze              = NULL;   Marker_PyCustom          = NULL;    Marker_WallFunctions        = NULL;
  Marker_CfgFile_KindBC       = NULL;   Marker_All_KindBC        = NULL;

  Kind_WallFunctions       = NULL;
  IntInfo_WallFunctions    = NULL;
  DoubleInfo_WallFunctions = NULL;

  /*--- Marker Pointers ---*/

  Marker_Euler                = NULL;    Marker_FarField         = NULL;    Marker_Custom         = NULL;
  Marker_SymWall              = NULL;    Marker_PerBound       = NULL;
  Marker_PerDonor             = NULL;    Marker_NearFieldBound   = NULL;    Marker_InterfaceBound = NULL;
  Marker_Dirichlet            = NULL;    Marker_Inlet            = NULL;
  Marker_Supersonic_Inlet     = NULL;    Marker_Outlet           = NULL;
  Marker_Isothermal           = NULL;    Marker_HeatFlux         = NULL;    Marker_EngineInflow   = NULL;
  Marker_Supersonic_Outlet    = NULL;    Marker_Load             = NULL;    Marker_Disp_Dir       = NULL;
  Marker_EngineExhaust        = NULL;    Marker_Displacement     = NULL;    Marker_Load           = NULL;
  Marker_Load_Dir             = NULL;    Marker_Load_Sine        = NULL;    Marker_Clamped        = NULL;
  Marker_FlowLoad             = NULL;    Marker_Neumann          = NULL;    Marker_Internal       = NULL;
  Marker_All_TagBound         = NULL;    Marker_CfgFile_TagBound = NULL;    Marker_All_KindBC     = NULL;
  Marker_CfgFile_KindBC       = NULL;    Marker_All_SendRecv     = NULL;    Marker_All_PerBound   = NULL;
  Marker_ZoneInterface        = NULL;    Marker_All_ZoneInterface= NULL;    Marker_Riemann        = NULL;
  Marker_Fluid_InterfaceBound = NULL;    Marker_CHTInterface     = NULL;    Marker_Damper           = NULL;


    /*--- Boundary Condition settings ---*/

  Dirichlet_Value = NULL;    Isothermal_Temperature = NULL;
  Heat_Flux       = NULL;    Displ_Value            = NULL;    Load_Value = NULL;
  FlowLoad_Value  = NULL;    Damper_Constant        = NULL;

  /*--- Inlet Outlet Boundary Condition settings ---*/

  Inlet_Ttotal    = NULL;    Inlet_Ptotal      = NULL;
  Inlet_FlowDir   = NULL;    Inlet_Temperature = NULL;    Inlet_Pressure = NULL;
  Inlet_Velocity  = NULL;
  Outlet_Pressure = NULL;

  /*--- Engine Boundary Condition settings ---*/

  Inflow_Pressure      = NULL;    Inflow_MassFlow    = NULL;    Inflow_ReverseMassFlow  = NULL;
  Inflow_TotalPressure = NULL;    Inflow_Temperature = NULL;    Inflow_TotalTemperature = NULL;
  Inflow_RamDrag       = NULL;    Inflow_Force       = NULL;    Inflow_Power            = NULL;
  Inflow_Mach          = NULL;

  Exhaust_Pressure        = NULL;   Exhaust_Temperature        = NULL;    Exhaust_MassFlow = NULL;
  Exhaust_TotalPressure   = NULL;   Exhaust_TotalTemperature   = NULL;
  Exhaust_GrossThrust     = NULL;   Exhaust_Force              = NULL;
  Exhaust_Power           = NULL;   Exhaust_Temperature_Target = NULL;
  Exhaust_Pressure_Target = NULL;

  Engine_Mach  = NULL;    Engine_Force        = NULL;
  Engine_Power = NULL;    Engine_NetThrust    = NULL;    Engine_GrossThrust = NULL;
  Engine_Area  = NULL;    EngineInflow_Target = NULL;

  Periodic_Translate   = NULL;   Periodic_Rotation  = NULL;   Periodic_Center    = NULL;
  Periodic_Translation = NULL;   Periodic_RotAngles = NULL;   Periodic_RotCenter = NULL;

  Dirichlet_Value           = NULL;     Exhaust_Temperature_Target  = NULL;     Exhaust_Temperature   = NULL;
  Exhaust_Pressure_Target   = NULL;     Inlet_Ttotal                = NULL;     Inlet_Ptotal          = NULL;
  Inlet_FlowDir             = NULL;     Inlet_Temperature           = NULL;     Inlet_Pressure        = NULL;
  Inlet_Velocity            = NULL;     Inflow_Mach                 = NULL;     Inflow_Pressure       = NULL;
  Exhaust_Pressure          = NULL;     Outlet_Pressure             = NULL;     Isothermal_Temperature= NULL;
  Heat_Flux                 = NULL;     Displ_Value                 = NULL;     Load_Value            = NULL;
  FlowLoad_Value            = NULL;     Periodic_RotCenter          = NULL;     Periodic_RotAngles    = NULL;
  Periodic_Translation      = NULL;     Periodic_Center             = NULL;     Periodic_Rotation     = NULL;
  Periodic_Translate        = NULL;

  ElasticityMod             = NULL;     PoissonRatio                = NULL;     MaterialDensity       = NULL;

  Load_Dir = NULL;	          Load_Dir_Value = NULL;          Load_Dir_Multiplier = NULL;
  Disp_Dir = NULL;            Disp_Dir_Value = NULL;          Disp_Dir_Multiplier = NULL;
  Load_Sine_Dir = NULL;	      Load_Sine_Amplitude = NULL;     Load_Sine_Frequency = NULL;
  Electric_Field_Mod = NULL;  Electric_Field_Dir = NULL;      RefNode_Displacement = NULL;

  Electric_Constant = NULL;

  /*--- Actuator Disk Boundary Condition settings ---*/

  ActDiskInlet_Pressure         = NULL;    ActDiskInlet_TotalPressure = NULL;    ActDiskInlet_Temperature = NULL;
  ActDiskInlet_TotalTemperature = NULL;    ActDiskInlet_MassFlow      = NULL;    ActDiskInlet_RamDrag     = NULL;
  ActDiskInlet_Force            = NULL;    ActDiskInlet_Power         = NULL;

  ActDiskOutlet_Pressure      = NULL;
  ActDiskOutlet_TotalPressure = NULL;   ActDiskOutlet_GrossThrust = NULL;  ActDiskOutlet_Force            = NULL;
  ActDiskOutlet_Power         = NULL;   ActDiskOutlet_Temperature = NULL;  ActDiskOutlet_TotalTemperature = NULL;
  ActDiskOutlet_MassFlow      = NULL;

  ActDisk_DeltaPress      = NULL;    ActDisk_DeltaTemp      = NULL;
  ActDisk_TotalPressRatio = NULL;    ActDisk_TotalTempRatio = NULL;    ActDisk_StaticPressRatio = NULL;
  ActDisk_StaticTempRatio = NULL;    ActDisk_NetThrust      = NULL;    ActDisk_GrossThrust      = NULL;
  ActDisk_Power           = NULL;    ActDisk_MassFlow       = NULL;    ActDisk_Area             = NULL;
  ActDisk_ReverseMassFlow = NULL;    Surface_MassFlow        = NULL;   Surface_Mach             = NULL;
  Surface_Temperature      = NULL;   Surface_Pressure         = NULL;  Surface_Density          = NULL;   Surface_Enthalpy          = NULL;
  Surface_NormalVelocity   = NULL;   Surface_TotalTemperature = NULL;  Surface_TotalPressure    = NULL;   Surface_PressureDrop    = NULL;
  Surface_DC60             = NULL;    Surface_IDC = NULL;

  Surface_Uniformity = NULL; Surface_SecondaryStrength = NULL; Surface_SecondOverUniform = NULL;
  Surface_MomentumDistortion = NULL;

  Surface_IDC_Mach        = NULL;    Surface_IDR            = NULL;    ActDisk_Mach             = NULL;
  ActDisk_Force           = NULL;    ActDisk_BCThrust       = NULL;    ActDisk_BCThrust_Old     = NULL;

  /*--- Miscellaneous/unsorted ---*/

  Aeroelastic_plunge  = NULL;
  Aeroelastic_pitch   = NULL;
  MassFrac_FreeStream = NULL;
  Velocity_FreeStream = NULL;
  Inc_Velocity_Init   = NULL;

  RefOriginMoment     = NULL;
  CFL_AdaptParam      = NULL;
  CFL                 = NULL;
  HTP_Axis = NULL;
  PlaneTag            = NULL;
  Kappa_Flow          = NULL;
  Kappa_AdjFlow       = NULL;
  Kappa_Heat          = NULL;
  Stations_Bounds     = NULL;
  ParamDV             = NULL;
  DV_Value            = NULL;
  Design_Variable     = NULL;

  Hold_GridFixed_Coord      = NULL;
  SubsonicEngine_Cyl        = NULL;
  EA_IntLimit               = NULL;
  TimeDOFsADER_DG           = NULL;
  TimeIntegrationADER_DG    = NULL;
  WeightsIntegrationADER_DG = NULL;
  RK_Alpha_Step             = NULL;
  MG_CorrecSmooth           = NULL;
  MG_PreSmooth              = NULL;
  MG_PostSmooth             = NULL;
  Int_Coeffs                = NULL;

  Kind_Inc_Inlet = NULL;

  Kind_ObjFunc   = NULL;

  Weight_ObjFunc = NULL;

  /*--- Moving mesh pointers ---*/

  Kind_GridMovement   = NULL;    LocationStations   = NULL;
  Motion_Origin_X     = NULL;    Motion_Origin_Y     = NULL;    Motion_Origin_Z     = NULL;
  Translation_Rate_X  = NULL;    Translation_Rate_Y  = NULL;    Translation_Rate_Z  = NULL;
  Rotation_Rate_X     = NULL;    Rotation_Rate_Y     = NULL;    Rotation_Rate_Z     = NULL;
  Pitching_Omega_X    = NULL;    Pitching_Omega_Y    = NULL;    Pitching_Omega_Z    = NULL;
  Pitching_Ampl_X     = NULL;    Pitching_Ampl_Y     = NULL;    Pitching_Ampl_Z     = NULL;
  Pitching_Phase_X    = NULL;    Pitching_Phase_Y    = NULL;    Pitching_Phase_Z    = NULL;
  Plunging_Omega_X    = NULL;    Plunging_Omega_Y    = NULL;    Plunging_Omega_Z    = NULL;
  Plunging_Ampl_X     = NULL;    Plunging_Ampl_Y     = NULL;    Plunging_Ampl_Z     = NULL;
  RefOriginMoment_X   = NULL;    RefOriginMoment_Y   = NULL;    RefOriginMoment_Z   = NULL;
  MoveMotion_Origin   = NULL;
  Periodic_Translate  = NULL;    Periodic_Rotation   = NULL;    Periodic_Center     = NULL;
  Periodic_Translation= NULL;    Periodic_RotAngles  = NULL;    Periodic_RotCenter  = NULL;


  /* Harmonic Balance Frequency pointer */
  Omega_HB = NULL;

  /*--- Initialize some default arrays to NULL. ---*/
  default_vel_inf            = NULL;
  default_ffd_axis           = NULL;
  default_eng_cyl            = NULL;
  default_eng_val            = NULL;
  default_cfl_adapt          = NULL;
  default_jst_coeff          = NULL;
  default_ffd_coeff          = NULL;
  default_mixedout_coeff     = NULL;
  default_extrarelfac        = NULL;
  default_rampRotFrame_coeff = NULL;
  default_rampOutPres_coeff  = NULL;
  default_jst_adj_coeff      = NULL;
  default_ad_coeff_heat      = NULL;
  default_obj_coeff          = NULL;
  default_geo_loc            = NULL;
  default_distortion         = NULL;
  default_ea_lim             = NULL;
  default_grid_fix           = NULL;
  default_inc_crit           = NULL;
  default_htp_axis           = NULL;
  default_body_force         = NULL;
  default_sineload_coeff     = NULL;
  default_nacelle_location   = NULL;

  Riemann_FlowDir       = NULL;
  Giles_FlowDir         = NULL;
  CoordFFDBox           = NULL;
  DegreeFFDBox          = NULL;
  FFDTag                = NULL;
  nDV_Value             = NULL;
  TagFFDBox             = NULL;

  Kind_Data_Riemann        = NULL;
  Riemann_Var1             = NULL;
  Riemann_Var2             = NULL;
  Kind_Data_Giles          = NULL;
  Giles_Var1               = NULL;
  Giles_Var2               = NULL;
  RelaxFactorAverage       = NULL;
  RelaxFactorFourier       = NULL;
  nSpan_iZones             = NULL;
  FinalRotation_Rate_Z     = NULL;
  ExtraRelFacGiles         = NULL;
  Mixedout_Coeff           = NULL;
  RampRotatingFrame_Coeff  = NULL;
  RampOutletPressure_Coeff = NULL;
  Kind_TurboMachinery      = NULL;
  SineLoad_Coeff           = NULL;

  Marker_MixingPlaneInterface  = NULL;
  Marker_TurboBoundIn          = NULL;
  Marker_TurboBoundOut         = NULL;
  Marker_Giles                 = NULL;
  Marker_Shroud                = NULL;

  nBlades                      = NULL;
  FreeStreamTurboNormal        = NULL;

  ConvHistFile                 = NULL;

  /*--- Variable initialization ---*/

  ExtIter    = 0;
  IntIter    = 0;
  nIntCoeffs = 0;
  FSIIter    = 0;

  AoA_Offset = 0;
  AoS_Offset = 0;

  nMarker_PerBound = 0;
  nPeriodic_Index  = 0;

  Grid_Movement = false;
  Aeroelastic_Simulation = false;
  ZoneSpecific_Problem = false;

  nSpanMaxAllZones = 1;

  Wrt_InletFile = false;
  
}

void CConfig::SetRunTime_Options(void) {

  /* DESCRIPTION: Number of external iterations */

  addUnsignedLongOption("EXT_ITER", nExtIter, 999999);

}

void CConfig::SetConfig_Options(unsigned short val_iZone, unsigned short val_nZone) {

  nZone = val_nZone;
  iZone = val_iZone;

  /*--- Allocate some default arrays needed for lists of doubles. ---*/

  default_vel_inf            = new su2double[3];
  default_ffd_axis           = new su2double[3];
  default_eng_cyl            = new su2double[7];
  default_eng_val            = new su2double[5];
  default_cfl_adapt          = new su2double[4];
  default_jst_coeff          = new su2double[2];
  default_ffd_coeff          = new su2double[3];
  default_mixedout_coeff     = new su2double[3];
  default_extrarelfac        = new su2double[2];
  default_rampRotFrame_coeff = new su2double[3];
  default_rampOutPres_coeff  = new su2double[3];
  default_jst_adj_coeff      = new su2double[2];
  default_ad_coeff_heat      = new su2double[2];
  default_obj_coeff          = new su2double[5];
  default_geo_loc            = new su2double[2];
  default_distortion         = new su2double[2];
  default_ea_lim             = new su2double[3];
  default_grid_fix           = new su2double[6];
  default_inc_crit           = new su2double[3];
  default_htp_axis           = new su2double[2];
  default_body_force         = new su2double[3];
  default_sineload_coeff     = new su2double[3];
  default_nacelle_location   = new su2double[5];

  // This config file is parsed by a number of programs to make it easy to write SU2
  // wrapper scripts (in python, go, etc.) so please do
  // the best you can to follow the established format. It's very hard to parse c++ code
  // and none of us that write the parsers want to write a full c++ interpreter. Please
  // play nice with the existing format so that you don't break the existing scripts.

  /* BEGIN_CONFIG_OPTIONS */

  /*!\par CONFIG_CATEGORY: Problem Definition \ingroup Config */
  /*--- Options related to problem definition and partitioning ---*/

  /*!\brief REGIME_TYPE \n  DESCRIPTION: Regime type \n OPTIONS: see \link Regime_Map \endlink \ingroup Config*/
  addEnumOption("REGIME_TYPE", Kind_Regime, Regime_Map, COMPRESSIBLE);

  /*!\brief PHYSICAL_PROBLEM \n DESCRIPTION: Physical governing equations \n Options: see \link Solver_Map \endlink \n DEFAULT: NO_SOLVER \ingroup Config*/
  addEnumOption("PHYSICAL_PROBLEM", Kind_Solver, Solver_Map, NO_SOLVER);
  /*!\brief PHYSICAL_PROBLEM_ZONEWISE \n DESCRIPTION: Physical governing equations for each zone \n Options: see \link Solver_Map \endlink \n DEFAULT: NO_SOLVER \ingroup Config*/
  addEnumListOption("PHYSICAL_PROBLEM_ZONEWISE", nZoneSpecified, Kind_Solver_PerZone, Solver_Map);
  /*!\brief MATH_PROBLEM  \n DESCRIPTION: Mathematical problem \n  Options: DIRECT, ADJOINT \ingroup Config*/
  addMathProblemOption("MATH_PROBLEM", ContinuousAdjoint, false, DiscreteAdjoint, false, Restart_Flow, false);
  /*!\brief KIND_TURB_MODEL \n DESCRIPTION: Specify turbulence model \n Options: see \link Turb_Model_Map \endlink \n DEFAULT: NO_TURB_MODEL \ingroup Config*/
  addEnumOption("KIND_TURB_MODEL", Kind_Turb_Model, Turb_Model_Map, NO_TURB_MODEL);

  /*!\brief KIND_TRANS_MODEL \n DESCRIPTION: Specify transition model OPTIONS: see \link Trans_Model_Map \endlink \n DEFAULT: NO_TRANS_MODEL \ingroup Config*/
  addEnumOption("KIND_TRANS_MODEL", Kind_Trans_Model, Trans_Model_Map, NO_TRANS_MODEL);

  /*!\brief KIND_SGS_MODEL \n DESCRIPTION: Specify subgrid scale model OPTIONS: see \link SGS_Model_Map \endlink \n DEFAULT: NO_SGS_MODEL \ingroup Config*/
  addEnumOption("KIND_SGS_MODEL", Kind_SGS_Model, SGS_Model_Map, NO_SGS_MODEL);

  /*!\brief KIND_FEM_DG_SHOCK \n DESCRIPTION: Specify shock capturing method for DG OPTIONS: see \link ShockCapturingDG_Map \endlink \n DEFAULT: NO_SHOCK_CAPTURING \ingroup Config*/
  addEnumOption("KIND_FEM_DG_SHOCK", Kind_FEM_DG_Shock, ShockCapturingDG_Map, NO_SHOCK_CAPTURING);

  /*!\brief KIND_MATRIX_COLORING \n DESCRIPTION: Specify the method for matrix coloring for Jacobian computations OPTIONS: see \link MatrixColoring_Map \endlink \n DEFAULT GREEDY_COLORING \ingroup Config*/
  addEnumOption("KIND_MATRIX_COLORING", Kind_Matrix_Coloring, MatrixColoring_Map, GREEDY_COLORING);

  /*!\brief HEAT_EQUATION \n DESCRIPTION: Enable heat equation for incompressible flows. \ingroup Config*/
  addBoolOption("WEAKLY_COUPLED_HEAT_EQUATION", Weakly_Coupled_Heat, NO);

  /*\brief AXISYMMETRIC \n DESCRIPTION: Axisymmetric simulation \n DEFAULT: false \ingroup Config */
  addBoolOption("AXISYMMETRIC", Axisymmetric, false);
  /* DESCRIPTION: Add the gravity force */
  addBoolOption("GRAVITY_FORCE", GravityForce, false);
  /* DESCRIPTION: Apply a body force as a source term (NO, YES) */
  addBoolOption("BODY_FORCE", Body_Force, false);
  default_body_force[0] = 0.0; default_body_force[1] = 0.0; default_body_force[2] = 0.0;
  /* DESCRIPTION: Vector of body force values (BodyForce_X, BodyForce_Y, BodyForce_Z) */
  addDoubleArrayOption("BODY_FORCE_VECTOR", 3, Body_Force_Vector, default_body_force);
  /*!\brief RESTART_SOL \n DESCRIPTION: Restart solution from native solution file \n Options: NO, YES \ingroup Config */
  addBoolOption("RESTART_SOL", Restart, false);
  /*!\brief BINARY_RESTART \n DESCRIPTION: Read / write binary SU2 native restart files. \n Options: YES, NO \ingroup Config */
  addBoolOption("WRT_BINARY_RESTART", Wrt_Binary_Restart, true);
  /*!\brief BINARY_RESTART \n DESCRIPTION: Read / write binary SU2 native restart files. \n Options: YES, NO \ingroup Config */
  addBoolOption("READ_BINARY_RESTART", Read_Binary_Restart, true);
  /*!\brief SYSTEM_MEASUREMENTS \n DESCRIPTION: System of measurements \n OPTIONS: see \link Measurements_Map \endlink \n DEFAULT: SI \ingroup Config*/
  addEnumOption("SYSTEM_MEASUREMENTS", SystemMeasurements, Measurements_Map, SI);

  /*!\par CONFIG_CATEGORY: FluidModel \ingroup Config*/
  /*!\brief FLUID_MODEL \n DESCRIPTION: Fluid model \n OPTIONS: See \link FluidModel_Map \endlink \n DEFAULT: STANDARD_AIR \ingroup Config*/
  addEnumOption("FLUID_MODEL", Kind_FluidModel, FluidModel_Map, STANDARD_AIR);


  /*!\par CONFIG_CATEGORY: Freestream Conditions \ingroup Config*/
  /*--- Options related to freestream specification ---*/

  /*!\brief GAS_CONSTANT \n DESCRIPTION: Specific gas constant (287.058 J/kg*K (air), only for compressible flows) \ingroup Config*/
  addDoubleOption("GAS_CONSTANT", Gas_Constant, 287.058);
  /*!\brief GAMMA_VALUE  \n DESCRIPTION: Ratio of specific heats (1.4 (air), only for compressible flows) \ingroup Config*/
  addDoubleOption("GAMMA_VALUE", Gamma, 1.4);
  /*!\brief CP_VALUE  \n DESCRIPTION: Specific heat at constant pressure, Cp (1004.703 J/kg*K (air), constant density incompressible fluids only) \ingroup Config*/
  addDoubleOption("SPECIFIC_HEAT_CP", Specific_Heat_Cp, 1004.703);
  /*!\brief CP_VALUE  \n DESCRIPTION: Specific heat at constant volume, Cp (717.645 J/kg*K (air), constant density incompressible fluids only) \ingroup Config*/
  addDoubleOption("SPECIFIC_HEAT_CV", Specific_Heat_Cv, 717.645);
  /* DESCRIPTION: Heat capacity used for heat equation */
  addDoubleOption("SPECIFIC_HEAT_CP_SOLID", Specific_Heat_Cp_Solid, 896.0);
  /*!\brief THERMAL_EXPANSION_COEFF  \n DESCRIPTION: Thermal expansion coefficient (0.00347 K^-1 (air), used for Boussinesq approximation for liquids/non-ideal gases) \ingroup Config*/
  addDoubleOption("THERMAL_EXPANSION_COEFF", Thermal_Expansion_Coeff, 0.00347);
  /*!\brief MOLECULAR_WEIGHT \n DESCRIPTION: Molecular weight for an incompressible ideal gas (28.96 g/mol (air) default) \ingroup Config*/
  addDoubleOption("MOLECULAR_WEIGHT", Molecular_Weight, 28.96);
  
  /*--- Options related to VAN der WAALS MODEL and PENG ROBINSON ---*/

  /* DESCRIPTION: Critical Temperature, default value for AIR */
  addDoubleOption("CRITICAL_TEMPERATURE", Temperature_Critical, 131.00);
  /* DESCRIPTION: Critical Pressure, default value for MDM */
  addDoubleOption("CRITICAL_PRESSURE", Pressure_Critical, 3588550.0);
  /* DESCRIPTION: Critical Density, default value for MDM */
  addDoubleOption("CRITICAL_DENSITY", Density_Critical, 263.0);

  /*--- Options related to VAN der WAALS MODEL and PENG ROBINSON ---*/
  /* DESCRIPTION: Critical Density, default value for MDM */
   addDoubleOption("ACENTRIC_FACTOR", Acentric_Factor, 0.035);

   /*--- Options related to Viscosity Model ---*/
  /*!\brief VISCOSITY_MODEL \n DESCRIPTION: model of the viscosity \n OPTIONS: See \link ViscosityModel_Map \endlink \n DEFAULT: SUTHERLAND \ingroup Config*/
  addEnumOption("VISCOSITY_MODEL", Kind_ViscosityModel, ViscosityModel_Map, SUTHERLAND);

  /*--- Options related to Constant Viscosity Model ---*/

  /* DESCRIPTION: default value for AIR */
  addDoubleOption("MU_CONSTANT", Mu_Constant , 1.716E-5);

  /*--- Options related to Sutherland Viscosity Model ---*/

  /* DESCRIPTION: Sutherland Viscosity Ref default value for AIR SI */
  addDoubleOption("MU_REF", Mu_Ref, 1.716E-5);
  /* DESCRIPTION: Sutherland Temperature Ref, default value for AIR SI */
  addDoubleOption("MU_T_REF", Mu_Temperature_Ref, 273.15);
  /* DESCRIPTION: Sutherland constant, default value for AIR SI */
  addDoubleOption("SUTHERLAND_CONSTANT", Mu_S, 110.4);

  /*--- Options related to Thermal Conductivity Model ---*/

  addEnumOption("CONDUCTIVITY_MODEL", Kind_ConductivityModel, ConductivityModel_Map, CONSTANT_PRANDTL);

 /*--- Options related to Constant Thermal Conductivity Model ---*/

 /* DESCRIPTION: default value for AIR */
  addDoubleOption("KT_CONSTANT", Kt_Constant , 0.0257);

  /*!\brief REYNOLDS_NUMBER \n DESCRIPTION: Reynolds number (non-dimensional, based on the free-stream values). Needed for viscous solvers. For incompressible solvers the Reynolds length will always be 1.0 \n DEFAULT: 0.0 \ingroup Config */
  addDoubleOption("REYNOLDS_NUMBER", Reynolds, 0.0);
  /*!\brief REYNOLDS_LENGTH \n DESCRIPTION: Reynolds length (1 m by default). Used for compressible solver: incompressible solver will use 1.0. \ingroup Config */
  addDoubleOption("REYNOLDS_LENGTH", Length_Reynolds, 1.0);
  /*!\brief PRANDTL_LAM \n DESCRIPTION: Laminar Prandtl number (0.72 (air), only for compressible flows) \n DEFAULT: 0.72 \ingroup Config*/
  addDoubleOption("PRANDTL_LAM", Prandtl_Lam, 0.72);
  /*!\brief PRANDTL_TURB \n DESCRIPTION: Turbulent Prandtl number (0.9 (air), only for compressible flows) \n DEFAULT 0.90 \ingroup Config*/
  addDoubleOption("PRANDTL_TURB", Prandtl_Turb, 0.90);
  /*!\brief BULK_MODULUS \n DESCRIPTION: Value of the Bulk Modulus  \n DEFAULT 1.42E5 \ingroup Config*/
  addDoubleOption("BULK_MODULUS", Bulk_Modulus, 1.42E5);
  /* DESCRIPTION: Epsilon^2 multipier in Beta calculation for incompressible preconditioner.  */
  addDoubleOption("BETA_FACTOR", Beta_Factor, 4.1);
  /*!\brief MACH_NUMBER  \n DESCRIPTION:  Mach number (non-dimensional, based on the free-stream values). 0.0 by default \ingroup Config*/
  addDoubleOption("MACH_NUMBER", Mach, 0.0);
  /*!\brief INIT_OPTION \n DESCRIPTION: Init option to choose between Reynolds or thermodynamics quantities for initializing the solution \n OPTIONS: see \link InitOption_Map \endlink \n DEFAULT REYNOLDS \ingroup Config*/
  addEnumOption("INIT_OPTION", Kind_InitOption, InitOption_Map, REYNOLDS);
  /* DESCRIPTION: Free-stream option to choose between density and temperature for initializing the solution */
  addEnumOption("FREESTREAM_OPTION", Kind_FreeStreamOption, FreeStreamOption_Map, TEMPERATURE_FS);
  /*!\brief FREESTREAM_PRESSURE\n DESCRIPTION: Free-stream pressure (101325.0 N/m^2 by default) \ingroup Config*/
  addDoubleOption("FREESTREAM_PRESSURE", Pressure_FreeStream, 101325.0);
  /*!\brief FREESTREAM_DENSITY\n DESCRIPTION: Free-stream density (1.2886 Kg/m^3 (air), 998.2 Kg/m^3 (water)) \n DEFAULT -1.0 (calculated from others) \ingroup Config*/
  addDoubleOption("FREESTREAM_DENSITY", Density_FreeStream, -1.0);
  /*!\brief FREESTREAM_TEMPERATURE\n DESCRIPTION: Free-stream temperature (288.15 K by default) \ingroup Config*/
  addDoubleOption("FREESTREAM_TEMPERATURE", Temperature_FreeStream, 288.15);

  /*--- Options related to incompressible flow solver ---*/

  /* DESCRIPTION: Option to choose the density model used in the incompressible flow solver. */
  addEnumOption("INC_DENSITY_MODEL", Kind_DensityModel, DensityModel_Map, CONSTANT);
    /*!\brief ENERGY_EQUATION \n DESCRIPTION: Solve the energy equation in the incompressible flow solver. \ingroup Config*/
  addBoolOption("INC_ENERGY_EQUATION", Energy_Equation, false);
  /*!\brief INC_DENSITY_REF \n DESCRIPTION: Reference density for incompressible flows  \ingroup Config*/
  addDoubleOption("INC_DENSITY_REF", Inc_Density_Ref, 1.0);
  /*!\brief INC_VELOCITY_REF \n DESCRIPTION: Reference velocity for incompressible flows (1.0 by default) \ingroup Config*/
  addDoubleOption("INC_VELOCITY_REF", Inc_Velocity_Ref, 1.0);
  /*!\brief INC_TEMPERATURE_REF \n DESCRIPTION: Reference temperature for incompressible flows with the energy equation (1.0 by default) \ingroup Config*/
  addDoubleOption("INC_TEMPERATURE_REF", Inc_Temperature_Ref, 1.0);
  /*!\brief INC_DENSITY_INIT \n DESCRIPTION: Initial density for incompressible flows (1.2886 kg/m^3 by default) \ingroup Config*/
  addDoubleOption("INC_DENSITY_INIT", Inc_Density_Init, 1.2886);
  /*!\brief INC_VELOCITY_INIT \n DESCRIPTION: Initial velocity for incompressible flows (1.0,0,0 m/s by default) \ingroup Config*/
  default_vel_inf[0] = 1.0; default_vel_inf[1] = 0.0; default_vel_inf[2] = 0.0;
  addDoubleArrayOption("INC_VELOCITY_INIT", 3, Inc_Velocity_Init, default_vel_inf);
  /*!\brief INC_TEMPERATURE_INIT \n DESCRIPTION: Initial temperature for incompressible flows with the energy equation (288.15 K by default) \ingroup Config*/
  addDoubleOption("INC_TEMPERATURE_INIT", Inc_Temperature_Init, 288.15);
  /*!\brief INC_NONDIM \n DESCRIPTION: Non-dimensionalization scheme for incompressible flows. \ingroup Config*/
  addEnumOption("INC_NONDIM", Ref_Inc_NonDim, NonDim_Map, INITIAL_VALUES);
    /*!\brief INC_INLET_USENORMAL \n DESCRIPTION: Use the local boundary normal for the flow direction with the incompressible pressure inlet. \ingroup Config*/
  addBoolOption("INC_INLET_USENORMAL", Inc_Inlet_UseNormal, false);

  /*!\brief FREESTREAM_TEMPERATURE_VE\n DESCRIPTION: Free-stream vibrational-electronic temperature (288.15 K by default) \ingroup Config*/
  addDoubleOption("FREESTREAM_TEMPERATURE_VE", Temperature_ve_FreeStream, 288.15);
  default_vel_inf[0] = 1.0; default_vel_inf[1] = 0.0; default_vel_inf[2] = 0.0;
  /*!\brief FREESTREAM_VELOCITY\n DESCRIPTION: Free-stream velocity (m/s) */
  addDoubleArrayOption("FREESTREAM_VELOCITY", 3, Velocity_FreeStream, default_vel_inf);
  /* DESCRIPTION: Free-stream viscosity (1.853E-5 Ns/m^2 (air), 0.798E-3 Ns/m^2 (water)) */
  addDoubleOption("FREESTREAM_VISCOSITY", Viscosity_FreeStream, -1.0);
  /* DESCRIPTION: Thermal conductivity used for heat equation */
  addDoubleOption("THERMAL_CONDUCTIVITY_SOLID", Thermal_Conductivity_Solid, 0.0);
  /* DESCRIPTION: Solids temperature at freestream conditions */
  addDoubleOption("SOLID_TEMPERATURE_INIT", Temperature_Freestream_Solid, 288.15);
  /* DESCRIPTION: Density used in solids */
  addDoubleOption("SOLID_DENSITY", Density_Solid, 2710.0);
  /* DESCRIPTION:  */
  addDoubleOption("FREESTREAM_INTERMITTENCY", Intermittency_FreeStream, 1.0);
  /* DESCRIPTION:  */
  addDoubleOption("FREESTREAM_TURBULENCEINTENSITY", TurbulenceIntensity_FreeStream, 0.05);
  /* DESCRIPTION:  */
  addDoubleOption("FREESTREAM_NU_FACTOR", NuFactor_FreeStream, 3.0);
  /* DESCRIPTION:  */
  addDoubleOption("ENGINE_NU_FACTOR", NuFactor_Engine, 3.0);
  /* DESCRIPTION:  */
  addDoubleOption("ACTDISK_SECONDARY_FLOW", SecondaryFlow_ActDisk, 0.0);
  /* DESCRIPTION:  */
  addDoubleOption("INITIAL_BCTHRUST", Initial_BCThrust, 4000.0);
  /* DESCRIPTION:  */
  addDoubleOption("FREESTREAM_TURB2LAMVISCRATIO", Turb2LamViscRatio_FreeStream, 10.0);
  /* DESCRIPTION: Side-slip angle (degrees, only for compressible flows) */
  addDoubleOption("SIDESLIP_ANGLE", AoS, 0.0);
  /*!\brief AOA  \n DESCRIPTION: Angle of attack (degrees, only for compressible flows) \ingroup Config*/
  addDoubleOption("AOA", AoA, 0.0);
  /* DESCRIPTION: Activate fixed CL mode (specify a CL instead of AoA). */
  addBoolOption("FIXED_CL_MODE", Fixed_CL_Mode, false);
  /* DESCRIPTION: Activate fixed CM mode (specify a CM instead of iH). */
  addBoolOption("FIXED_CM_MODE", Fixed_CM_Mode, false);
  /* DESCRIPTION: Evaluate the dOF_dCL or dOF_dCMy during run time. */
  addBoolOption("EVAL_DOF_DCX", Eval_dOF_dCX, false);
  /* DESCRIPTION: DIscard the angle of attack in the solution and the increment in the geometry files. */
  addBoolOption("DISCARD_INFILES", Discard_InFiles, false);
  /* DESCRIPTION: Specify a fixed coefficient of lift instead of AoA (only for compressible flows) */
  addDoubleOption("TARGET_CL", Target_CL, 0.0);
  /* DESCRIPTION: Specify a fixed coefficient of lift instead of AoA (only for compressible flows) */
  addDoubleOption("TARGET_CM", Target_CM, 0.0);
  /* DESCRIPTION: Damping factor for fixed CL mode. */
  addDoubleOption("DCL_DALPHA", dCL_dAlpha, 0.2);
  /* DESCRIPTION: Damping factor for fixed CL mode. */
  addDoubleOption("DCM_DIH", dCM_diH, 0.05);
  /* DESCRIPTION: Number of times Alpha is updated in a fix CL problem. */
  addUnsignedLongOption("UPDATE_ALPHA", Update_Alpha, 5);
  /* DESCRIPTION: Number of times Alpha is updated in a fix CL problem. */
  addUnsignedLongOption("UPDATE_IH", Update_iH, 5);
  /* DESCRIPTION: Number of iterations to evaluate dCL_dAlpha . */
  addUnsignedLongOption("ITER_DCL_DALPHA", Iter_dCL_dAlpha, 500);
  /* DESCRIPTION: Damping factor for fixed CL mode. */
  addDoubleOption("DNETTHRUST_DBCTHRUST", dNetThrust_dBCThrust, 1.0);
  /* DESCRIPTION: Number of times Alpha is updated in a fix CL problem. */
  addUnsignedLongOption("UPDATE_BCTHRUST", Update_BCThrust, 5);


  /*!\par CONFIG_CATEGORY: Reference Conditions \ingroup Config*/
  /*--- Options related to reference values for nondimensionalization ---*/

  Length_Ref = 1.0; //<---- NOTE: this should be given an option or set as a const

  /*!\brief REF_ORIGIN_MOMENT_X\n DESCRIPTION: X Reference origin for moment computation \ingroup Config*/
  addDoubleListOption("REF_ORIGIN_MOMENT_X", nRefOriginMoment_X, RefOriginMoment_X);
  /*!\brief REF_ORIGIN_MOMENT_Y\n DESCRIPTION: Y Reference origin for moment computation \ingroup Config*/
  addDoubleListOption("REF_ORIGIN_MOMENT_Y", nRefOriginMoment_Y, RefOriginMoment_Y);
  /*!\brief REF_ORIGIN_MOMENT_Z\n DESCRIPTION: Z Reference origin for moment computation \ingroup Config*/
  addDoubleListOption("REF_ORIGIN_MOMENT_Z", nRefOriginMoment_Z, RefOriginMoment_Z);
  /*!\brief REF_AREA\n DESCRIPTION: Reference area for force coefficients (0 implies automatic calculation) \ingroup Config*/
  addDoubleOption("REF_AREA", RefArea, 1.0);
  /*!\brief SEMI_SPAN\n DESCRIPTION: Wing semi-span (0 implies automatic calculation) \ingroup Config*/
  addDoubleOption("SEMI_SPAN", SemiSpan, 0.0);
  /*!\brief REF_LENGTH\n DESCRIPTION: Reference length for pitching, rolling, and yawing non-dimensional moment \ingroup Config*/
  addDoubleOption("REF_LENGTH", RefLength, 1.0);
  /*!\brief REF_SHARP_EDGES\n DESCRIPTION: Reference coefficient for detecting sharp edges \ingroup Config*/
  addDoubleOption("REF_SHARP_EDGES", RefSharpEdges, 3.0);
	/*!\brief REF_VELOCITY\n DESCRIPTION: Reference velocity (incompressible only)  \ingroup Config*/
  addDoubleOption("REF_VELOCITY", Velocity_Ref, -1.0);
	/* !\brief REF_VISCOSITY  \n DESCRIPTION: Reference viscosity (incompressible only)  \ingroup Config*/
  addDoubleOption("REF_VISCOSITY", Viscosity_Ref, -1.0);
  /* DESCRIPTION: Type of mesh motion */
  addEnumOption("REF_DIMENSIONALIZATION", Ref_NonDim, NonDim_Map, DIMENSIONAL);

  /*!\par CONFIG_CATEGORY: Boundary Markers \ingroup Config*/
  /*--- Options related to various boundary markers ---*/

  /*!\brief HTP_AXIS\n DESCRIPTION: Location of the HTP axis*/
  default_htp_axis[0] = 0.0; default_htp_axis[1] = 0.0;
  addDoubleArrayOption("HTP_AXIS", 2, HTP_Axis, default_htp_axis);
  /*!\brief MARKER_PLOTTING\n DESCRIPTION: Marker(s) of the surface in the surface flow solution file  \ingroup Config*/
  addStringListOption("MARKER_PLOTTING", nMarker_Plotting, Marker_Plotting);
  /*!\brief MARKER_MONITORING\n DESCRIPTION: Marker(s) of the surface where evaluate the non-dimensional coefficients \ingroup Config*/
  addStringListOption("MARKER_MONITORING", nMarker_Monitoring, Marker_Monitoring);
  /*!\brief MARKER_CONTROL_VOLUME\n DESCRIPTION: Marker(s) of the surface in the surface flow solution file  \ingroup Config*/
  addStringListOption("MARKER_ANALYZE", nMarker_Analyze, Marker_Analyze);
  /*!\brief MARKER_DESIGNING\n DESCRIPTION: Marker(s) of the surface where objective function (design problem) will be evaluated \ingroup Config*/
  addStringListOption("MARKER_DESIGNING", nMarker_Designing, Marker_Designing);
  /*!\brief GEO_MARKER\n DESCRIPTION: Marker(s) of the surface where evaluate the geometrical functions \ingroup Config*/
  addStringListOption("GEO_MARKER", nMarker_GeoEval, Marker_GeoEval);
  /*!\brief MARKER_EULER\n DESCRIPTION: Euler wall boundary marker(s) \ingroup Config*/
  addStringListOption("MARKER_EULER", nMarker_Euler, Marker_Euler);
  /*!\brief MARKER_FAR\n DESCRIPTION: Far-field boundary marker(s) \ingroup Config*/
  addStringListOption("MARKER_FAR", nMarker_FarField, Marker_FarField);
  /*!\brief MARKER_SYM\n DESCRIPTION: Symmetry boundary condition \ingroup Config*/
  addStringListOption("MARKER_SYM", nMarker_SymWall, Marker_SymWall);
  /*!\brief MARKER_NEARFIELD\n DESCRIPTION: Near-Field boundary condition \ingroup Config*/
  addStringListOption("MARKER_NEARFIELD", nMarker_NearFieldBound, Marker_NearFieldBound);
  /*!\brief MARKER_FLUID_INTERFACE\n DESCRIPTION: Fluid interface boundary marker(s) \ingroup Config*/
  addStringListOption("MARKER_FLUID_INTERFACE", nMarker_Fluid_InterfaceBound, Marker_Fluid_InterfaceBound);
  /*!\brief MARKER_INTERFACE\n DESCRIPTION: Zone interface boundary marker(s) \ingroup Config*/
  addStringListOption("MARKER_INTERFACE", nMarker_InterfaceBound, Marker_InterfaceBound);
  /*!\brief MARKER_FSI_INTERFACE \n DESCRIPTION: ZONE interface boundary marker(s) \ingroup Config*/
  addStringListOption("MARKER_ZONE_INTERFACE", nMarker_ZoneInterface, Marker_ZoneInterface);
  /*!\brief MARKER_CHT_INTERFACE \n DESCRIPTION: CHT interface boundary marker(s) \ingroup Config*/
  addStringListOption("MARKER_CHT_INTERFACE", nMarker_CHTInterface, Marker_CHTInterface);
  /*!\brief MARKER_DIRICHLET  \n DESCRIPTION: Dirichlet boundary marker(s) \ingroup Config*/
  addStringListOption("MARKER_DIRICHLET", nMarker_Dirichlet, Marker_Dirichlet);
  /* DESCRIPTION: Neumann boundary marker(s) */
  addStringListOption("MARKER_NEUMANN", nMarker_Neumann, Marker_Neumann);
  /* DESCRIPTION: Neumann boundary marker(s) */
  addStringListOption("MARKER_INTERNAL", nMarker_Internal, Marker_Internal);
  /* DESCRIPTION: Custom boundary marker(s) */
  addStringListOption("MARKER_CUSTOM", nMarker_Custom, Marker_Custom);
  /* DESCRIPTION: Periodic boundary marker(s) for use with SU2_MSH
   Format: ( periodic marker, donor marker, rotation_center_x, rotation_center_y,
   rotation_center_z, rotation_angle_x-axis, rotation_angle_y-axis,
   rotation_angle_z-axis, translation_x, translation_y, translation_z, ... ) */
  addPeriodicOption("MARKER_PERIODIC", nMarker_PerBound, Marker_PerBound, Marker_PerDonor,
                    Periodic_RotCenter, Periodic_RotAngles, Periodic_Translation);

  /*!\brief MARKER_PYTHON_CUSTOM\n DESCRIPTION: Python customizable marker(s) \ingroup Config*/
  addStringListOption("MARKER_PYTHON_CUSTOM", nMarker_PyCustom, Marker_PyCustom);

  /*!\brief MARKER_WALL_FUNCTIONS\n DESCRIPTION: Viscous wall markers for which wall functions must be applied.
   Format: (Wall function marker, wall function type, ...) \ingroup Config*/
  addWallFunctionOption("MARKER_WALL_FUNCTIONS", nMarker_WallFunctions, Marker_WallFunctions,
                        Kind_WallFunctions, IntInfo_WallFunctions, DoubleInfo_WallFunctions);

  /*!\brief ACTDISK_TYPE  \n DESCRIPTION: Actuator Disk boundary type \n OPTIONS: see \link ActDisk_Map \endlink \n Default: VARIABLES_JUMP \ingroup Config*/
  addEnumOption("ACTDISK_TYPE", Kind_ActDisk, ActDisk_Map, VARIABLES_JUMP);

  /*!\brief MARKER_ACTDISK\n DESCRIPTION: Periodic boundary marker(s) for use with SU2_MSH
   Format: ( periodic marker, donor marker, rotation_center_x, rotation_center_y,
   rotation_center_z, rotation_angle_x-axis, rotation_angle_y-axis,
   rotation_angle_z-axis, translation_x, translation_y, translation_z, ... ) \ingroup Config*/
  addActDiskOption("MARKER_ACTDISK",
                   nMarker_ActDiskInlet, nMarker_ActDiskOutlet,  Marker_ActDiskInlet, Marker_ActDiskOutlet,
                   ActDisk_PressJump, ActDisk_TempJump, ActDisk_Omega);

  /*!\brief INLET_TYPE  \n DESCRIPTION: Inlet boundary type \n OPTIONS: see \link Inlet_Map \endlink \n DEFAULT: TOTAL_CONDITIONS \ingroup Config*/
  addEnumOption("INLET_TYPE", Kind_Inlet, Inlet_Map, TOTAL_CONDITIONS);
  addBoolOption("SPECIFIED_INLET_PROFILE", Inlet_From_File, false);
  /*!\brief INLET_FILENAME \n DESCRIPTION: Input file for a specified inlet profile (w/ extension) \n DEFAULT: inlet.dat \ingroup Config*/
  addStringOption("INLET_FILENAME", Inlet_Filename, string("inlet.dat"));
  /*!\brief INLET_MATCHING_TOLERANCE
   * \n DESCRIPTION: If a file is provided to specify the inlet profile,
   * this tolerance will be used to match the coordinates in the input file to
   * the points on the grid. \n DEFAULT: 1E-6 \ingroup Config*/
  addDoubleOption("INLET_MATCHING_TOLERANCE", Inlet_Matching_Tol, 1e-6);
  /*!\brief MARKER_INLET  \n DESCRIPTION: Inlet boundary marker(s) with the following formats,
   Total Conditions: (inlet marker, total temp, total pressure, flow_direction_x,
   flow_direction_y, flow_direction_z, ... ) where flow_direction is
   a unit vector.
   Mass Flow: (inlet marker, density, velocity magnitude, flow_direction_x,
   flow_direction_y, flow_direction_z, ... ) where flow_direction is
   a unit vector. \ingroup Config*/
  addInletOption("MARKER_INLET", nMarker_Inlet, Marker_Inlet, Inlet_Ttotal, Inlet_Ptotal, Inlet_FlowDir);

  /*!\brief MARKER_RIEMANN \n DESCRIPTION: Riemann boundary marker(s) with the following formats, a unit vector.
   * \n OPTIONS: See \link Riemann_Map \endlink. The variables indicated by the option and the flow direction unit vector must be specified. \ingroup Config*/
  addRiemannOption("MARKER_RIEMANN", nMarker_Riemann, Marker_Riemann, Kind_Data_Riemann, Riemann_Map, Riemann_Var1, Riemann_Var2, Riemann_FlowDir);
  /*!\brief MARKER_GILES \n DESCRIPTION: Giles boundary marker(s) with the following formats, a unit vector. */
  /* \n OPTIONS: See \link Giles_Map \endlink. The variables indicated by the option and the flow direction unit vector must be specified. \ingroup Config*/
  addGilesOption("MARKER_GILES", nMarker_Giles, Marker_Giles, Kind_Data_Giles, Giles_Map, Giles_Var1, Giles_Var2, Giles_FlowDir, RelaxFactorAverage, RelaxFactorFourier);
  /*!\brief SPATIAL_FOURIER \n DESCRIPTION: Option to compute the spatial fourier trasformation for the Giles BC. */
  addBoolOption("SPATIAL_FOURIER", SpatialFourier, false);
  /*!\brief GILES_EXTRA_RELAXFACTOR \n DESCRIPTION: the 1st coeff the value of the under relaxation factor to apply to the shroud and hub,
   * the 2nd coefficient is the the percentage of span-wise height influenced by this extra under relaxation factor.*/
  default_extrarelfac[0] = 0.1; default_extrarelfac[1] = 0.1;
  addDoubleArrayOption("GILES_EXTRA_RELAXFACTOR", 2, ExtraRelFacGiles, default_extrarelfac);
  /*!\brief AVERAGE_PROCESS_TYPE \n DESCRIPTION: types of mixing process for averaging quantities at the boundaries.
    \n OPTIONS: see \link MixingProcess_Map \endlink \n DEFAULT: AREA_AVERAGE \ingroup Config*/
  addEnumOption("MIXINGPLANE_INTERFACE_KIND", Kind_MixingPlaneInterface, MixingPlaneInterface_Map, NEAREST_SPAN);
  /*!\brief AVERAGE_PROCESS_KIND \n DESCRIPTION: types of mixing process for averaging quantities at the boundaries.
    \n OPTIONS: see \link MixingProcess_Map \endlink \n DEFAULT: AREA_AVERAGE \ingroup Config*/
  addEnumOption("AVERAGE_PROCESS_KIND", Kind_AverageProcess, AverageProcess_Map, AREA);
  /*!\brief PERFORMANCE_AVERAGE_PROCESS_KIND \n DESCRIPTION: types of mixing process for averaging quantities at the boundaries for performance computation.
      \n OPTIONS: see \link MixingProcess_Map \endlink \n DEFAULT: AREA_AVERAGE \ingroup Config*/
  addEnumOption("PERFORMANCE_AVERAGE_PROCESS_KIND", Kind_PerformanceAverageProcess, AverageProcess_Map, AREA);
  default_mixedout_coeff[0] = 1.0; default_mixedout_coeff[1] = 1.0E-05; default_mixedout_coeff[2] = 15.0;
  /*!\brief MIXEDOUT_COEFF \n DESCRIPTION: the 1st coeff is an under relaxation factor for the Newton method,
   * the 2nd coefficient is the tolerance for the Newton method, 3rd coefficient is the maximum number of
   * iteration for the Newton Method.*/
  addDoubleArrayOption("MIXEDOUT_COEFF", 3, Mixedout_Coeff, default_mixedout_coeff);
  /*!\brief RAMP_ROTATING_FRAME\n DESCRIPTION: option to ramp up or down the rotating frame velocity value*/
  addBoolOption("RAMP_ROTATING_FRAME", RampRotatingFrame, false);
  default_rampRotFrame_coeff[0] = 0; default_rampRotFrame_coeff[1] = 1.0; default_rampRotFrame_coeff[2] = 1000.0;
      /*!\brief RAMP_ROTATING_FRAME_COEFF \n DESCRIPTION: the 1st coeff is the staring velocity,
   * the 2nd coeff is the number of iterations for the update, 3rd is the number of iteration */
  addDoubleArrayOption("RAMP_ROTATING_FRAME_COEFF", 3, RampRotatingFrame_Coeff, default_rampRotFrame_coeff);
  /* DESCRIPTION: AVERAGE_MACH_LIMIT is a limit value for average procedure based on the mass flux. */
  addDoubleOption("AVERAGE_MACH_LIMIT", AverageMachLimit, 0.03);
  /*!\brief RAMP_OUTLET_PRESSURE\n DESCRIPTION: option to ramp up or down the rotating frame velocity value*/
  addBoolOption("RAMP_OUTLET_PRESSURE", RampOutletPressure, false);
  default_rampOutPres_coeff[0] = 100000.0; default_rampOutPres_coeff[1] = 1.0; default_rampOutPres_coeff[2] = 1000.0;
  /*!\brief RAMP_OUTLET_PRESSURE_COEFF \n DESCRIPTION: the 1st coeff is the staring outlet pressure,
   * the 2nd coeff is the number of iterations for the update, 3rd is the number of total iteration till reaching the final outlet pressure value */
  addDoubleArrayOption("RAMP_OUTLET_PRESSURE_COEFF", 3, RampOutletPressure_Coeff, default_rampOutPres_coeff);
  /*!\brief MARKER_MIXINGPLANE \n DESCRIPTION: Identify the boundaries in which the mixing plane is applied. \ingroup Config*/
  addStringListOption("MARKER_MIXINGPLANE_INTERFACE", nMarker_MixingPlaneInterface, Marker_MixingPlaneInterface);
  /*!\brief TURBULENT_MIXINGPLANE \n DESCRIPTION: Activate mixing plane also for turbulent quantities \ingroup Config*/
  addBoolOption("TURBULENT_MIXINGPLANE", turbMixingPlane, false);
  /*!\brief MARKER_TURBOMACHINERY \n DESCRIPTION: Identify the inflow and outflow boundaries in which the turbomachinery settings are  applied. \ingroup Config*/
  addTurboPerfOption("MARKER_TURBOMACHINERY", nMarker_Turbomachinery, Marker_TurboBoundIn, Marker_TurboBoundOut);
  /*!\brief NUM_SPANWISE_SECTIONS \n DESCRIPTION: Integer number of spanwise sections to compute 3D turbo BC and Performance for turbomachinery */
  addUnsignedShortOption("NUM_SPANWISE_SECTIONS", nSpanWiseSections_User, 1);
  /*!\brief SPANWISE_KIND \n DESCRIPTION: type of algorithm to identify the span-wise sections at the turbo boundaries.
   \n OPTIONS: see \link SpanWise_Map \endlink \n Default: AUTOMATIC */
  addEnumOption("SPANWISE_KIND", Kind_SpanWise, SpanWise_Map, AUTOMATIC);
  /*!\brief TURBOMACHINERY_KIND \n DESCRIPTION: types of turbomachynery architecture.
      \n OPTIONS: see \link TurboMachinery_Map \endlink \n Default: AXIAL */
  addEnumListOption("TURBOMACHINERY_KIND",nTurboMachineryKind, Kind_TurboMachinery, TurboMachinery_Map);
  /*!\brief MARKER_SHROUD \n DESCRIPTION: markers in which velocity is forced to 0.0 .
   * \n Format: (shroud1, shroud2, ...)*/
  addStringListOption("MARKER_SHROUD", nMarker_Shroud, Marker_Shroud);
  /*!\brief MARKER_SUPERSONIC_INLET  \n DESCRIPTION: Supersonic inlet boundary marker(s)
   * \n   Format: (inlet marker, temperature, static pressure, velocity_x,   velocity_y, velocity_z, ... ), i.e. primitive variables specified. \ingroup Config*/
  addInletOption("MARKER_SUPERSONIC_INLET", nMarker_Supersonic_Inlet, Marker_Supersonic_Inlet, Inlet_Temperature, Inlet_Pressure, Inlet_Velocity);
  /*!\brief MARKER_SUPERSONIC_OUTLET \n DESCRIPTION: Supersonic outlet boundary marker(s) \ingroup Config*/
  addStringListOption("MARKER_SUPERSONIC_OUTLET", nMarker_Supersonic_Outlet, Marker_Supersonic_Outlet);
  /*!\brief MARKER_OUTLET  \n DESCRIPTION: Outlet boundary marker(s)\n
   Format: ( outlet marker, back pressure (static), ... ) \ingroup Config*/
  addStringDoubleListOption("MARKER_OUTLET", nMarker_Outlet, Marker_Outlet, Outlet_Pressure);
  /*!\brief MARKER_ISOTHERMAL DESCRIPTION: Isothermal wall boundary marker(s)\n
   * Format: ( isothermal marker, wall temperature (static), ... ) \ingroup Config  */
  addStringDoubleListOption("MARKER_ISOTHERMAL", nMarker_Isothermal, Marker_Isothermal, Isothermal_Temperature);
  /*!\brief MARKER_HEATFLUX  \n DESCRIPTION: Specified heat flux wall boundary marker(s)
   Format: ( Heat flux marker, wall heat flux (static), ... ) \ingroup Config*/
  addStringDoubleListOption("MARKER_HEATFLUX", nMarker_HeatFlux, Marker_HeatFlux, Heat_Flux);
  /*!\brief MARKER_ENGINE_INFLOW  \n DESCRIPTION: Engine inflow boundary marker(s)
   Format: ( nacelle inflow marker, fan face Mach, ... ) \ingroup Config*/
  addStringDoubleListOption("MARKER_ENGINE_INFLOW", nMarker_EngineInflow, Marker_EngineInflow, EngineInflow_Target);
  /* DESCRIPTION: Highlite area */
  addDoubleOption("HIGHLITE_AREA", Highlite_Area, 1.0);
  /* DESCRIPTION: Fan poly efficiency */
  addDoubleOption("FAN_POLY_EFF", Fan_Poly_Eff, 1.0);
  /*!\brief SUBSONIC_ENGINE\n DESCRIPTION: Engine subsonic intake region \ingroup Config*/
  addBoolOption("INTEGRATED_HEATFLUX", Integrated_HeatFlux, false);
  /*!\brief SUBSONIC_ENGINE\n DESCRIPTION: Engine subsonic intake region \ingroup Config*/
  addBoolOption("SUBSONIC_ENGINE", SubsonicEngine, false);
  /* DESCRIPTION: Actuator disk double surface */
  addBoolOption("ACTDISK_DOUBLE_SURFACE", ActDisk_DoubleSurface, false);
  /* DESCRIPTION: Only half engine is in the computational grid */
  addBoolOption("ENGINE_HALF_MODEL", Engine_HalfModel, false);
  /* DESCRIPTION: Actuator disk double surface */
  addBoolOption("ACTDISK_SU2_DEF", ActDisk_SU2_DEF, false);
  /* DESCRIPTION: Definition of the distortion rack (radial number of proves / circumferential density (degree) */
  default_distortion[0] =  5.0; default_distortion[1] =  15.0;
  addDoubleArrayOption("DISTORTION_RACK", 2, DistortionRack, default_distortion);
  /* DESCRIPTION: Values of the box to impose a subsonic nacellle (mach, Pressure, Temperature) */
  default_eng_val[0]=0.0; default_eng_val[1]=0.0; default_eng_val[2]=0.0;
  default_eng_val[3]=0.0;  default_eng_val[4]=0.0;
  addDoubleArrayOption("SUBSONIC_ENGINE_VALUES", 5, SubsonicEngine_Values, default_eng_val);
  /* DESCRIPTION: Coordinates of the box to impose a subsonic nacellle cylinder (Xmin, Ymin, Zmin, Xmax, Ymax, Zmax, Radius) */
  default_eng_cyl[0] = 0.0; default_eng_cyl[1] = 0.0; default_eng_cyl[2] = 0.0;
  default_eng_cyl[3] =  1E15; default_eng_cyl[4] =  1E15; default_eng_cyl[5] =  1E15; default_eng_cyl[6] =  1E15;
  addDoubleArrayOption("SUBSONIC_ENGINE_CYL", 7, SubsonicEngine_Cyl, default_eng_cyl);
  /* DESCRIPTION: Engine exhaust boundary marker(s)
   Format: (nacelle exhaust marker, total nozzle temp, total nozzle pressure, ... )*/
  addExhaustOption("MARKER_ENGINE_EXHAUST", nMarker_EngineExhaust, Marker_EngineExhaust, Exhaust_Temperature_Target, Exhaust_Pressure_Target);
  /* DESCRIPTION: Clamped boundary marker(s) */
  addStringListOption("MARKER_CLAMPED", nMarker_Clamped, Marker_Clamped);
  /* DESCRIPTION: Displacement boundary marker(s) */
  addStringDoubleListOption("MARKER_NORMAL_DISPL", nMarker_Displacement, Marker_Displacement, Displ_Value);
  /* DESCRIPTION: Load boundary marker(s) - uniform pressure in Pa */
  addStringDoubleListOption("MARKER_PRESSURE", nMarker_Load, Marker_Load, Load_Value);
  /* DESCRIPTION: Load boundary marker(s) */
  addStringDoubleListOption("MARKER_DAMPER", nMarker_Damper, Marker_Damper, Damper_Constant);
  /* DESCRIPTION: Load boundary marker(s)
   Format: (inlet marker, load, multiplier, dir_x, dir_y, dir_z, ... ), i.e. primitive variables specified. */
  addInletOption("MARKER_LOAD", nMarker_Load_Dir, Marker_Load_Dir, Load_Dir_Value, Load_Dir_Multiplier, Load_Dir);
  /* DESCRIPTION: Load boundary marker(s)
   Format: (inlet marker, load, multiplier, dir_x, dir_y, dir_z, ... ), i.e. primitive variables specified. */
  addInletOption("MARKER_DISPLACEMENT", nMarker_Disp_Dir, Marker_Disp_Dir, Disp_Dir_Value, Disp_Dir_Multiplier, Disp_Dir);
  /* DESCRIPTION: Sine load boundary marker(s)
   Format: (inlet marker, load, multiplier, dir_x, dir_y, dir_z, ... ), i.e. primitive variables specified. */
  addInletOption("MARKER_SINE_LOAD", nMarker_Load_Sine, Marker_Load_Sine, Load_Sine_Amplitude, Load_Sine_Frequency, Load_Sine_Dir);
  /*!\brief SINE_LOAD\n DESCRIPTION: option to apply the load as a sine*/
  addBoolOption("SINE_LOAD", Sine_Load, false);
  default_sineload_coeff[0] = 0.0; default_sineload_coeff[1] = 0.0; default_sineload_coeff[2] = 0.0;
  /*!\brief SINE_LOAD_COEFF \n DESCRIPTION: the 1st coeff is the amplitude, the 2nd is the frequency, 3rd is the phase in radians */
  addDoubleArrayOption("SINE_LOAD_COEFF", 3, SineLoad_Coeff, default_sineload_coeff);
  /*!\brief RAMP_AND_RELEASE\n DESCRIPTION: release the load after applying the ramp*/
  addBoolOption("RAMP_AND_RELEASE_LOAD", RampAndRelease, false);

  /* DESCRIPTION: Flow load boundary marker(s) */
  addStringDoubleListOption("MARKER_FLOWLOAD", nMarker_FlowLoad, Marker_FlowLoad, FlowLoad_Value);
  /* DESCRIPTION: Damping factor for engine inlet condition */
  addDoubleOption("DAMP_ENGINE_INFLOW", Damp_Engine_Inflow, 0.95);
  /* DESCRIPTION: Damping factor for engine exhaust condition */
  addDoubleOption("DAMP_ENGINE_EXHAUST", Damp_Engine_Exhaust, 0.95);
  /*!\brief ENGINE_INFLOW_TYPE  \n DESCRIPTION: Inlet boundary type \n OPTIONS: see \link Engine_Inflow_Map \endlink \n Default: FAN_FACE_MACH \ingroup Config*/
  addEnumOption("ENGINE_INFLOW_TYPE", Kind_Engine_Inflow, Engine_Inflow_Map, FAN_FACE_MACH);
  /* DESCRIPTION: Evaluate a problem with engines */
  addBoolOption("ENGINE", Engine, false);


  /*!\par CONFIG_CATEGORY: Time-marching \ingroup Config*/
  /*--- Options related to time-marching ---*/

  /* DESCRIPTION: Unsteady simulation  */
  addEnumOption("UNSTEADY_SIMULATION", Unsteady_Simulation, Unsteady_Map, STEADY);
  /* DESCRIPTION:  Courant-Friedrichs-Lewy condition of the finest grid */
  addDoubleOption("CFL_NUMBER", CFLFineGrid, 1.25);
  /* DESCRIPTION:  Courant-Friedrichs-Lewy condition of the finest grid in (heat fvm) solid solvers */
  addDoubleOption("CFL_NUMBER_SOLID", CFLSolid, 1.25);
  /* DESCRIPTION:  Max time step in local time stepping simulations */
  addDoubleOption("MAX_DELTA_TIME", Max_DeltaTime, 1000000);
  /* DESCRIPTION: Activate The adaptive CFL number. */
  addBoolOption("CFL_ADAPT", CFL_Adapt, false);
  /* !\brief CFL_ADAPT_PARAM
   * DESCRIPTION: Parameters of the adaptive CFL number (factor down, factor up, CFL limit (min and max) )
   * Factor down generally >1.0, factor up generally < 1.0 to cause the CFL to increase when residual is decreasing,
   * and decrease when the residual is increasing or stalled. \ingroup Config*/
  default_cfl_adapt[0] = 0.0; default_cfl_adapt[1] = 0.0; default_cfl_adapt[2] = 1.0; default_cfl_adapt[3] = 100.0;
  addDoubleArrayOption("CFL_ADAPT_PARAM", 4, CFL_AdaptParam, default_cfl_adapt);
  /* DESCRIPTION: Reduction factor of the CFL coefficient in the adjoint problem */
  addDoubleOption("CFL_REDUCTION_ADJFLOW", CFLRedCoeff_AdjFlow, 0.8);
  /* DESCRIPTION: Reduction factor of the CFL coefficient in the level set problem */
  addDoubleOption("CFL_REDUCTION_TURB", CFLRedCoeff_Turb, 1.0);
  /* DESCRIPTION: Reduction factor of the CFL coefficient in the turbulent adjoint problem */
  addDoubleOption("CFL_REDUCTION_ADJTURB", CFLRedCoeff_AdjTurb, 1.0);
  /* DESCRIPTION: Number of total iterations */
  addUnsignedLongOption("EXT_ITER", nExtIter, 999999);
  /* DESCRIPTION: External iteration offset due to restart */
  addUnsignedLongOption("EXT_ITER_OFFSET", ExtIter_OffSet, 0);
  // these options share nRKStep as their size, which is not a good idea in general
  /* DESCRIPTION: Runge-Kutta alpha coefficients */
  addDoubleListOption("RK_ALPHA_COEFF", nRKStep, RK_Alpha_Step);
  /* DESCRIPTION: Number of time levels for time accurate local time stepping. */
  addUnsignedShortOption("LEVELS_TIME_ACCURATE_LTS", nLevels_TimeAccurateLTS, 1);
  /* DESCRIPTION: Number of time DOFs used in the predictor step of ADER-DG. */
  addUnsignedShortOption("TIME_DOFS_ADER_DG", nTimeDOFsADER_DG, 2);
  /* DESCRIPTION: Time Step for dual time stepping simulations (s) */
  addDoubleOption("UNST_TIMESTEP", Delta_UnstTime, 0.0);
  /* DESCRIPTION: Total Physical Time for dual time stepping simulations (s) */
  addDoubleOption("UNST_TIME", Total_UnstTime, 1.0);
  /* DESCRIPTION: Unsteady Courant-Friedrichs-Lewy number of the finest grid */
  addDoubleOption("UNST_CFL_NUMBER", Unst_CFL, 0.0);
  /* DESCRIPTION: Number of internal iterations (dual time method) */
  addUnsignedLongOption("UNST_INT_ITER", Unst_nIntIter, 100);
  /* DESCRIPTION: Integer number of periodic time instances for Harmonic Balance */
  addUnsignedShortOption("TIME_INSTANCES", nTimeInstances, 1);
  /* DESCRIPTION: Time period for Harmonic Balance wihtout moving meshes */
  addDoubleOption("HB_PERIOD", HarmonicBalance_Period, -1.0);
  /* DESCRIPTION:  Turn on/off harmonic balance preconditioning */
  addBoolOption("HB_PRECONDITION", HB_Precondition, false);
  /* DESCRIPTION: Iteration number to begin unsteady restarts (dual time method) */
  addLongOption("UNST_RESTART_ITER", Unst_RestartIter, 0);
  /* DESCRIPTION: Starting direct solver iteration for the unsteady adjoint */
  addLongOption("UNST_ADJOINT_ITER", Unst_AdjointIter, 0);
  /* DESCRIPTION: Number of iterations to average the objective */
  addLongOption("ITER_AVERAGE_OBJ", Iter_Avg_Objective , 0);
  /* DESCRIPTION: Iteration number to begin unsteady restarts (structural analysis) */
  addLongOption("DYN_RESTART_ITER", Dyn_RestartIter, 0);
  /* DESCRIPTION: Time discretization */
  addEnumOption("TIME_DISCRE_FLOW", Kind_TimeIntScheme_Flow, Time_Int_Map, EULER_IMPLICIT);
  /* DESCRIPTION: Time discretization */
  addEnumOption("TIME_DISCRE_FEM_FLOW", Kind_TimeIntScheme_FEM_Flow, Time_Int_Map, RUNGE_KUTTA_EXPLICIT);
  /* DESCRIPTION: ADER-DG predictor step */
  addEnumOption("ADER_PREDICTOR", Kind_ADER_Predictor, Ader_Predictor_Map, ADER_ALIASED_PREDICTOR);
  /* DESCRIPTION: Time discretization */
  addEnumOption("TIME_DISCRE_ADJFLOW", Kind_TimeIntScheme_AdjFlow, Time_Int_Map, EULER_IMPLICIT);
  /* DESCRIPTION: Time discretization */
  addEnumOption("TIME_DISCRE_TURB", Kind_TimeIntScheme_Turb, Time_Int_Map, EULER_IMPLICIT);
  /* DESCRIPTION: Time discretization */
  addEnumOption("TIME_DISCRE_ADJTURB", Kind_TimeIntScheme_AdjTurb, Time_Int_Map, EULER_IMPLICIT);
  /* DESCRIPTION: Time discretization */
  addEnumOption("TIME_DISCRE_WAVE", Kind_TimeIntScheme_Wave, Time_Int_Map, EULER_IMPLICIT);
  /* DESCRIPTION: Time discretization */
  addEnumOption("TIME_DISCRE_FEA", Kind_TimeIntScheme_FEA, Time_Int_Map_FEA, NEWMARK_IMPLICIT);
  /* DESCRIPTION: Time discretization */
  addEnumOption("TIME_DISCRE_HEAT", Kind_TimeIntScheme_Heat, Time_Int_Map, EULER_IMPLICIT);
  /* DESCRIPTION: Time discretization */
  addEnumOption("TIMESTEP_HEAT", Kind_TimeStep_Heat, Heat_TimeStep_Map, MINIMUM);
  /* DESCRIPTION: Time discretization */
  addEnumOption("TIME_DISCRE_POISSON", Kind_TimeIntScheme_Poisson, Time_Int_Map, EULER_IMPLICIT);

  /*!\par CONFIG_CATEGORY: Linear solver definition \ingroup Config*/
  /*--- Options related to the linear solvers ---*/

  /*!\brief LINEAR_SOLVER
   *  \n DESCRIPTION: Linear solver for the implicit, mesh deformation, or discrete adjoint systems \n OPTIONS: see \link Linear_Solver_Map \endlink \n DEFAULT: FGMRES \ingroup Config*/
  addEnumOption("LINEAR_SOLVER", Kind_Linear_Solver, Linear_Solver_Map, FGMRES);
  /*!\brief LINEAR_SOLVER_PREC
   *  \n DESCRIPTION: Preconditioner for the Krylov linear solvers \n OPTIONS: see \link Linear_Solver_Prec_Map \endlink \n DEFAULT: LU_SGS \ingroup Config*/
  addEnumOption("LINEAR_SOLVER_PREC", Kind_Linear_Solver_Prec, Linear_Solver_Prec_Map, ILU);
  /* DESCRIPTION: Minimum error threshold for the linear solver for the implicit formulation */
  addDoubleOption("LINEAR_SOLVER_ERROR", Linear_Solver_Error, 1E-6);
  /* DESCRIPTION: Minimum error threshold for the linear solver for the implicit formulation for the FVM heat solver. */
  addDoubleOption("LINEAR_SOLVER_ERROR_HEAT", Linear_Solver_Error_Heat, 1E-8);
  /* DESCRIPTION: Maximum number of iterations of the linear solver for the implicit formulation */
  addUnsignedLongOption("LINEAR_SOLVER_ITER", Linear_Solver_Iter, 10);
  /* DESCRIPTION: Max iterations of the linear solver for the FVM heat solver. */
  addUnsignedLongOption("LINEAR_SOLVER_ITER_HEAT", Linear_Solver_Iter_Heat, 10);
  /* DESCRIPTION: Fill in level for the ILU preconditioner */
  addUnsignedShortOption("LINEAR_SOLVER_ILU_FILL_IN", Linear_Solver_ILU_n, 0);
  /* DESCRIPTION: Maximum number of iterations of the linear solver for the implicit formulation */
  addUnsignedLongOption("LINEAR_SOLVER_RESTART_FREQUENCY", Linear_Solver_Restart_Frequency, 10);
  /* DESCRIPTION: Relaxation of the flow equations solver for the implicit formulation */
  addDoubleOption("RELAXATION_FACTOR_FLOW", Relaxation_Factor_Flow, 1.0);
  /* DESCRIPTION: Relaxation of the turb equations solver for the implicit formulation */
  addDoubleOption("RELAXATION_FACTOR_TURB", Relaxation_Factor_Turb, 1.0);
  /* DESCRIPTION: Relaxation of the adjoint flow equations solver for the implicit formulation */
  addDoubleOption("RELAXATION_FACTOR_ADJFLOW", Relaxation_Factor_AdjFlow, 1.0);
  /* DESCRIPTION: Relaxation of the CHT coupling */
  addDoubleOption("RELAXATION_FACTOR_CHT", Relaxation_Factor_CHT, 1.0);
  /* DESCRIPTION: Roe coefficient */
  addDoubleOption("ROE_KAPPA", Roe_Kappa, 0.5);
  /* DESCRIPTION: Roe-Turkel preconditioning for low Mach number flows */
  addBoolOption("LOW_MACH_PREC", Low_Mach_Precon, false);
  /* DESCRIPTION: Post-reconstruction correction for low Mach number flows */
  addBoolOption("LOW_MACH_CORR", Low_Mach_Corr, false);
  /* DESCRIPTION: Time Step for dual time stepping simulations (s) */
  addDoubleOption("MIN_ROE_TURKEL_PREC", Min_Beta_RoeTurkel, 0.01);
  /* DESCRIPTION: Time Step for dual time stepping simulations (s) */
  addDoubleOption("MAX_ROE_TURKEL_PREC", Max_Beta_RoeTurkel, 0.2);
  /* DESCRIPTION: Linear solver for the turbulent adjoint systems */
  addEnumOption("ADJTURB_LIN_SOLVER", Kind_AdjTurb_Linear_Solver, Linear_Solver_Map, FGMRES);
  /* DESCRIPTION: Preconditioner for the turbulent adjoint Krylov linear solvers */
  addEnumOption("ADJTURB_LIN_PREC", Kind_AdjTurb_Linear_Prec, Linear_Solver_Prec_Map, ILU);
  /* DESCRIPTION: Minimum error threshold for the turbulent adjoint linear solver for the implicit formulation */
  addDoubleOption("ADJTURB_LIN_ERROR", AdjTurb_Linear_Error, 1E-5);
  /* DESCRIPTION: Maximum number of iterations of the turbulent adjoint linear solver for the implicit formulation */
  addUnsignedShortOption("ADJTURB_LIN_ITER", AdjTurb_Linear_Iter, 10);
  /* DESCRIPTION: Entropy fix factor */
  addDoubleOption("ENTROPY_FIX_COEFF", EntropyFix_Coeff, 0.001);
  /* DESCRIPTION: Linear solver for the discete adjoint systems */
  addEnumOption("DISCADJ_LIN_SOLVER", Kind_DiscAdj_Linear_Solver, Linear_Solver_Map, FGMRES);
  /* DESCRIPTION: Preconditioner for the discrete adjoint Krylov linear solvers */
  addEnumOption("DISCADJ_LIN_PREC", Kind_DiscAdj_Linear_Prec, Linear_Solver_Prec_Map, ILU);
  /* DESCRIPTION: Linear solver for the discete adjoint systems */
  addEnumOption("FSI_DISCADJ_LIN_SOLVER_STRUC", Kind_DiscAdj_Linear_Solver_FSI_Struc, Linear_Solver_Map, CONJUGATE_GRADIENT);
  /* DESCRIPTION: Preconditioner for the discrete adjoint Krylov linear solvers */
  addEnumOption("FSI_DISCADJ_LIN_PREC_STRUC", Kind_DiscAdj_Linear_Prec_FSI_Struc, Linear_Solver_Prec_Map, JACOBI);

  /*!\par CONFIG_CATEGORY: Convergence\ingroup Config*/
  /*--- Options related to convergence ---*/

  /*!\brief CONV_CRITERIA
   *  \n DESCRIPTION: Convergence criteria \n OPTIONS: see \link Converge_Crit_Map \endlink \n DEFAULT: RESIDUAL \ingroup Config*/
  addEnumOption("CONV_CRITERIA", ConvCriteria, Converge_Crit_Map, RESIDUAL);
  /*!\brief RESIDUAL_REDUCTION \n DESCRIPTION: Residual reduction (order of magnitude with respect to the initial value)\n DEFAULT: 3.0 \ingroup Config*/
  addDoubleOption("RESIDUAL_REDUCTION", OrderMagResidual, 5.0);
  /*!\brief RESIDUAL_MINVAL\n DESCRIPTION: Min value of the residual (log10 of the residual)\n DEFAULT: -14.0 \ingroup Config*/
  addDoubleOption("RESIDUAL_MINVAL", MinLogResidual, -14.0);
  /* DESCRIPTION: Residual reduction (order of magnitude with respect to the initial value) */
  addDoubleOption("RESIDUAL_REDUCTION_FSI", OrderMagResidualFSI, 3.0);
  /* DESCRIPTION: Min value of the residual (log10 of the residual) */
  addDoubleOption("RESIDUAL_MINVAL_FSI", MinLogResidualFSI, -5.0);
  /*!\brief RESIDUAL_REDUCTION \n DESCRIPTION: Residual reduction (order of magnitude with respect to the initial value)\n DEFAULT: 3.0 \ingroup Config*/
  addDoubleOption("RESIDUAL_REDUCTION_BGS_FLOW", OrderMagResidual_BGS_F, 3.0);
  /*!\brief RESIDUAL_MINVAL\n DESCRIPTION: Min value of the residual (log10 of the residual)\n DEFAULT: -8.0 \ingroup Config*/
  addDoubleOption("RESIDUAL_MINVAL_BGS_FLOW", MinLogResidual_BGS_F, -8.0);
  /*!\brief RESIDUAL_REDUCTION \n DESCRIPTION: Residual reduction (order of magnitude with respect to the initial value)\n DEFAULT: 3.0 \ingroup Config*/
  addDoubleOption("RESIDUAL_REDUCTION_BGS_STRUCTURE", OrderMagResidual_BGS_S, 3.0);
  /*!\brief RESIDUAL_MINVAL\n DESCRIPTION: Min value of the residual (log10 of the residual)\n DEFAULT: -8.0 \ingroup Config*/
  addDoubleOption("RESIDUAL_MINVAL_BGS_STRUCTURE", MinLogResidual_BGS_S, -8.0);
  /* DESCRIPTION: FEM: UTOL = norm(Delta_U(k)) / norm(U(k)) */
  addDoubleOption("RESIDUAL_FEM_UTOL", Res_FEM_UTOL, -9.0);
  /* DESCRIPTION: FEM: RTOL = norm(Residual(k)) / norm(Residual(0)) */
  addDoubleOption("RESIDUAL_FEM_RTOL", Res_FEM_RTOL, -9.0);
  /* DESCRIPTION: FEM: ETOL = Delta_U(k) * Residual(k) / Delta_U(0) * Residual(0) */
  addDoubleOption("RESIDUAL_FEM_ETOL", Res_FEM_ETOL, -9.0);
  /* DESCRIPTION: FEM: ETOL = Delta_U(k) * Residual(k) / Delta_U(0) * Residual(0) */
  addEnumOption("RESIDUAL_CRITERIA_FEM", Res_FEM_CRIT, ResFem_Map, RESFEM_RELATIVE);
  /*!\brief RESIDUAL_FUNC_FLOW\n DESCRIPTION: Flow functional for the Residual criteria\n OPTIONS: See \link Residual_Map \endlink \n DEFAULT: RHO_RESIDUAL \ingroup Config*/
  addEnumOption("RESIDUAL_FUNC_FLOW", Residual_Func_Flow, Residual_Map, RHO_RESIDUAL);
  /*!\brief STARTCONV_ITER\n DESCRIPTION: Iteration number to begin convergence monitoring\n DEFAULT: 5 \ingroup Config*/
  addUnsignedLongOption("STARTCONV_ITER", StartConv_Iter, 5);
  /*!\brief CAUCHY_ELEMS\n DESCRIPTION: Number of elements to apply the criteria. \n DEFAULT 100 \ingroup Config*/
  addUnsignedShortOption("CAUCHY_ELEMS", Cauchy_Elems, 100);
  /*!\brief CAUCHY_EPS\n DESCRIPTION: Epsilon to control the series convergence \n DEFAULT: 1e-10 \ingroup Config*/
  addDoubleOption("CAUCHY_EPS", Cauchy_Eps, 1E-10);
  /*!\brief CAUCHY_FUNC_FLOW
   *  \n DESCRIPTION: Flow functional for the Cauchy criteria \n OPTIONS: see \link Objective_Map \endlink \n DEFAULT: DRAG_COEFFICIENT \ingroup Config*/
  addEnumOption("CAUCHY_FUNC_FLOW", Cauchy_Func_Flow, Objective_Map, DRAG_COEFFICIENT);
  /*!\brief CAUCHY_FUNC_ADJFLOW\n DESCRIPTION: Adjoint functional for the Cauchy criteria.\n OPTIONS: See \link Sens_Map \endlink. \n DEFAULT: SENS_GEOMETRY \ingroup Config*/
  addEnumOption("CAUCHY_FUNC_ADJFLOW", Cauchy_Func_AdjFlow, Sens_Map, SENS_GEOMETRY);

  /*!\par CONFIG_CATEGORY: Multi-grid \ingroup Config*/
  /*--- Options related to Multi-grid ---*/

  /*!\brief START_UP_ITER \n DESCRIPTION: Start up iterations using the fine grid only. DEFAULT: 0 \ingroup Config*/
  addUnsignedShortOption("START_UP_ITER", nStartUpIter, 0);
  /*!\brief MGLEVEL\n DESCRIPTION: Multi-grid Levels. DEFAULT: 0 \ingroup Config*/
  addUnsignedShortOption("MGLEVEL", nMGLevels, 0);
  /*!\brief MGCYCLE\n DESCRIPTION: Multi-grid cycle. OPTIONS: See \link MG_Cycle_Map \endlink. Defualt V_CYCLE \ingroup Config*/
  addEnumOption("MGCYCLE", MGCycle, MG_Cycle_Map, V_CYCLE);
  /*!\brief MG_PRE_SMOOTH\n DESCRIPTION: Multi-grid pre-smoothing level \ingroup Config*/
  addUShortListOption("MG_PRE_SMOOTH", nMG_PreSmooth, MG_PreSmooth);
  /*!\brief MG_POST_SMOOTH\n DESCRIPTION: Multi-grid post-smoothing level \ingroup Config*/
  addUShortListOption("MG_POST_SMOOTH", nMG_PostSmooth, MG_PostSmooth);
  /*!\brief MG_CORRECTION_SMOOTH\n DESCRIPTION: Jacobi implicit smoothing of the correction \ingroup Config*/
  addUShortListOption("MG_CORRECTION_SMOOTH", nMG_CorrecSmooth, MG_CorrecSmooth);
  /*!\brief MG_DAMP_RESTRICTION\n DESCRIPTION: Damping factor for the residual restriction. DEFAULT: 0.75 \ingroup Config*/
  addDoubleOption("MG_DAMP_RESTRICTION", Damp_Res_Restric, 0.75);
  /*!\brief MG_DAMP_PROLONGATION\n DESCRIPTION: Damping factor for the correction prolongation. DEFAULT 0.75 \ingroup Config*/
  addDoubleOption("MG_DAMP_PROLONGATION", Damp_Correc_Prolong, 0.75);

  /*!\par CONFIG_CATEGORY: Spatial Discretization \ingroup Config*/
  /*--- Options related to the spatial discretization ---*/

  /*!\brief NUM_METHOD_GRAD
   *  \n DESCRIPTION: Numerical method for spatial gradients \n OPTIONS: See \link Gradient_Map \endlink. \n DEFAULT: WEIGHTED_LEAST_SQUARES. \ingroup Config*/
  addEnumOption("NUM_METHOD_GRAD", Kind_Gradient_Method, Gradient_Map, WEIGHTED_LEAST_SQUARES);
  /*!\brief VENKAT_LIMITER_COEFF
   *  \n DESCRIPTION: Coefficient for the limiter. DEFAULT value 0.5. Larger values decrease the extent of limiting, values approaching zero cause lower-order approximation to the solution. \ingroup Config */
  addDoubleOption("VENKAT_LIMITER_COEFF", Venkat_LimiterCoeff, 0.05);
  /*!\brief ADJ_SHARP_LIMITER_COEFF
   *  \n DESCRIPTION: Coefficient for detecting the limit of the sharp edges. DEFAULT value 3.0.  Use with sharp edges limiter. \ingroup Config*/
  addDoubleOption("ADJ_SHARP_LIMITER_COEFF", AdjSharp_LimiterCoeff, 3.0);
  /*!\brief LIMITER_ITER
   *  \n DESCRIPTION: Freeze the value of the limiter after a number of iterations. DEFAULT value 999999. \ingroup Config*/
  addUnsignedLongOption("LIMITER_ITER", LimiterIter, 999999);

  /*!\brief CONV_NUM_METHOD_FLOW
   *  \n DESCRIPTION: Convective numerical method \n OPTIONS: See \link Upwind_Map \endlink , \link Centered_Map \endlink. \ingroup Config*/
  addConvectOption("CONV_NUM_METHOD_FLOW", Kind_ConvNumScheme_Flow, Kind_Centered_Flow, Kind_Upwind_Flow);

  /*!\brief NUM_METHOD_FEM_FLOW
   *  \n DESCRIPTION: Numerical method \n OPTIONS: See \link Upwind_Map \endlink , \link Centered_Map \endlink. \ingroup Config*/
  addConvectFEMOption("NUM_METHOD_FEM_FLOW", Kind_ConvNumScheme_FEM_Flow, Kind_FEM_Flow);

  /*!\brief MUSCL_FLOW \n DESCRIPTION: Check if the MUSCL scheme should be used \ingroup Config*/
  addBoolOption("MUSCL_FLOW", MUSCL_Flow, true);
  /*!\brief SLOPE_LIMITER_FLOW
   * DESCRIPTION: Slope limiter for the direct solution. \n OPTIONS: See \link Limiter_Map \endlink \n DEFAULT VENKATAKRISHNAN \ingroup Config*/
  addEnumOption("SLOPE_LIMITER_FLOW", Kind_SlopeLimit_Flow, Limiter_Map, VENKATAKRISHNAN);
  default_jst_coeff[0] = 0.5; default_jst_coeff[1] = 0.02;
  /*!\brief JST_SENSOR_COEFF \n DESCRIPTION: 2nd and 4th order artificial dissipation coefficients for the JST method \ingroup Config*/
  addDoubleArrayOption("JST_SENSOR_COEFF", 2, Kappa_Flow, default_jst_coeff);
  /*!\brief LAX_SENSOR_COEFF \n DESCRIPTION: 1st order artificial dissipation coefficients for the Lax–Friedrichs method. \ingroup Config*/
  addDoubleOption("LAX_SENSOR_COEFF", Kappa_1st_Flow, 0.15);
  default_ad_coeff_heat[0] = 0.5; default_ad_coeff_heat[1] = 0.02;
  /*!\brief JST_SENSOR_COEFF_HEAT \n DESCRIPTION: 2nd and 4th order artificial dissipation coefficients for the JST method \ingroup Config*/
  addDoubleArrayOption("JST_SENSOR_COEFF_HEAT", 2, Kappa_Heat, default_ad_coeff_heat);

  /*!\brief CONV_NUM_METHOD_ADJFLOW
   *  \n DESCRIPTION: Convective numerical method for the adjoint solver.
   *  \n OPTIONS:  See \link Upwind_Map \endlink , \link Centered_Map \endlink. Note: not all methods are guaranteed to be implemented for the adjoint solver. \ingroup Config */
  addConvectOption("CONV_NUM_METHOD_ADJFLOW", Kind_ConvNumScheme_AdjFlow, Kind_Centered_AdjFlow, Kind_Upwind_AdjFlow);
  /*!\brief MUSCL_FLOW \n DESCRIPTION: Check if the MUSCL scheme should be used \ingroup Config*/
  addBoolOption("MUSCL_ADJFLOW", MUSCL_AdjFlow, true);
  /*!\brief SLOPE_LIMITER_ADJFLOW
     * DESCRIPTION: Slope limiter for the adjoint solution. \n OPTIONS: See \link Limiter_Map \endlink \n DEFAULT VENKATAKRISHNAN \ingroup Config*/
  addEnumOption("SLOPE_LIMITER_ADJFLOW", Kind_SlopeLimit_AdjFlow, Limiter_Map, VENKATAKRISHNAN);
  default_jst_adj_coeff[0] = 0.5; default_jst_adj_coeff[1] = 0.02;
  /*!\brief ADJ_JST_SENSOR_COEFF \n DESCRIPTION: 2nd and 4th order artificial dissipation coefficients for the adjoint JST method. \ingroup Config*/
  addDoubleArrayOption("ADJ_JST_SENSOR_COEFF", 2, Kappa_AdjFlow, default_jst_adj_coeff);
  /*!\brief LAX_SENSOR_COEFF \n DESCRIPTION: 1st order artificial dissipation coefficients for the adjoint Lax–Friedrichs method. \ingroup Config*/
  addDoubleOption("ADJ_LAX_SENSOR_COEFF", Kappa_1st_AdjFlow, 0.15);

  /*!\brief MUSCL_FLOW \n DESCRIPTION: Check if the MUSCL scheme should be used \ingroup Config*/
  addBoolOption("MUSCL_TURB", MUSCL_Turb, false);
  /*!\brief SLOPE_LIMITER_TURB
   *  \n DESCRIPTION: Slope limiter  \n OPTIONS: See \link Limiter_Map \endlink \n DEFAULT VENKATAKRISHNAN \ingroup Config*/
  addEnumOption("SLOPE_LIMITER_TURB", Kind_SlopeLimit_Turb, Limiter_Map, VENKATAKRISHNAN);
  /*!\brief CONV_NUM_METHOD_TURB
   *  \n DESCRIPTION: Convective numerical method \ingroup Config*/
  addConvectOption("CONV_NUM_METHOD_TURB", Kind_ConvNumScheme_Turb, Kind_Centered_Turb, Kind_Upwind_Turb);

  /*!\brief MUSCL_FLOW \n DESCRIPTION: Check if the MUSCL scheme should be used \ingroup Config*/
  addBoolOption("MUSCL_ADJTURB", MUSCL_AdjTurb, false);
  /*!\brief SLOPE_LIMITER_ADJTURB
   *  \n DESCRIPTION: Slope limiter \n OPTIONS: See \link Limiter_Map \endlink \n DEFAULT VENKATAKRISHNAN \ingroup Config */
  addEnumOption("SLOPE_LIMITER_ADJTURB", Kind_SlopeLimit_AdjTurb, Limiter_Map, VENKATAKRISHNAN);
  /*!\brief CONV_NUM_METHOD_ADJTURB\n DESCRIPTION: Convective numerical method for the adjoint/turbulent problem \ingroup Config*/
  addConvectOption("CONV_NUM_METHOD_ADJTURB", Kind_ConvNumScheme_AdjTurb, Kind_Centered_AdjTurb, Kind_Upwind_AdjTurb);

  /*!\brief MUSCL_FLOW \n DESCRIPTION: Check if the MUSCL scheme should be used \ingroup Config*/
  addBoolOption("MUSCL_HEAT", MUSCL_Heat, false);
  /*!\brief CONV_NUM_METHOD_HEAT
   *  \n DESCRIPTION: Convective numerical method \n DEFAULT: UPWIND */
  addEnumOption("CONV_NUM_METHOD_HEAT", Kind_ConvNumScheme_Heat, Space_Map, SPACE_UPWIND);

  /*!\par CONFIG_CATEGORY: Adjoint and Gradient \ingroup Config*/
  /*--- Options related to the adjoint and gradient ---*/

  /*!\brief LIMIT_ADJFLOW \n DESCRIPTION: Limit value for the adjoint variable.\n DEFAULT: 1E6. \ingroup Config*/
  addDoubleOption("LIMIT_ADJFLOW", AdjointLimit, 1E6);
  /*!\brief MG_ADJFLOW\n DESCRIPTION: Multigrid with the adjoint problem. \n Defualt: YES \ingroup Config*/
  addBoolOption("MG_ADJFLOW", MG_AdjointFlow, true);

  /*!\brief OBJECTIVE_WEIGHT  \n DESCRIPTION: Adjoint problem boundary condition weights. Applies scaling factor to objective(s) \ingroup Config*/
  addDoubleListOption("OBJECTIVE_WEIGHT", nObjW, Weight_ObjFunc);
  /*!\brief OBJECTIVE_FUNCTION
   *  \n DESCRIPTION: Adjoint problem boundary condition \n OPTIONS: see \link Objective_Map \endlink \n DEFAULT: DRAG_COEFFICIENT \ingroup Config*/
  addEnumListOption("OBJECTIVE_FUNCTION", nObj, Kind_ObjFunc, Objective_Map);

  /* DESCRIPTION: parameter for the definition of a complex objective function */
  addDoubleOption("DCD_DCL_VALUE", dCD_dCL, 0.0);
  /* DESCRIPTION: parameter for the definition of a complex objective function */
  addDoubleOption("DCMX_DCL_VALUE", dCMx_dCL, 0.0);
  /* DESCRIPTION: parameter for the definition of a complex objective function */
  addDoubleOption("DCMY_DCL_VALUE", dCMy_dCL, 0.0);
  /* DESCRIPTION: parameter for the definition of a complex objective function */
  addDoubleOption("DCMZ_DCL_VALUE", dCMz_dCL, 0.0);

  /* DESCRIPTION: parameter for the definition of a complex objective function */
  addDoubleOption("DCD_DCMY_VALUE", dCD_dCMy, 0.0);

  default_obj_coeff[0]=0.0; default_obj_coeff[1]=0.0; default_obj_coeff[2]=0.0;
  default_obj_coeff[3]=0.0;  default_obj_coeff[4]=0.0;
  /*!\brief OBJ_CHAIN_RULE_COEFF
  * \n DESCRIPTION: Coefficients defining the objective function gradient using the chain rule
  * with area-averaged outlet primitive variables. This is used with the genereralized outflow
  * objective.  \ingroup Config   */
  addDoubleArrayOption("OBJ_CHAIN_RULE_COEFF", 5, Obj_ChainRuleCoeff, default_obj_coeff);

  default_geo_loc[0] = 0.0; default_geo_loc[1] = 1.0;
  /* DESCRIPTION: Definition of the airfoil section */
  addDoubleArrayOption("GEO_BOUNDS", 2, Stations_Bounds, default_geo_loc);
  /* DESCRIPTION: Identify the body to slice */
  addEnumOption("GEO_DESCRIPTION", Geo_Description, Geo_Description_Map, WING);
  /* DESCRIPTION: Z location of the waterline */
  addDoubleOption("GEO_WATERLINE_LOCATION", Geo_Waterline_Location, 0.0);
  /* DESCRIPTION: Number of section cuts to make when calculating internal volume */
  addUnsignedShortOption("GEO_NUMBER_STATIONS", nWingStations, 25);
  /* DESCRIPTION: Definition of the airfoil sections */
  addDoubleListOption("GEO_LOCATION_STATIONS", nLocationStations, LocationStations);
  default_nacelle_location[0] = 0.0; default_nacelle_location[1] = 0.0; default_nacelle_location[2] = 0.0;
  default_nacelle_location[3] = 0.0; default_nacelle_location[4] = 0.0;
  /* DESCRIPTION: Definition of the nacelle location (higlite coordinates, tilt angle, toe angle) */
  addDoubleArrayOption("GEO_NACELLE_LOCATION", 5, NacelleLocation, default_nacelle_location);
  /* DESCRIPTION: Output sectional forces for specified markers. */
  addBoolOption("GEO_PLOT_STATIONS", Plot_Section_Forces, false);
  /* DESCRIPTION: Mode of the GDC code (analysis, or gradient) */
  addEnumOption("GEO_MODE", GeometryMode, GeometryMode_Map, FUNCTION);

  /* DESCRIPTION: Drag weight in sonic boom Objective Function (from 0.0 to 1.0) */
  addDoubleOption("DRAG_IN_SONICBOOM", WeightCd, 0.0);
  /* DESCRIPTION: Sensitivity smoothing  */
  addEnumOption("SENS_SMOOTHING", Kind_SensSmooth, Sens_Smoothing_Map, NO_SMOOTH);
  /* DESCRIPTION: Continuous Adjoint frozen viscosity */
  addBoolOption("FROZEN_VISC_CONT", Frozen_Visc_Cont, true);
  /* DESCRIPTION: Discrete Adjoint frozen viscosity */
  addBoolOption("FROZEN_VISC_DISC", Frozen_Visc_Disc, false);
  /* DESCRIPTION: Discrete Adjoint frozen limiter */
  addBoolOption("FROZEN_LIMITER_DISC", Frozen_Limiter_Disc, false);
  /* DESCRIPTION: Use an inconsistent (primal/dual) discrete adjoint formulation */
  addBoolOption("INCONSISTENT_DISC", Inconsistent_Disc, false);
   /* DESCRIPTION:  */
  addDoubleOption("FIX_AZIMUTHAL_LINE", FixAzimuthalLine, 90.0);
  /*!\brief SENS_REMOVE_SHARP
   * \n DESCRIPTION: Remove sharp edges from the sensitivity evaluation  \n Format: SENS_REMOVE_SHARP = YES \n DEFAULT: NO \ingroup Config*/
  addBoolOption("SENS_REMOVE_SHARP", Sens_Remove_Sharp, false);

  /* DESCRIPTION: Automatically reorient elements that seem flipped */
  addBoolOption("REORIENT_ELEMENTS",ReorientElements, true);

  /*!\par CONFIG_CATEGORY: Input/output files and formats \ingroup Config */
  /*--- Options related to input/output files and formats ---*/

  /*!\brief OUTPUT_FORMAT \n DESCRIPTION: I/O format for output plots. \n OPTIONS: see \link Output_Map \endlink \n DEFAULT: TECPLOT \ingroup Config */
  addEnumOption("OUTPUT_FORMAT", Output_FileFormat, Output_Map, TECPLOT);
  /*!\brief ACTDISK_JUMP \n DESCRIPTION: The jump is given by the difference in values or a ratio */
  addEnumOption("ACTDISK_JUMP", ActDisk_Jump, Jump_Map, DIFFERENCE);
  /*!\brief MESH_FORMAT \n DESCRIPTION: Mesh input file format \n OPTIONS: see \link Input_Map \endlink \n DEFAULT: SU2 \ingroup Config*/
  addEnumOption("MESH_FORMAT", Mesh_FileFormat, Input_Map, SU2);
  /* DESCRIPTION:  Mesh input file */
  addStringOption("MESH_FILENAME", Mesh_FileName, string("mesh.su2"));
  /*!\brief MESH_OUT_FILENAME \n DESCRIPTION: Mesh output file name. Used when converting, scaling, or deforming a mesh. \n DEFAULT: mesh_out.su2 \ingroup Config*/
  addStringOption("MESH_OUT_FILENAME", Mesh_Out_FileName, string("mesh_out.su2"));

  /*!\brief CONV_FILENAME \n DESCRIPTION: Output file convergence history (w/o extension) \n DEFAULT: history \ingroup Config*/
  addStringOption("CONV_FILENAME", Conv_FileName, string("history"));
  /*!\brief BREAKDOWN_FILENAME \n DESCRIPTION: Output file forces breakdown \ingroup Config*/
  addStringOption("BREAKDOWN_FILENAME", Breakdown_FileName, string("forces_breakdown.dat"));
  /*!\brief CONV_FILENAME \n DESCRIPTION: Output file convergence history (w/o extension) \n DEFAULT: history \ingroup Config*/
  addStringOption("CONV_FILENAME_FSI", Conv_FileName_FSI, string("historyFSI.csv"));
  /* DESCRIPTION: Viscous limiter turbulent equations */
  addBoolOption("WRITE_CONV_FILENAME_FSI", Write_Conv_FSI, false);
  /*!\brief SOLUTION_FLOW_FILENAME \n DESCRIPTION: Restart flow input file (the file output under the filename set by RESTART_FLOW_FILENAME) \n DEFAULT: solution_flow.dat \ingroup Config */
  addStringOption("SOLUTION_FLOW_FILENAME", Solution_FlowFileName, string("solution_flow.dat"));
  /*!\brief SOLUTION_ADJ_FILENAME\n DESCRIPTION: Restart adjoint input file. Objective function abbreviation is expected. \ingroup Config*/
  addStringOption("SOLUTION_ADJ_FILENAME", Solution_AdjFileName, string("solution_adj.dat"));
  /*!\brief SOLUTION_FLOW_FILENAME \n DESCRIPTION: Restart structure input file (the file output under the filename set by RESTART_FLOW_FILENAME) \n Default: solution_flow.dat \ingroup Config */
  addStringOption("SOLUTION_STRUCTURE_FILENAME", Solution_FEMFileName, string("solution_structure.dat"));
  /*!\brief SOLUTION_FLOW_FILENAME \n DESCRIPTION: Restart structure input file (the file output under the filename set by RESTART_FLOW_FILENAME) \n Default: solution_flow.dat \ingroup Config */
  addStringOption("SOLUTION_ADJ_STRUCTURE_FILENAME", Solution_AdjFEMFileName, string("solution_adjoint_structure.dat"));
  /*!\brief RESTART_FLOW_FILENAME \n DESCRIPTION: Output file restart flow \ingroup Config*/
  addStringOption("RESTART_FLOW_FILENAME", Restart_FlowFileName, string("restart_flow.dat"));
  /*!\brief RESTART_ADJ_FILENAME  \n DESCRIPTION: Output file restart adjoint. Objective function abbreviation will be appended. \ingroup Config*/
  addStringOption("RESTART_ADJ_FILENAME", Restart_AdjFileName, string("restart_adj.dat"));
  /*!\brief RESTART_WAVE_FILENAME \n DESCRIPTION: Output file restart wave \ingroup Config*/
  addStringOption("RESTART_WAVE_FILENAME", Restart_WaveFileName, string("restart_wave.dat"));
  /*!\brief RESTART_STRUCTURE_FILENAME \n DESCRIPTION: Output file restart structure \ingroup Config*/
  addStringOption("RESTART_STRUCTURE_FILENAME", Restart_FEMFileName, string("restart_structure.dat"));
  /*!\brief RESTART_ADJ_STRUCTURE_FILENAME \n DESCRIPTION: Output file restart structure \ingroup Config*/
  addStringOption("RESTART_ADJ_STRUCTURE_FILENAME", Restart_AdjFEMFileName, string("restart_adjoint_structure.dat"));
  /*!\brief VOLUME_FLOW_FILENAME  \n DESCRIPTION: Output file flow (w/o extension) variables \ingroup Config */
  addStringOption("VOLUME_FLOW_FILENAME", Flow_FileName, string("flow"));
  /*!\brief VOLUME_STRUCTURE_FILENAME
   * \n  DESCRIPTION: Output file structure (w/o extension) variables \ingroup Config*/
  addStringOption("VOLUME_STRUCTURE_FILENAME", Structure_FileName, string("structure"));
  /*!\brief VOLUME_ADJ_STRUCTURE_FILENAME
   * \n  DESCRIPTION: Output file structure (w/o extension) variables \ingroup Config*/
  addStringOption("VOLUME_ADJ_STRUCTURE_FILENAME", AdjStructure_FileName, string("adj_structure"));
  /*!\brief SURFACE_STRUCTURE_FILENAME
   *  \n DESCRIPTION: Output file structure (w/o extension) variables \ingroup Config*/
  addStringOption("SURFACE_STRUCTURE_FILENAME", SurfStructure_FileName, string("surface_structure"));
  /*!\brief SURFACE_STRUCTURE_FILENAME
   *  \n DESCRIPTION: Output file structure (w/o extension) variables \ingroup Config*/
  addStringOption("SURFACE_ADJ_STRUCTURE_FILENAME", AdjSurfStructure_FileName, string("adj_surface_structure"));
  /*!\brief SURFACE_WAVE_FILENAME
   *  \n DESCRIPTION: Output file structure (w/o extension) variables \ingroup Config*/
  addStringOption("SURFACE_WAVE_FILENAME", SurfWave_FileName, string("surface_wave"));
  /*!\brief SURFACE_HEAT_FILENAME
   *  \n DESCRIPTION: Output file structure (w/o extension) variables \ingroup Config */
  addStringOption("SURFACE_HEAT_FILENAME", SurfHeat_FileName, string("surface_heat"));
  /*!\brief VOLUME_WAVE_FILENAME
   *  \n DESCRIPTION: Output file wave (w/o extension) variables  \ingroup Config*/
  addStringOption("VOLUME_WAVE_FILENAME", Wave_FileName, string("wave"));
  /*!\brief VOLUME_HEAT_FILENAME
   *  \n DESCRIPTION: Output file wave (w/o extension) variables  \ingroup Config*/
  addStringOption("VOLUME_HEAT_FILENAME", Heat_FileName, string("heat"));
  /*!\brief VOLUME_ADJWAVE_FILENAME
   *  \n DESCRIPTION: Output file adj. wave (w/o extension) variables  \ingroup Config*/
  addStringOption("VOLUME_ADJWAVE_FILENAME", AdjWave_FileName, string("adjoint_wave"));
  /*!\brief VOLUME_ADJ_FILENAME
   *  \n DESCRIPTION: Output file adjoint (w/o extension) variables  \ingroup Config*/
  addStringOption("VOLUME_ADJ_FILENAME", Adj_FileName, string("adjoint"));
  /*!\brief GRAD_OBJFUNC_FILENAME
   *  \n DESCRIPTION: Output objective function gradient  \ingroup Config*/
  addStringOption("GRAD_OBJFUNC_FILENAME", ObjFunc_Grad_FileName, string("of_grad.dat"));
  /*!\brief VALUE_OBJFUNC_FILENAME
   *  \n DESCRIPTION: Output objective function  \ingroup Config*/
  addStringOption("VALUE_OBJFUNC_FILENAME", ObjFunc_Value_FileName, string("of_func.dat"));
  /*!\brief SURFACE_FLOW_FILENAME
   *  \n DESCRIPTION: Output file surface flow coefficient (w/o extension)  \ingroup Config*/
  addStringOption("SURFACE_FLOW_FILENAME", SurfFlowCoeff_FileName, string("surface_flow"));
  /*!\brief SURFACE_ADJ_FILENAME
   *  \n DESCRIPTION: Output file surface adjoint coefficient (w/o extension)  \ingroup Config*/
  addStringOption("SURFACE_ADJ_FILENAME", SurfAdjCoeff_FileName, string("surface_adjoint"));
  /*!\brief SURFACE_SENS_FILENAME_FILENAME
   *  \n DESCRIPTION: Output file surface sensitivity (discrete adjoint) (w/o extension)  \ingroup Config*/
  addStringOption("SURFACE_SENS_FILENAME", SurfSens_FileName, string("surface_sens"));
  /*!\brief VOLUME_SENS_FILENAME
   *  \n DESCRIPTION: Output file volume sensitivity (discrete adjoint))  \ingroup Config*/
  addStringOption("VOLUME_SENS_FILENAME", VolSens_FileName, string("volume_sens"));
  /*!\brief WRT_SOL_FREQ
   *  \n DESCRIPTION: Writing solution file frequency  \ingroup Config*/
  addUnsignedLongOption("WRT_SOL_FREQ", Wrt_Sol_Freq, 1000);
  /*!\brief WRT_SOL_FREQ_DUALTIME
   *  \n DESCRIPTION: Writing solution file frequency for dual time  \ingroup Config*/
  addUnsignedLongOption("WRT_SOL_FREQ_DUALTIME", Wrt_Sol_Freq_DualTime, 1);
  /*!\brief WRT_CON_FREQ
   *  \n DESCRIPTION: Writing convergence history frequency  \ingroup Config*/
  addUnsignedLongOption("WRT_CON_FREQ",  Wrt_Con_Freq, 1);
  /*!\brief WRT_CON_FREQ_DUALTIME
   *  \n DESCRIPTION: Writing convergence history frequency for the dual time  \ingroup Config*/
  addUnsignedLongOption("WRT_CON_FREQ_DUALTIME",  Wrt_Con_Freq_DualTime, 10);
  /*!\brief LOW_MEMORY_OUTPUT
   *  \n DESCRIPTION: Output less information for lower memory use.  \ingroup Config*/
  addBoolOption("LOW_MEMORY_OUTPUT", Low_MemoryOutput, false);
  /*!\brief WRT_OUTPUT
   *  \n DESCRIPTION: Write output files (disable all output by setting to NO)  \ingroup Config*/
  addBoolOption("WRT_OUTPUT", Wrt_Output, true);
  /*!\brief WRT_VOL_SOL
   *  \n DESCRIPTION: Write a volume solution file  \ingroup Config*/
  addBoolOption("WRT_VOL_SOL", Wrt_Vol_Sol, true);
  /*!\brief WRT_SRF_SOL
   *  \n DESCRIPTION: Write a surface solution file  \ingroup Config*/
  addBoolOption("WRT_SRF_SOL", Wrt_Srf_Sol, true);
  /*!\brief WRT_CSV_SOL
   *  \n DESCRIPTION: Write a surface CSV solution file  \ingroup Config*/
  addBoolOption("WRT_CSV_SOL", Wrt_Csv_Sol, true);
  /*!\brief WRT_CSV_SOL
   *  \n DESCRIPTION: Write a binary coordinates file  \ingroup Config*/
  addBoolOption("WRT_CRD_SOL", Wrt_Crd_Sol, false);
  /*!\brief WRT_SURFACE
   *  \n DESCRIPTION: Output solution at each surface  \ingroup Config*/
  addBoolOption("WRT_SURFACE", Wrt_Surface, false);
  /*!\brief WRT_RESIDUALS
   *  \n DESCRIPTION: Output residual info to solution/restart file  \ingroup Config*/
  addBoolOption("WRT_RESIDUALS", Wrt_Residuals, false);
  /*!\brief WRT_LIMITERS
   *  \n DESCRIPTION: Output limiter value information to solution/restart file  \ingroup Config*/
  addBoolOption("WRT_LIMITERS", Wrt_Limiters, false);
  /*!\brief WRT_SHARPEDGES
   *  \n DESCRIPTION: Output sharp edge limiter information to solution/restart file  \ingroup Config*/
  addBoolOption("WRT_SHARPEDGES", Wrt_SharpEdges, false);
  /* DESCRIPTION: Output the rind layers in the solution files  \ingroup Config*/
  addBoolOption("WRT_HALO", Wrt_Halo, false);
  /* DESCRIPTION: Output the performance summary to the console at the end of SU2_CFD  \ingroup Config*/
  addBoolOption("WRT_PERFORMANCE", Wrt_Performance, false);
    /* DESCRIPTION: Output a 1D slice of a 2D cartesian solution \ingroup Config*/
  addBoolOption("WRT_SLICE", Wrt_Slice, false);
  /*!\brief MARKER_ANALYZE_AVERAGE
   *  \n DESCRIPTION: Output averaged flow values on specified analyze marker.
   *  Options: AREA, MASSFLUX
   *  \n Use with MARKER_ANALYZE. \ingroup Config*/
  addEnumOption("MARKER_ANALYZE_AVERAGE", Kind_Average, Average_Map, AVERAGE_MASSFLUX);
  /*!\brief CONSOLE_OUTPUT_VERBOSITY
   *  \n DESCRIPTION: Verbosity level for console output  \ingroup Config*/
  addEnumOption("CONSOLE_OUTPUT_VERBOSITY", Console_Output_Verb, Verb_Map, VERB_HIGH);


  /*!\par CONFIG_CATEGORY: Dynamic mesh definition \ingroup Config*/
  /*--- Options related to dynamic meshes ---*/

  /* DESCRIPTION: Mesh motion for unsteady simulations */
  addBoolOption("GRID_MOVEMENT", Grid_Movement, false);
  /* DESCRIPTION: Type of mesh motion */
  addEnumListOption("GRID_MOVEMENT_KIND", nGridMovement, Kind_GridMovement, GridMovement_Map);
  /* DESCRIPTION: Marker(s) of moving surfaces (MOVING_WALL or DEFORMING grid motion). */
  addStringListOption("MARKER_MOVING", nMarker_Moving, Marker_Moving);
  /* DESCRIPTION: Mach number (non-dimensional, based on the mesh velocity and freestream vals.) */
  addDoubleOption("MACH_MOTION", Mach_Motion, 0.0);
  /* DESCRIPTION: Coordinates of the rigid motion origin */
  addDoubleListOption("MOTION_ORIGIN_X", nMotion_Origin_X, Motion_Origin_X);
  /* DESCRIPTION: Coordinates of the rigid motion origin */
  addDoubleListOption("MOTION_ORIGIN_Y", nMotion_Origin_Y, Motion_Origin_Y);
  /* DESCRIPTION: Coordinates of the rigid motion origin */
  addDoubleListOption("MOTION_ORIGIN_Z", nMotion_Origin_Z, Motion_Origin_Z);
  /* DESCRIPTION: Translational velocity vector (m/s) in the x, y, & z directions (RIGID_MOTION only) */
  addDoubleListOption("TRANSLATION_RATE_X", nTranslation_Rate_X, Translation_Rate_X);
  /* DESCRIPTION: Translational velocity vector (m/s) in the x, y, & z directions (RIGID_MOTION only) */
  addDoubleListOption("TRANSLATION_RATE_Y", nTranslation_Rate_Y, Translation_Rate_Y);
  /* DESCRIPTION: Translational velocity vector (m/s) in the x, y, & z directions (RIGID_MOTION only) */
  addDoubleListOption("TRANSLATION_RATE_Z", nTranslation_Rate_Z, Translation_Rate_Z);
  /* DESCRIPTION: Angular velocity vector (rad/s) about x, y, & z axes (RIGID_MOTION only) */
  addDoubleListOption("ROTATION_RATE_X", nRotation_Rate_X, Rotation_Rate_X);
  /* DESCRIPTION: Angular velocity vector (rad/s) about x, y, & z axes (RIGID_MOTION only) */
  addDoubleListOption("ROTATION_RATE_Y", nRotation_Rate_Y, Rotation_Rate_Y);
  /* DESCRIPTION: Angular velocity vector (rad/s) about x, y, & z axes (RIGID_MOTION only) */
  addDoubleListOption("ROTATION_RATE_Z", nRotation_Rate_Z, Rotation_Rate_Z);
  /* DESCRIPTION: Pitching angular freq. (rad/s) about x, y, & z axes (RIGID_MOTION only) */
  addDoubleListOption("PITCHING_OMEGA_X", nPitching_Omega_X, Pitching_Omega_X);
  /* DESCRIPTION: Pitching angular freq. (rad/s) about x, y, & z axes (RIGID_MOTION only) */
  addDoubleListOption("PITCHING_OMEGA_Y", nPitching_Omega_Y, Pitching_Omega_Y);
  /* DESCRIPTION: Pitching angular freq. (rad/s) about x, y, & z axes (RIGID_MOTION only) */
  addDoubleListOption("PITCHING_OMEGA_Z", nPitching_Omega_Z, Pitching_Omega_Z);
  /* DESCRIPTION: Pitching amplitude (degrees) about x, y, & z axes (RIGID_MOTION only) */
  addDoubleListOption("PITCHING_AMPL_X", nPitching_Ampl_X, Pitching_Ampl_X);
  /* DESCRIPTION: Pitching amplitude (degrees) about x, y, & z axes (RIGID_MOTION only) */
  addDoubleListOption("PITCHING_AMPL_Y", nPitching_Ampl_Y, Pitching_Ampl_Y);
  /* DESCRIPTION: Pitching amplitude (degrees) about x, y, & z axes (RIGID_MOTION only) */
  addDoubleListOption("PITCHING_AMPL_Z", nPitching_Ampl_Z, Pitching_Ampl_Z);
  /* DESCRIPTION: Pitching phase offset (degrees) about x, y, & z axes (RIGID_MOTION only) */
  addDoubleListOption("PITCHING_PHASE_X", nPitching_Phase_X, Pitching_Phase_X);
  /* DESCRIPTION: Pitching phase offset (degrees) about x, y, & z axes (RIGID_MOTION only) */
  addDoubleListOption("PITCHING_PHASE_Y", nPitching_Phase_Y, Pitching_Phase_Y);
  /* DESCRIPTION: Pitching phase offset (degrees) about x, y, & z axes (RIGID_MOTION only) */
  addDoubleListOption("PITCHING_PHASE_Z", nPitching_Phase_Z, Pitching_Phase_Z);
  /* DESCRIPTION: Plunging angular freq. (rad/s) in x, y, & z directions (RIGID_MOTION only) */
  addDoubleListOption("PLUNGING_OMEGA_X", nPlunging_Omega_X, Plunging_Omega_X);
  /* DESCRIPTION: Plunging angular freq. (rad/s) in x, y, & z directions (RIGID_MOTION only) */
  addDoubleListOption("PLUNGING_OMEGA_Y", nPlunging_Omega_Y, Plunging_Omega_Y);
  /* DESCRIPTION: Plunging angular freq. (rad/s) in x, y, & z directions (RIGID_MOTION only) */
  addDoubleListOption("PLUNGING_OMEGA_Z", nPlunging_Omega_Z, Plunging_Omega_Z);
  /* DESCRIPTION: Plunging amplitude (m) in x, y, & z directions (RIGID_MOTION only) */
  addDoubleListOption("PLUNGING_AMPL_X", nPlunging_Ampl_X, Plunging_Ampl_X);
  /* DESCRIPTION: Plunging amplitude (m) in x, y, & z directions (RIGID_MOTION only) */
  addDoubleListOption("PLUNGING_AMPL_Y", nPlunging_Ampl_Y, Plunging_Ampl_Y);
  /* DESCRIPTION: Plunging amplitude (m) in x, y, & z directions (RIGID_MOTION only) */
  addDoubleListOption("PLUNGING_AMPL_Z", nPlunging_Ampl_Z, Plunging_Ampl_Z);
  /* DESCRIPTION: Value to move motion origins (1 or 0) */
  addUShortListOption("MOVE_MOTION_ORIGIN", nMoveMotion_Origin, MoveMotion_Origin);

  /*!\par CONFIG_CATEGORY: Grid adaptation \ingroup Config*/
  /*--- Options related to grid adaptation ---*/

  /* DESCRIPTION: Kind of grid adaptation */
  addEnumOption("KIND_ADAPT", Kind_Adaptation, Adapt_Map, NO_ADAPT);
  /* DESCRIPTION: Percentage of new elements (% of the original number of elements) */
  addDoubleOption("NEW_ELEMS", New_Elem_Adapt, -1.0);
  /* DESCRIPTION: Scale factor for the dual volume */
  addDoubleOption("DUALVOL_POWER", DualVol_Power, 0.5);
  /* DESCRIPTION: Use analytical definition for surfaces */
  addEnumOption("ANALYTICAL_SURFDEF", Analytical_Surface, Geo_Analytic_Map, NO_GEO_ANALYTIC);
  /* DESCRIPTION: Before each computation, implicitly smooth the nodal coordinates */
  addBoolOption("SMOOTH_GEOMETRY", SmoothNumGrid, false);
  /* DESCRIPTION: Adapt the boundary elements */
  addBoolOption("ADAPT_BOUNDARY", AdaptBoundary, true);

  /*!\par CONFIG_CATEGORY: Aeroelastic Simulation (Typical Section Model) \ingroup Config*/
  /*--- Options related to aeroelastic simulations using the Typical Section Model) ---*/
  /* DESCRIPTION: The flutter speed index (modifies the freestream condition) */
  addDoubleOption("FLUTTER_SPEED_INDEX", FlutterSpeedIndex, 0.6);
  /* DESCRIPTION: Natural frequency of the spring in the plunging direction (rad/s). */
  addDoubleOption("PLUNGE_NATURAL_FREQUENCY", PlungeNaturalFrequency, 100);
  /* DESCRIPTION: Natural frequency of the spring in the pitching direction (rad/s). */
  addDoubleOption("PITCH_NATURAL_FREQUENCY", PitchNaturalFrequency, 100);
  /* DESCRIPTION: The airfoil mass ratio. */
  addDoubleOption("AIRFOIL_MASS_RATIO", AirfoilMassRatio, 60);
  /* DESCRIPTION: Distance in semichords by which the center of gravity lies behind the elastic axis. */
  addDoubleOption("CG_LOCATION", CG_Location, 1.8);
  /* DESCRIPTION: The radius of gyration squared (expressed in semichords) of the typical section about the elastic axis. */
  addDoubleOption("RADIUS_GYRATION_SQUARED", RadiusGyrationSquared, 3.48);
  /* DESCRIPTION: Solve the aeroelastic equations every given number of internal iterations. */
  addUnsignedShortOption("AEROELASTIC_ITER", AeroelasticIter, 3);

  /*!\par CONFIG_CATEGORY: Optimization Problem*/

  /* DESCRIPTION: Scale the line search in the optimizer */
  addDoubleOption("OPT_RELAX_FACTOR", Opt_RelaxFactor, 1.0);

  /* DESCRIPTION: Bound the line search in the optimizer */
  addDoubleOption("OPT_LINE_SEARCH_BOUND", Opt_LineSearch_Bound, 1E6);

  /*!\par CONFIG_CATEGORY: Wind Gust \ingroup Config*/
  /*--- Options related to wind gust simulations ---*/

  /* DESCRIPTION: Apply a wind gust */
  addBoolOption("WIND_GUST", Wind_Gust, false);
  /* DESCRIPTION: Type of gust */
  addEnumOption("GUST_TYPE", Gust_Type, Gust_Type_Map, NO_GUST);
  /* DESCRIPTION: Gust wavelenght (meters) */
  addDoubleOption("GUST_WAVELENGTH", Gust_WaveLength, 0.0);
  /* DESCRIPTION: Number of gust periods */
  addDoubleOption("GUST_PERIODS", Gust_Periods, 1.0);
  /* DESCRIPTION: Gust amplitude (m/s) */
  addDoubleOption("GUST_AMPL", Gust_Ampl, 0.0);
  /* DESCRIPTION: Time at which to begin the gust (sec) */
  addDoubleOption("GUST_BEGIN_TIME", Gust_Begin_Time, 0.0);
  /* DESCRIPTION: Location at which the gust begins (meters) */
  addDoubleOption("GUST_BEGIN_LOC", Gust_Begin_Loc, 0.0);
  /* DESCRIPTION: Direction of the gust X or Y dir */
  addEnumOption("GUST_DIR", Gust_Dir, Gust_Dir_Map, Y_DIR);

  /* Harmonic Balance config */
  /* DESCRIPTION: Omega_HB = 2*PI*frequency - frequencies for Harmonic Balance method */
  addDoubleListOption("OMEGA_HB", nOmega_HB, Omega_HB);

  /*!\par CONFIG_CATEGORY: Equivalent Area \ingroup Config*/
  /*--- Options related to the equivalent area ---*/

  /* DESCRIPTION: Evaluate equivalent area on the Near-Field  */
  addBoolOption("EQUIV_AREA", EquivArea, false);
  default_ea_lim[0] = 0.0; default_ea_lim[1] = 1.0; default_ea_lim[2] = 1.0;
  /* DESCRIPTION: Integration limits of the equivalent area ( xmin, xmax, Dist_NearField ) */
  addDoubleArrayOption("EA_INT_LIMIT", 3, EA_IntLimit, default_ea_lim);
  /* DESCRIPTION: Equivalent area scaling factor */
  addDoubleOption("EA_SCALE_FACTOR", EA_ScaleFactor, 1.0);

	// these options share nDV as their size in the option references; not a good idea
	/*!\par CONFIG_CATEGORY: Grid deformation \ingroup Config*/
  /*--- Options related to the grid deformation ---*/

	/* DESCRIPTION: Kind of deformation */
	addEnumListOption("DV_KIND", nDV, Design_Variable, Param_Map);
	/* DESCRIPTION: Marker of the surface to which we are going apply the shape deformation */
  addStringListOption("DV_MARKER", nMarker_DV, Marker_DV);
	/* DESCRIPTION: Parameters of the shape deformation
   - FFD_CONTROL_POINT_2D ( FFDBox ID, i_Ind, j_Ind, x_Disp, y_Disp )
   - FFD_RADIUS_2D ( FFDBox ID )
   - FFD_CAMBER_2D ( FFDBox ID, i_Ind )
   - FFD_THICKNESS_2D ( FFDBox ID, i_Ind )
   - HICKS_HENNE ( Lower Surface (0)/Upper Surface (1)/Only one Surface (2), x_Loc )
   - SURFACE_BUMP ( x_start, x_end, x_Loc )
   - CST ( Lower Surface (0)/Upper Surface (1), Kulfan parameter number, Total number of Kulfan parameters for surface )
   - NACA_4DIGITS ( 1st digit, 2nd digit, 3rd and 4th digit )
   - PARABOLIC ( Center, Thickness )
   - TRANSLATION ( x_Disp, y_Disp, z_Disp )
   - ROTATION ( x_Orig, y_Orig, z_Orig, x_End, y_End, z_End )
   - OBSTACLE ( Center, Bump size )
   - SPHERICAL ( ControlPoint_Index, Theta_Disp, R_Disp )
   - FFD_CONTROL_POINT ( FFDBox ID, i_Ind, j_Ind, k_Ind, x_Disp, y_Disp, z_Disp )
   - FFD_TWIST_ANGLE ( FFDBox ID, x_Orig, y_Orig, z_Orig, x_End, y_End, z_End )
   - FFD_ROTATION ( FFDBox ID, x_Orig, y_Orig, z_Orig, x_End, y_End, z_End )
   - FFD_CONTROL_SURFACE ( FFDBox ID, x_Orig, y_Orig, z_Orig, x_End, y_End, z_End )
   - FFD_CAMBER ( FFDBox ID, i_Ind, j_Ind )
   - FFD_THICKNESS ( FFDBox ID, i_Ind, j_Ind ) */
	addDVParamOption("DV_PARAM", nDV, ParamDV, FFDTag, Design_Variable);
  /* DESCRIPTION: New value of the shape deformation */
  addDVValueOption("DV_VALUE", nDV_Value, DV_Value, nDV, ParamDV, Design_Variable);
  /* DESCRIPTION: Provide a file of surface positions from an external parameterization. */
  addStringOption("DV_FILENAME", DV_Filename, string("surface_positions.dat"));
	/* DESCRIPTION: Hold the grid fixed in a region */
  addBoolOption("HOLD_GRID_FIXED", Hold_GridFixed, false);
	default_grid_fix[0] = -1E15; default_grid_fix[1] = -1E15; default_grid_fix[2] = -1E15;
	default_grid_fix[3] =  1E15; default_grid_fix[4] =  1E15; default_grid_fix[5] =  1E15;
	/* DESCRIPTION: Coordinates of the box where the grid will be deformed (Xmin, Ymin, Zmin, Xmax, Ymax, Zmax) */
	addDoubleArrayOption("HOLD_GRID_FIXED_COORD", 6, Hold_GridFixed_Coord, default_grid_fix);
	/* DESCRIPTION: Visualize the deformation */
  addBoolOption("VISUALIZE_DEFORMATION", Visualize_Deformation, false);
  /* DESCRIPTION: Print the residuals during mesh deformation to the console */
  addBoolOption("DEFORM_CONSOLE_OUTPUT", Deform_Output, true);
  /* DESCRIPTION: Number of nonlinear deformation iterations (surface deformation increments) */
  addUnsignedLongOption("DEFORM_NONLINEAR_ITER", GridDef_Nonlinear_Iter, 1);
  /* DESCRIPTION: Number of smoothing iterations for FEA mesh deformation */
  addUnsignedLongOption("DEFORM_LINEAR_ITER", GridDef_Linear_Iter, 1000);
  /* DESCRIPTION: Factor to multiply smallest volume for deform tolerance (0.001 default) */
  addDoubleOption("DEFORM_TOL_FACTOR", Deform_Tol_Factor, 1E-6);
  /* DESCRIPTION: Deform coefficient (-1.0 to 0.5) */
  addDoubleOption("DEFORM_COEFF", Deform_Coeff, 1E6);
  /* DESCRIPTION: Deform limit in m or inches */
  addDoubleOption("DEFORM_LIMIT", Deform_Limit, 1E6);
  /* DESCRIPTION: Type of element stiffness imposed for FEA mesh deformation (INVERSE_VOLUME, WALL_DISTANCE, CONSTANT_STIFFNESS) */
  addEnumOption("DEFORM_STIFFNESS_TYPE", Deform_Stiffness_Type, Deform_Stiffness_Map, SOLID_WALL_DISTANCE);
  /* DESCRIPTION: Poisson's ratio for constant stiffness FEA method of grid deformation*/
  addDoubleOption("DEFORM_ELASTICITY_MODULUS", Deform_ElasticityMod, 2E11);
  /* DESCRIPTION: Young's modulus and Poisson's ratio for constant stiffness FEA method of grid deformation*/
  addDoubleOption("DEFORM_POISSONS_RATIO", Deform_PoissonRatio, 0.3);
  /*  DESCRIPTION: Linear solver for the mesh deformation\n OPTIONS: see \link Linear_Solver_Map \endlink \n DEFAULT: FGMRES \ingroup Config*/
  addEnumOption("DEFORM_LINEAR_SOLVER", Kind_Deform_Linear_Solver, Linear_Solver_Map, FGMRES);
  /*  \n DESCRIPTION: Preconditioner for the Krylov linear solvers \n OPTIONS: see \link Linear_Solver_Prec_Map \endlink \n DEFAULT: LU_SGS \ingroup Config*/
  addEnumOption("DEFORM_LINEAR_SOLVER_PREC", Kind_Deform_Linear_Solver_Prec, Linear_Solver_Prec_Map, ILU);
  /* DESCRIPTION: Minimum error threshold for the linear solver for the implicit formulation */
  addDoubleOption("DEFORM_LINEAR_SOLVER_ERROR", Deform_Linear_Solver_Error, 1E-5);
  /* DESCRIPTION: Maximum number of iterations of the linear solver for the implicit formulation */
  addUnsignedLongOption("DEFORM_LINEAR_SOLVER_ITER", Deform_Linear_Solver_Iter, 1000);

  /*!\par CONFIG_CATEGORY: Rotorcraft problem \ingroup Config*/
  /*--- option related to rotorcraft problems ---*/

  /* DESCRIPTION: MISSING ---*/
  addDoubleOption("CYCLIC_PITCH", Cyclic_Pitch, 0.0);
  /* DESCRIPTION: MISSING ---*/
  addDoubleOption("COLLECTIVE_PITCH", Collective_Pitch, 0.0);

  /*!\par CONFIG_CATEGORY: FEM flow solver definition \ingroup Config*/
  /*--- Options related to the finite element flow solver---*/

  /* DESCRIPTION: Riemann solver used for DG (ROE, LAX-FRIEDRICH, AUSM, AUSMPW+, HLLC, VAN_LEER) */
  addEnumOption("RIEMANN_SOLVER_FEM", Riemann_Solver_FEM, Upwind_Map, ROE);
  /* DESCRIPTION: Constant factor applied for quadrature with straight elements (2.0 by default) */
  addDoubleOption("QUADRATURE_FACTOR_STRAIGHT_FEM", Quadrature_Factor_Straight, 2.0);
  /* DESCRIPTION: Constant factor applied for quadrature with curved elements (3.0 by default) */
  addDoubleOption("QUADRATURE_FACTOR_CURVED_FEM", Quadrature_Factor_Curved, 3.0);
  /* DESCRIPTION: Factor applied during quadrature in time for ADER-DG. (2.0 by default) */
  addDoubleOption("QUADRATURE_FACTOR_TIME_ADER_DG", Quadrature_Factor_Time_ADER_DG, 2.0);
  /* DESCRIPTION: Factor for the symmetrizing terms in the DG FEM discretization (1.0 by default) */
  addDoubleOption("THETA_INTERIOR_PENALTY_DG_FEM", Theta_Interior_Penalty_DGFEM, 1.0);
  /* DESCRIPTION: Compute the entropy in the fluid model (YES, NO) */
  addBoolOption("COMPUTE_ENTROPY_FLUID_MODEL", Compute_Entropy, true);
  /* DESCRIPTION: Use the lumped mass matrix for steady DGFEM computations */
  addBoolOption("USE_LUMPED_MASSMATRIX_DGFEM", Use_Lumped_MassMatrix_DGFEM, false);
  /* DESCRIPTION: Only compute the exact Jacobian of the spatial discretization (NO, YES) */
  addBoolOption("JACOBIAN_SPATIAL_DISCRETIZATION_ONLY", Jacobian_Spatial_Discretization_Only, false);

  /* DESCRIPTION: Number of aligned bytes for the matrix multiplications. Multiple of 64. (128 by default) */
  addUnsignedShortOption("ALIGNED_BYTES_MATMUL", byteAlignmentMatMul, 128);

  /*!\par CONFIG_CATEGORY: FEA solver \ingroup Config*/
  /*--- Options related to the FEA solver ---*/

  /*!\brief FEA_FILENAME \n DESCRIPTION: Filename to input for element-based properties \n Default: element_properties.dat \ingroup Config */
  addStringOption("FEA_FILENAME", FEA_FileName, string("element_properties.dat"));

  /* DESCRIPTION: Modulus of elasticity */
  addDoubleListOption("ELASTICITY_MODULUS", nElasticityMod, ElasticityMod);
  /* DESCRIPTION: Poisson ratio */
  addDoubleListOption("POISSON_RATIO", nPoissonRatio, PoissonRatio);
  /* DESCRIPTION: Material density */
  addDoubleListOption("MATERIAL_DENSITY", nMaterialDensity, MaterialDensity);
  /* DESCRIPTION: Knowles B constant */
  addDoubleOption("KNOWLES_B", Knowles_B, 1.0);
  /* DESCRIPTION: Knowles N constant */
  addDoubleOption("KNOWLES_N", Knowles_N, 1.0);

  /*  DESCRIPTION: Include DE effects
  *  Options: NO, YES \ingroup Config */
  addBoolOption("DE_EFFECTS", DE_Effects, false);
  /*!\brief ELECTRIC_FIELD_CONST \n DESCRIPTION: Value of the Dielectric Elastomer constant */
  addDoubleListOption("ELECTRIC_FIELD_CONST", nElectric_Constant, Electric_Constant);
  /* DESCRIPTION: Modulus of the Electric Fields */
  addDoubleListOption("ELECTRIC_FIELD_MOD", nElectric_Field, Electric_Field_Mod);
  /* DESCRIPTION: Direction of the Electic Fields */
  addDoubleListOption("ELECTRIC_FIELD_DIR", nDim_Electric_Field, Electric_Field_Dir);

  /* DESCRIPTION: Convergence criteria for FEM adjoint */
  addDoubleOption("CRITERIA_FEM_ADJ", Res_FEM_ADJ, -5.0);

  /*!\brief DESIGN_VARIABLE_FEA
   *  \n DESCRIPTION: Design variable for FEA problems \n OPTIONS: See \link DVFEA_Map \endlink \n DEFAULT VENKATAKRISHNAN \ingroup Config */
  addEnumOption("DESIGN_VARIABLE_FEA", Kind_DV_FEA, DVFEA_Map, NODV_FEA);

  /*  DESCRIPTION: Consider a reference solution for the structure (optimization applications)
  *  Options: NO, YES \ingroup Config */
  addBoolOption("REFERENCE_GEOMETRY", RefGeom, false);
  /*!\brief REFERENCE_GEOMETRY_PENALTY\n DESCRIPTION: Penalty weight value for the objective function \ingroup Config*/
  addDoubleOption("REFERENCE_GEOMETRY_PENALTY", RefGeom_Penalty, 1E6);
  /*!\brief SOLUTION_FLOW_FILENAME \n DESCRIPTION: Restart structure input file (the file output under the filename set by RESTART_FLOW_FILENAME) \n Default: solution_flow.dat \ingroup Config */
  addStringOption("REFERENCE_GEOMETRY_FILENAME", RefGeom_FEMFileName, string("reference_geometry.dat"));
  /*!\brief MESH_FORMAT \n DESCRIPTION: Mesh input file format \n OPTIONS: see \link Input_Map \endlink \n DEFAULT: SU2 \ingroup Config*/
  addEnumOption("REFERENCE_GEOMETRY_FORMAT", RefGeom_FileFormat, Input_Ref_Map, SU2_REF);

  /*!\brief TOTAL_DV_PENALTY\n DESCRIPTION: Penalty weight value to maintain the total sum of DV constant \ingroup Config*/
  addDoubleOption("TOTAL_DV_PENALTY", DV_Penalty, 0);

  /*!\brief REFERENCE_NODE\n  DESCRIPTION: Reference node for the structure (optimization applications) */
  addUnsignedLongOption("REFERENCE_NODE", refNodeID, 0);
  /* DESCRIPTION: Modulus of the electric fields */
  addDoubleListOption("REFERENCE_NODE_DISPLACEMENT", nDim_RefNode, RefNode_Displacement);
  /*!\brief REFERENCE_NODE_PENALTY\n DESCRIPTION: Penalty weight value for the objective function \ingroup Config*/
  addDoubleOption("REFERENCE_NODE_PENALTY", RefNode_Penalty, 1E3);

  /*!\brief REGIME_TYPE \n  DESCRIPTION: Geometric condition \n OPTIONS: see \link Struct_Map \endlink \ingroup Config*/
  addEnumOption("GEOMETRIC_CONDITIONS", Kind_Struct_Solver, Struct_Map, SMALL_DEFORMATIONS);
  /*!\brief REGIME_TYPE \n  DESCRIPTION: Material model \n OPTIONS: see \link Material_Map \endlink \ingroup Config*/
  addEnumOption("MATERIAL_MODEL", Kind_Material, Material_Map, LINEAR_ELASTIC);
  /*!\brief REGIME_TYPE \n  DESCRIPTION: Compressibility of the material \n OPTIONS: see \link MatComp_Map \endlink \ingroup Config*/
  addEnumOption("MATERIAL_COMPRESSIBILITY", Kind_Material_Compress, MatComp_Map, COMPRESSIBLE_MAT);

  /*  DESCRIPTION: Consider a prestretch in the structural domain
  *  Options: NO, YES \ingroup Config */
  addBoolOption("PRESTRETCH", Prestretch, false);
  /*!\brief PRESTRETCH_FILENAME \n DESCRIPTION: Filename to input for prestretching membranes \n Default: prestretch_file.dat \ingroup Config */
  addStringOption("PRESTRETCH_FILENAME", Prestretch_FEMFileName, string("prestretch_file.dat"));

  /* DESCRIPTION: Iterative method for non-linear structural analysis */
  addEnumOption("NONLINEAR_FEM_SOLUTION_METHOD", Kind_SpaceIteScheme_FEA, Space_Ite_Map_FEA, NEWTON_RAPHSON);
  /* DESCRIPTION: Number of internal iterations for Newton-Raphson Method in nonlinear structural applications */
  addUnsignedLongOption("NONLINEAR_FEM_INT_ITER", Dyn_nIntIter, 10);

  /* DESCRIPTION: Formulation for bidimensional elasticity solver */
  addEnumOption("FORMULATION_ELASTICITY_2D", Kind_2DElasForm, ElasForm_2D, PLANE_STRAIN);
  /*  DESCRIPTION: Apply dead loads
  *  Options: NO, YES \ingroup Config */
  addBoolOption("DEAD_LOAD", DeadLoad, false);
  /*  DESCRIPTION: Temporary: pseudo static analysis (no density in dynamic analysis)
  *  Options: NO, YES \ingroup Config */
  addBoolOption("PSEUDO_STATIC", PseudoStatic, false);
  /* DESCRIPTION: Dynamic or static structural analysis */
  addEnumOption("DYNAMIC_ANALYSIS", Dynamic_Analysis, Dynamic_Map, STATIC);
  /* DESCRIPTION: Time Step for dynamic analysis (s) */
  addDoubleOption("DYN_TIMESTEP", Delta_DynTime, 0.0);
  /* DESCRIPTION: Total Physical Time for dual time stepping simulations (s) */
  addDoubleOption("DYN_TIME", Total_DynTime, 1.0);
  /* DESCRIPTION: Parameter alpha for Newmark scheme (s) */
  addDoubleOption("NEWMARK_BETA", Newmark_beta, 0.25);
  /* DESCRIPTION: Parameter delta for Newmark scheme (s) */
  addDoubleOption("NEWMARK_GAMMA", Newmark_gamma, 0.5);
  /* DESCRIPTION: Apply the load as a ramp */
  addBoolOption("RAMP_LOADING", Ramp_Load, false);
  /* DESCRIPTION: Time while the load is to be increased linearly */
  addDoubleOption("RAMP_TIME", Ramp_Time, 1.0);
  /* DESCRIPTION: Transfer method used for multiphysics problems */
  addEnumOption("DYNAMIC_LOAD_TRANSFER", Dynamic_LoadTransfer, Dyn_Transfer_Method_Map, POL_ORDER_1);

  /* DESCRIPTION: Newmark - Generalized alpha - coefficients */
  addDoubleListOption("TIME_INT_STRUCT_COEFFS", nIntCoeffs, Int_Coeffs);

  /*  DESCRIPTION: Apply dead loads. Options: NO, YES \ingroup Config */
  addBoolOption("INCREMENTAL_LOAD", IncrementalLoad, false);
  /* DESCRIPTION: Maximum number of increments of the  */
  addUnsignedLongOption("NUMBER_INCREMENTS", IncLoad_Nincrements, 10);

  default_inc_crit[0] = 0.0; default_inc_crit[1] = 0.0; default_inc_crit[2] = 0.0;
  /* DESCRIPTION: Definition of the  UTOL RTOL ETOL*/
  addDoubleArrayOption("INCREMENTAL_CRITERIA", 3, IncLoad_Criteria, default_inc_crit);

  /* DESCRIPTION: Order of the predictor */
  addUnsignedShortOption("PREDICTOR_ORDER", Pred_Order, 0);

  /* DESCRIPTION: Transfer method used for multiphysics problems */
  addEnumOption("MULTIPHYSICS_TRANSFER_METHOD", Kind_TransferMethod, Transfer_Method_Map, BROADCAST_DATA);


  /* CONFIG_CATEGORY: FSI solver */
  /*--- Options related to the FSI solver ---*/

  /*!\brief PHYSICAL_PROBLEM_FLUID_FSI
   *  DESCRIPTION: Physical governing equations \n
   *  Options: NONE (default),EULER, NAVIER_STOKES, RANS,
   *  \ingroup Config*/
  addEnumOption("FSI_FLUID_PROBLEM", Kind_Solver_Fluid_FSI, FSI_Fluid_Solver_Map, NO_SOLVER_FFSI);

  /*!\brief PHYSICAL_PROBLEM_STRUCTURAL_FSI
   *  DESCRIPTION: Physical governing equations \n
   *  Options: NONE (default), FEM_ELASTICITY
   *  \ingroup Config*/
  addEnumOption("FSI_STRUCTURAL_PROBLEM", Kind_Solver_Struc_FSI, FSI_Struc_Solver_Map, NO_SOLVER_SFSI);

  /* DESCRIPTION: Linear solver for the structural side on FSI problems */
  addEnumOption("FSI_LINEAR_SOLVER_STRUC", Kind_Linear_Solver_FSI_Struc, Linear_Solver_Map, FGMRES);
  /* DESCRIPTION: Preconditioner for the Krylov linear solvers */
  addEnumOption("FSI_LINEAR_SOLVER_PREC_STRUC", Kind_Linear_Solver_Prec_FSI_Struc, Linear_Solver_Prec_Map, ILU);
  /* DESCRIPTION: Maximum number of iterations of the linear solver for the implicit formulation */
  addUnsignedLongOption("FSI_LINEAR_SOLVER_ITER_STRUC", Linear_Solver_Iter_FSI_Struc, 500);
  /* DESCRIPTION: Minimum error threshold for the linear solver for the implicit formulation */
  addDoubleOption("FSI_LINEAR_SOLVER_ERROR_STRUC", Linear_Solver_Error_FSI_Struc, 1E-6);

  /* DESCRIPTION: ID of the region we want to compute the sensitivities using direct differentiation */
  addUnsignedShortOption("FEA_ID_DIRECTDIFF", nID_DV, 0);

  /* DESCRIPTION: Restart from a steady state (sets grid velocities to 0 when loading the restart). */
  addBoolOption("RESTART_STEADY_STATE", SteadyRestart, false);

  /*  DESCRIPTION: Apply dead loads
  *  Options: NO, YES \ingroup Config */
  addBoolOption("MATCHING_MESH", MatchingMesh, true);

  /*!\par KIND_INTERPOLATION \n
   * DESCRIPTION: Type of interpolation to use for multi-zone problems. \n OPTIONS: see \link Interpolator_Map \endlink
   * Sets Kind_Interpolation \ingroup Config
   */
  addEnumOption("KIND_INTERPOLATION", Kind_Interpolation, Interpolator_Map, NEAREST_NEIGHBOR);

  /* DESCRIPTION: Maximum number of FSI iterations */
  addUnsignedShortOption("FSI_ITER", nIterFSI, 1);
  /* DESCRIPTION: Number of FSI iterations during which a ramp is applied */
  addUnsignedShortOption("RAMP_FSI_ITER", nIterFSI_Ramp, 2);
  /* DESCRIPTION: Aitken's static relaxation factor */
  addDoubleOption("STAT_RELAX_PARAMETER", AitkenStatRelax, 0.4);
  /* DESCRIPTION: Aitken's dynamic maximum relaxation factor for the first iteration */
  addDoubleOption("AITKEN_DYN_MAX_INITIAL", AitkenDynMaxInit, 0.5);
  /* DESCRIPTION: Aitken's dynamic minimum relaxation factor for the first iteration */
  addDoubleOption("AITKEN_DYN_MIN_INITIAL", AitkenDynMinInit, 0.5);
  /* DESCRIPTION: Type of gust */
  addEnumOption("BGS_RELAXATION", Kind_BGS_RelaxMethod, AitkenForm_Map, NO_RELAXATION);


  /*!\par CONFIG_CATEGORY: Wave solver \ingroup Config*/
  /*--- options related to the wave solver ---*/

  /* DESCRIPTION: Constant wave speed */
  addDoubleOption("WAVE_SPEED", Wave_Speed, 331.79);

  /*!\par CONFIG_CATEGORY: Heat solver \ingroup Config*/
  /*--- options related to the heat solver ---*/

  /* DESCRIPTION: Thermal diffusivity constant */
  addDoubleOption("THERMAL_DIFFUSIVITY", Thermal_Diffusivity, 1.172E-5);

  /* DESCRIPTION: Thermal diffusivity constant */
  addDoubleOption("THERMAL_DIFFUSIVITY_SOLID", Thermal_Diffusivity_Solid, 1.172E-5);

  /*!\par CONFIG_CATEGORY: Visualize Control Volumes \ingroup Config*/
  /*--- options related to visualizing control volumes ---*/

  /* DESCRIPTION: Node number for the CV to be visualized */
  addLongOption("VISUALIZE_CV", Visualize_CV, -1);

  /*!\par CONFIG_CATEGORY: Inverse design problem \ingroup Config*/
  /*--- options related to inverse design problem ---*/

  /* DESCRIPTION: Evaluate inverse design on the surface  */
  addBoolOption("INV_DESIGN_CP", InvDesign_Cp, false);

  /* DESCRIPTION: Evaluate inverse design on the surface  */
  addBoolOption("INV_DESIGN_HEATFLUX", InvDesign_HeatFlux, false);

  /*!\par CONFIG_CATEGORY: Unsupported options \ingroup Config*/
  /*--- Options that are experimental and not intended for general use ---*/

  /* DESCRIPTION: Write extra output */
  addBoolOption("EXTRA_OUTPUT", ExtraOutput, false);

  /* DESCRIPTION: Write extra heat output for a given zone heat solver zone */
  addLongOption("EXTRA_HEAT_ZONE_OUTPUT", ExtraHeatOutputZone, -1);

  /*--- options related to the FFD problem ---*/
  /*!\par CONFIG_CATEGORY:FFD point inversion \ingroup Config*/

  /* DESCRIPTION: Fix I plane */
  addShortListOption("FFD_FIX_I", nFFD_Fix_IDir, FFD_Fix_IDir);

  /* DESCRIPTION: Fix J plane */
  addShortListOption("FFD_FIX_J", nFFD_Fix_JDir, FFD_Fix_JDir);

  /* DESCRIPTION: Fix K plane */
  addShortListOption("FFD_FIX_K", nFFD_Fix_KDir, FFD_Fix_KDir);

  /* DESCRIPTION: FFD symmetry plane (j=0) */
  addBoolOption("FFD_SYMMETRY_PLANE", FFD_Symmetry_Plane, false);

  /* DESCRIPTION: Define different coordinates systems for the FFD */
  addEnumOption("FFD_COORD_SYSTEM", FFD_CoordSystem, CoordSystem_Map, CARTESIAN);

  /* DESCRIPTION: Axis information for the spherical and cylindrical coord system */
  default_ffd_axis[0] = 0.0; default_ffd_axis[1] = 0.0; default_ffd_axis[2] =0.0;
  addDoubleArrayOption("FFD_AXIS", 3, FFD_Axis, default_ffd_axis);

  /* DESCRIPTION: Number of total iterations in the FFD point inversion */
  addUnsignedShortOption("FFD_ITERATIONS", nFFD_Iter, 500);

  /* DESCRIPTION: Free surface damping coefficient */
	addDoubleOption("FFD_TOLERANCE", FFD_Tol, 1E-10);

  /* DESCRIPTION: Definition of the FFD boxes */
  addFFDDefOption("FFD_DEFINITION", nFFDBox, CoordFFDBox, TagFFDBox);

  /* DESCRIPTION: Definition of the FFD boxes */
  addFFDDegreeOption("FFD_DEGREE", nFFDBox, DegreeFFDBox);

  /* DESCRIPTION: Surface continuity at the intersection with the FFD */
  addEnumOption("FFD_CONTINUITY", FFD_Continuity, Continuity_Map, DERIVATIVE_2ND);

  /* DESCRIPTION: Kind of blending for the FFD definition */
  addEnumOption("FFD_BLENDING", FFD_Blending, Blending_Map, BEZIER );

  /* DESCRIPTION: Order of the BSplines for BSpline Blending function */
  default_ffd_coeff[0] = 2; default_ffd_coeff[1] = 2; default_ffd_coeff[2] = 2;
  addDoubleArrayOption("FFD_BSPLINE_ORDER", 3, FFD_BSpline_Order, default_ffd_coeff);

  /*--- Options for the automatic differentiation methods ---*/
  /*!\par CONFIG_CATEGORY: Automatic Differentation options\ingroup Config*/

  /* DESCRIPTION: Direct differentiation mode (forward) */
  addEnumOption("DIRECT_DIFF", DirectDiff, DirectDiff_Var_Map, NO_DERIVATIVE);

  /* DESCRIPTION: Automatic differentiation mode (reverse) */
  addBoolOption("AUTO_DIFF", AD_Mode, NO);

  /* DESCRIPTION: Preaccumulation in the AD mode. */
  addBoolOption("PREACC", AD_Preaccumulation, YES);

  /*--- options that are used in the python optimization scripts. These have no effect on the c++ toolsuite ---*/
  /*!\par CONFIG_CATEGORY:Python Options\ingroup Config*/

  /* DESCRIPTION: Gradient method */
  addPythonOption("GRADIENT_METHOD");

  /* DESCRIPTION: Geometrical Parameter */
  addPythonOption("GEO_PARAM");

  /* DESCRIPTION: Setup for design variables */
  addPythonOption("DEFINITION_DV");

  /* DESCRIPTION: Maximum number of iterations */
  addPythonOption("OPT_ITERATIONS");

  /* DESCRIPTION: Requested accuracy */
  addPythonOption("OPT_ACCURACY");

  /*!\brief OPT_COMBINE_OBJECTIVE
   *  \n DESCRIPTION: Flag specifying whether to internally combine a multi-objective function or treat separately */
  addPythonOption("OPT_COMBINE_OBJECTIVE");

  /* DESCRIPTION: Current value of the design variables */
  addPythonOption("DV_VALUE_NEW");

  /* DESCRIPTION: Previous value of the design variables */
  addPythonOption("DV_VALUE_OLD");

  /* DESCRIPTION: Number of partitions of the mesh */
  addPythonOption("NUMBER_PART");

  /* DESCRIPTION: Optimization objective function with optional scaling factor*/
  addPythonOption("OPT_OBJECTIVE");

  /* DESCRIPTION: Optimization constraint functions with optional scaling factor */
  addPythonOption("OPT_CONSTRAINT");

  /* DESCRIPTION: Finite different step for gradient estimation */
  addPythonOption("FIN_DIFF_STEP");

  /* DESCRIPTION: Verbosity of the python scripts to Stdout */
  addPythonOption("CONSOLE");

  /* DESCRIPTION: Flag specifying if the mesh was decomposed */
  addPythonOption("DECOMPOSED");

  /* DESCRIPTION: Optimization gradient factor */
  addPythonOption("OPT_GRADIENT_FACTOR");

  /* DESCRIPTION: Upper bound for the optimizer */
  addPythonOption("OPT_BOUND_UPPER");

  /* DESCRIPTION: Lower bound for the optimizer */
  addPythonOption("OPT_BOUND_LOWER");

  /* DESCRIPTION: Number of zones of the problem */
  addPythonOption("NZONES");

  /* DESCRIPTION: Activate ParMETIS mode for testing */
  addBoolOption("PARMETIS", ParMETIS, false);
    
  /*--- options that are used in the Hybrid RANS/LES Simulations  ---*/
  /*!\par CONFIG_CATEGORY:Hybrid_RANSLES Options\ingroup Config*/
    
  /* DESCRIPTION: Writing surface solution file frequency for dual time */
  addUnsignedLongOption("WRT_SURF_FREQ_DUALTIME", Wrt_Surf_Freq_DualTime, 1);

  /* DESCRIPTION: DES Constant */
  addDoubleOption("DES_CONST", Const_DES, 0.65);

  /* DESCRIPTION: Specify Hybrid RANS/LES model */
  addEnumOption("HYBRID_RANSLES", Kind_HybridRANSLES, HybridRANSLES_Map, NO_HYBRIDRANSLES);
    
  /* DESCRIPTION:  Roe with low dissipation for unsteady flows */
  addEnumOption("ROE_LOW_DISSIPATION", Kind_RoeLowDiss, RoeLowDiss_Map, NO_ROELOWDISS);

  /* DESCRIPTION: Activate SA Quadratic Constitutive Relation, 2000 version */
  addBoolOption("SA_QCR", QCR, false);
  
  /* DESCRIPTION: Multipoint design Mach number*/
  addPythonOption("MULTIPOINT_MACH_NUMBER");

  /* DESCRIPTION: Multipoint design Weight */
  addPythonOption("MULTIPOINT_WEIGHT");

  /* DESCRIPTION: Multipoint design Angle of Attack */
  addPythonOption("MULTIPOINT_AOA");

  /* DESCRIPTION: Multipoint design Sideslip angle */
  addPythonOption("MULTIPOINT_SIDESLIP_ANGLE");

  /* DESCRIPTION: Multipoint design target CL*/
  addPythonOption("MULTIPOINT_TARGET_CL");

  /* DESCRIPTION: Multipoint design Reynolds number */
  addPythonOption("MULTIPOINT_REYNOLDS_NUMBER");

  /* DESCRIPTION: Multipoint design freestream temperature */
  addPythonOption("MULTIPOINT_FREESTREAM_TEMPERATURE");

  /* DESCRIPTION: Multipoint design freestream pressure */
  addPythonOption("MULTIPOINT_FREESTREAM_PRESSURE");

  /* END_CONFIG_OPTIONS */

}

void CConfig::SetConfig_Parsing(char case_filename[MAX_STRING_SIZE]) {
  string text_line, option_name;
  ifstream case_file;
  vector<string> option_value;
  
  /*--- Read the configuration file ---*/

  case_file.open(case_filename, ios::in);

  if (case_file.fail()) {
    SU2_MPI::Error("The configuration file (.cfg) is missing!!", CURRENT_FUNCTION);
  }

  string errorString;

  int  err_count = 0;  // How many errors have we found in the config file
  int max_err_count = 30; // Maximum number of errors to print before stopping

  map<string, bool> included_options;

  /*--- Parse the configuration file and set the options ---*/

  while (getline (case_file, text_line)) {

    if (err_count >= max_err_count) {
      errorString.append("too many errors. Stopping parse");

      cout << errorString << endl;
      throw(1);
    }

    if (TokenizeString(text_line, option_name, option_value)) {

      /*--- See if it's a python option ---*/

      if (option_map.find(option_name) == option_map.end()) {
          string newString;
          newString.append(option_name);
          newString.append(": invalid option name");
          newString.append(". Check current SU2 options in config_template.cfg.");
          newString.append("\n");
          if (!option_name.compare("AD_COEFF_FLOW")) newString.append("AD_COEFF_FLOW= (1st, 2nd, 4th) is now JST_SENSOR_COEFF= (2nd, 4th).\n");
          if (!option_name.compare("AD_COEFF_ADJFLOW")) newString.append("AD_COEFF_ADJFLOW= (1st, 2nd, 4th) is now ADJ_JST_SENSOR_COEFF= (2nd, 4th).\n");
          if (!option_name.compare("SPATIAL_ORDER_FLOW")) newString.append("SPATIAL_ORDER_FLOW is now the boolean MUSCL_FLOW and the appropriate SLOPE_LIMITER_FLOW.\n");
          if (!option_name.compare("SPATIAL_ORDER_ADJFLOW")) newString.append("SPATIAL_ORDER_ADJFLOW is now the boolean MUSCL_ADJFLOW and the appropriate SLOPE_LIMITER_ADJFLOW.\n");
          if (!option_name.compare("SPATIAL_ORDER_TURB")) newString.append("SPATIAL_ORDER_TURB is now the boolean MUSCL_TURB and the appropriate SLOPE_LIMITER_TURB.\n");
          if (!option_name.compare("SPATIAL_ORDER_ADJTURB")) newString.append("SPATIAL_ORDER_ADJTURB is now the boolean MUSCL_ADJTURB and the appropriate SLOPE_LIMITER_ADJTURB.\n");
          if (!option_name.compare("LIMITER_COEFF")) newString.append("LIMITER_COEFF is now VENKAT_LIMITER_COEFF.\n");
          if (!option_name.compare("SHARP_EDGES_COEFF")) newString.append("SHARP_EDGES_COEFF is now ADJ_SHARP_LIMITER_COEFF.\n");
          if (!option_name.compare("MOTION_FILENAME")) newString.append("MOTION_FILENAME is now DV_FILENAME.\n");
          errorString.append(newString);
          err_count++;
        continue;
      }

      /*--- Option exists, check if the option has already been in the config file ---*/

      if (included_options.find(option_name) != included_options.end()) {
        string newString;
        newString.append(option_name);
        newString.append(": option appears twice");
        newString.append("\n");
        errorString.append(newString);
        err_count++;
        continue;
      }


      /*--- New found option. Add it to the map, and delete from all options ---*/

      included_options.insert(pair<string, bool>(option_name, true));
      all_options.erase(option_name);

      /*--- Set the value and check error ---*/

      string out = option_map[option_name]->SetValue(option_value);
      if (out.compare("") != 0) {
        errorString.append(out);
        errorString.append("\n");
        err_count++;
      }
    }
  }

  /*--- See if there were any errors parsing the config file ---*/

  if (errorString.size() != 0) {
    SU2_MPI::Error(errorString, CURRENT_FUNCTION);
  }

  /*--- Set the default values for all of the options that weren't set ---*/

  for (map<string, bool>::iterator iter = all_options.begin(); iter != all_options.end(); ++iter) {
    option_map[iter->first]->SetDefault();
  }

  case_file.close();

}

bool CConfig::SetRunTime_Parsing(char case_filename[MAX_STRING_SIZE]) {
  string text_line, option_name;
  ifstream case_file;
  vector<string> option_value;
  
  /*--- Read the configuration file ---*/

  case_file.open(case_filename, ios::in);

  if (case_file.fail()) { return false; }

  string errorString;

  int err_count = 0;  // How many errors have we found in the config file
  int max_err_count = 30; // Maximum number of errors to print before stopping

  map<string, bool> included_options;

  /*--- Parse the configuration file and set the options ---*/

  while (getline (case_file, text_line)) {

    if (err_count >= max_err_count) {
      errorString.append("too many errors. Stopping parse");

      cout << errorString << endl;
      throw(1);
    }

    if (TokenizeString(text_line, option_name, option_value)) {

      if (option_map.find(option_name) == option_map.end()) {

        /*--- See if it's a python option ---*/

        string newString;
        newString.append(option_name);
        newString.append(": invalid option name");
        newString.append("\n");
        errorString.append(newString);
        err_count++;
        continue;
      }

      /*--- Option exists, check if the option has already been in the config file ---*/

      if (included_options.find(option_name) != included_options.end()) {
        string newString;
        newString.append(option_name);
        newString.append(": option appears twice");
        newString.append("\n");
        errorString.append(newString);
        err_count++;
        continue;
      }

      /*--- New found option. Add it to the map, and delete from all options ---*/

      included_options.insert(pair<string, bool>(option_name, true));
      all_options.erase(option_name);

      /*--- Set the value and check error ---*/

      string out = option_map[option_name]->SetValue(option_value);
      if (out.compare("") != 0) {
        errorString.append(out);
        errorString.append("\n");
        err_count++;
      }

    }
  }

  /*--- See if there were any errors parsing the runtime file ---*/

  if (errorString.size() != 0) {
    SU2_MPI::Error(errorString, CURRENT_FUNCTION);
  }

  case_file.close();

  return true;

}

void CConfig::SetPostprocessing(unsigned short val_software, unsigned short val_izone, unsigned short val_nDim) {

  unsigned short iZone, iCFL, iMarker;
  bool ideal_gas = ((Kind_FluidModel == STANDARD_AIR) ||
                    (Kind_FluidModel == IDEAL_GAS) ||
                    (Kind_FluidModel == INC_IDEAL_GAS) ||
                    (Kind_FluidModel == CONSTANT_DENSITY));
  bool standard_air = ((Kind_FluidModel == STANDARD_AIR));
  
#ifndef HAVE_TECIO
  if (Output_FileFormat == TECPLOT_BINARY) {
    cout << "Tecplot binary file requested but SU2 was built without TecIO support." << "\n";
    Output_FileFormat = TECPLOT;
  }
#endif

  /*--- Fixed CM mode requires a static movement of the grid ---*/

  if (Fixed_CM_Mode) {
    Grid_Movement= true;
  	 nGridMovement = 1;
  	 Kind_GridMovement = new unsigned short[nGridMovement];
  	 Kind_GridMovement[0] = MOVING_HTP;
  }

  /*--- Initialize the AoA and Sideslip variables for the incompressible
   solver. This is typically unused (often internal flows). This also
   is necessary to avoid any issues with the AoA adjustments for the
   compressible code for fixed lift mode (including the adjoint). ---*/

  if (Kind_Regime == INCOMPRESSIBLE) {

    /*--- Compute x-velocity with a safegaurd for 0.0. ---*/

    su2double Vx = 1e-10;
    if (Inc_Velocity_Init[0] != 0.0) {
      Vx = Inc_Velocity_Init[0];
    }

    /*--- Compute the angle-of-attack and sideslip. ---*/

    su2double alpha = 0.0, beta = 0.0;
    if (val_nDim == 2) {
      alpha = atan(Inc_Velocity_Init[1]/Vx)*180.0/PI_NUMBER;
    } else {
      alpha = atan(Inc_Velocity_Init[2]/Vx)*180.0/PI_NUMBER;
      beta  = atan(Inc_Velocity_Init[1]/Vx)*180.0/PI_NUMBER;
    }

    /*--- Set alpha and beta in the config class. ---*/

    SetAoA(alpha);
    SetAoS(beta);
    
  }

  /*--- By default, in 2D we should use TWOD_AIRFOIL (independenly from the input file) ---*/

  if (val_nDim == 2) Geo_Description = TWOD_AIRFOIL;

  /*--- Store the SU2 module that we are executing. ---*/

  Kind_SU2 = val_software;

  /*--- Set limiter for no MUSCL reconstructions ---*/

  if ((!MUSCL_Flow) || (Kind_ConvNumScheme_Flow == SPACE_CENTERED)) Kind_SlopeLimit_Flow = NO_LIMITER;
  if ((!MUSCL_Turb) || (Kind_ConvNumScheme_Turb == SPACE_CENTERED)) Kind_SlopeLimit_Turb = NO_LIMITER;
  if ((!MUSCL_AdjFlow) || (Kind_ConvNumScheme_AdjFlow == SPACE_CENTERED)) Kind_SlopeLimit_AdjFlow = NO_LIMITER;
  if ((!MUSCL_AdjTurb) || (Kind_ConvNumScheme_AdjTurb == SPACE_CENTERED)) Kind_SlopeLimit_AdjTurb = NO_LIMITER;

  /*--- Set the default for thrust in ActDisk ---*/

  if ((Kind_ActDisk == NET_THRUST) || (Kind_ActDisk == BC_THRUST)
      || (Kind_ActDisk == DRAG_MINUS_THRUST) || (Kind_ActDisk == MASSFLOW)
      || (Kind_ActDisk == POWER))
    ActDisk_Jump = RATIO;

  /*--- Error-catching and automatic array adjustments for objective, marker, and weights arrays --- */

  /*--- If Kind_Obj has not been specified, these arrays need to take a default --*/

  if (Weight_ObjFunc == NULL && Kind_ObjFunc == NULL) {
    Kind_ObjFunc = new unsigned short[1];
    Kind_ObjFunc[0] = DRAG_COEFFICIENT;
    Weight_ObjFunc = new su2double[1];
    Weight_ObjFunc[0] = 1.0;
    nObj=1;
    nObjW=1;
  }

  /*--- Maker sure that arrays are the same length ---*/

  if (nObj>0) {
    if (nMarker_Monitoring!=nObj && Marker_Monitoring!= NULL) {
      if (nMarker_Monitoring==1) {
        /*-- If only one marker was listed with multiple objectives, set that marker as the marker for each objective ---*/
        nMarker_Monitoring = nObj;
        string marker = Marker_Monitoring[0];
        delete[] Marker_Monitoring;
        Marker_Monitoring = new string[nMarker_Monitoring];
        for (iMarker=0; iMarker<nMarker_Monitoring; iMarker++)
          Marker_Monitoring[iMarker] = marker;
      }
      else if(nObj==1){
        /*--- If one objective and more than one marker: repeat objective over each marker, evenly weighted ---*/
        unsigned int obj = Kind_ObjFunc[0];
        su2double wt=1.0;
        delete[] Kind_ObjFunc;
        if (Weight_ObjFunc!=NULL){
         wt = Weight_ObjFunc[0];
         delete[] Weight_ObjFunc;
        }
        Kind_ObjFunc = new short unsigned int[nMarker_Monitoring];
        Weight_ObjFunc = new su2double[nMarker_Monitoring];
        for (unsigned short iObj=0; iObj<nMarker_Monitoring; iObj++){
          Kind_ObjFunc[iObj] = obj;
          Weight_ObjFunc[iObj] = wt;
        }
        nObjW = nObj;
      }
      else if(nObj>1) {
        SU2_MPI::Error(string("When using more than one OBJECTIVE_FUNCTION, MARKER_MONTIORING must be the same length or length 1.\n ") +
                       string("For multiple surfaces per objective, either use one objective or list the objective multiple times.\n") +
                       string("For multiple objectives per marker either use one marker or list the marker multiple times.\n")+
                       string("Similar rules apply for multi-objective optimization using OPT_OBJECTIVE rather than OBJECTIVE_FUNCTION."),
                       CURRENT_FUNCTION);
      }
    }
  }

  /*-- Correct for case where Weight_ObjFunc has not been provided or has length < kind_objfunc---*/
  
  if (nObjW<nObj) {
    if (Weight_ObjFunc!= NULL && nObjW>1) {
      SU2_MPI::Error(string("The option OBJECTIVE_WEIGHT must either have the same length as OBJECTIVE_FUNCTION,\n") +
                     string("be lenght 1, or be deleted from the config file (equal weights will be applied)."), CURRENT_FUNCTION);
    }
    Weight_ObjFunc = new su2double[nObj];
    for (unsigned short iObj=0; iObj<nObj; iObj++)
      Weight_ObjFunc[iObj] = 1.0;
  }

  /*--- Low memory only for ASCII Tecplot ---*/

  if (Output_FileFormat != TECPLOT) Low_MemoryOutput = NO;
  
  /*--- The that Discard_InFiles is false, owerwise the gradient could be wrong ---*/
  
  if ((ContinuousAdjoint || DiscreteAdjoint) && Fixed_CL_Mode && !Eval_dOF_dCX)
    Discard_InFiles = false;

  /*--- Deactivate the multigrid in the adjoint problem ---*/

  if ((ContinuousAdjoint && !MG_AdjointFlow) ||
      (Unsteady_Simulation == TIME_STEPPING)) { nMGLevels = 0; }

  /*--- If Fluid Structure Interaction, set the solver for each zone.
   *--- ZONE_0 is the zone of the fluid.
   *--- All the other zones are structure.
   *--- This will allow us to define multiple physics structural problems */

  if (Kind_Solver == FLUID_STRUCTURE_INTERACTION) {
    if (val_izone == 0) {Kind_Solver = Kind_Solver_Fluid_FSI; FSI_Problem = true;}

    else {Kind_Solver = Kind_Solver_Struc_FSI; FSI_Problem = true;
    Kind_Linear_Solver = Kind_Linear_Solver_FSI_Struc;
    Kind_Linear_Solver_Prec = Kind_Linear_Solver_Prec_FSI_Struc;
    Linear_Solver_Error = Linear_Solver_Error_FSI_Struc;
    Linear_Solver_Iter = Linear_Solver_Iter_FSI_Struc;
    // Discrete adjoint linear solver
    Kind_DiscAdj_Linear_Solver = Kind_DiscAdj_Linear_Solver_FSI_Struc;
    Kind_DiscAdj_Linear_Prec = Kind_DiscAdj_Linear_Prec_FSI_Struc;}
  }
  else { FSI_Problem = false; }

  if(Kind_Solver == HEAT_EQUATION_FVM) {
    Linear_Solver_Iter = Linear_Solver_Iter_Heat;
    Linear_Solver_Error = Linear_Solver_Error_Heat;
  }

  if ((rank == MASTER_NODE) && ContinuousAdjoint && (Ref_NonDim == DIMENSIONAL) && (Kind_SU2 == SU2_CFD)) {
    cout << "WARNING: The adjoint solver should use a non-dimensional flow solution." << endl;
  }

  /*--- Initialize non-physical points/reconstructions to zero ---*/

  Nonphys_Points   = 0;
  Nonphys_Reconstr = 0;

  if (Kind_Solver == POISSON_EQUATION) {
    Unsteady_Simulation = STEADY;
  }

  /*--- Set the number of external iterations to 1 for the steady state problem ---*/

  if ((Kind_Solver == HEAT_EQUATION) ||
      (Kind_Solver == WAVE_EQUATION) || (Kind_Solver == POISSON_EQUATION)) {
    nMGLevels = 0;
    if (Unsteady_Simulation == STEADY) nExtIter = 1;
    else Unst_nIntIter = 2;
  }

  if (Kind_Solver == FEM_ELASTICITY) {
    nMGLevels = 0;
    if (Dynamic_Analysis == STATIC)
	nExtIter = 1;
  }

  /*--- Initialize the ofstream ConvHistFile. ---*/
  ofstream ConvHistFile;

  /*--- Decide whether we should be writing unsteady solution files. ---*/

  if (Unsteady_Simulation == STEADY ||
      Unsteady_Simulation == HARMONIC_BALANCE)
 { Wrt_Unsteady = false; }
  else { Wrt_Unsteady = true; }

  if (Kind_Solver == FEM_ELASTICITY) {

	  if (Dynamic_Analysis == STATIC) { Wrt_Dynamic = false; }
	  else { Wrt_Dynamic = true; }

  } else {
    Wrt_Dynamic = false;
  }

  if (Kind_Solver == ZONE_SPECIFIC) {

    ZoneSpecific_Problem = true;
    Kind_Solver = Kind_Solver_PerZone[val_izone];
  }

  /*--- Check for unsupported features. ---*/

  if ((Kind_Regime == INCOMPRESSIBLE) && (Unsteady_Simulation == HARMONIC_BALANCE)){
    SU2_MPI::Error("Harmonic Balance not yet implemented for the incompressible solver.", CURRENT_FUNCTION);
  }

  /*--- Check for Fluid model consistency ---*/

  if (standard_air) {
    if (Gamma != 1.4 || Gas_Constant != 287.058) {
      Gamma = 1.4;
      Gas_Constant = 287.058;
    }
  }

  /*--- Overrule the default values for viscosity if the US measurement system is used. ---*/

  if (SystemMeasurements == US) {

    /* Correct the viscosities, if they contain the default SI values. */
    if(fabs(Mu_Constant-1.716E-5) < 1.0E-15) Mu_Constant /= 47.88025898;
    if(fabs(Mu_Ref-1.716E-5)      < 1.0E-15) Mu_Ref      /= 47.88025898;

    /* Correct the values with temperature dimension, if they contain the default SI values. */
    if(fabs(Mu_Temperature_Ref-273.15) < 1.0E-8) Mu_Temperature_Ref *= 1.8;
    if(fabs(Mu_S-110.4)                < 1.0E-8) Mu_S               *= 1.8;

    /* Correct the thermal conductivity, if it contains the default SI value. */
    if(fabs(Kt_Constant-0.0257) < 1.0E-10) Kt_Constant *= 0.577789317;
  }

  /*--- Check for Measurement System ---*/

  if (SystemMeasurements == US && !standard_air) {
    SU2_MPI::Error("Only STANDARD_AIR fluid model can be used with US Measurement System", CURRENT_FUNCTION);
  }

  /*--- Check for Convective scheme available for NICFD ---*/

  if (!ideal_gas) {
    if (Kind_Upwind_Flow != ROE && Kind_Upwind_Flow != HLLC && Kind_Centered_Flow != JST) {
      SU2_MPI::Error("Only ROE Upwind, HLLC Upwind scheme, and JST scheme can be used for Non-Ideal Compressible Fluids", CURRENT_FUNCTION);
    }

  }

  if(GetBoolTurbomachinery()){
    nBlades = new su2double[nZone];
    FreeStreamTurboNormal= new su2double[3];
  }

  /*--- Check if Giles are used with turbo markers ---*/

  if (nMarker_Giles > 0 && !GetBoolTurbomachinery()){
    SU2_MPI::Error("Giles Boundary conditions can only be used with turbomachinery markers", CURRENT_FUNCTION);
  }

  /*--- Check for Boundary condition available for NICFD ---*/

  if (!ideal_gas) {
    if (nMarker_Inlet != 0) {
      SU2_MPI::Error("Riemann Boundary conditions or Giles must be used for inlet and outlet with Not Ideal Compressible Fluids ", CURRENT_FUNCTION);
    }
    if (nMarker_Outlet != 0) {
      SU2_MPI::Error("Riemann Boundary conditions or Giles must be used outlet with Not Ideal Compressible Fluids ", CURRENT_FUNCTION);
    }

    if (nMarker_FarField != 0) {
      SU2_MPI::Error("Riemann Boundary conditions or Giles must be used outlet with Not Ideal Compressible Fluids ", CURRENT_FUNCTION);
    }

  }

  /*--- Check for Boundary condition available for NICF ---*/
  
  if (ideal_gas && (Kind_Regime != INCOMPRESSIBLE)) {
    if (SystemMeasurements == US && standard_air) {
      if (Kind_ViscosityModel != SUTHERLAND) {
        SU2_MPI::Error("Only SUTHERLAND viscosity model can be used with US Measurement", CURRENT_FUNCTION);
      }
    }
    if (Kind_ConductivityModel != CONSTANT_PRANDTL ) {
      SU2_MPI::Error("Only CONSTANT_PRANDTL thermal conductivity model can be used with STANDARD_AIR and IDEAL_GAS", CURRENT_FUNCTION);
    }

  }

  /*--- Force number of span-wise section to 1 if 2D case ---*/
  if(val_nDim ==2){
    nSpanWiseSections_User=1;
    Kind_SpanWise= EQUISPACED;
  }

  /*--- Set number of TurboPerformance markers ---*/
  if(nMarker_Turbomachinery > 0){
    if(nMarker_Turbomachinery > 1){
      nMarker_TurboPerformance = nMarker_Turbomachinery + SU2_TYPE::Int(nMarker_Turbomachinery/2) + 1;
    }else{
      nMarker_TurboPerformance = nMarker_Turbomachinery;
    }
  } else {
    nMarker_TurboPerformance = 0;
    nSpanWiseSections =1;
  }

  /*--- Set number of TurboPerformance markers ---*/
  if(nMarker_Turbomachinery != 0){
    nSpan_iZones = new unsigned short[nZone];
  }

  /*--- Set number of TurboPerformance markers ---*/
  if(RampRotatingFrame && !DiscreteAdjoint){
    FinalRotation_Rate_Z = new su2double[nZone];
    for(iZone=0; iZone <nZone; iZone ++){
      FinalRotation_Rate_Z[iZone] = Rotation_Rate_Z[iZone];
      if(abs(FinalRotation_Rate_Z[iZone]) > 0.0){
        Rotation_Rate_Z[iZone] = RampRotatingFrame_Coeff[0];
      }
    }
  }

  if(RampOutletPressure && !DiscreteAdjoint){
    for (iMarker = 0; iMarker < nMarker_Giles; iMarker++){
      if (Kind_Data_Giles[iMarker] == STATIC_PRESSURE || Kind_Data_Giles[iMarker] == STATIC_PRESSURE_1D || Kind_Data_Giles[iMarker] == RADIAL_EQUILIBRIUM ){
        FinalOutletPressure   = Giles_Var1[iMarker];
        Giles_Var1[iMarker] = RampOutletPressure_Coeff[0];
      }
    }
    for (iMarker = 0; iMarker < nMarker_Riemann; iMarker++){
      if (Kind_Data_Riemann[iMarker] == STATIC_PRESSURE || Kind_Data_Riemann[iMarker] == RADIAL_EQUILIBRIUM){
        FinalOutletPressure      = Riemann_Var1[iMarker];
        Riemann_Var1[iMarker] = RampOutletPressure_Coeff[0];
      }
    }
  }

  /*--- Check on extra Relaxation factor for Giles---*/
  if(ExtraRelFacGiles[1] > 0.5){
    ExtraRelFacGiles[1] = 0.5;
  }


  /*--- Set grid movement kind to NO_MOVEMENT if not specified, which means
   that we also set the Grid_Movement flag to false. We initialize to the
   number of zones here, because we are guaranteed to at least have one. ---*/

  if (Kind_GridMovement == NULL) {
    Kind_GridMovement = new unsigned short[nZone];
    for (unsigned short iZone = 0; iZone < nZone; iZone++ )
      Kind_GridMovement[iZone] = NO_MOVEMENT;
    if (Grid_Movement == true) {
      SU2_MPI::Error("GRID_MOVEMENT = YES but no type provided in GRID_MOVEMENT_KIND!!", CURRENT_FUNCTION);
    }
  }

  /*--- If we're solving a purely steady problem with no prescribed grid
   movement (both rotating frame and moving walls can be steady), make sure that
   there is no grid motion ---*/

  if ((Kind_SU2 == SU2_CFD || Kind_SU2 == SU2_SOL) &&
      (Unsteady_Simulation == STEADY) &&
      ((Kind_GridMovement[ZONE_0] != MOVING_WALL) &&
       (Kind_GridMovement[ZONE_0] != ROTATING_FRAME) &&
       (Kind_GridMovement[ZONE_0] != STEADY_TRANSLATION) &&
       (Kind_GridMovement[ZONE_0] != FLUID_STRUCTURE)))
    Grid_Movement = false;

  if ((Kind_SU2 == SU2_CFD || Kind_SU2 == SU2_SOL) &&
      (Unsteady_Simulation == STEADY) &&
      ((Kind_GridMovement[ZONE_0] == MOVING_HTP)))
    Grid_Movement = true;

  /*--- The Line Search should be applied only in the deformation stage. ---*/

  if (Kind_SU2 != SU2_DEF) {
  	Opt_RelaxFactor = 1.0;
  }

  /*--- If it is not specified, set the mesh motion mach number
   equal to the freestream value. ---*/

  if (Grid_Movement && Mach_Motion == 0.0)
    Mach_Motion = Mach;

  /*--- Set the boolean flag if we are in a rotating frame (source term). ---*/

  if (Grid_Movement && Kind_GridMovement[ZONE_0] == ROTATING_FRAME)
    Rotating_Frame = true;
  else
    Rotating_Frame = false;

  /*--- Check the number of moving markers against the number of grid movement
   types provided (should be equal, except that rigid motion and rotating frame
   do not depend on surface specification). ---*/

  if (Grid_Movement &&
      (Kind_GridMovement[ZONE_0] != RIGID_MOTION) &&
      (Kind_GridMovement[ZONE_0] != ROTATING_FRAME) &&
      (Kind_GridMovement[ZONE_0] != MOVING_HTP) &&
      (Kind_GridMovement[ZONE_0] != STEADY_TRANSLATION) &&
      (Kind_GridMovement[ZONE_0] != FLUID_STRUCTURE) &&
      (Kind_GridMovement[ZONE_0] != GUST) &&
      (nGridMovement != nMarker_Moving)) {
    SU2_MPI::Error("Number of GRID_MOVEMENT_KIND must match number of MARKER_MOVING!!", CURRENT_FUNCTION);
  }

  /*--- In case the grid movement parameters have not been declared in the
   config file, set them equal to zero for safety. Also check to make sure
   that for each option, a value has been declared for each moving marker. ---*/

  unsigned short nMoving;
  if (nGridMovement > nZone) nMoving = nGridMovement;
  else nMoving = nZone;

  /*--- Motion Origin: ---*/

  if (Motion_Origin_X == NULL) {
    Motion_Origin_X = new su2double[nMoving];
    for (iZone = 0; iZone < nMoving; iZone++ )
      Motion_Origin_X[iZone] = 0.0;
  } else {
    if (Grid_Movement && (nMotion_Origin_X != nGridMovement)) {
      SU2_MPI::Error("Length of MOTION_ORIGIN_X must match GRID_MOVEMENT_KIND!!", CURRENT_FUNCTION);
    }
  }

  if (Motion_Origin_Y == NULL) {
    Motion_Origin_Y = new su2double[nMoving];
    for (iZone = 0; iZone < nMoving; iZone++ )
      Motion_Origin_Y[iZone] = 0.0;
  } else {
    if (Grid_Movement && (nMotion_Origin_Y != nGridMovement)) {
      SU2_MPI::Error("Length of MOTION_ORIGIN_Y must match GRID_MOVEMENT_KIND!!", CURRENT_FUNCTION);
    }
  }

  if (Motion_Origin_Z == NULL) {
    Motion_Origin_Z = new su2double[nMoving];
    for (iZone = 0; iZone < nMoving; iZone++ )
      Motion_Origin_Z[iZone] = 0.0;
  } else {
    if (Grid_Movement && (nMotion_Origin_Z != nGridMovement)) {
      SU2_MPI::Error("Length of MOTION_ORIGIN_Z must match GRID_MOVEMENT_KIND!!", CURRENT_FUNCTION);
    }
  }

  if (MoveMotion_Origin == NULL) {
    MoveMotion_Origin = new unsigned short[nMoving];
    for (iZone = 0; iZone < nMoving; iZone++ )
      MoveMotion_Origin[iZone] = 0;
  } else {
    if (Grid_Movement && (nMoveMotion_Origin != nGridMovement)) {
      SU2_MPI::Error("Length of MOVE_MOTION_ORIGIN must match GRID_MOVEMENT_KIND!!", CURRENT_FUNCTION);
    }
  }

  /*--- Translation: ---*/

  if (Translation_Rate_X == NULL) {
    Translation_Rate_X = new su2double[nMoving];
    for (iZone = 0; iZone < nMoving; iZone++ )
      Translation_Rate_X[iZone] = 0.0;
  } else {
    if (Grid_Movement && (nTranslation_Rate_X != nGridMovement)) {
      SU2_MPI::Error("Length of TRANSLATION_RATE_X must match GRID_MOVEMENT_KIND!!", CURRENT_FUNCTION);
    }
  }

  if (Translation_Rate_Y == NULL) {
    Translation_Rate_Y = new su2double[nMoving];
    for (iZone = 0; iZone < nMoving; iZone++ )
      Translation_Rate_Y[iZone] = 0.0;
  } else {
    if (Grid_Movement && (nTranslation_Rate_Y != nGridMovement)) {
      SU2_MPI::Error("Length of TRANSLATION_RATE_Y must match GRID_MOVEMENT_KIND!!", CURRENT_FUNCTION);
    }
  }

  if (Translation_Rate_Z == NULL) {
    Translation_Rate_Z = new su2double[nMoving];
    for (iZone = 0; iZone < nMoving; iZone++ )
      Translation_Rate_Z[iZone] = 0.0;
  } else {
    if (Grid_Movement && (nTranslation_Rate_Z != nGridMovement)) {
      SU2_MPI::Error("Length of TRANSLATION_RATE_Z must match GRID_MOVEMENT_KIND!!", CURRENT_FUNCTION);
    }
  }

  /*--- Rotation: ---*/

  if (Rotation_Rate_X == NULL) {
    Rotation_Rate_X = new su2double[nMoving];
    for (iZone = 0; iZone < nMoving; iZone++ )
      Rotation_Rate_X[iZone] = 0.0;
  } else {
    if (Grid_Movement && (nRotation_Rate_X != nGridMovement)) {
      SU2_MPI::Error("Length of ROTATION_RATE_X must match GRID_MOVEMENT_KIND!!", CURRENT_FUNCTION);
    }
  }

  if (Rotation_Rate_Y == NULL) {
    Rotation_Rate_Y = new su2double[nMoving];
    for (iZone = 0; iZone < nMoving; iZone++ )
      Rotation_Rate_Y[iZone] = 0.0;
  } else {
    if (Grid_Movement && (nRotation_Rate_Y != nGridMovement)) {
      SU2_MPI::Error("Length of ROTATION_RATE_Y must match GRID_MOVEMENT_KIND!!", CURRENT_FUNCTION);
    }
  }

  if (Rotation_Rate_Z == NULL) {
    Rotation_Rate_Z = new su2double[nMoving];
    for (iZone = 0; iZone < nMoving; iZone++ )
      Rotation_Rate_Z[iZone] = 0.0;
  } else {
    if (Grid_Movement && (nRotation_Rate_Z != nGridMovement)) {
      SU2_MPI::Error("Length of ROTATION_RATE_Z must match GRID_MOVEMENT_KIND!!", CURRENT_FUNCTION);
    }
  }

  /*--- Pitching: ---*/

  if (Pitching_Omega_X == NULL) {
    Pitching_Omega_X = new su2double[nMoving];
    for (iZone = 0; iZone < nMoving; iZone++ )
      Pitching_Omega_X[iZone] = 0.0;
  } else {
    if (Grid_Movement && (nPitching_Omega_X != nGridMovement)) {
      SU2_MPI::Error("Length of PITCHING_OMEGA_X must match GRID_MOVEMENT_KIND!!", CURRENT_FUNCTION);
    }
  }

  if (Pitching_Omega_Y == NULL) {
    Pitching_Omega_Y = new su2double[nMoving];
    for (iZone = 0; iZone < nMoving; iZone++ )
      Pitching_Omega_Y[iZone] = 0.0;
  } else {
    if (Grid_Movement && (nPitching_Omega_Y != nGridMovement)) {
      SU2_MPI::Error("Length of PITCHING_OMEGA_Y must match GRID_MOVEMENT_KIND!!", CURRENT_FUNCTION);
    }
  }

  if (Pitching_Omega_Z == NULL) {
    Pitching_Omega_Z = new su2double[nMoving];
    for (iZone = 0; iZone < nMoving; iZone++ )
      Pitching_Omega_Z[iZone] = 0.0;
  } else {
    if (Grid_Movement && (nPitching_Omega_Z != nGridMovement)) {
      SU2_MPI::Error("Length of PITCHING_OMEGA_Z must match GRID_MOVEMENT_KIND!!", CURRENT_FUNCTION);
    }
  }

  /*--- Pitching Amplitude: ---*/

  if (Pitching_Ampl_X == NULL) {
    Pitching_Ampl_X = new su2double[nMoving];
    for (iZone = 0; iZone < nMoving; iZone++ )
      Pitching_Ampl_X[iZone] = 0.0;
  } else {
    if (Grid_Movement && (nPitching_Ampl_X != nGridMovement)) {
      SU2_MPI::Error("Length of PITCHING_AMPL_X must match GRID_MOVEMENT_KIND!!", CURRENT_FUNCTION);
    }
  }

  if (Pitching_Ampl_Y == NULL) {
    Pitching_Ampl_Y = new su2double[nMoving];
    for (iZone = 0; iZone < nMoving; iZone++ )
      Pitching_Ampl_Y[iZone] = 0.0;
  } else {
    if (Grid_Movement && (nPitching_Ampl_Y != nGridMovement)) {
      SU2_MPI::Error("Length of PITCHING_AMPL_Y must match GRID_MOVEMENT_KIND!!", CURRENT_FUNCTION);
    }
  }

  if (Pitching_Ampl_Z == NULL) {
    Pitching_Ampl_Z = new su2double[nMoving];
    for (iZone = 0; iZone < nMoving; iZone++ )
      Pitching_Ampl_Z[iZone] = 0.0;
  } else {
    if (Grid_Movement && (nPitching_Ampl_Z != nGridMovement)) {
      SU2_MPI::Error("Length of PITCHING_AMPL_Z must match GRID_MOVEMENT_KIND!!", CURRENT_FUNCTION);
    }
  }

  /*--- Pitching Phase: ---*/

  if (Pitching_Phase_X == NULL) {
    Pitching_Phase_X = new su2double[nMoving];
    for (iZone = 0; iZone < nMoving; iZone++ )
      Pitching_Phase_X[iZone] = 0.0;
  } else {
    if (Grid_Movement && (nPitching_Phase_X != nGridMovement)) {
      SU2_MPI::Error("Length of PITCHING_PHASE_X must match GRID_MOVEMENT_KIND!!", CURRENT_FUNCTION);
    }
  }

  if (Pitching_Phase_Y == NULL) {
    Pitching_Phase_Y = new su2double[nMoving];
    for (iZone = 0; iZone < nMoving; iZone++ )
      Pitching_Phase_Y[iZone] = 0.0;
  } else {
    if (Grid_Movement && (nPitching_Phase_Y != nGridMovement)) {
      SU2_MPI::Error("Length of PITCHING_PHASE_Y must match GRID_MOVEMENT_KIND!!", CURRENT_FUNCTION);
    }
  }

  if (Pitching_Phase_Z == NULL) {
    Pitching_Phase_Z = new su2double[nMoving];
    for (iZone = 0; iZone < nMoving; iZone++ )
      Pitching_Phase_Z[iZone] = 0.0;
  } else {
    if (Grid_Movement && (nPitching_Phase_Z != nGridMovement)) {
      SU2_MPI::Error("Length of PITCHING_PHASE_Z must match GRID_MOVEMENT_KIND!!", CURRENT_FUNCTION);
    }
  }

  /*--- Plunging: ---*/

  if (Plunging_Omega_X == NULL) {
    Plunging_Omega_X = new su2double[nMoving];
    for (iZone = 0; iZone < nMoving; iZone++ )
      Plunging_Omega_X[iZone] = 0.0;
  } else {
    if (Grid_Movement && (nPlunging_Omega_X != nGridMovement)) {
      SU2_MPI::Error("Length of PLUNGING_PHASE_X must match GRID_MOVEMENT_KIND!!", CURRENT_FUNCTION);
    }
  }

  if (Plunging_Omega_Y == NULL) {
    Plunging_Omega_Y = new su2double[nMoving];
    for (iZone = 0; iZone < nMoving; iZone++ )
      Plunging_Omega_Y[iZone] = 0.0;
  } else {
    if (Grid_Movement && (nPlunging_Omega_Y != nGridMovement)) {
      SU2_MPI::Error("Length of PLUNGING_PHASE_Y must match GRID_MOVEMENT_KIND!!", CURRENT_FUNCTION);
    }
  }

  if (Plunging_Omega_Z == NULL) {
    Plunging_Omega_Z = new su2double[nMoving];
    for (iZone = 0; iZone < nMoving; iZone++ )
      Plunging_Omega_Z[iZone] = 0.0;
  } else {
    if (Grid_Movement && (nPlunging_Omega_Z != nGridMovement)) {
      SU2_MPI::Error("Length of PLUNGING_PHASE_Z must match GRID_MOVEMENT_KIND!!", CURRENT_FUNCTION);
    }
  }

  /*--- Plunging Amplitude: ---*/

  if (Plunging_Ampl_X == NULL) {
    Plunging_Ampl_X = new su2double[nMoving];
    for (iZone = 0; iZone < nMoving; iZone++ )
      Plunging_Ampl_X[iZone] = 0.0;
  } else {
    if (Grid_Movement && (nPlunging_Ampl_X != nGridMovement)) {
      SU2_MPI::Error("Length of PLUNGING_AMPL_X must match GRID_MOVEMENT_KIND!!", CURRENT_FUNCTION);
    }
  }

  if (Plunging_Ampl_Y == NULL) {
    Plunging_Ampl_Y = new su2double[nMoving];
    for (iZone = 0; iZone < nMoving; iZone++ )
      Plunging_Ampl_Y[iZone] = 0.0;
  } else {
    if (Grid_Movement && (nPlunging_Ampl_Y != nGridMovement)) {
      SU2_MPI::Error("Length of PLUNGING_AMPL_Y must match GRID_MOVEMENT_KIND!!", CURRENT_FUNCTION);
    }
  }

  if (Plunging_Ampl_Z == NULL) {
    Plunging_Ampl_Z = new su2double[nMoving];
    for (iZone = 0; iZone < nMoving; iZone++ )
      Plunging_Ampl_Z[iZone] = 0.0;
  } else {
    if (Grid_Movement && (nPlunging_Ampl_Z != nGridMovement)) {
      SU2_MPI::Error("Length of PLUNGING_AMPL_Z must match GRID_MOVEMENT_KIND!!", CURRENT_FUNCTION);
    }
  }

  /*-- Setting Harmonic Balance period from the config file */

  if (Unsteady_Simulation == HARMONIC_BALANCE) {
  	HarmonicBalance_Period = GetHarmonicBalance_Period();
  	if (HarmonicBalance_Period < 0)  {
      SU2_MPI::Error("Not a valid value for time period!!", CURRENT_FUNCTION);
  	}
  	/* Initialize the Harmonic balance Frequency pointer */
  	if (Omega_HB == NULL) {
  		Omega_HB = new su2double[nOmega_HB];
  		for (iZone = 0; iZone < nOmega_HB; iZone++ )
  			Omega_HB[iZone] = 0.0;
  	}else {
  		if (nOmega_HB != nTimeInstances) {
        SU2_MPI::Error("Length of omega_HB  must match the number TIME_INSTANCES!!" , CURRENT_FUNCTION);
      }
  	}
  }

    /*--- Use the various rigid-motion input frequencies to determine the period to be used with harmonic balance cases.
     There are THREE types of motion to consider, namely: rotation, pitching, and plunging.
     The largest period of motion is the one to be used for harmonic balance  calculations. ---*/

  /*if (Unsteady_Simulation == HARMONIC_BALANCE) {
      if (!(GetGrid_Movement())) {
          // No grid movement - Time period from config file //
          HarmonicBalance_Period = GetHarmonicBalance_Period();
      }

      else {
          unsigned short N_MOTION_TYPES = 3;
          su2double *periods;
          periods = new su2double[N_MOTION_TYPES];

          //--- rotation: ---//

          su2double Omega_mag_rot = sqrt(pow(Rotation_Rate_X[ZONE_0],2)+pow(Rotation_Rate_Y[ZONE_0],2)+pow(Rotation_Rate_Z[ZONE_0],2));
          if (Omega_mag_rot > 0)
              periods[0] = 2*PI_NUMBER/Omega_mag_rot;
          else
              periods[0] = 0.0;

          //--- pitching: ---//

          su2double Omega_mag_pitch = sqrt(pow(Pitching_Omega_X[ZONE_0],2)+pow(Pitching_Omega_Y[ZONE_0],2)+pow(Pitching_Omega_Z[ZONE_0],2));
          if (Omega_mag_pitch > 0)
              periods[1] = 2*PI_NUMBER/Omega_mag_pitch;
          else
              periods[1] = 0.0;

          //--- plunging: ---//

          su2double Omega_mag_plunge = sqrt(pow(Plunging_Omega_X[ZONE_0],2)+pow(Plunging_Omega_Y[ZONE_0],2)+pow(Plunging_Omega_Z[ZONE_0],2));
          if (Omega_mag_plunge > 0)
              periods[2] = 2*PI_NUMBER/Omega_mag_plunge;
          else
              periods[2] = 0.0;

          //--- determine which period is largest ---//

          unsigned short iVar;
          HarmonicBalance_Period = 0.0;
          for (iVar = 0; iVar < N_MOTION_TYPES; iVar++) {
              if (periods[iVar] > HarmonicBalance_Period)
                  HarmonicBalance_Period = periods[iVar];
          }

          delete periods;
      }

  }*/




  /*--- Initialize the RefOriginMoment Pointer ---*/

  RefOriginMoment = NULL;
  RefOriginMoment = new su2double[3];
  RefOriginMoment[0] = 0.0; RefOriginMoment[1] = 0.0; RefOriginMoment[2] = 0.0;

  /*--- In case the moment origin coordinates have not been declared in the
   config file, set them equal to zero for safety. Also check to make sure
   that for each marker, a value has been declared for the moment origin.
   Unless only one value was specified, then set this value for all the markers
   being monitored. ---*/


  if ((nRefOriginMoment_X != nRefOriginMoment_Y) || (nRefOriginMoment_X != nRefOriginMoment_Z) ) {
    SU2_MPI::Error("ERROR: Length of REF_ORIGIN_MOMENT_X, REF_ORIGIN_MOMENT_Y and REF_ORIGIN_MOMENT_Z must be the same!!", CURRENT_FUNCTION);
  }

  if (RefOriginMoment_X == NULL) {
    RefOriginMoment_X = new su2double[nMarker_Monitoring];
    for (iMarker = 0; iMarker < nMarker_Monitoring; iMarker++ )
      RefOriginMoment_X[iMarker] = 0.0;
  } else {
    if (nRefOriginMoment_X == 1) {

      su2double aux_RefOriginMoment_X = RefOriginMoment_X[0];
      delete [] RefOriginMoment_X;
      RefOriginMoment_X = new su2double[nMarker_Monitoring];
      nRefOriginMoment_X = nMarker_Monitoring;

      for (iMarker = 0; iMarker < nMarker_Monitoring; iMarker++ )
        RefOriginMoment_X[iMarker] = aux_RefOriginMoment_X;
    }
    else if (nRefOriginMoment_X != nMarker_Monitoring) {
      SU2_MPI::Error("ERROR: Length of REF_ORIGIN_MOMENT_X must match number of Monitoring Markers!!", CURRENT_FUNCTION);
    }
  }

  if (RefOriginMoment_Y == NULL) {
    RefOriginMoment_Y = new su2double[nMarker_Monitoring];
    for (iMarker = 0; iMarker < nMarker_Monitoring; iMarker++ )
      RefOriginMoment_Y[iMarker] = 0.0;
  } else {
    if (nRefOriginMoment_Y == 1) {

      su2double aux_RefOriginMoment_Y = RefOriginMoment_Y[0];
      delete [] RefOriginMoment_Y;
      RefOriginMoment_Y = new su2double[nMarker_Monitoring];
      nRefOriginMoment_Y = nMarker_Monitoring;

      for (iMarker = 0; iMarker < nMarker_Monitoring; iMarker++ )
        RefOriginMoment_Y[iMarker] = aux_RefOriginMoment_Y;
    }
    else if (nRefOriginMoment_Y != nMarker_Monitoring) {
      SU2_MPI::Error("ERROR: Length of REF_ORIGIN_MOMENT_Y must match number of Monitoring Markers!!", CURRENT_FUNCTION);
    }
  }

  if (RefOriginMoment_Z == NULL) {
    RefOriginMoment_Z = new su2double[nMarker_Monitoring];
    for (iMarker = 0; iMarker < nMarker_Monitoring; iMarker++ )
      RefOriginMoment_Z[iMarker] = 0.0;
  } else {
    if (nRefOriginMoment_Z == 1) {

      su2double aux_RefOriginMoment_Z = RefOriginMoment_Z[0];
      delete [] RefOriginMoment_Z;
      RefOriginMoment_Z = new su2double[nMarker_Monitoring];
      nRefOriginMoment_Z = nMarker_Monitoring;

      for (iMarker = 0; iMarker < nMarker_Monitoring; iMarker++ )
        RefOriginMoment_Z[iMarker] = aux_RefOriginMoment_Z;
    }
    else if (nRefOriginMoment_Z != nMarker_Monitoring) {
      SU2_MPI::Error("ERROR: Length of REF_ORIGIN_MOMENT_Z must match number of Monitoring Markers!!", CURRENT_FUNCTION);
    }
  }

  /*--- Set the boolean flag if we are carrying out an aeroelastic simulation. ---*/

  if (Grid_Movement && (Kind_GridMovement[ZONE_0] == AEROELASTIC || Kind_GridMovement[ZONE_0] == AEROELASTIC_RIGID_MOTION)) Aeroelastic_Simulation = true;
  else Aeroelastic_Simulation = false;

  /*--- Initializing the size for the solutions of the Aeroelastic problem. ---*/


  if (Grid_Movement && Aeroelastic_Simulation) {
    Aeroelastic_np1.resize(nMarker_Monitoring);
    Aeroelastic_n.resize(nMarker_Monitoring);
    Aeroelastic_n1.resize(nMarker_Monitoring);
    for (iMarker = 0; iMarker < nMarker_Monitoring; iMarker++) {
      Aeroelastic_np1[iMarker].resize(2);
      Aeroelastic_n[iMarker].resize(2);
      Aeroelastic_n1[iMarker].resize(2);
      for (int i =0; i<2; i++) {
        Aeroelastic_np1[iMarker][i].resize(2);
        Aeroelastic_n[iMarker][i].resize(2);
        Aeroelastic_n1[iMarker][i].resize(2);
        for (int j=0; j<2; j++) {
          Aeroelastic_np1[iMarker][i][j] = 0.0;
          Aeroelastic_n[iMarker][i][j] = 0.0;
          Aeroelastic_n1[iMarker][i][j] = 0.0;
        }
      }
    }
  }

  /*--- Allocate memory for the plunge and pitch and initialized them to zero ---*/

  if (Grid_Movement && Aeroelastic_Simulation) {
    Aeroelastic_pitch = new su2double[nMarker_Monitoring];
    Aeroelastic_plunge = new su2double[nMarker_Monitoring];
    for (iMarker = 0; iMarker < nMarker_Monitoring; iMarker++ ) {
      Aeroelastic_pitch[iMarker] = 0.0;
      Aeroelastic_plunge[iMarker] = 0.0;
    }
  }

  /*--- Fluid-Structure Interaction problems ---*/

  if (FSI_Problem) {
    if ((Dynamic_Analysis == STATIC) && (Unsteady_Simulation == STEADY)) {
      Kind_GridMovement[val_izone] = FLUID_STRUCTURE_STATIC;
      Grid_Movement = false;
    }
    else{
      Kind_GridMovement[val_izone] = FLUID_STRUCTURE;
      Grid_Movement = true;
    }
  }

  if (MGCycle == FULLMG_CYCLE) FinestMesh = nMGLevels;
  else FinestMesh = MESH_0;

  if ((Kind_Solver == NAVIER_STOKES) &&
      (Kind_Turb_Model != NONE))
    Kind_Solver = RANS;
  
  if (Kind_Solver == EULER) Kind_Turb_Model = NONE;

  Kappa_2nd_Flow    = Kappa_Flow[0];
  Kappa_4th_Flow    = Kappa_Flow[1];
  Kappa_2nd_AdjFlow = Kappa_AdjFlow[0];
  Kappa_4th_AdjFlow = Kappa_AdjFlow[1];
  Kappa_2nd_Heat = Kappa_Heat[0];
  Kappa_4th_Heat = Kappa_Heat[1];
  
  /*--- Make the MG_PreSmooth, MG_PostSmooth, and MG_CorrecSmooth
   arrays consistent with nMGLevels ---*/

  unsigned short * tmp_smooth = new unsigned short[nMGLevels+1];

  if ((nMG_PreSmooth != nMGLevels+1) && (nMG_PreSmooth != 0)) {
    if (nMG_PreSmooth > nMGLevels+1) {

      /*--- Truncate by removing unnecessary elements at the end ---*/

      for (unsigned int i = 0; i <= nMGLevels; i++)
        tmp_smooth[i] = MG_PreSmooth[i];
      delete [] MG_PreSmooth;
      MG_PreSmooth=NULL;
    } else {

      /*--- Add additional elements equal to last element ---*/

      for (unsigned int i = 0; i < nMG_PreSmooth; i++)
        tmp_smooth[i] = MG_PreSmooth[i];
      for (unsigned int i = nMG_PreSmooth; i <= nMGLevels; i++)
        tmp_smooth[i] = MG_PreSmooth[nMG_PreSmooth-1];
      delete [] MG_PreSmooth;
      MG_PreSmooth=NULL;
    }

    nMG_PreSmooth = nMGLevels+1;
    MG_PreSmooth = new unsigned short[nMG_PreSmooth];
    for (unsigned int i = 0; i < nMG_PreSmooth; i++)
      MG_PreSmooth[i] = tmp_smooth[i];
  }
  if ((nMGLevels != 0) && (nMG_PreSmooth == 0)) {
    delete [] MG_PreSmooth;
    nMG_PreSmooth = nMGLevels+1;
    MG_PreSmooth = new unsigned short[nMG_PreSmooth];
    for (unsigned int i = 0; i < nMG_PreSmooth; i++)
      MG_PreSmooth[i] = i+1;
  }

  if ((nMG_PostSmooth != nMGLevels+1) && (nMG_PostSmooth != 0)) {
    if (nMG_PostSmooth > nMGLevels+1) {

      /*--- Truncate by removing unnecessary elements at the end ---*/

      for (unsigned int i = 0; i <= nMGLevels; i++)
        tmp_smooth[i] = MG_PostSmooth[i];
      delete [] MG_PostSmooth;
      MG_PostSmooth=NULL;
    } else {

      /*--- Add additional elements equal to last element ---*/

      for (unsigned int i = 0; i < nMG_PostSmooth; i++)
        tmp_smooth[i] = MG_PostSmooth[i];
      for (unsigned int i = nMG_PostSmooth; i <= nMGLevels; i++)
        tmp_smooth[i] = MG_PostSmooth[nMG_PostSmooth-1];
      delete [] MG_PostSmooth;
      MG_PostSmooth=NULL;
    }

    nMG_PostSmooth = nMGLevels+1;
    MG_PostSmooth = new unsigned short[nMG_PostSmooth];
    for (unsigned int i = 0; i < nMG_PostSmooth; i++)
      MG_PostSmooth[i] = tmp_smooth[i];

  }

  if ((nMGLevels != 0) && (nMG_PostSmooth == 0)) {
    delete [] MG_PostSmooth;
    nMG_PostSmooth = nMGLevels+1;
    MG_PostSmooth = new unsigned short[nMG_PostSmooth];
    for (unsigned int i = 0; i < nMG_PostSmooth; i++)
      MG_PostSmooth[i] = 0;
  }

  if ((nMG_CorrecSmooth != nMGLevels+1) && (nMG_CorrecSmooth != 0)) {
    if (nMG_CorrecSmooth > nMGLevels+1) {

      /*--- Truncate by removing unnecessary elements at the end ---*/

      for (unsigned int i = 0; i <= nMGLevels; i++)
        tmp_smooth[i] = MG_CorrecSmooth[i];
      delete [] MG_CorrecSmooth;
      MG_CorrecSmooth = NULL;
    } else {

      /*--- Add additional elements equal to last element ---*/

      for (unsigned int i = 0; i < nMG_CorrecSmooth; i++)
        tmp_smooth[i] = MG_CorrecSmooth[i];
      for (unsigned int i = nMG_CorrecSmooth; i <= nMGLevels; i++)
        tmp_smooth[i] = MG_CorrecSmooth[nMG_CorrecSmooth-1];
      delete [] MG_CorrecSmooth;
      MG_CorrecSmooth = NULL;
    }
    nMG_CorrecSmooth = nMGLevels+1;
    MG_CorrecSmooth = new unsigned short[nMG_CorrecSmooth];
    for (unsigned int i = 0; i < nMG_CorrecSmooth; i++)
      MG_CorrecSmooth[i] = tmp_smooth[i];
  }

  if ((nMGLevels != 0) && (nMG_CorrecSmooth == 0)) {
    delete [] MG_CorrecSmooth;
    nMG_CorrecSmooth = nMGLevels+1;
    MG_CorrecSmooth = new unsigned short[nMG_CorrecSmooth];
    for (unsigned int i = 0; i < nMG_CorrecSmooth; i++)
      MG_CorrecSmooth[i] = 0;
  }

  /*--- Override MG Smooth parameters ---*/

  if (nMG_PreSmooth != 0) MG_PreSmooth[MESH_0] = 1;
  if (nMG_PostSmooth != 0) {
    MG_PostSmooth[MESH_0] = 0;
    MG_PostSmooth[nMGLevels] = 0;
  }
  if (nMG_CorrecSmooth != 0) MG_CorrecSmooth[nMGLevels] = 0;

  if (Restart) MGCycle = V_CYCLE;

  if (ContinuousAdjoint) {
    if (Kind_Solver == EULER) Kind_Solver = ADJ_EULER;
    if (Kind_Solver == NAVIER_STOKES) Kind_Solver = ADJ_NAVIER_STOKES;
    if (Kind_Solver == RANS) Kind_Solver = ADJ_RANS;
  }

  nCFL = nMGLevels+1;
  CFL = new su2double[nCFL];
  CFL[0] = CFLFineGrid;

  /*--- Evaluate when the Cl should be evaluated ---*/

  Iter_Fixed_CL        = SU2_TYPE::Int(nExtIter / (su2double(Update_Alpha)+1));
  Iter_Fixed_CM        = SU2_TYPE::Int(nExtIter / (su2double(Update_iH)+1));
  Iter_Fixed_NetThrust = SU2_TYPE::Int(nExtIter / (su2double(Update_BCThrust)+1));

  /*--- Setting relaxation factor and CFL for the adjoint runs ---*/

  if (ContinuousAdjoint) {
    Relaxation_Factor_Flow = Relaxation_Factor_AdjFlow;
    CFL[0] = CFL[0] * CFLRedCoeff_AdjFlow;
    CFL_AdaptParam[2] *= CFLRedCoeff_AdjFlow;
    CFL_AdaptParam[3] *= CFLRedCoeff_AdjFlow;
    Iter_Fixed_CL = SU2_TYPE::Int(su2double (Iter_Fixed_CL) / CFLRedCoeff_AdjFlow);
    Iter_Fixed_CM = SU2_TYPE::Int(su2double (Iter_Fixed_CM) / CFLRedCoeff_AdjFlow);
    Iter_Fixed_NetThrust = SU2_TYPE::Int(su2double (Iter_Fixed_NetThrust) / CFLRedCoeff_AdjFlow);
  }

  if ((DiscreteAdjoint) && (Inconsistent_Disc)) {
    Kind_ConvNumScheme_Flow = Kind_ConvNumScheme_AdjFlow;
    Kind_Centered_Flow = Kind_Centered_AdjFlow;
    Kind_Upwind_Flow = Kind_Upwind_AdjFlow;
    Kappa_Flow[0] = Kappa_AdjFlow[0];
    Kappa_Flow[1] = Kappa_AdjFlow[1];
  }
  
  if (Iter_Fixed_CL == 0) { Iter_Fixed_CL = nExtIter+1; Update_Alpha = 0; }
  if (Iter_Fixed_CM == 0) { Iter_Fixed_CM = nExtIter+1; Update_iH = 0; }
  if (Iter_Fixed_NetThrust == 0) { Iter_Fixed_NetThrust = nExtIter+1; Update_BCThrust = 0; }

  for (iCFL = 1; iCFL < nCFL; iCFL++)
    CFL[iCFL] = CFL[iCFL-1];

  if (nRKStep == 0) {
    nRKStep = 1;
    RK_Alpha_Step = new su2double[1]; RK_Alpha_Step[0] = 1.0;
  }

  /* Check if the byte alignment of the matrix multiplications is a
     multiple of 64. */
  if( byteAlignmentMatMul%64 ) {
    if(rank == MASTER_NODE)
      cout << "ALIGNED_BYTES_MATMUL must be a multiple of 64." << endl;
    exit(EXIT_FAILURE);
  }

  /* Determine the value of sizeMatMulPadding, which is the matrix size in
     the vectorization direction when padding is applied to have optimal
     performance in the matrix multiplications. */
  sizeMatMulPadding = byteAlignmentMatMul/sizeof(passivedouble);

  /* Correct the number of time levels for time accurate local time
     stepping, if needed.  */
  if (nLevels_TimeAccurateLTS == 0)  nLevels_TimeAccurateLTS =  1;
  if (nLevels_TimeAccurateLTS  > 15) nLevels_TimeAccurateLTS = 15;

  /* Check that no time accurate local time stepping is specified for time
     integration schemes other than ADER. */
  if (Kind_TimeIntScheme_FEM_Flow != ADER_DG && nLevels_TimeAccurateLTS != 1) {

    if (rank==MASTER_NODE) {
      cout << endl << "WARNING: "
           << nLevels_TimeAccurateLTS << " levels specified for time accurate local time stepping." << endl
           << "Time accurate local time stepping is only possible for ADER, hence this option is not used." << endl
           << endl;
    }

    nLevels_TimeAccurateLTS = 1;
  }

  if (Kind_TimeIntScheme_FEM_Flow == ADER_DG) {

    Unsteady_Simulation = TIME_STEPPING;  // Only time stepping for ADER.

    /* If time accurate local time stepping is used, make sure that an unsteady
       CFL is specified. If not, terminate. */
    if (nLevels_TimeAccurateLTS != 1) {
      if(Unst_CFL == 0.0)
        SU2_MPI::Error("ERROR: Unsteady CFL not specified for time accurate local time stepping.",
                       CURRENT_FUNCTION);
    }

    /* Determine the location of the ADER time DOFs, which are the Gauss-Legendre
       integration points corresponding to the number of time DOFs. */
    vector<passivedouble> GLPoints(nTimeDOFsADER_DG), GLWeights(nTimeDOFsADER_DG);
    CGaussJacobiQuadrature GaussJacobi;
    GaussJacobi.GetQuadraturePoints(0.0, 0.0, -1.0, 1.0, GLPoints, GLWeights);

    TimeDOFsADER_DG = new su2double[nTimeDOFsADER_DG];
    for(unsigned short i=0; i<nTimeDOFsADER_DG; ++i)
      TimeDOFsADER_DG[i] = GLPoints[i];

    /* Determine the number of integration points in time, their locations
       on the interval [-1..1] and their integration weights. */
    unsigned short orderExact = ceil(Quadrature_Factor_Time_ADER_DG*(nTimeDOFsADER_DG-1));
    nTimeIntegrationADER_DG = orderExact/2 + 1;
    nTimeIntegrationADER_DG = max(nTimeIntegrationADER_DG, nTimeDOFsADER_DG);
    GLPoints.resize(nTimeIntegrationADER_DG);
    GLWeights.resize(nTimeIntegrationADER_DG);
    GaussJacobi.GetQuadraturePoints(0.0, 0.0, -1.0, 1.0, GLPoints, GLWeights);

    TimeIntegrationADER_DG    = new su2double[nTimeIntegrationADER_DG];
    WeightsIntegrationADER_DG = new su2double[nTimeIntegrationADER_DG];
    for(unsigned short i=0; i<nTimeIntegrationADER_DG; ++i) {
      TimeIntegrationADER_DG[i]    = GLPoints[i];
      WeightsIntegrationADER_DG[i] = GLWeights[i];
    }
  }

  if (nIntCoeffs == 0) {
    nIntCoeffs = 2;
    Int_Coeffs = new su2double[2]; Int_Coeffs[0] = 0.25; Int_Coeffs[1] = 0.5;
  }

  if (nElasticityMod == 0) {
  nElasticityMod = 1;
  ElasticityMod = new su2double[1]; ElasticityMod[0] = 2E11;
  }

  if (nPoissonRatio == 0) {
  nPoissonRatio = 1;
  PoissonRatio = new su2double[1]; PoissonRatio[0] = 0.30;
  }

  if (nMaterialDensity == 0) {
  nMaterialDensity = 1;
  MaterialDensity = new su2double[1]; MaterialDensity[0] = 7854;
  }

  if (nElectric_Constant == 0) {
  nElectric_Constant = 1;
  Electric_Constant = new su2double[1]; Electric_Constant[0] = 0.0;
  }

  if (nElectric_Field == 0) {
	nElectric_Field = 1;
	Electric_Field_Mod = new su2double[1]; Electric_Field_Mod[0] = 0.0;
  }

  if (nDim_RefNode == 0) {
  nDim_RefNode = 3;
  RefNode_Displacement = new su2double[3];
  RefNode_Displacement[0] = 0.0; RefNode_Displacement[1] = 0.0; RefNode_Displacement[2] = 0.0;
  }

  if (nDim_Electric_Field == 0) {
	nDim_Electric_Field = 2;
	Electric_Field_Dir = new su2double[2]; Electric_Field_Dir[0] = 0.0;  Electric_Field_Dir[1] = 1.0;
  }

  if ((Kind_SU2 == SU2_CFD) && (Kind_Solver == NO_SOLVER)) {
    SU2_MPI::Error("PHYSICAL_PROBLEM must be set in the configuration file", CURRENT_FUNCTION);
  }

  /*--- Set a flag for viscous simulations ---*/

  Viscous = (( Kind_Solver == NAVIER_STOKES          ) ||
             ( Kind_Solver == ADJ_NAVIER_STOKES      ) ||
             ( Kind_Solver == RANS                   ) ||
             ( Kind_Solver == ADJ_RANS               ) ||
             ( Kind_Solver == FEM_NAVIER_STOKES      ) ||
             ( Kind_Solver == FEM_RANS               ) ||
             ( Kind_Solver == FEM_LES                ));

  /*--- To avoid boundary intersections, let's add a small constant to the planes. ---*/

  if (Geo_Description == NACELLE) {
    for (unsigned short iSections = 0; iSections < nLocationStations; iSections++) {
      if (LocationStations[iSections] == 0) LocationStations[iSections] = 1E-6;
      if (LocationStations[iSections] == 360) LocationStations[iSections] = 359.999999;
    }
  }
  else {
    for (unsigned short iSections = 0; iSections < nLocationStations; iSections++) {
      LocationStations[iSections] += EPS;
    }
    Stations_Bounds[0] += EPS;
    Stations_Bounds[1] += EPS;
  }

  /*--- Length based parameter for slope limiters uses a default value of
   0.1m ---*/

  RefElemLength = 1.0;
  if (SystemMeasurements == US) RefElemLength /= 0.3048;

  /*--- Re-scale the length based parameters. The US system uses feet,
   but SU2 assumes that the grid is in inches ---*/

  if ((SystemMeasurements == US) && (Kind_SU2 == SU2_CFD)) {

    for (iMarker = 0; iMarker < nMarker_Monitoring; iMarker++) {
      RefOriginMoment_X[iMarker] = RefOriginMoment_X[iMarker]/12.0;
      RefOriginMoment_Y[iMarker] = RefOriginMoment_Y[iMarker]/12.0;
      RefOriginMoment_Z[iMarker] = RefOriginMoment_Z[iMarker]/12.0;
    }

    for (iMarker = 0; iMarker < nGridMovement; iMarker++) {
      Motion_Origin_X[iMarker] = Motion_Origin_X[iMarker]/12.0;
      Motion_Origin_Y[iMarker] = Motion_Origin_Y[iMarker]/12.0;
      Motion_Origin_Z[iMarker] = Motion_Origin_Z[iMarker]/12.0;
    }

    RefLength = RefLength/12.0;

    if ((val_nDim == 2) && (!Axisymmetric)) RefArea = RefArea/12.0;
    else RefArea = RefArea/144.0;
    Length_Reynolds = Length_Reynolds/12.0;
    Highlite_Area = Highlite_Area/144.0;
    SemiSpan = SemiSpan/12.0;

    EA_IntLimit[0] = EA_IntLimit[0]/12.0;
    EA_IntLimit[1] = EA_IntLimit[1]/12.0;
    EA_IntLimit[2] = EA_IntLimit[2]/12.0;

    if (Geo_Description != NACELLE) {
      for (unsigned short iSections = 0; iSections < nLocationStations; iSections++) {
        LocationStations[iSections] = LocationStations[iSections]/12.0;
      }
      Stations_Bounds[0] = Stations_Bounds[0]/12.0;
      Stations_Bounds[1] = Stations_Bounds[1]/12.0;
    }
    
    SubsonicEngine_Cyl[0] = SubsonicEngine_Cyl[0]/12.0;
    SubsonicEngine_Cyl[1] = SubsonicEngine_Cyl[1]/12.0;
    SubsonicEngine_Cyl[2] = SubsonicEngine_Cyl[2]/12.0;
    SubsonicEngine_Cyl[3] = SubsonicEngine_Cyl[3]/12.0;
    SubsonicEngine_Cyl[4] = SubsonicEngine_Cyl[4]/12.0;
    SubsonicEngine_Cyl[5] = SubsonicEngine_Cyl[5]/12.0;
    SubsonicEngine_Cyl[6] = SubsonicEngine_Cyl[6]/12.0;

  }

  if ((Kind_Turb_Model != SA) && (Kind_Trans_Model == BC)){
    SU2_MPI::Error("BC transition model currently only available in combination with SA turbulence model!", CURRENT_FUNCTION);
  }

  /*--- Check for constant lift mode. Initialize the update flag for
   the AoA with each iteration to false  ---*/

  if (Fixed_CL_Mode) Update_AoA = false;
  if (Fixed_CM_Mode) Update_HTPIncidence = false;

  if (DirectDiff != NO_DERIVATIVE) {
#if !defined COMPLEX_TYPE && !defined ADOLC_FORWARD_TYPE && !defined CODI_FORWARD_TYPE
      if (Kind_SU2 == SU2_CFD) {
        SU2_MPI::Error(string("SU2_CFD: Config option DIRECT_DIFF= YES requires AD or complex support!\n") +
                       string("Please use SU2_CFD_DIRECTDIFF (configuration/compilation is done using the preconfigure.py script)."),
                       CURRENT_FUNCTION);
      }
#endif
    /*--- Initialize the derivative values ---*/
    switch (DirectDiff) {
      case D_MACH:
        SU2_TYPE::SetDerivative(Mach, 1.0);
        break;
      case D_AOA:
        SU2_TYPE::SetDerivative(AoA, 1.0);
        break;
      case D_SIDESLIP:
        SU2_TYPE::SetDerivative(AoS, 1.0);
        break;
      case D_REYNOLDS:
        SU2_TYPE::SetDerivative(Reynolds, 1.0);
        break;
      case D_TURB2LAM:
       SU2_TYPE::SetDerivative(Turb2LamViscRatio_FreeStream, 1.0);
        break;
      default:
        /*--- All other cases are handled in the specific solver ---*/
        break;
      }
  }

#if defined CODI_REVERSE_TYPE
  AD_Mode = YES;

  AD::PreaccEnabled = AD_Preaccumulation;

#else
  if (AD_Mode == YES) {
    SU2_MPI::Error(string("AUTO_DIFF=YES requires Automatic Differentiation support.\n") +
                   string("Please use correct executables (configuration/compilation is done using the preconfigure.py script)."),
                   CURRENT_FUNCTION);
  }
#endif

  if (DiscreteAdjoint) {
#if !defined CODI_REVERSE_TYPE
    if (Kind_SU2 == SU2_CFD) {
      SU2_MPI::Error(string("SU2_CFD: Config option MATH_PROBLEM= DISCRETE_ADJOINT requires AD support!\n") +
                     string("Please use SU2_CFD_AD (configuration/compilation is done using the preconfigure.py script)."),
                     CURRENT_FUNCTION);
    }
#endif

    /*--- Disable writing of limiters if enabled ---*/
    Wrt_Limiters = false;

    if (Unsteady_Simulation) {

      Restart_Flow = false;

      if (Grid_Movement) {
        SU2_MPI::Error("Dynamic mesh movement currently not supported for the discrete adjoint solver.", CURRENT_FUNCTION);
      }

      if (Unst_AdjointIter- long(nExtIter) < 0){
        SU2_MPI::Error(string("Invalid iteration number requested for unsteady adjoint.\n" ) +
                       string("Make sure EXT_ITER is larger or equal than UNST_ADJ_ITER."),
                       CURRENT_FUNCTION);
      }

      /*--- If the averaging interval is not set, we average over all time-steps ---*/

      if (Iter_Avg_Objective == 0.0) {
        Iter_Avg_Objective = nExtIter;
      }

    }

    switch(Kind_Solver) {
      case EULER:
        Kind_Solver = DISC_ADJ_EULER;
        break;
      case RANS:
        Kind_Solver = DISC_ADJ_RANS;
        break;
      case NAVIER_STOKES:
        Kind_Solver = DISC_ADJ_NAVIER_STOKES;
        break;
      case FEM_EULER :
        Kind_Solver = DISC_ADJ_DG_EULER;
        break;
      case FEM_RANS :
        Kind_Solver = DISC_ADJ_DG_RANS;
        break;
      case FEM_NAVIER_STOKES : 
        Kind_Solver = DISC_ADJ_DG_NS;
        break;
      case FEM_ELASTICITY:
        Kind_Solver = DISC_ADJ_FEM;
        break;
      default:
        break;
    }

    RampOutletPressure = false;
    RampRotatingFrame = false;
  }

  delete [] tmp_smooth;

  /*--- Make sure that implicit time integration is disabled
        for the FEM fluid solver (numerics). ---*/
  if ((Kind_Solver == FEM_EULER) ||
      (Kind_Solver == FEM_NAVIER_STOKES) ||
      (Kind_Solver == FEM_RANS)) {
     Kind_TimeIntScheme_Flow = Kind_TimeIntScheme_FEM_Flow;
  }

  /*--- Set up the time stepping / unsteady CFL options. ---*/
  if ((Unsteady_Simulation == TIME_STEPPING) && (Unst_CFL != 0.0)) {
    for (iCFL = 0; iCFL < nCFL; iCFL++)
      CFL[iCFL] = Unst_CFL;
  }


  /*--- If it is a fixed mode problem, then we will add 100 iterations to
    evaluate the derivatives with respect to a change in the AoA and CL ---*/

  if (!ContinuousAdjoint & !DiscreteAdjoint) {
  	if ((Fixed_CL_Mode) || (Fixed_CM_Mode)) {
    ConvCriteria = RESIDUAL;
  		nExtIter += Iter_dCL_dAlpha;
  		OrderMagResidual = 24;
  		MinLogResidual = -24;
  	}
  }

  /*--- If there are not design variables defined in the file ---*/

  if (nDV == 0) {
    nDV = 1;
    Design_Variable = new unsigned short [nDV];
    Design_Variable[0] = NO_DEFORMATION;
  }

  /*--- Checks for incompressible flow problems. ---*/

  if ((Kind_Solver == EULER) && (Kind_Regime == INCOMPRESSIBLE)) {
    /*--- Force inviscid problems to use constant density and disable energy. ---*/
    if (Kind_DensityModel != CONSTANT || Energy_Equation == true) {
      SU2_MPI::Error("Inviscid incompressible problems must be constant density (no energy eqn.).\n Use DENSITY_MODEL= CONSTANT and ENERGY_EQUATION= NO.", CURRENT_FUNCTION);
    }
  }

  /*--- Default values should recover original incompressible behavior (for old config files). ---*/

  if (Kind_Regime == INCOMPRESSIBLE) {
    if ((Kind_DensityModel == CONSTANT) || (Kind_DensityModel == BOUSSINESQ))
      Kind_FluidModel = CONSTANT_DENSITY;
  }

  /*--- Energy equation must be active for any fluid models other than constant density. ---*/

  if (Kind_DensityModel != CONSTANT) Energy_Equation = true;

  if (Kind_DensityModel == BOUSSINESQ) {
    Energy_Equation = true;
    if (Body_Force) {
      SU2_MPI::Error("Body force and Boussinesq source terms are not currently compatible.", CURRENT_FUNCTION);
    }
  }

  if (Kind_DensityModel == VARIABLE) {
    if (Kind_FluidModel != INC_IDEAL_GAS) {
      SU2_MPI::Error("Variable density incompressible solver limited to ideal gases.\n Check the fluid model options (use INC_IDEAL_GAS).", CURRENT_FUNCTION);
    }
  }

  if (Kind_Regime != INCOMPRESSIBLE) {
    if ((Kind_FluidModel == CONSTANT_DENSITY) || (Kind_FluidModel == INC_IDEAL_GAS)) {
      SU2_MPI::Error("Fluid model not compatible with compressible flows.\n CONSTANT_DENSITY/INC_IDEAL_GAS are for incompressible only.", CURRENT_FUNCTION);
    }
  }

  if ((Kind_Regime == INCOMPRESSIBLE) && (Kind_Solver != EULER) && (Kind_Solver != ADJ_EULER) && (Kind_Solver != DISC_ADJ_EULER)) {
    if (Kind_ViscosityModel == SUTHERLAND) {
      if ((Kind_FluidModel != INC_IDEAL_GAS)) {
        SU2_MPI::Error("Sutherland's law only valid for ideal gases in incompressible flows.\n Must use VISCOSITY_MODEL=CONSTANT_VISCOSITY and set viscosity with\n MU_CONSTANT, or use DENSITY_MODEL= VARIABLE with FLUID_MODEL= INC_IDEAL_GAS for VISCOSITY_MODEL=SUTHERLAND.\n NOTE: FREESTREAM_VISCOSITY is no longer used for incompressible flows!", CURRENT_FUNCTION);
      }
    }
  }

  /*--- Incompressible solver currently limited to SI units. ---*/

  if ((Kind_Regime == INCOMPRESSIBLE) && (SystemMeasurements == US)) {
    SU2_MPI::Error("Must use SI units for incompressible solver.", CURRENT_FUNCTION);
  }

  /*--- Check that the non-dim type is valid. ---*/

  if (Kind_Regime == INCOMPRESSIBLE) {
    if ((Ref_Inc_NonDim != INITIAL_VALUES) && (Ref_Inc_NonDim != REFERENCE_VALUES) && (Ref_Inc_NonDim != DIMENSIONAL)) {
      SU2_MPI::Error("Incompressible non-dim. scheme invalid.\n Must use INITIAL_VALUES, REFERENCE_VALUES, or DIMENSIONAL.", CURRENT_FUNCTION);
    }
  }

  /*--- If Kind_Inc_Inlet has not been specified, take a default --*/

  if (Kind_Inc_Inlet == NULL) {
    if (nMarker_Inlet != 0) {
      Kind_Inc_Inlet = new unsigned short[nMarker_Inlet];
      for (unsigned short iInlet = 0; iInlet < nMarker_Inlet; iInlet++) {
        Kind_Inc_Inlet[iInlet] = VELOCITY_INLET;
      }
    } else {
      Kind_Inc_Inlet = new unsigned short[1];
      Kind_Inc_Inlet[0] = VELOCITY_INLET;
    }
  }

  /*--- Grid motion is not yet supported with the incompressible solver. ---*/

  if ((Kind_Regime == INCOMPRESSIBLE) && (Grid_Movement)) {
    SU2_MPI::Error("Support for grid movement not yet implemented for incompressible flows.", CURRENT_FUNCTION);
  }

  /*--- Assert that there are two markers being analyzed if the
   pressure drop objective function is selected. ---*/

  for (unsigned short iObj = 0; iObj < nObj; iObj++) {
    if ((Kind_ObjFunc[iObj] == SURFACE_PRESSURE_DROP) && (nMarker_Analyze != 2)) {
      SU2_MPI::Error("Must list two markers for the pressure drop objective function.\n Expected format: MARKER_ANALYZE= (outlet_name, inlet_name).", CURRENT_FUNCTION);
    }
  }

}

void CConfig::SetMarkers(unsigned short val_software) {

  unsigned short iMarker_All, iMarker_CfgFile, iMarker_Euler, iMarker_Custom,
  iMarker_FarField, iMarker_SymWall, iMarker_PerBound,
  iMarker_NearFieldBound, iMarker_InterfaceBound, iMarker_Fluid_InterfaceBound, iMarker_Dirichlet,
  iMarker_Inlet, iMarker_Riemann, iMarker_Giles, iMarker_Outlet, iMarker_Isothermal,
  iMarker_HeatFlux, iMarker_EngineInflow, iMarker_EngineExhaust, iMarker_Damper,
  iMarker_Displacement, iMarker_Load, iMarker_FlowLoad, iMarker_Neumann, iMarker_Internal,
  iMarker_Monitoring, iMarker_Designing, iMarker_GeoEval, iMarker_Plotting, iMarker_Analyze,
  iMarker_DV, iMarker_Moving, iMarker_PyCustom, iMarker_Supersonic_Inlet, iMarker_Supersonic_Outlet,
  iMarker_Clamped, iMarker_ZoneInterface, iMarker_CHTInterface, iMarker_Load_Dir, iMarker_Disp_Dir, iMarker_Load_Sine,
  iMarker_ActDiskInlet, iMarker_ActDiskOutlet,
  iMarker_Turbomachinery, iMarker_MixingPlaneInterface;

  int size = SINGLE_NODE;

#ifdef HAVE_MPI
  if (val_software != SU2_MSH)
    SU2_MPI::Comm_size(MPI_COMM_WORLD, &size);
#endif

  /*--- Compute the total number of markers in the config file ---*/

  nMarker_CfgFile = nMarker_Euler + nMarker_FarField + nMarker_SymWall +
  nMarker_PerBound + nMarker_NearFieldBound + nMarker_Fluid_InterfaceBound +
  nMarker_InterfaceBound + nMarker_CHTInterface + nMarker_Dirichlet + nMarker_Neumann + nMarker_Inlet + nMarker_Riemann +
  nMarker_Giles + nMarker_Outlet + nMarker_Isothermal + nMarker_HeatFlux +
  nMarker_EngineInflow + nMarker_EngineExhaust + nMarker_Internal +
  nMarker_Supersonic_Inlet + nMarker_Supersonic_Outlet + nMarker_Displacement + nMarker_Load +
  nMarker_FlowLoad + nMarker_Custom + nMarker_Damper +
  nMarker_Clamped + nMarker_Load_Sine + nMarker_Load_Dir + nMarker_Disp_Dir +
  nMarker_ActDiskInlet + nMarker_ActDiskOutlet;

  /*--- Add the possible send/receive domains ---*/

  nMarker_Max = nMarker_CfgFile + OVERHEAD*size;

  /*--- Basic dimensionalization of the markers (worst scenario) ---*/

  nMarker_All = nMarker_Max;

  /*--- Allocate the memory (markers in each domain) ---*/

  Marker_All_TagBound             = new string[nMarker_All];			// Store the tag that correspond with each marker.
  Marker_All_SendRecv             = new short[nMarker_All];				// +#domain (send), -#domain (receive).
  Marker_All_KindBC               = new unsigned short[nMarker_All];	// Store the kind of boundary condition.
  Marker_All_Monitoring           = new unsigned short[nMarker_All];	// Store whether the boundary should be monitored.
  Marker_All_Designing            = new unsigned short[nMarker_All];    // Store whether the boundary should be designed.
  Marker_All_Plotting             = new unsigned short[nMarker_All];	// Store whether the boundary should be plotted.
  Marker_All_Analyze              = new unsigned short[nMarker_All];	// Store whether the boundary should be plotted.
  Marker_All_ZoneInterface        = new unsigned short[nMarker_All];	// Store whether the boundary is in the FSI interface.
  Marker_All_GeoEval              = new unsigned short[nMarker_All];	// Store whether the boundary should be geometry evaluation.
  Marker_All_DV                   = new unsigned short[nMarker_All];	// Store whether the boundary should be affected by design variables.
  Marker_All_Moving               = new unsigned short[nMarker_All];	// Store whether the boundary should be in motion.
  Marker_All_PyCustom             = new unsigned short[nMarker_All];    // Store whether the boundary is Python customizable.
  Marker_All_PerBound             = new short[nMarker_All];		// Store whether the boundary belongs to a periodic boundary.
  Marker_All_Turbomachinery       = new unsigned short[nMarker_All];	// Store whether the boundary is in needed for Turbomachinery computations.
  Marker_All_TurbomachineryFlag   = new unsigned short[nMarker_All];	// Store whether the boundary has a flag for Turbomachinery computations.
  Marker_All_MixingPlaneInterface = new unsigned short[nMarker_All];	// Store whether the boundary has a in the MixingPlane interface.


  for (iMarker_All = 0; iMarker_All < nMarker_All; iMarker_All++) {
    Marker_All_TagBound[iMarker_All]             = "SEND_RECEIVE";
    Marker_All_SendRecv[iMarker_All]             = 0;
    Marker_All_KindBC[iMarker_All]               = 0;
    Marker_All_Monitoring[iMarker_All]           = 0;
    Marker_All_GeoEval[iMarker_All]              = 0;
    Marker_All_Designing[iMarker_All]            = 0;
    Marker_All_Plotting[iMarker_All]             = 0;
    Marker_All_Analyze[iMarker_All]              = 0;
    Marker_All_ZoneInterface[iMarker_All]        = 0;
    Marker_All_DV[iMarker_All]                   = 0;
    Marker_All_Moving[iMarker_All]               = 0;
    Marker_All_PerBound[iMarker_All]             = 0;
    Marker_All_Turbomachinery[iMarker_All]       = 0;
    Marker_All_TurbomachineryFlag[iMarker_All]   = 0;
    Marker_All_MixingPlaneInterface[iMarker_All] = 0;
    Marker_All_PyCustom[iMarker_All]             = 0;
  }

  /*--- Allocate the memory (markers in the config file) ---*/

  Marker_CfgFile_TagBound             = new string[nMarker_CfgFile];
  Marker_CfgFile_KindBC               = new unsigned short[nMarker_CfgFile];
  Marker_CfgFile_Monitoring           = new unsigned short[nMarker_CfgFile];
  Marker_CfgFile_Designing            = new unsigned short[nMarker_CfgFile];
  Marker_CfgFile_Plotting             = new unsigned short[nMarker_CfgFile];
  Marker_CfgFile_Analyze              = new unsigned short[nMarker_CfgFile];
  Marker_CfgFile_GeoEval              = new unsigned short[nMarker_CfgFile];
  Marker_CfgFile_ZoneInterface        = new unsigned short[nMarker_CfgFile];
  Marker_CfgFile_DV                   = new unsigned short[nMarker_CfgFile];
  Marker_CfgFile_Moving               = new unsigned short[nMarker_CfgFile];
  Marker_CfgFile_PerBound             = new unsigned short[nMarker_CfgFile];
  Marker_CfgFile_Turbomachinery       = new unsigned short[nMarker_CfgFile];
  Marker_CfgFile_TurbomachineryFlag   = new unsigned short[nMarker_CfgFile];
  Marker_CfgFile_MixingPlaneInterface = new unsigned short[nMarker_CfgFile];
  Marker_CfgFile_PyCustom             = new unsigned short[nMarker_CfgFile];

  for (iMarker_CfgFile = 0; iMarker_CfgFile < nMarker_CfgFile; iMarker_CfgFile++) {
    Marker_CfgFile_TagBound[iMarker_CfgFile]             = "SEND_RECEIVE";
    Marker_CfgFile_KindBC[iMarker_CfgFile]               = 0;
    Marker_CfgFile_Monitoring[iMarker_CfgFile]           = 0;
    Marker_CfgFile_GeoEval[iMarker_CfgFile]              = 0;
    Marker_CfgFile_Designing[iMarker_CfgFile]            = 0;
    Marker_CfgFile_Plotting[iMarker_CfgFile]             = 0;
    Marker_CfgFile_Analyze[iMarker_CfgFile]              = 0;
    Marker_CfgFile_ZoneInterface[iMarker_CfgFile]        = 0;
    Marker_CfgFile_DV[iMarker_CfgFile]                   = 0;
    Marker_CfgFile_Moving[iMarker_CfgFile]               = 0;
    Marker_CfgFile_PerBound[iMarker_CfgFile]             = 0;
    Marker_CfgFile_Turbomachinery[iMarker_CfgFile]       = 0;
    Marker_CfgFile_TurbomachineryFlag[iMarker_CfgFile]   = 0;
    Marker_CfgFile_MixingPlaneInterface[iMarker_CfgFile] = 0;
    Marker_CfgFile_PyCustom[iMarker_CfgFile]             = 0;
  }

  /*--- Allocate memory to store surface information (Analyze BC) ---*/

  Surface_MassFlow = new su2double[nMarker_Analyze];
  Surface_Mach = new su2double[nMarker_Analyze];
  Surface_Temperature = new su2double[nMarker_Analyze];
  Surface_Pressure = new su2double[nMarker_Analyze];
  Surface_Density = new su2double[nMarker_Analyze];
  Surface_Enthalpy = new su2double[nMarker_Analyze];
  Surface_NormalVelocity = new su2double[nMarker_Analyze];
  Surface_Uniformity = new su2double[nMarker_Analyze];
  Surface_SecondaryStrength = new su2double[nMarker_Analyze];
  Surface_SecondOverUniform = new su2double[nMarker_Analyze];
  Surface_MomentumDistortion = new su2double[nMarker_Analyze];
  Surface_TotalTemperature = new su2double[nMarker_Analyze];
  Surface_TotalPressure = new su2double[nMarker_Analyze];
  Surface_PressureDrop = new su2double[nMarker_Analyze];
  Surface_DC60 = new su2double[nMarker_Analyze];
  Surface_IDC = new su2double[nMarker_Analyze];
  Surface_IDC_Mach = new su2double[nMarker_Analyze];
  Surface_IDR = new su2double[nMarker_Analyze];
  for (iMarker_Analyze = 0; iMarker_Analyze < nMarker_Analyze; iMarker_Analyze++) {
    Surface_MassFlow[iMarker_Analyze] = 0.0;
    Surface_Mach[iMarker_Analyze] = 0.0;
    Surface_Temperature[iMarker_Analyze] = 0.0;
    Surface_Pressure[iMarker_Analyze] = 0.0;
    Surface_Density[iMarker_Analyze] = 0.0;
    Surface_Enthalpy[iMarker_Analyze] = 0.0;
    Surface_NormalVelocity[iMarker_Analyze] = 0.0;
    Surface_Uniformity[iMarker_Analyze] = 0.0;
    Surface_SecondaryStrength[iMarker_Analyze] = 0.0;
    Surface_SecondOverUniform[iMarker_Analyze] = 0.0;
    Surface_MomentumDistortion[iMarker_Analyze] = 0.0;
    Surface_TotalTemperature[iMarker_Analyze] = 0.0;
    Surface_TotalPressure[iMarker_Analyze] = 0.0;
    Surface_PressureDrop[iMarker_Analyze] = 0.0;
    Surface_DC60[iMarker_Analyze] = 0.0;
    Surface_IDC[iMarker_Analyze] = 0.0;
    Surface_IDC_Mach[iMarker_Analyze] = 0.0;
    Surface_IDR[iMarker_Analyze] = 0.0;
  }

  /*--- Populate the marker information in the config file (all domains) ---*/

  iMarker_CfgFile = 0;
  for (iMarker_Euler = 0; iMarker_Euler < nMarker_Euler; iMarker_Euler++) {
    Marker_CfgFile_TagBound[iMarker_CfgFile] = Marker_Euler[iMarker_Euler];
    Marker_CfgFile_KindBC[iMarker_CfgFile] = EULER_WALL;
    iMarker_CfgFile++;
  }

  for (iMarker_FarField = 0; iMarker_FarField < nMarker_FarField; iMarker_FarField++) {
    Marker_CfgFile_TagBound[iMarker_CfgFile] = Marker_FarField[iMarker_FarField];
    Marker_CfgFile_KindBC[iMarker_CfgFile] = FAR_FIELD;
    iMarker_CfgFile++;
  }

  for (iMarker_SymWall = 0; iMarker_SymWall < nMarker_SymWall; iMarker_SymWall++) {
    Marker_CfgFile_TagBound[iMarker_CfgFile] = Marker_SymWall[iMarker_SymWall];
    Marker_CfgFile_KindBC[iMarker_CfgFile] = SYMMETRY_PLANE;
    iMarker_CfgFile++;
  }

  for (iMarker_PerBound = 0; iMarker_PerBound < nMarker_PerBound; iMarker_PerBound++) {
    Marker_CfgFile_TagBound[iMarker_CfgFile] = Marker_PerBound[iMarker_PerBound];
    Marker_CfgFile_KindBC[iMarker_CfgFile] = PERIODIC_BOUNDARY;
    Marker_CfgFile_PerBound[iMarker_CfgFile] = iMarker_PerBound + 1;
    iMarker_CfgFile++;
  }

  ActDisk_DeltaPress = new su2double[nMarker_ActDiskInlet];
  ActDisk_DeltaTemp = new su2double[nMarker_ActDiskInlet];
  ActDisk_TotalPressRatio = new su2double[nMarker_ActDiskInlet];
  ActDisk_TotalTempRatio = new su2double[nMarker_ActDiskInlet];
  ActDisk_StaticPressRatio = new su2double[nMarker_ActDiskInlet];
  ActDisk_StaticTempRatio = new su2double[nMarker_ActDiskInlet];
  ActDisk_Power = new su2double[nMarker_ActDiskInlet];
  ActDisk_MassFlow = new su2double[nMarker_ActDiskInlet];
  ActDisk_Mach = new su2double[nMarker_ActDiskInlet];
  ActDisk_Force = new su2double[nMarker_ActDiskInlet];
  ActDisk_NetThrust = new su2double[nMarker_ActDiskInlet];
  ActDisk_BCThrust = new su2double[nMarker_ActDiskInlet];
  ActDisk_BCThrust_Old = new su2double[nMarker_ActDiskInlet];
  ActDisk_GrossThrust = new su2double[nMarker_ActDiskInlet];
  ActDisk_Area = new su2double[nMarker_ActDiskInlet];
  ActDisk_ReverseMassFlow = new su2double[nMarker_ActDiskInlet];

  for (iMarker_ActDiskInlet = 0; iMarker_ActDiskInlet < nMarker_ActDiskInlet; iMarker_ActDiskInlet++) {
    ActDisk_DeltaPress[iMarker_ActDiskInlet] = 0.0;
    ActDisk_DeltaTemp[iMarker_ActDiskInlet] = 0.0;
    ActDisk_TotalPressRatio[iMarker_ActDiskInlet] = 0.0;
    ActDisk_TotalTempRatio[iMarker_ActDiskInlet] = 0.0;
    ActDisk_StaticPressRatio[iMarker_ActDiskInlet] = 0.0;
    ActDisk_StaticTempRatio[iMarker_ActDiskInlet] = 0.0;
    ActDisk_Power[iMarker_ActDiskInlet] = 0.0;
    ActDisk_MassFlow[iMarker_ActDiskInlet] = 0.0;
    ActDisk_Mach[iMarker_ActDiskInlet] = 0.0;
    ActDisk_Force[iMarker_ActDiskInlet] = 0.0;
    ActDisk_NetThrust[iMarker_ActDiskInlet] = 0.0;
    ActDisk_BCThrust[iMarker_ActDiskInlet] = 0.0;
    ActDisk_BCThrust_Old[iMarker_ActDiskInlet] = 0.0;
    ActDisk_GrossThrust[iMarker_ActDiskInlet] = 0.0;
    ActDisk_Area[iMarker_ActDiskInlet] = 0.0;
    ActDisk_ReverseMassFlow[iMarker_ActDiskInlet] = 0.0;
  }


  ActDiskInlet_MassFlow = new su2double[nMarker_ActDiskInlet];
  ActDiskInlet_Temperature = new su2double[nMarker_ActDiskInlet];
  ActDiskInlet_TotalTemperature = new su2double[nMarker_ActDiskInlet];
  ActDiskInlet_Pressure = new su2double[nMarker_ActDiskInlet];
  ActDiskInlet_TotalPressure = new su2double[nMarker_ActDiskInlet];
  ActDiskInlet_RamDrag = new su2double[nMarker_ActDiskInlet];
  ActDiskInlet_Force = new su2double[nMarker_ActDiskInlet];
  ActDiskInlet_Power = new su2double[nMarker_ActDiskInlet];

  for (iMarker_ActDiskInlet = 0; iMarker_ActDiskInlet < nMarker_ActDiskInlet; iMarker_ActDiskInlet++) {
    Marker_CfgFile_TagBound[iMarker_CfgFile] = Marker_ActDiskInlet[iMarker_ActDiskInlet];
    Marker_CfgFile_KindBC[iMarker_CfgFile] = ACTDISK_INLET;
    ActDiskInlet_MassFlow[iMarker_ActDiskInlet] = 0.0;
    ActDiskInlet_Temperature[iMarker_ActDiskInlet] = 0.0;
    ActDiskInlet_TotalTemperature[iMarker_ActDiskInlet] = 0.0;
    ActDiskInlet_Pressure[iMarker_ActDiskInlet] = 0.0;
    ActDiskInlet_TotalPressure[iMarker_ActDiskInlet] = 0.0;
    ActDiskInlet_RamDrag[iMarker_ActDiskInlet] = 0.0;
    ActDiskInlet_Force[iMarker_ActDiskInlet] = 0.0;
    ActDiskInlet_Power[iMarker_ActDiskInlet] = 0.0;
    iMarker_CfgFile++;
  }

  ActDiskOutlet_MassFlow = new su2double[nMarker_ActDiskOutlet];
  ActDiskOutlet_Temperature = new su2double[nMarker_ActDiskOutlet];
  ActDiskOutlet_TotalTemperature = new su2double[nMarker_ActDiskOutlet];
  ActDiskOutlet_Pressure = new su2double[nMarker_ActDiskOutlet];
  ActDiskOutlet_TotalPressure = new su2double[nMarker_ActDiskOutlet];
  ActDiskOutlet_GrossThrust = new su2double[nMarker_ActDiskOutlet];
  ActDiskOutlet_Force = new su2double[nMarker_ActDiskOutlet];
  ActDiskOutlet_Power = new su2double[nMarker_ActDiskOutlet];

  for (iMarker_ActDiskOutlet = 0; iMarker_ActDiskOutlet < nMarker_ActDiskOutlet; iMarker_ActDiskOutlet++) {
    Marker_CfgFile_TagBound[iMarker_CfgFile] = Marker_ActDiskOutlet[iMarker_ActDiskOutlet];
    Marker_CfgFile_KindBC[iMarker_CfgFile] = ACTDISK_OUTLET;
    ActDiskOutlet_MassFlow[iMarker_ActDiskOutlet] = 0.0;
    ActDiskOutlet_Temperature[iMarker_ActDiskOutlet] = 0.0;
    ActDiskOutlet_TotalTemperature[iMarker_ActDiskOutlet] = 0.0;
    ActDiskOutlet_Pressure[iMarker_ActDiskOutlet] = 0.0;
    ActDiskOutlet_TotalPressure[iMarker_ActDiskOutlet] = 0.0;
    ActDiskOutlet_GrossThrust[iMarker_ActDiskOutlet] = 0.0;
    ActDiskOutlet_Force[iMarker_ActDiskOutlet] = 0.0;
    ActDiskOutlet_Power[iMarker_ActDiskOutlet] = 0.0;
    iMarker_CfgFile++;
  }

  for (iMarker_NearFieldBound = 0; iMarker_NearFieldBound < nMarker_NearFieldBound; iMarker_NearFieldBound++) {
    Marker_CfgFile_TagBound[iMarker_CfgFile] = Marker_NearFieldBound[iMarker_NearFieldBound];
    Marker_CfgFile_KindBC[iMarker_CfgFile] = NEARFIELD_BOUNDARY;
    iMarker_CfgFile++;
  }

  for (iMarker_InterfaceBound = 0; iMarker_InterfaceBound < nMarker_InterfaceBound; iMarker_InterfaceBound++) {
    Marker_CfgFile_TagBound[iMarker_CfgFile] = Marker_InterfaceBound[iMarker_InterfaceBound];
    Marker_CfgFile_KindBC[iMarker_CfgFile] = INTERFACE_BOUNDARY;
    iMarker_CfgFile++;
  }

  for (iMarker_Fluid_InterfaceBound = 0; iMarker_Fluid_InterfaceBound < nMarker_Fluid_InterfaceBound; iMarker_Fluid_InterfaceBound++) {
    Marker_CfgFile_TagBound[iMarker_CfgFile] = Marker_Fluid_InterfaceBound[iMarker_Fluid_InterfaceBound];
    Marker_CfgFile_KindBC[iMarker_CfgFile] = FLUID_INTERFACE;
    iMarker_CfgFile++;
  }

  for (iMarker_CHTInterface = 0; iMarker_CHTInterface < nMarker_CHTInterface; iMarker_CHTInterface++) {
    Marker_CfgFile_TagBound[iMarker_CfgFile] = Marker_CHTInterface[iMarker_CHTInterface];
    Marker_CfgFile_KindBC[iMarker_CfgFile] = CHT_WALL_INTERFACE;
    iMarker_CfgFile++;
  }

  for (iMarker_Dirichlet = 0; iMarker_Dirichlet < nMarker_Dirichlet; iMarker_Dirichlet++) {
    Marker_CfgFile_TagBound[iMarker_CfgFile] = Marker_Dirichlet[iMarker_Dirichlet];
    Marker_CfgFile_KindBC[iMarker_CfgFile] = DIRICHLET;
    iMarker_CfgFile++;
  }

  for (iMarker_Inlet = 0; iMarker_Inlet < nMarker_Inlet; iMarker_Inlet++) {
    Marker_CfgFile_TagBound[iMarker_CfgFile] = Marker_Inlet[iMarker_Inlet];
    Marker_CfgFile_KindBC[iMarker_CfgFile] = INLET_FLOW;
    iMarker_CfgFile++;
  }

  for (iMarker_Riemann = 0; iMarker_Riemann < nMarker_Riemann; iMarker_Riemann++) {
    Marker_CfgFile_TagBound[iMarker_CfgFile] = Marker_Riemann[iMarker_Riemann];
    Marker_CfgFile_KindBC[iMarker_CfgFile] = RIEMANN_BOUNDARY;
    iMarker_CfgFile++;
  }

  for (iMarker_Giles = 0; iMarker_Giles < nMarker_Giles; iMarker_Giles++) {
    Marker_CfgFile_TagBound[iMarker_CfgFile] = Marker_Giles[iMarker_Giles];
    Marker_CfgFile_KindBC[iMarker_CfgFile] = GILES_BOUNDARY;
    iMarker_CfgFile++;
  }

  Engine_Power       = new su2double[nMarker_EngineInflow];
  Engine_Mach        = new su2double[nMarker_EngineInflow];
  Engine_Force       = new su2double[nMarker_EngineInflow];
  Engine_NetThrust   = new su2double[nMarker_EngineInflow];
  Engine_GrossThrust = new su2double[nMarker_EngineInflow];
  Engine_Area        = new su2double[nMarker_EngineInflow];

  for (iMarker_EngineInflow = 0; iMarker_EngineInflow < nMarker_EngineInflow; iMarker_EngineInflow++) {
    Engine_Power[iMarker_EngineInflow] = 0.0;
    Engine_Mach[iMarker_EngineInflow] = 0.0;
    Engine_Force[iMarker_EngineInflow] = 0.0;
    Engine_NetThrust[iMarker_EngineInflow] = 0.0;
    Engine_GrossThrust[iMarker_EngineInflow] = 0.0;
    Engine_Area[iMarker_EngineInflow] = 0.0;
  }

  Inflow_Mach = new su2double[nMarker_EngineInflow];
  Inflow_Pressure = new su2double[nMarker_EngineInflow];
  Inflow_MassFlow = new su2double[nMarker_EngineInflow];
  Inflow_ReverseMassFlow = new su2double[nMarker_EngineInflow];
  Inflow_TotalPressure = new su2double[nMarker_EngineInflow];
  Inflow_Temperature = new su2double[nMarker_EngineInflow];
  Inflow_TotalTemperature = new su2double[nMarker_EngineInflow];
  Inflow_RamDrag = new su2double[nMarker_EngineInflow];
  Inflow_Force = new su2double[nMarker_EngineInflow];
  Inflow_Power = new su2double[nMarker_EngineInflow];

  for (iMarker_EngineInflow = 0; iMarker_EngineInflow < nMarker_EngineInflow; iMarker_EngineInflow++) {
    Marker_CfgFile_TagBound[iMarker_CfgFile] = Marker_EngineInflow[iMarker_EngineInflow];
    Marker_CfgFile_KindBC[iMarker_CfgFile] = ENGINE_INFLOW;
    Inflow_Mach[iMarker_EngineInflow] = 0.0;
    Inflow_Pressure[iMarker_EngineInflow] = 0.0;
    Inflow_MassFlow[iMarker_EngineInflow] = 0.0;
    Inflow_ReverseMassFlow[iMarker_EngineInflow] = 0.0;
    Inflow_TotalPressure[iMarker_EngineInflow] = 0.0;
    Inflow_Temperature[iMarker_EngineInflow] = 0.0;
    Inflow_TotalTemperature[iMarker_EngineInflow] = 0.0;
    Inflow_RamDrag[iMarker_EngineInflow] = 0.0;
    Inflow_Force[iMarker_EngineInflow] = 0.0;
    Inflow_Power[iMarker_EngineInflow] = 0.0;
    iMarker_CfgFile++;
  }

  Exhaust_Pressure = new su2double[nMarker_EngineExhaust];
  Exhaust_Temperature = new su2double[nMarker_EngineExhaust];
  Exhaust_MassFlow = new su2double[nMarker_EngineExhaust];
  Exhaust_TotalPressure = new su2double[nMarker_EngineExhaust];
  Exhaust_TotalTemperature = new su2double[nMarker_EngineExhaust];
  Exhaust_GrossThrust = new su2double[nMarker_EngineExhaust];
  Exhaust_Force = new su2double[nMarker_EngineExhaust];
  Exhaust_Power = new su2double[nMarker_EngineExhaust];

  for (iMarker_EngineExhaust = 0; iMarker_EngineExhaust < nMarker_EngineExhaust; iMarker_EngineExhaust++) {
    Marker_CfgFile_TagBound[iMarker_CfgFile] = Marker_EngineExhaust[iMarker_EngineExhaust];
    Marker_CfgFile_KindBC[iMarker_CfgFile] = ENGINE_EXHAUST;
    Exhaust_Pressure[iMarker_EngineExhaust] = 0.0;
    Exhaust_Temperature[iMarker_EngineExhaust] = 0.0;
    Exhaust_MassFlow[iMarker_EngineExhaust] = 0.0;
    Exhaust_TotalPressure[iMarker_EngineExhaust] = 0.0;
    Exhaust_TotalTemperature[iMarker_EngineExhaust] = 0.0;
    Exhaust_GrossThrust[iMarker_EngineExhaust] = 0.0;
    Exhaust_Force[iMarker_EngineExhaust] = 0.0;
    Exhaust_Power[iMarker_EngineExhaust] = 0.0;
    iMarker_CfgFile++;
  }

  for (iMarker_Supersonic_Inlet = 0; iMarker_Supersonic_Inlet < nMarker_Supersonic_Inlet; iMarker_Supersonic_Inlet++) {
    Marker_CfgFile_TagBound[iMarker_CfgFile] = Marker_Supersonic_Inlet[iMarker_Supersonic_Inlet];
    Marker_CfgFile_KindBC[iMarker_CfgFile] = SUPERSONIC_INLET;
    iMarker_CfgFile++;
  }

  for (iMarker_Supersonic_Outlet = 0; iMarker_Supersonic_Outlet < nMarker_Supersonic_Outlet; iMarker_Supersonic_Outlet++) {
    Marker_CfgFile_TagBound[iMarker_CfgFile] = Marker_Supersonic_Outlet[iMarker_Supersonic_Outlet];
    Marker_CfgFile_KindBC[iMarker_CfgFile] = SUPERSONIC_OUTLET;
    iMarker_CfgFile++;
  }

  for (iMarker_Neumann = 0; iMarker_Neumann < nMarker_Neumann; iMarker_Neumann++) {
    Marker_CfgFile_TagBound[iMarker_CfgFile] = Marker_Neumann[iMarker_Neumann];
    Marker_CfgFile_KindBC[iMarker_CfgFile] = NEUMANN;
    iMarker_CfgFile++;
  }

  for (iMarker_Internal = 0; iMarker_Internal < nMarker_Internal; iMarker_Internal++) {
    Marker_CfgFile_TagBound[iMarker_CfgFile] = Marker_Internal[iMarker_Internal];
    Marker_CfgFile_KindBC[iMarker_CfgFile] = INTERNAL_BOUNDARY;
    iMarker_CfgFile++;
  }

  for (iMarker_Custom = 0; iMarker_Custom < nMarker_Custom; iMarker_Custom++) {
    Marker_CfgFile_TagBound[iMarker_CfgFile] = Marker_Custom[iMarker_Custom];
    Marker_CfgFile_KindBC[iMarker_CfgFile] = CUSTOM_BOUNDARY;
    iMarker_CfgFile++;
  }

  for (iMarker_Outlet = 0; iMarker_Outlet < nMarker_Outlet; iMarker_Outlet++) {
    Marker_CfgFile_TagBound[iMarker_CfgFile] = Marker_Outlet[iMarker_Outlet];
    Marker_CfgFile_KindBC[iMarker_CfgFile] = OUTLET_FLOW;
    iMarker_CfgFile++;
  }

  for (iMarker_Isothermal = 0; iMarker_Isothermal < nMarker_Isothermal; iMarker_Isothermal++) {
    Marker_CfgFile_TagBound[iMarker_CfgFile] = Marker_Isothermal[iMarker_Isothermal];
    Marker_CfgFile_KindBC[iMarker_CfgFile] = ISOTHERMAL;
    iMarker_CfgFile++;
  }

  for (iMarker_HeatFlux = 0; iMarker_HeatFlux < nMarker_HeatFlux; iMarker_HeatFlux++) {
    Marker_CfgFile_TagBound[iMarker_CfgFile] = Marker_HeatFlux[iMarker_HeatFlux];
    Marker_CfgFile_KindBC[iMarker_CfgFile] = HEAT_FLUX;
    iMarker_CfgFile++;
  }

  for (iMarker_Clamped = 0; iMarker_Clamped < nMarker_Clamped; iMarker_Clamped++) {
    Marker_CfgFile_TagBound[iMarker_CfgFile] = Marker_Clamped[iMarker_Clamped];
    Marker_CfgFile_KindBC[iMarker_CfgFile] = CLAMPED_BOUNDARY;
    iMarker_CfgFile++;
  }

  for (iMarker_Displacement = 0; iMarker_Displacement < nMarker_Displacement; iMarker_Displacement++) {
    Marker_CfgFile_TagBound[iMarker_CfgFile] = Marker_Displacement[iMarker_Displacement];
    Marker_CfgFile_KindBC[iMarker_CfgFile] = DISPLACEMENT_BOUNDARY;
    iMarker_CfgFile++;
  }

  for (iMarker_Load = 0; iMarker_Load < nMarker_Load; iMarker_Load++) {
    Marker_CfgFile_TagBound[iMarker_CfgFile] = Marker_Load[iMarker_Load];
    Marker_CfgFile_KindBC[iMarker_CfgFile] = LOAD_BOUNDARY;
    iMarker_CfgFile++;
  }

  for (iMarker_Damper = 0; iMarker_Damper < nMarker_Damper; iMarker_Damper++) {
    Marker_CfgFile_TagBound[iMarker_CfgFile] = Marker_Damper[iMarker_Damper];
    Marker_CfgFile_KindBC[iMarker_CfgFile] = DAMPER_BOUNDARY;
    iMarker_CfgFile++;
  }

  for (iMarker_Load_Dir = 0; iMarker_Load_Dir < nMarker_Load_Dir; iMarker_Load_Dir++) {
    Marker_CfgFile_TagBound[iMarker_CfgFile] = Marker_Load_Dir[iMarker_Load_Dir];
    Marker_CfgFile_KindBC[iMarker_CfgFile] = LOAD_DIR_BOUNDARY;
    iMarker_CfgFile++;
  }

  for (iMarker_Disp_Dir = 0; iMarker_Disp_Dir < nMarker_Disp_Dir; iMarker_Disp_Dir++) {
    Marker_CfgFile_TagBound[iMarker_CfgFile] = Marker_Disp_Dir[iMarker_Disp_Dir];
    Marker_CfgFile_KindBC[iMarker_CfgFile] = DISP_DIR_BOUNDARY;
    iMarker_CfgFile++;
  }

  for (iMarker_Load_Sine = 0; iMarker_Load_Sine < nMarker_Load_Sine; iMarker_Load_Sine++) {
    Marker_CfgFile_TagBound[iMarker_CfgFile] = Marker_Load_Sine[iMarker_Load_Sine];
    Marker_CfgFile_KindBC[iMarker_CfgFile] = LOAD_SINE_BOUNDARY;
    iMarker_CfgFile++;
  }


  for (iMarker_FlowLoad = 0; iMarker_FlowLoad < nMarker_FlowLoad; iMarker_FlowLoad++) {
    Marker_CfgFile_TagBound[iMarker_CfgFile] = Marker_FlowLoad[iMarker_FlowLoad];
    Marker_CfgFile_KindBC[iMarker_CfgFile] = FLOWLOAD_BOUNDARY;
    iMarker_CfgFile++;
  }

  for (iMarker_CfgFile = 0; iMarker_CfgFile < nMarker_CfgFile; iMarker_CfgFile++) {
    Marker_CfgFile_Monitoring[iMarker_CfgFile] = NO;
    for (iMarker_Monitoring = 0; iMarker_Monitoring < nMarker_Monitoring; iMarker_Monitoring++)
      if (Marker_CfgFile_TagBound[iMarker_CfgFile] == Marker_Monitoring[iMarker_Monitoring])
        Marker_CfgFile_Monitoring[iMarker_CfgFile] = YES;
  }

  for (iMarker_CfgFile = 0; iMarker_CfgFile < nMarker_CfgFile; iMarker_CfgFile++) {
    Marker_CfgFile_GeoEval[iMarker_CfgFile] = NO;
    for (iMarker_GeoEval = 0; iMarker_GeoEval < nMarker_GeoEval; iMarker_GeoEval++)
      if (Marker_CfgFile_TagBound[iMarker_CfgFile] == Marker_GeoEval[iMarker_GeoEval])
        Marker_CfgFile_GeoEval[iMarker_CfgFile] = YES;
  }

  for (iMarker_CfgFile = 0; iMarker_CfgFile < nMarker_CfgFile; iMarker_CfgFile++) {
    Marker_CfgFile_Designing[iMarker_CfgFile] = NO;
    for (iMarker_Designing = 0; iMarker_Designing < nMarker_Designing; iMarker_Designing++)
      if (Marker_CfgFile_TagBound[iMarker_CfgFile] == Marker_Designing[iMarker_Designing])
        Marker_CfgFile_Designing[iMarker_CfgFile] = YES;
  }

  for (iMarker_CfgFile = 0; iMarker_CfgFile < nMarker_CfgFile; iMarker_CfgFile++) {
    Marker_CfgFile_Plotting[iMarker_CfgFile] = NO;
    for (iMarker_Plotting = 0; iMarker_Plotting < nMarker_Plotting; iMarker_Plotting++)
      if (Marker_CfgFile_TagBound[iMarker_CfgFile] == Marker_Plotting[iMarker_Plotting])
        Marker_CfgFile_Plotting[iMarker_CfgFile] = YES;
  }

  for (iMarker_CfgFile = 0; iMarker_CfgFile < nMarker_CfgFile; iMarker_CfgFile++) {
    Marker_CfgFile_Analyze[iMarker_CfgFile] = NO;
    for (iMarker_Analyze = 0; iMarker_Analyze < nMarker_Analyze; iMarker_Analyze++)
      if (Marker_CfgFile_TagBound[iMarker_CfgFile] == Marker_Analyze[iMarker_Analyze])
        Marker_CfgFile_Analyze[iMarker_CfgFile] = YES;
  }

  /*--- Identification of Fluid-Structure interface markers ---*/

  for (iMarker_CfgFile = 0; iMarker_CfgFile < nMarker_CfgFile; iMarker_CfgFile++) {
    unsigned short indexMarker = 0;
    Marker_CfgFile_ZoneInterface[iMarker_CfgFile] = NO;
    for (iMarker_ZoneInterface = 0; iMarker_ZoneInterface < nMarker_ZoneInterface; iMarker_ZoneInterface++)
      if (Marker_CfgFile_TagBound[iMarker_CfgFile] == Marker_ZoneInterface[iMarker_ZoneInterface])
            indexMarker = (int)(iMarker_ZoneInterface/2+1);
    Marker_CfgFile_ZoneInterface[iMarker_CfgFile] = indexMarker;
  }

/*--- Identification of Turbomachinery markers and flag them---*/

  for (iMarker_CfgFile = 0; iMarker_CfgFile < nMarker_CfgFile; iMarker_CfgFile++) {
    unsigned short indexMarker=0;
    Marker_CfgFile_Turbomachinery[iMarker_CfgFile] = NO;
    Marker_CfgFile_TurbomachineryFlag[iMarker_CfgFile] = NO;
    for (iMarker_Turbomachinery = 0; iMarker_Turbomachinery < nMarker_Turbomachinery; iMarker_Turbomachinery++){
      if (Marker_CfgFile_TagBound[iMarker_CfgFile] == Marker_TurboBoundIn[iMarker_Turbomachinery]){
        indexMarker=(iMarker_Turbomachinery+1);
        Marker_CfgFile_Turbomachinery[iMarker_CfgFile] = indexMarker;
        Marker_CfgFile_TurbomachineryFlag[iMarker_CfgFile] = INFLOW;
      }
      if (Marker_CfgFile_TagBound[iMarker_CfgFile] == Marker_TurboBoundOut[iMarker_Turbomachinery]){
        indexMarker=(iMarker_Turbomachinery+1);
        Marker_CfgFile_Turbomachinery[iMarker_CfgFile] = indexMarker;
        Marker_CfgFile_TurbomachineryFlag[iMarker_CfgFile] = OUTFLOW;
      }
    }
  }

  /*--- Identification of MixingPlane interface markers ---*/

  for (iMarker_CfgFile = 0; iMarker_CfgFile < nMarker_CfgFile; iMarker_CfgFile++) {
  	unsigned short indexMarker=0;
    Marker_CfgFile_MixingPlaneInterface[iMarker_CfgFile] = NO;
    for (iMarker_MixingPlaneInterface = 0; iMarker_MixingPlaneInterface < nMarker_MixingPlaneInterface; iMarker_MixingPlaneInterface++)
      if (Marker_CfgFile_TagBound[iMarker_CfgFile] == Marker_MixingPlaneInterface[iMarker_MixingPlaneInterface])
      	indexMarker=(int)(iMarker_MixingPlaneInterface/2+1);
    Marker_CfgFile_MixingPlaneInterface[iMarker_CfgFile] = indexMarker;
  }

  for (iMarker_CfgFile = 0; iMarker_CfgFile < nMarker_CfgFile; iMarker_CfgFile++) {
    Marker_CfgFile_DV[iMarker_CfgFile] = NO;
    for (iMarker_DV = 0; iMarker_DV < nMarker_DV; iMarker_DV++)
      if (Marker_CfgFile_TagBound[iMarker_CfgFile] == Marker_DV[iMarker_DV])
        Marker_CfgFile_DV[iMarker_CfgFile] = YES;
  }
  
  /*--- Add an extra check for DV_MARKER to make sure that any given marker
   name is recognized as an existing boundary in the problem. ---*/
  
  unsigned short markerCount = 0;
  for (iMarker_DV = 0; iMarker_DV < nMarker_DV; iMarker_DV++) {
    for (iMarker_CfgFile = 0; iMarker_CfgFile < nMarker_CfgFile; iMarker_CfgFile++) {
      if (Marker_CfgFile_TagBound[iMarker_CfgFile] == Marker_DV[iMarker_DV])
        markerCount++;
    }
  }
  if ((nMarker_DV > 0) && (markerCount != nMarker_DV)) {
    SU2_MPI::Error("DV_MARKER contains marker names that do not exist in the lists of BCs in the config file.", CURRENT_FUNCTION);
  }
  
  for (iMarker_CfgFile = 0; iMarker_CfgFile < nMarker_CfgFile; iMarker_CfgFile++) {
    Marker_CfgFile_Moving[iMarker_CfgFile] = NO;
    for (iMarker_Moving = 0; iMarker_Moving < nMarker_Moving; iMarker_Moving++)
      if (Marker_CfgFile_TagBound[iMarker_CfgFile] == Marker_Moving[iMarker_Moving])
        Marker_CfgFile_Moving[iMarker_CfgFile] = YES;
  }

  for (iMarker_CfgFile=0; iMarker_CfgFile < nMarker_CfgFile; iMarker_CfgFile++) {
    Marker_CfgFile_PyCustom[iMarker_CfgFile] = NO;
    for(iMarker_PyCustom=0; iMarker_PyCustom < nMarker_PyCustom; iMarker_PyCustom++)
      if (Marker_CfgFile_TagBound[iMarker_CfgFile] == Marker_PyCustom[iMarker_PyCustom])
        Marker_CfgFile_PyCustom[iMarker_CfgFile] = YES;
  }

}

void CConfig::SetOutput(unsigned short val_software, unsigned short val_izone) {

  unsigned short iMarker_Euler, iMarker_Custom, iMarker_FarField,
  iMarker_SymWall, iMarker_PerBound, iMarker_NearFieldBound,
  iMarker_InterfaceBound, iMarker_Fluid_InterfaceBound, iMarker_Dirichlet, iMarker_Inlet, iMarker_Riemann,
  iMarker_Giles, iMarker_Outlet, iMarker_Isothermal, iMarker_HeatFlux,
  iMarker_EngineInflow, iMarker_EngineExhaust, iMarker_Displacement, iMarker_Damper,
  iMarker_Load, iMarker_FlowLoad,  iMarker_Neumann, iMarker_Internal, iMarker_Monitoring,
  iMarker_Designing, iMarker_GeoEval, iMarker_Plotting, iMarker_Analyze, iMarker_DV, iDV_Value,
  iMarker_ZoneInterface, iMarker_PyCustom, iMarker_Load_Dir, iMarker_Disp_Dir, iMarker_Load_Sine, iMarker_Clamped,
  iMarker_Moving, iMarker_Supersonic_Inlet, iMarker_Supersonic_Outlet, iMarker_ActDiskInlet,
  iMarker_ActDiskOutlet, iMarker_MixingPlaneInterface;
  
  bool fea = ((Kind_Solver == FEM_ELASTICITY) || (Kind_Solver == DISC_ADJ_FEM));
  
  /*--- WARNING: when compiling on Windows, ctime() is not available. Comment out
   the two lines below that use the dt variable. ---*/
  //time_t now = time(0);
  //string dt = ctime(&now); dt[24] = '.';

  cout << endl << "-------------------------------------------------------------------------" << endl;
  cout << "|    ___ _   _ ___                                                      |" << endl;
  cout << "|   / __| | | |_  )   Release 6.0.1  \"Falcon\"                           |" << endl;
  cout << "|   \\__ \\ |_| |/ /                                                      |" << endl;
  switch (val_software) {
    case SU2_CFD: cout << "|   |___/\\___//___|   Suite (Computational Fluid Dynamics Code)         |" << endl; break;
    case SU2_DEF: cout << "|   |___/\\___//___|   Suite (Mesh Deformation Code)                     |" << endl; break;
    case SU2_DOT: cout << "|   |___/\\___//___|   Suite (Gradient Projection Code)                  |" << endl; break;
    case SU2_MSH: cout << "|   |___/\\___//___|   Suite (Mesh Adaptation Code)                      |" << endl; break;
    case SU2_GEO: cout << "|   |___/\\___//___|   Suite (Geometry Definition Code)                  |" << endl; break;
    case SU2_SOL: cout << "|   |___/\\___//___|   Suite (Solution Exporting Code)                   |" << endl; break;
  }

  cout << "|                                                                       |" << endl;
  //cout << "|   Local date and time: " << dt << "                      |" << endl;
  cout <<"-------------------------------------------------------------------------" << endl;
  cout << "| The current SU2 release has been coordinated by the                   |" << endl;
  cout << "| SU2 International Developers Society <www.su2devsociety.org>          |" << endl;
  cout << "| with selected contributions from the open-source community.           |" << endl;
  cout <<"-------------------------------------------------------------------------" << endl;
  cout << "| The main research teams contributing to the current release are:      |" << endl;
  cout << "| - Prof. Juan J. Alonso's group at Stanford University.                |" << endl;
  cout << "| - Prof. Piero Colonna's group at Delft University of Technology.      |" << endl;
  cout << "| - Prof. Nicolas R. Gauger's group at Kaiserslautern U. of Technology. |" << endl;
  cout << "| - Prof. Alberto Guardone's group at Polytechnic University of Milan.  |" << endl;
  cout << "| - Prof. Rafael Palacios' group at Imperial College London.            |" << endl;
  cout << "| - Prof. Vincent Terrapon's group at the University of Liege.          |" << endl;
  cout << "| - Prof. Edwin van der Weide's group at the University of Twente.      |" << endl;
  cout << "| - Lab. of New Concepts in Aeronautics at Tech. Inst. of Aeronautics.  |" << endl;
  cout <<"-------------------------------------------------------------------------" << endl;
  cout << "| Copyright 2012-2018, Francisco D. Palacios, Thomas D. Economon,       |" << endl;
  cout << "|                      Tim Albring, and the SU2 contributors.           |" << endl;
  cout << "|                                                                       |" << endl;
  cout << "| SU2 is free software; you can redistribute it and/or                  |" << endl;
  cout << "| modify it under the terms of the GNU Lesser General Public            |" << endl;
  cout << "| License as published by the Free Software Foundation; either          |" << endl;
  cout << "| version 2.1 of the License, or (at your option) any later version.    |" << endl;
  cout << "|                                                                       |" << endl;
  cout << "| SU2 is distributed in the hope that it will be useful,                |" << endl;
  cout << "| but WITHOUT ANY WARRANTY; without even the implied warranty of        |" << endl;
  cout << "| MERCHANTABILITY or FITNESS FOR A PARTICULAR PURPOSE. See the GNU      |" << endl;
  cout << "| Lesser General Public License for more details.                       |" << endl;
  cout << "|                                                                       |" << endl;
  cout << "| You should have received a copy of the GNU Lesser General Public      |" << endl;
  cout << "| License along with SU2. If not, see <http://www.gnu.org/licenses/>.   |" << endl;
  cout <<"-------------------------------------------------------------------------" << endl;

  cout << endl <<"------------------------ Physical Case Definition -----------------------" << endl;
  if (val_software == SU2_CFD) {
	if (FSI_Problem) {
	   cout << "Fluid-Structure Interaction." << endl;
	}

  if (DiscreteAdjoint) {
     cout <<"Discrete Adjoint equations using Algorithmic Differentiation " << endl;
     cout <<"based on the physical case: ";
  }
    switch (Kind_Solver) {
      case EULER: case DISC_ADJ_EULER: case FEM_EULER: case DISC_ADJ_DG_EULER:
        if (Kind_Regime == COMPRESSIBLE) cout << "Compressible Euler equations." << endl;
        if (Kind_Regime == INCOMPRESSIBLE) cout << "Incompressible Euler equations." << endl;
        break;
      case NAVIER_STOKES: case DISC_ADJ_NAVIER_STOKES: case FEM_NAVIER_STOKES: case DISC_ADJ_DG_NS:
        if (Kind_Regime == COMPRESSIBLE) cout << "Compressible Laminar Navier-Stokes' equations." << endl;
        if (Kind_Regime == INCOMPRESSIBLE) cout << "Incompressible Laminar Navier-Stokes' equations." << endl;
        break;
      case RANS: case DISC_ADJ_RANS: case FEM_RANS: case DISC_ADJ_DG_RANS:
        if (Kind_Regime == COMPRESSIBLE) cout << "Compressible RANS equations." << endl;
        if (Kind_Regime == INCOMPRESSIBLE) cout << "Incompressible RANS equations." << endl;
        cout << "Turbulence model: ";
        switch (Kind_Turb_Model) {
          case SA:     cout << "Spalart Allmaras" << endl; break;
          case SA_NEG: cout << "Negative Spalart Allmaras" << endl; break;
          case SST:    cout << "Menter's SST"     << endl; break;
          case SA_E:   cout << "Edwards Spalart Allmaras" << endl; break;
          case SA_COMP:   cout << "Compressibility Correction Spalart Allmaras" << endl; break;
          case SA_E_COMP:   cout << "Compressibility Correction Edwards Spalart Allmaras" << endl; break;
        }
        if (QCR) cout << "Using Quadratic Constitutive Relation, 2000 version (QCR2000)" << endl;
        cout << "Hybrid RANS/LES: ";
        switch (Kind_HybridRANSLES){
          case NO_HYBRIDRANSLES: cout <<  "No Hybrid RANS/LES" << endl; break;
          case SA_DES:  cout << "Detached Eddy Simulation (DES97) " << endl; break;
          case SA_DDES:  cout << "Delayed Detached Eddy Simulation (DDES) with Standard SGS" << endl; break;
          case SA_ZDES:  cout << "Delayed Detached Eddy Simulation (DDES) with Vorticity-based SGS" << endl; break;
          case SA_EDDES:  cout << "Delayed Detached Eddy Simulation (DDES) with Shear-layer Adapted SGS" << endl; break;
        }
        break;
      case FEM_LES:
        if (Kind_Regime == COMPRESSIBLE)   cout << "Compressible LES equations." << endl;
        if (Kind_Regime == INCOMPRESSIBLE) cout << "Incompressible LES equations." << endl;
        cout << "Subgrid Scale model: ";
        switch (Kind_SGS_Model) {
          case IMPLICIT_LES: cout << "Implicit LES" << endl; break;
          case SMAGORINSKY:  cout << "Smagorinsky " << endl; break;
          case WALE:         cout << "WALE"         << endl; break;
          default:
            SU2_MPI::Error("Subgrid Scale model not specified.", CURRENT_FUNCTION);

        }
        break;
      case POISSON_EQUATION: cout << "Poisson equation." << endl; break;
      case WAVE_EQUATION: cout << "Wave equation." << endl; break;
      case HEAT_EQUATION: cout << "Heat equation." << endl; break;
      case FEM_ELASTICITY: case DISC_ADJ_FEM:
    	  if (Kind_Struct_Solver == SMALL_DEFORMATIONS) cout << "Geometrically linear elasticity solver." << endl;
    	  if (Kind_Struct_Solver == LARGE_DEFORMATIONS) cout << "Geometrically non-linear elasticity solver." << endl;
    	  if (Kind_Material == LINEAR_ELASTIC) cout << "Linear elastic material." << endl;
    	  if (Kind_Material == NEO_HOOKEAN) {
    		  if (Kind_Material_Compress == COMPRESSIBLE_MAT) cout << "Compressible Neo-Hookean material model." << endl;
    		  if (Kind_Material_Compress == INCOMPRESSIBLE_MAT) cout << "Incompressible Neo-Hookean material model (mean dilatation method)." << endl;
    	  }
    	  break;
      case ADJ_EULER: cout << "Continuous Euler adjoint equations." << endl; break;
      case ADJ_NAVIER_STOKES:
        if (Frozen_Visc_Cont)
          cout << "Continuous Navier-Stokes adjoint equations with frozen (laminar) viscosity." << endl;
        else
          cout << "Continuous Navier-Stokes adjoint equations." << endl;
        break;
      case ADJ_RANS:
        if (Frozen_Visc_Cont)
          cout << "Continuous RANS adjoint equations with frozen (laminar and eddy) viscosity." << endl;
        else
          cout << "Continuous RANS adjoint equations." << endl;

        break;

    }

    if ((Kind_Regime == COMPRESSIBLE) && (Kind_Solver != FEM_ELASTICITY) &&
        (Kind_Solver != HEAT_EQUATION) && (Kind_Solver != WAVE_EQUATION)) {
      cout << "Mach number: " << Mach <<"."<< endl;
      cout << "Angle of attack (AoA): " << AoA <<" deg, and angle of sideslip (AoS): " << AoS <<" deg."<< endl;
      if ((Kind_Solver == NAVIER_STOKES) || (Kind_Solver == ADJ_NAVIER_STOKES) ||
          (Kind_Solver == RANS) || (Kind_Solver == ADJ_RANS))
        cout << "Reynolds number: " << Reynolds <<". Reference length "  << Length_Reynolds << "." << endl;
      if (Fixed_CL_Mode) {
      	cout << "Fixed CL mode, target value: " << Target_CL << "." << endl;
      }
      if (Fixed_CM_Mode) {
      		cout << "Fixed CM mode, target value:  " << Target_CM << "." << endl;
      		cout << "HTP rotation axis (X,Z): ("<< HTP_Axis[0] <<", "<< HTP_Axis[1] <<")."<< endl;
      }
    }

    if (EquivArea) {
      cout <<"The equivalent area is going to be evaluated on the near-field."<< endl;
      cout <<"The lower integration limit is "<<EA_IntLimit[0]<<", and the upper is "<<EA_IntLimit[1]<<"."<< endl;
      cout <<"The near-field is situated at "<<EA_IntLimit[2]<<"."<< endl;
    }

    if (Grid_Movement) {
      cout << "Performing a dynamic mesh simulation: ";
      switch (Kind_GridMovement[ZONE_0]) {
        case NO_MOVEMENT:     cout << "no movement." << endl; break;
        case DEFORMING:       cout << "deforming mesh motion." << endl; break;
        case RIGID_MOTION:    cout << "rigid mesh motion." << endl; break;
        case MOVING_WALL:     cout << "moving walls." << endl; break;
        case MOVING_HTP:      cout << "HTP moving." << endl; break;
        case ROTATING_FRAME:  cout << "rotating reference frame." << endl; break;
        case AEROELASTIC:     cout << "aeroelastic motion." << endl; break;
        case FLUID_STRUCTURE: cout << "fluid-structure motion." << endl; break;
        case EXTERNAL:        cout << "externally prescribed motion." << endl; break;
        case AEROELASTIC_RIGID_MOTION:  cout << "rigid mesh motion plus aeroelastic motion." << endl; break;
      }
    }

    if (Restart) {
      if (Read_Binary_Restart) cout << "Reading and writing binary SU2 native restart files." << endl;
      else cout << "Reading and writing ASCII SU2 native restart files." << endl;
      if (!ContinuousAdjoint && Kind_Solver != FEM_ELASTICITY) cout << "Read flow solution from: " << Solution_FlowFileName << "." << endl;
      if (ContinuousAdjoint) cout << "Read adjoint solution from: " << Solution_AdjFileName << "." << endl;
      if (Kind_Solver == FEM_ELASTICITY) cout << "Read structural solution from: " << Solution_FEMFileName << "." << endl;
      if (Kind_Solver == DISC_ADJ_FEM){
        cout << "Read structural adjoint solution from: " << Solution_AdjFEMFileName << "." << endl;
      }
    }
    else {
        if (fea) cout << "No restart solution, initialize from undeformed configuration." << endl;
        else cout << "No restart solution, use the values at infinity (freestream)." << endl;
    }

    if (ContinuousAdjoint)
      cout << "Read flow solution from: " << Solution_FlowFileName << "." << endl;
  
    if (!fea){
      if (Kind_Regime == COMPRESSIBLE) {
      if (Ref_NonDim == DIMENSIONAL) { cout << "Dimensional simulation." << endl; }
      else if (Ref_NonDim == FREESTREAM_PRESS_EQ_ONE) { cout << "Non-Dimensional simulation (P=1.0, Rho=1.0, T=1.0 at the farfield)." << endl; }
      else if (Ref_NonDim == FREESTREAM_VEL_EQ_MACH) { cout << "Non-Dimensional simulation (V=Mach, Rho=1.0, T=1.0 at the farfield)." << endl; }
      else if (Ref_NonDim == FREESTREAM_VEL_EQ_ONE) { cout << "Non-Dimensional simulation (V=1.0, Rho=1.0, T=1.0 at the farfield)." << endl; }
    } else if (Kind_Regime == INCOMPRESSIBLE) {
      if (Ref_Inc_NonDim == DIMENSIONAL) { cout << "Dimensional simulation." << endl; }
      else if (Ref_Inc_NonDim == INITIAL_VALUES) { cout << "Non-Dimensional simulation using intialization values." << endl; }
      else if (Ref_Inc_NonDim == REFERENCE_VALUES) { cout << "Non-Dimensional simulation using user-specified reference values." << endl; }
    }
      
      if (RefArea == 0.0) cout << "The reference area will be computed using y(2D) or z(3D) projection." << endl;
      else { cout << "The reference area is " << RefArea;
        if (SystemMeasurements == US) cout << " ft^2." << endl; else cout << " m^2." << endl;
      }

      if (SemiSpan == 0.0) cout << "The semi-span will be computed using the max y(3D) value." << endl;
      else { cout << "The semi-span length area is " << SemiSpan;
        if (SystemMeasurements == US) cout << " ft." << endl; else cout << " m." << endl;
      }

      cout << "The reference length is " << RefLength;
      if (SystemMeasurements == US) cout << " ft." << endl; else cout << " m." << endl;

      if ((nRefOriginMoment_X > 1) || (nRefOriginMoment_Y > 1) || (nRefOriginMoment_Z > 1)) {
        cout << "Surface(s) where the force coefficients are evaluated and \n";
        cout << "their reference origin for moment computation: \n";

        for (iMarker_Monitoring = 0; iMarker_Monitoring < nMarker_Monitoring; iMarker_Monitoring++) {
          cout << "   - " << Marker_Monitoring[iMarker_Monitoring] << " (" << RefOriginMoment_X[iMarker_Monitoring] <<", "<<RefOriginMoment_Y[iMarker_Monitoring] <<", "<< RefOriginMoment_Z[iMarker_Monitoring] << ")";
          if (iMarker_Monitoring < nMarker_Monitoring-1) cout << ".\n";
          else {
          if (SystemMeasurements == US) cout <<" ft."<< endl;
          else cout <<" m."<< endl;
          }

        }
      }
      else {
        cout << "Reference origin for moment evaluation is (" << RefOriginMoment_X[0] << ", " << RefOriginMoment_Y[0] << ", " << RefOriginMoment_Z[0] << ")." << endl;
        cout << "Surface(s) where the force coefficients are evaluated: ";
        for (iMarker_Monitoring = 0; iMarker_Monitoring < nMarker_Monitoring; iMarker_Monitoring++) {
          cout << Marker_Monitoring[iMarker_Monitoring];
          if (iMarker_Monitoring < nMarker_Monitoring-1) cout << ", ";
          else cout <<"."<< endl;
        }
        cout<< endl;
      }
    }

    if (nMarker_Designing != 0) {
      cout << "Surface(s) where the objective function is evaluated: ";
      for (iMarker_Designing = 0; iMarker_Designing < nMarker_Designing; iMarker_Designing++) {
        cout << Marker_Designing[iMarker_Designing];
        if (iMarker_Designing < nMarker_Designing-1) cout << ", ";
        else cout <<".";
      }
      cout<< endl;
    }

    if (nMarker_Plotting != 0) {
      cout << "Surface(s) plotted in the output file: ";
      for (iMarker_Plotting = 0; iMarker_Plotting < nMarker_Plotting; iMarker_Plotting++) {
        cout << Marker_Plotting[iMarker_Plotting];
        if (iMarker_Plotting < nMarker_Plotting-1) cout << ", ";
        else cout <<".";
      }
      cout<< endl;
    }

    if (nMarker_Analyze != 0) {
      cout << "Surface(s) to be analyzed in detail: ";
      for (iMarker_Analyze = 0; iMarker_Analyze < nMarker_Analyze; iMarker_Analyze++) {
        cout << Marker_Analyze[iMarker_Analyze];
        if (iMarker_Analyze < nMarker_Analyze-1) cout << ", ";
        else cout <<".";
      }
      cout<< endl;
    }

    if (nMarker_ZoneInterface != 0) {
      cout << "Surface(s) acting as an interface among zones: ";
      for (iMarker_ZoneInterface = 0; iMarker_ZoneInterface < nMarker_ZoneInterface; iMarker_ZoneInterface++) {
        cout << Marker_ZoneInterface[iMarker_ZoneInterface];
        if (iMarker_ZoneInterface < nMarker_ZoneInterface-1) cout << ", ";
        else cout <<".";
      }
      cout<<endl;
    }

    if(nMarker_PyCustom != 0) {
      cout << "Surface(s) that are customizable in Python: ";
      for(iMarker_PyCustom=0; iMarker_PyCustom < nMarker_PyCustom; iMarker_PyCustom++){
        cout << Marker_PyCustom[iMarker_PyCustom];
        if (iMarker_PyCustom < nMarker_PyCustom-1) cout << ", ";
        else cout << ".";
      }
      cout << endl;
    }
    
    if (nMarker_DV != 0) {
      cout << "Surface(s) affected by the design variables: ";
      for (iMarker_DV = 0; iMarker_DV < nMarker_DV; iMarker_DV++) {
        cout << Marker_DV[iMarker_DV];
        if (iMarker_DV < nMarker_DV-1) cout << ", ";
        else cout <<".";
      }
      cout<< endl;
    }

    if ((Kind_GridMovement[ZONE_0] == DEFORMING) || (Kind_GridMovement[ZONE_0] == MOVING_WALL) || (Kind_GridMovement[ZONE_0] == FLUID_STRUCTURE)) {
      cout << "Surface(s) in motion: ";
      for (iMarker_Moving = 0; iMarker_Moving < nMarker_Moving; iMarker_Moving++) {
        cout << Marker_Moving[iMarker_Moving];
        if (iMarker_Moving < nMarker_Moving-1) cout << ", ";
        else cout <<".";
      }
      cout<< endl;
    }

  }

  if (val_software == SU2_GEO) {
    if (nMarker_GeoEval != 0) {
      cout << "Surface(s) where the geometrical based functions is evaluated: ";
      for (iMarker_GeoEval = 0; iMarker_GeoEval < nMarker_GeoEval; iMarker_GeoEval++) {
        cout << Marker_GeoEval[iMarker_GeoEval];
        if (iMarker_GeoEval < nMarker_GeoEval-1) cout << ", ";
        else cout <<".";
      }
      cout<< endl;
    }
  }

  cout << "Input mesh file name: " << Mesh_FileName << endl;

	if (val_software == SU2_DOT) {
    if (DiscreteAdjoint) {
      cout << "Input sensitivity file name: " << GetObjFunc_Extension(Solution_AdjFileName) << "." << endl;
    }else {
		cout << "Input sensitivity file name: " << SurfAdjCoeff_FileName << "." << endl;
	}
  }

	if (val_software == SU2_MSH) {
		switch (Kind_Adaptation) {
		case FULL: case WAKE: case FULL_FLOW: case FULL_ADJOINT: case SMOOTHING: case SUPERSONIC_SHOCK:
			break;
		case GRAD_FLOW:
			cout << "Read flow solution from: " << Solution_FlowFileName << "." << endl;
			break;
		case GRAD_ADJOINT:
			cout << "Read adjoint flow solution from: " << Solution_AdjFileName << "." << endl;
			break;
		case GRAD_FLOW_ADJ: case COMPUTABLE: case REMAINING:
			cout << "Read flow solution from: " << Solution_FlowFileName << "." << endl;
			cout << "Read adjoint flow solution from: " << Solution_AdjFileName << "." << endl;
			break;
		}
	}

	if (val_software == SU2_DEF) {
		cout << endl <<"---------------------- Grid deformation parameters ----------------------" << endl;
		cout << "Grid deformation using a linear elasticity method." << endl;

    if (Hold_GridFixed == YES) cout << "Hold some regions of the mesh fixed (hardcode implementation)." << endl;
  }

  if (val_software == SU2_DOT) {
  cout << endl <<"-------------------- Surface deformation parameters ---------------------" << endl;
  }

  if (((val_software == SU2_DEF) || (val_software == SU2_DOT)) && (Design_Variable[0] != NONE)) {

    for (unsigned short iDV = 0; iDV < nDV; iDV++) {

      if ((Design_Variable[iDV] != NO_DEFORMATION) &&
          (Design_Variable[iDV] != FFD_SETTING) &&
          (Design_Variable[iDV] != SCALE_GRID) &&
          (Design_Variable[iDV] != TRANSLATE_GRID) &&
          (Design_Variable[iDV] != ROTATE_GRID) &&
          (Design_Variable[iDV] != SURFACE_FILE)) {

        if (iDV == 0)
          cout << "Design variables definition (markers <-> value <-> param):" << endl;

        switch (Design_Variable[iDV]) {
          case FFD_CONTROL_POINT_2D:  cout << "FFD 2D (control point) <-> "; break;
          case FFD_CAMBER_2D:         cout << "FFD 2D (camber) <-> "; break;
          case FFD_THICKNESS_2D:      cout << "FFD 2D (thickness) <-> "; break;
          case FFD_TWIST_2D:          cout << "FFD 2D (twist) <-> "; break;
          case HICKS_HENNE:           cout << "Hicks Henne <-> " ; break;
          case SURFACE_BUMP:          cout << "Surface bump <-> " ; break;
          case ANGLE_OF_ATTACK:       cout << "Angle of attack <-> " ; break;
          case CST:           	      cout << "Kulfan parameter number (CST) <-> " ; break;
          case TRANSLATION:           cout << "Translation design variable."; break;
          case SCALE:                 cout << "Scale design variable."; break;
          case NACA_4DIGITS:          cout << "NACA four digits <-> "; break;
          case PARABOLIC:             cout << "Parabolic <-> "; break;
          case AIRFOIL:               cout << "Airfoil <-> "; break;
          case ROTATION:              cout << "Rotation <-> "; break;
          case FFD_CONTROL_POINT:     cout << "FFD (control point) <-> "; break;
          case FFD_NACELLE:           cout << "FFD (nacelle) <-> "; break;
          case FFD_GULL:              cout << "FFD (gull) <-> "; break;
          case FFD_TWIST:             cout << "FFD (twist) <-> "; break;
          case FFD_ROTATION:          cout << "FFD (rotation) <-> "; break;
          case FFD_CONTROL_SURFACE:   cout << "FFD (control surface) <-> "; break;
          case FFD_CAMBER:            cout << "FFD (camber) <-> "; break;
          case FFD_THICKNESS:         cout << "FFD (thickness) -> "; break;
          case FFD_ANGLE_OF_ATTACK:   cout << "FFD (angle of attack) <-> "; break;
        }

        for (iMarker_DV = 0; iMarker_DV < nMarker_DV; iMarker_DV++) {
          cout << Marker_DV[iMarker_DV];
          if (iMarker_DV < nMarker_DV-1) cout << ", ";
          else cout << " <-> ";
        }

        for (iDV_Value = 0; iDV_Value < nDV_Value[iDV]; iDV_Value++) {
          cout << DV_Value[iDV][iDV_Value];
          if (iDV_Value != nDV_Value[iDV]-1) cout << ", ";
        }
        cout << " <-> ";

        if ((Design_Variable[iDV] == NO_DEFORMATION) ||
            (Design_Variable[iDV] == FFD_SETTING) ||
            (Design_Variable[iDV] == SCALE) ) nParamDV = 0;
        if (Design_Variable[iDV] == ANGLE_OF_ATTACK) nParamDV = 1;
        if ((Design_Variable[iDV] == FFD_CAMBER_2D) ||
            (Design_Variable[iDV] == FFD_THICKNESS_2D) ||
            (Design_Variable[iDV] == HICKS_HENNE) ||
            (Design_Variable[iDV] == PARABOLIC) ||
            (Design_Variable[iDV] == AIRFOIL) ||
            (Design_Variable[iDV] == FFD_GULL) ||
            (Design_Variable[iDV] == FFD_ANGLE_OF_ATTACK) ) nParamDV = 2;
        if ((Design_Variable[iDV] ==  TRANSLATION) ||
            (Design_Variable[iDV] ==  NACA_4DIGITS) ||
            (Design_Variable[iDV] ==  CST) ||
            (Design_Variable[iDV] ==  SURFACE_BUMP) ||
            (Design_Variable[iDV] ==  FFD_CAMBER) ||
            (Design_Variable[iDV] ==  FFD_TWIST_2D) ||
            (Design_Variable[iDV] ==  FFD_THICKNESS) ) nParamDV = 3;
        if (Design_Variable[iDV] == FFD_CONTROL_POINT_2D) nParamDV = 5;
        if (Design_Variable[iDV] == ROTATION) nParamDV = 6;
        if ((Design_Variable[iDV] ==  FFD_CONTROL_POINT) ||
            (Design_Variable[iDV] ==  FFD_ROTATION) ||
            (Design_Variable[iDV] ==  FFD_CONTROL_SURFACE) ) nParamDV = 7;
        if (Design_Variable[iDV] == FFD_TWIST) nParamDV = 8;

        for (unsigned short iParamDV = 0; iParamDV < nParamDV; iParamDV++) {

          if (iParamDV == 0) cout << "( ";

          if ((iParamDV == 0) &&
              ((Design_Variable[iDV] == NO_DEFORMATION) ||
               (Design_Variable[iDV] == FFD_SETTING) ||
               (Design_Variable[iDV] == FFD_ANGLE_OF_ATTACK) ||
               (Design_Variable[iDV] == FFD_CONTROL_POINT_2D) ||
               (Design_Variable[iDV] == FFD_CAMBER_2D) ||
               (Design_Variable[iDV] == FFD_THICKNESS_2D) ||
               (Design_Variable[iDV] == FFD_TWIST_2D) ||
               (Design_Variable[iDV] == FFD_CONTROL_POINT) ||
               (Design_Variable[iDV] == FFD_NACELLE) ||
               (Design_Variable[iDV] == FFD_GULL) ||
               (Design_Variable[iDV] == FFD_TWIST) ||
               (Design_Variable[iDV] == FFD_ROTATION) ||
               (Design_Variable[iDV] == FFD_CONTROL_SURFACE) ||
               (Design_Variable[iDV] == FFD_CAMBER) ||
               (Design_Variable[iDV] == FFD_THICKNESS))) cout << FFDTag[iDV];
          else cout << ParamDV[iDV][iParamDV];

          if (iParamDV < nParamDV-1) cout << ", ";
          else cout <<" )"<< endl;

        }

      }

      else if (Design_Variable[iDV] == NO_DEFORMATION) {
        cout << "No deformation of the numerical grid. Just output .su2 file." << endl;
      }
      
      else if (Design_Variable[iDV] == SCALE_GRID) {
        nParamDV = 0;
        cout << "Scaling of the volume grid by a constant factor." << endl;
      }
      
      else if (Design_Variable[iDV] == TRANSLATE_GRID) {
        nParamDV = 3;
        cout << "Rigid translation of the volume grid." << endl;
      }
      
      else if (Design_Variable[iDV] == ROTATE_GRID) {
        nParamDV = 6;
        cout << "Rigid rotation of the volume grid." << endl;
      }

      else if (Design_Variable[iDV] == FFD_SETTING) {

        cout << "Setting the FFD box structure." << endl;
        cout << "FFD boxes definition (FFD tag <-> degree <-> coord):" << endl;

        for (unsigned short iFFDBox = 0; iFFDBox < nFFDBox; iFFDBox++) {

          cout << TagFFDBox[iFFDBox] << " <-> ";

          for (unsigned short iDegreeFFD = 0; iDegreeFFD < 3; iDegreeFFD++) {
            if (iDegreeFFD == 0) cout << "( ";
            cout << DegreeFFDBox[iFFDBox][iDegreeFFD];
            if (iDegreeFFD < 2) cout << ", ";
            else cout <<" )";
          }

          cout << " <-> ";

          for (unsigned short iCoordFFD = 0; iCoordFFD < 24; iCoordFFD++) {
            if (iCoordFFD == 0) cout << "( ";
            cout << CoordFFDBox[iFFDBox][iCoordFFD];
            if (iCoordFFD < 23) cout << ", ";
            else cout <<" )"<< endl;
          }

        }

      }

      else cout << endl;

		}
	}

	if (((val_software == SU2_CFD) && ( ContinuousAdjoint || DiscreteAdjoint)) || (val_software == SU2_DOT)) {

		cout << endl <<"----------------------- Design problem definition -----------------------" << endl;
		if (nObj==1) {
      switch (Kind_ObjFunc[0]) {
        case DRAG_COEFFICIENT:           cout << "CD objective function";
          if (Fixed_CL_Mode) {           cout << " using fixed CL mode, dCD/dCL = " << dCD_dCL << "." << endl; }
          else if (Fixed_CM_Mode) {      cout << " using fixed CMy mode, dCD/dCMy = " << dCD_dCMy << "." << endl; }
          else {                         cout << "." << endl; }
          break;
        case LIFT_COEFFICIENT:           cout << "CL objective function." << endl; break;
        case MOMENT_X_COEFFICIENT:       cout << "CMx objective function" << endl;
          if (Fixed_CL_Mode) {           cout << " using fixed CL mode, dCMx/dCL = " << dCMx_dCL << "." << endl; }
          else {                         cout << "." << endl; }
          break;
        case MOMENT_Y_COEFFICIENT:       cout << "CMy objective function" << endl;
          if (Fixed_CL_Mode) {           cout << " using fixed CL mode, dCMy/dCL = " << dCMy_dCL << "." << endl; }
          else {                         cout << "." << endl; }
          break;
        case MOMENT_Z_COEFFICIENT:       cout << "CMz objective function" << endl;
          if (Fixed_CL_Mode) {           cout << " using fixed CL mode, dCMz/dCL = " << dCMz_dCL << "." << endl; }
          else {                         cout << "." << endl; }
          break;
        case INVERSE_DESIGN_PRESSURE:    cout << "Inverse design (Cp) objective function." << endl; break;
        case INVERSE_DESIGN_HEATFLUX:    cout << "Inverse design (Heat Flux) objective function." << endl; break;
        case SIDEFORCE_COEFFICIENT:      cout << "Side force objective function." << endl; break;
        case EFFICIENCY:                 cout << "CL/CD objective function." << endl; break;
        case EQUIVALENT_AREA:            cout << "Equivalent area objective function. CD weight: " << WeightCd <<"."<< endl;  break;
        case NEARFIELD_PRESSURE:         cout << "Nearfield pressure objective function. CD weight: " << WeightCd <<"."<< endl;  break;
        case FORCE_X_COEFFICIENT:        cout << "X-force objective function." << endl; break;
        case FORCE_Y_COEFFICIENT:        cout << "Y-force objective function." << endl; break;
        case FORCE_Z_COEFFICIENT:        cout << "Z-force objective function." << endl; break;
        case THRUST_COEFFICIENT:         cout << "Thrust objective function." << endl; break;
        case TORQUE_COEFFICIENT:         cout << "Torque efficiency objective function." << endl; break;
        case TOTAL_HEATFLUX:             cout << "Total heat flux objective function." << endl; break;
        case MAXIMUM_HEATFLUX:           cout << "Maximum heat flux objective function." << endl; break;
        case FIGURE_OF_MERIT:            cout << "Rotor Figure of Merit objective function." << endl; break;
        case SURFACE_TOTAL_PRESSURE:         cout << "Average total pressure objective function." << endl; break;
        case SURFACE_STATIC_PRESSURE:        cout << "Average static pressure objective function." << endl; break;
        case SURFACE_MASSFLOW:             cout << "Mass flow rate objective function." << endl; break;
        case SURFACE_MACH:             cout << "Mach number objective function." << endl; break;
        case CUSTOM_OBJFUNC:        		cout << "Custom objective function." << endl; break;
        case REFERENCE_GEOMETRY:        cout << "Target geometry objective function." << endl; break;
        case REFERENCE_NODE:            cout << "Target node displacement objective function." << endl; break;
      }
		}
		else {
		  cout << "Weighted sum objective function." << endl;
		}

	}

	if (val_software == SU2_CFD) {
		cout << endl <<"---------------------- Space Numerical Integration ----------------------" << endl;

		if (SmoothNumGrid) cout << "There are some smoothing iterations on the grid coordinates." << endl;

    if ((Kind_Solver == EULER) || (Kind_Solver == NAVIER_STOKES) || (Kind_Solver == RANS) ||
         (Kind_Solver == DISC_ADJ_EULER) || (Kind_Solver == DISC_ADJ_NAVIER_STOKES) || (Kind_Solver == DISC_ADJ_RANS) ) {

      if (Kind_ConvNumScheme_Flow == SPACE_CENTERED) {
        if (Kind_Centered_Flow == JST) {
          cout << "Jameson-Schmidt-Turkel scheme (2nd order in space) for the flow inviscid terms."<< endl;
          cout << "JST viscous coefficients (2nd & 4th): " << Kappa_2nd_Flow << ", " << Kappa_4th_Flow <<"." << endl;
          cout << "The method includes a grid stretching correction (p = 0.3)."<< endl;
        }
        if (Kind_Centered_Flow == JST_KE) {
          cout << "Jameson-Schmidt-Turkel scheme (2nd order in space) for the flow inviscid terms."<< endl;
          cout << "JST viscous coefficients (2nd & 4th): " << Kappa_2nd_Flow << ", " << Kappa_4th_Flow << "." << endl;
          cout << "The method includes a grid stretching correction (p = 0.3)."<< endl;
        }
        if (Kind_Centered_Flow == LAX) {
          cout << "Lax-Friedrich scheme (1st order in space) for the flow inviscid terms."<< endl;
          cout << "Lax viscous coefficients (1st): " << Kappa_1st_Flow << "." << endl;
          cout << "First order integration." << endl;
        }
      }

      if (Kind_ConvNumScheme_Flow == SPACE_UPWIND) {
        if (Kind_Upwind_Flow == ROE)   cout << "Roe (with entropy fix = "<< EntropyFix_Coeff <<") solver for the flow inviscid terms."<< endl;
        if (Kind_Upwind_Flow == TURKEL) cout << "Roe-Turkel solver for the flow inviscid terms."<< endl;
        if (Kind_Upwind_Flow == AUSM)  cout << "AUSM solver for the flow inviscid terms."<< endl;
        if (Kind_Upwind_Flow == HLLC)  cout << "HLLC solver for the flow inviscid terms."<< endl;
        if (Kind_Upwind_Flow == SW)  cout << "Steger-Warming solver for the flow inviscid terms."<< endl;
        if (Kind_Upwind_Flow == MSW)  cout << "Modified Steger-Warming solver for the flow inviscid terms."<< endl;
        if (Kind_Upwind_Flow == CUSP)  cout << "CUSP solver for the flow inviscid terms."<< endl;
        if (Kind_Upwind_Flow == L2ROE) cout << "L2ROE Low Mach ROE solver for the flow inviscid terms."<< endl;
        if (Kind_Upwind_Flow == LMROE) cout << "Rieper Low Mach ROE solver for the flow inviscid terms."<< endl;
        if (Kind_Upwind_Flow == SLAU) cout << "Simple Low-Dissipation AUSM solver for the flow inviscid terms."<< endl;
        if (Kind_Upwind_Flow == SLAU2) cout << "Simple Low-Dissipation AUSM 2 solver for the flow inviscid terms."<< endl;
        if (Kind_Upwind_Flow == FDS)   cout << "Flux difference splitting (FDS) upwind scheme for the flow inviscid terms."<< endl;
          
        if (Kind_Regime == COMPRESSIBLE) {
          switch (Kind_RoeLowDiss) {
            case NO_ROELOWDISS: cout << "Standard Roe without low-dissipation function."<< endl; break;
            case NTS: cout << "Roe with NTS low-dissipation function."<< endl; break;
            case FD: cout << "Roe with DDES's FD low-dissipation function."<< endl; break;
            case NTS_DUCROS: cout << "Roe with NTS low-dissipation function + Ducros shock sensor."<< endl; break;
            case FD_DUCROS: cout << "Roe with DDES's FD low-dissipation function + Ducros shock sensor."<< endl; break;
          }
        }
        
        if (MUSCL_Flow) {
          cout << "Second order integration in space, with slope limiter." << endl;
            switch (Kind_SlopeLimit_Flow) {
              case NO_LIMITER:
                cout << "No slope-limiting method. "<< endl;
                break;
              case VENKATAKRISHNAN:
                cout << "Venkatakrishnan slope-limiting method, with constant: " << Venkat_LimiterCoeff <<". "<< endl;
                cout << "The reference element size is: " << RefElemLength <<". "<< endl;
                break;
              case VENKATAKRISHNAN_WANG:
                cout << "Venkatakrishnan-Wang slope-limiting method, with constant: " << Venkat_LimiterCoeff <<". "<< endl;
                break;
              case BARTH_JESPERSEN:
                cout << "Barth-Jespersen slope-limiting method." << endl;
                break;
              case VAN_ALBADA_EDGE:
                cout << "Van Albada slope-limiting method implemented by edges." << endl;
                break;
            }
        }
        else {
          cout << "First order integration in space." << endl;
        }

      }

    }

    if ((Kind_Solver == RANS) || (Kind_Solver == DISC_ADJ_RANS)) {
      if (Kind_ConvNumScheme_Turb == SPACE_UPWIND) {
        if (Kind_Upwind_Turb == SCALAR_UPWIND) cout << "Scalar upwind solver for the turbulence model."<< endl;
        if (MUSCL_Turb) {
          cout << "Second order integration in space with slope limiter." << endl;
            switch (Kind_SlopeLimit_Turb) {
              case NO_LIMITER:
                cout << "No slope-limiting method. "<< endl;
                break;
              case VENKATAKRISHNAN:
                cout << "Venkatakrishnan slope-limiting method, with constant: " << Venkat_LimiterCoeff <<". "<< endl;
                cout << "The reference element size is: " << RefElemLength <<". "<< endl;
                break;
              case VENKATAKRISHNAN_WANG:
                cout << "Venkatakrishnan-Wang slope-limiting method, with constant: " << Venkat_LimiterCoeff <<". "<< endl;
                break;
              case BARTH_JESPERSEN:
                cout << "Barth-Jespersen slope-limiting method." << endl;
                break;
              case VAN_ALBADA_EDGE:
                cout << "Van Albada slope-limiting method implemented by edges." << endl;
                break;
            }
        }
        else {
          cout << "First order integration in space." << endl;
        }
      }
    }

    if ((Kind_Solver == ADJ_EULER) || (Kind_Solver == ADJ_NAVIER_STOKES) || (Kind_Solver == ADJ_RANS)) {

      if (Kind_ConvNumScheme_AdjFlow == SPACE_CENTERED) {
        if (Kind_Centered_AdjFlow == JST) {
          cout << "Jameson-Schmidt-Turkel scheme for the adjoint inviscid terms."<< endl;
          cout << "JST viscous coefficients (1st, 2nd, & 4th): " << Kappa_1st_AdjFlow
          << ", " << Kappa_2nd_AdjFlow << ", " << Kappa_4th_AdjFlow <<"."<< endl;
          cout << "The method includes a grid stretching correction (p = 0.3)."<< endl;
          cout << "Second order integration." << endl;
        }
        if (Kind_Centered_AdjFlow == LAX) {
          cout << "Lax-Friedrich scheme for the adjoint inviscid terms."<< endl;
          cout << "First order integration." << endl;
        }
      }

      if (Kind_ConvNumScheme_AdjFlow == SPACE_UPWIND) {
        if (Kind_Upwind_AdjFlow == ROE) cout << "Roe (with entropy fix = "<< EntropyFix_Coeff <<") solver for the adjoint inviscid terms."<< endl;
        if (MUSCL_AdjFlow) {
          cout << "Second order integration with slope limiter." << endl;
            switch (Kind_SlopeLimit_AdjFlow) {
              case NO_LIMITER:
                cout << "No slope-limiting method. "<< endl;
                break;
              case VENKATAKRISHNAN:
                cout << "Venkatakrishnan slope-limiting method, with constant: " << Venkat_LimiterCoeff <<". "<< endl;
                cout << "The reference element size is: " << RefElemLength <<". "<< endl;
                break;
              case VENKATAKRISHNAN_WANG:
                cout << "Venkatakrishnan-Wang slope-limiting method, with constant: " << Venkat_LimiterCoeff <<". "<< endl;
                break;
              case BARTH_JESPERSEN:
                cout << "Barth-Jespersen slope-limiting method." << endl;
                break;
              case VAN_ALBADA_EDGE:
                cout << "Van Albada slope-limiting method implemented by edges." << endl;
                break;
              case SHARP_EDGES:
                cout << "Sharp edges slope-limiting method, with constant: " << Venkat_LimiterCoeff <<". "<< endl;
                cout << "The reference element size is: " << RefElemLength <<". "<< endl;
                cout << "The reference sharp edge distance is: " << AdjSharp_LimiterCoeff*RefElemLength*Venkat_LimiterCoeff <<". "<< endl;
                break;
              case WALL_DISTANCE:
                cout << "Wall distance slope-limiting method, with constant: " << Venkat_LimiterCoeff <<". "<< endl;
                cout << "The reference element size is: " << RefElemLength <<". "<< endl;
                cout << "The reference wall distance is: " << AdjSharp_LimiterCoeff*RefElemLength*Venkat_LimiterCoeff <<". "<< endl;
                break;
            }
        }
        else {
          cout << "First order integration." << endl;
        }
      }

      cout << "The reference sharp edge distance is: " << AdjSharp_LimiterCoeff*RefElemLength*Venkat_LimiterCoeff <<". "<< endl;

    }

    if ((Kind_Solver == ADJ_RANS) && (!Frozen_Visc_Cont)) {
      if (Kind_ConvNumScheme_AdjTurb == SPACE_UPWIND) {
        if (Kind_Upwind_Turb == SCALAR_UPWIND) cout << "Scalar upwind solver (first order) for the adjoint turbulence model."<< endl;
        if (MUSCL_AdjTurb) {
          cout << "Second order integration with slope limiter." << endl;
            switch (Kind_SlopeLimit_AdjTurb) {
              case NO_LIMITER:
                cout << "No slope-limiting method. "<< endl;
                break;
              case VENKATAKRISHNAN:
                cout << "Venkatakrishnan slope-limiting method, with constant: " << Venkat_LimiterCoeff <<". "<< endl;
                cout << "The reference element size is: " << RefElemLength <<". "<< endl;
                break;
              case VENKATAKRISHNAN_WANG:
                cout << "Venkatakrishnan-Wang slope-limiting method, with constant: " << Venkat_LimiterCoeff <<". "<< endl;
                break;
              case BARTH_JESPERSEN:
                cout << "Barth-Jespersen slope-limiting method." << endl;
                break;
              case VAN_ALBADA_EDGE:
                cout << "Van Albada slope-limiting method implemented by edges." << endl;
                break;
              case SHARP_EDGES:
                cout << "Sharp edges slope-limiting method, with constant: " << Venkat_LimiterCoeff <<". "<< endl;
                cout << "The reference element size is: " << RefElemLength <<". "<< endl;
                cout << "The reference sharp edge distance is: " << AdjSharp_LimiterCoeff*RefElemLength*Venkat_LimiterCoeff <<". "<< endl;
                break;
              case WALL_DISTANCE:
                cout << "Wall distance slope-limiting method, with constant: " << Venkat_LimiterCoeff <<". "<< endl;
                cout << "The reference element size is: " << RefElemLength <<". "<< endl;
                cout << "The reference wall distance is: " << AdjSharp_LimiterCoeff*RefElemLength*Venkat_LimiterCoeff <<". "<< endl;
                break;
            }
        }
        else {
          cout << "First order integration." << endl;
        }
      }
    }

    if ((Kind_Solver == NAVIER_STOKES) || (Kind_Solver == RANS) ||
        (Kind_Solver == DISC_ADJ_NAVIER_STOKES) || (Kind_Solver == DISC_ADJ_RANS)) {
        cout << "Average of gradients with correction (viscous flow terms)." << endl;
    }

    if ((Kind_Solver == ADJ_NAVIER_STOKES) || (Kind_Solver == ADJ_RANS)) {
      cout << "Average of gradients with correction (viscous adjoint terms)." << endl;
    }

    if ((Kind_Solver == RANS) || (Kind_Solver == DISC_ADJ_RANS)) {
      cout << "Average of gradients with correction (viscous turbulence terms)." << endl;
    }

    if (Kind_Solver == POISSON_EQUATION) {
      cout << "Galerkin method for viscous terms computation of the poisson potential equation." << endl;
    }

    if ((Kind_Solver == ADJ_RANS) && (!Frozen_Visc_Cont)) {
      cout << "Average of gradients with correction (2nd order) for computation of adjoint viscous turbulence terms." << endl;
      if (Kind_TimeIntScheme_AdjTurb == EULER_IMPLICIT) cout << "Euler implicit method for the turbulent adjoint equation." << endl;
    }

    if(Kind_Solver != FEM_EULER && Kind_Solver != FEM_NAVIER_STOKES &&
       Kind_Solver != FEM_RANS  && Kind_Solver != FEM_LES &&
       Kind_Solver != DISC_ADJ_DG_EULER && Kind_Solver != DISC_ADJ_DG_NS && 
       Kind_Solver != DISC_ADJ_DG_RANS) {
      if (!fea){
        switch (Kind_Gradient_Method) {
          case GREEN_GAUSS: cout << "Gradient computation using Green-Gauss theorem." << endl; break;
          case WEIGHTED_LEAST_SQUARES: cout << "Gradient Computation using weighted Least-Squares method." << endl; break;
        }
      }
      else{
        cout << "Spatial discretization using the Finite Element Method." << endl;
      }
    }

    if(Kind_Solver == FEM_EULER || Kind_Solver == FEM_NAVIER_STOKES ||
       Kind_Solver == FEM_RANS  || Kind_Solver == FEM_LES ||
       Kind_Solver == DISC_ADJ_DG_EULER || Kind_Solver == DISC_ADJ_DG_NS ||
       Kind_Solver == DISC_ADJ_DG_RANS) {
      if(Kind_FEM_Flow == DG) {
        cout << "Discontinuous Galerkin Finite element solver" << endl;

        switch( Riemann_Solver_FEM ) {
          case ROE:           cout << "Roe (with entropy fix) solver for inviscid fluxes over the faces" << endl; break;
          case LAX_FRIEDRICH: cout << "Lax-Friedrich solver for inviscid fluxes over the faces" << endl; break;
          case AUSM:          cout << "AUSM solver inviscid fluxes over the faces" << endl; break;
          case HLLC:          cout << "HLLC solver inviscid fluxes over the faces" << endl; break;
        }

        if(Kind_Solver != FEM_EULER && Kind_Solver != DISC_ADJ_DG_EULER) {
          cout << "Theta symmetrizing terms interior penalty: " << Theta_Interior_Penalty_DGFEM << endl;
        }
      }

<<<<<<< HEAD
      cout << "Quadrature factor for straight elements:    " << Quadrature_Factor_Straight << endl;
      cout << "Quadrature factor for curved elements:      " << Quadrature_Factor_Curved << endl;

      cout << "Byte alignment matrix multiplications:      " << byteAlignmentMatMul << endl;
      cout << "Padded matrix size for optimal performance: " << sizeMatMulPadding << endl;
=======
      cout << "Quadrature factor for elements with constant Jacobian:     " << Quadrature_Factor_Straight << endl;
      cout << "Quadrature factor for elements with non-constant Jacobian: " << Quadrature_Factor_Curved << endl;
>>>>>>> 91d7c0b8
    }

    cout << endl <<"---------------------- Time Numerical Integration -----------------------" << endl;

    if (!fea) {
		switch (Unsteady_Simulation) {
		  case NO:
			cout << "Local time stepping (steady state simulation)." << endl; break;
		  case TIME_STEPPING:
			cout << "Unsteady simulation using a time stepping strategy."<< endl;
			if (Unst_CFL != 0.0) {
                          cout << "Time step computed by the code. Unsteady CFL number: " << Unst_CFL <<"."<< endl;
                          if (Delta_UnstTime != 0.0) {
                            cout << "Synchronization time provided by the user (s): "<< Delta_UnstTime << "." << endl;
                          }
                        }
			else cout << "Unsteady time step provided by the user (s): "<< Delta_UnstTime << "." << endl;
			break;
		  case DT_STEPPING_1ST: case DT_STEPPING_2ND:
			if (Unsteady_Simulation == DT_STEPPING_1ST) cout << "Unsteady simulation, dual time stepping strategy (first order in time)."<< endl;
			if (Unsteady_Simulation == DT_STEPPING_2ND) cout << "Unsteady simulation, dual time stepping strategy (second order in time)."<< endl;
			if (Unst_CFL != 0.0) cout << "Time step computed by the code. Unsteady CFL number: " << Unst_CFL <<"."<< endl;
			else cout << "Unsteady time step provided by the user (s): "<< Delta_UnstTime << "." << endl;
			cout << "Total number of internal Dual Time iterations: "<< Unst_nIntIter <<"." << endl;
			break;
		}
  }
	else {
		switch (Dynamic_Analysis) {
		  case NO:
			cout << "Static structural analysis." << endl; break;
		  case YES:
			cout << "Dynamic structural analysis."<< endl;
			cout << "Time step provided by the user for the dynamic analysis(s): "<< Delta_DynTime << "." << endl;
			break;
		}
	}

    if ((Kind_Solver == EULER) || (Kind_Solver == NAVIER_STOKES) || (Kind_Solver == RANS) ||
        (Kind_Solver == DISC_ADJ_EULER) || (Kind_Solver == DISC_ADJ_NAVIER_STOKES) || (Kind_Solver == DISC_ADJ_RANS) ||
        (Kind_Solver == DISC_ADJ_DG_EULER) || (Kind_Solver == DISC_ADJ_DG_NS) || (Kind_Solver == DISC_ADJ_DG_RANS)) {
      switch (Kind_TimeIntScheme_Flow) {
        case RUNGE_KUTTA_EXPLICIT:
          cout << "Runge-Kutta explicit method for the flow equations." << endl;
          cout << "Number of steps: " << nRKStep << endl;
          cout << "Alpha coefficients: ";
          for (unsigned short iRKStep = 0; iRKStep < nRKStep; iRKStep++) {
            cout << "\t" << RK_Alpha_Step[iRKStep];
          }
          cout << endl;
          break;
        case EULER_EXPLICIT:
          cout << "Euler explicit method for the flow equations." << endl;
          break;
        case EULER_IMPLICIT:
          cout << "Euler implicit method for the flow equations." << endl;
          switch (Kind_Linear_Solver) {
            case BCGSTAB:
              cout << "BCGSTAB is used for solving the linear system." << endl;
              switch (Kind_Linear_Solver_Prec) {
                case ILU: cout << "Using a ILU("<< Linear_Solver_ILU_n <<") preconditioning."<< endl; break;
                case LINELET: cout << "Using a linelet preconditioning."<< endl; break;
                case LU_SGS: cout << "Using a LU-SGS preconditioning."<< endl; break;
                case JACOBI: cout << "Using a Jacobi preconditioning."<< endl; break;
              }
              cout << "Convergence criteria of the linear solver: "<< Linear_Solver_Error <<"."<< endl;
              cout << "Max number of linear iterations: "<< Linear_Solver_Iter <<"."<< endl;
              break;
            case FGMRES:
            case RESTARTED_FGMRES:
              cout << "FGMRES is used for solving the linear system." << endl;
              switch (Kind_Linear_Solver_Prec) {
                case ILU: cout << "Using a ILU("<< Linear_Solver_ILU_n <<") preconditioning."<< endl; break;
                case LINELET: cout << "Using a linelet preconditioning."<< endl; break;
                case LU_SGS: cout << "Using a LU-SGS preconditioning."<< endl; break;
                case JACOBI: cout << "Using a Jacobi preconditioning."<< endl; break;
              }
              cout << "Convergence criteria of the linear solver: "<< Linear_Solver_Error <<"."<< endl;
              cout << "Max number of linear iterations: "<< Linear_Solver_Iter <<"."<< endl;
               break;
            case SMOOTHER_JACOBI:
              cout << "A Jacobi method is used for smoothing the linear system." << endl;
              break;
            case SMOOTHER_ILU:
              cout << "A ILU("<< Linear_Solver_ILU_n <<") method is used for smoothing the linear system." << endl;
              break;
            case SMOOTHER_LUSGS:
              cout << "A LU-SGS method is used for smoothing the linear system." << endl;
              break;
            case SMOOTHER_LINELET:
              cout << "A Linelet method is used for smoothing the linear system." << endl;
              break;
          }
          break;
        case CLASSICAL_RK4_EXPLICIT:
          cout << "Classical RK4 explicit method for the flow equations." << endl;
          cout << "Number of steps: " << 4 << endl;
          cout << "Time coefficients: {0.5, 0.5, 1, 1}" << endl;
          cout << "Function coefficients: {1/6, 1/3, 1/3, 1/6}" << endl;
          break;
      }
    }

    if (fea) {
      switch (Kind_TimeIntScheme_FEA) {
        case CD_EXPLICIT:
          cout << "Explicit time integration (NOT IMPLEMENTED YET)." << endl;
          break;
        case GENERALIZED_ALPHA:
          cout << "Generalized-alpha method." << endl;
          break;
        case NEWMARK_IMPLICIT:
          if (Dynamic_Analysis) cout << "Newmark implicit method for the structural time integration." << endl;
          switch (Kind_Linear_Solver) {
            case BCGSTAB:
              cout << "BCGSTAB is used for solving the linear system." << endl;
              cout << "Convergence criteria of the linear solver: "<< Linear_Solver_Error <<"."<< endl;
              cout << "Max number of iterations: "<< Linear_Solver_Iter <<"."<< endl;
              break;
            case FGMRES:
            case RESTARTED_FGMRES:
              cout << "FGMRES is used for solving the linear system." << endl;
              cout << "Convergence criteria of the linear solver: "<< Linear_Solver_Error <<"."<< endl;
              cout << "Max number of iterations: "<< Linear_Solver_Iter <<"."<< endl;
              break;
            case CONJUGATE_GRADIENT:
              cout << "A Conjugate Gradient method is used for solving the linear system." << endl;
              cout << "Convergence criteria of the linear solver: "<< Linear_Solver_Error <<"."<< endl;
              cout << "Max number of iterations: "<< Linear_Solver_Iter <<"."<< endl;
              break;
          }
          break;
      }
    }

    if ((Kind_Solver == ADJ_EULER) || (Kind_Solver == ADJ_NAVIER_STOKES) || (Kind_Solver == ADJ_RANS)) {
      switch (Kind_TimeIntScheme_AdjFlow) {
        case RUNGE_KUTTA_EXPLICIT:
          cout << "Runge-Kutta explicit method for the adjoint equations." << endl;
          cout << "Number of steps: " << nRKStep << endl;
          cout << "Alpha coefficients: ";
          for (unsigned short iRKStep = 0; iRKStep < nRKStep; iRKStep++) {
            cout << "\t" << RK_Alpha_Step[iRKStep];
          }
          cout << endl;
          break;
        case EULER_EXPLICIT: cout << "Euler explicit method for the adjoint equations." << endl; break;
        case EULER_IMPLICIT: cout << "Euler implicit method for the adjoint equations." << endl; break;
      }
    }

    if(Kind_Solver == FEM_EULER || Kind_Solver == FEM_NAVIER_STOKES ||
       Kind_Solver == FEM_RANS  || Kind_Solver == FEM_LES) {
      switch (Kind_TimeIntScheme_FEM_Flow) {
        case RUNGE_KUTTA_EXPLICIT:
          cout << "Runge-Kutta explicit method for the flow equations." << endl;
          cout << "Number of steps: " << nRKStep << endl;
          cout << "Alpha coefficients: ";
          for (unsigned short iRKStep = 0; iRKStep < nRKStep; iRKStep++) {
            cout << "\t" << RK_Alpha_Step[iRKStep];
          }
          cout << endl;
          break;
        case CLASSICAL_RK4_EXPLICIT:
          cout << "Classical RK4 explicit method for the flow equations." << endl;
          cout << "Number of steps: " << 4 << endl;
          cout << "Time coefficients: {0.5, 0.5, 1, 1}" << endl;
          cout << "Function coefficients: {1/6, 1/3, 1/3, 1/6}" << endl;
          break;

        case ADER_DG:
          if(nLevels_TimeAccurateLTS == 1)
            cout << "ADER-DG for the flow equations with global time stepping." << endl;
          else
            cout << "ADER-DG for the flow equations with " << nLevels_TimeAccurateLTS
                 << " levels for time accurate local time stepping." << endl;

          switch( Kind_ADER_Predictor ) {
            case ADER_ALIASED_PREDICTOR:
              cout << "An aliased approach is used in the predictor step. " << endl;
              break;
            case ADER_NON_ALIASED_PREDICTOR:
              cout << "A non-aliased approach is used in the predictor step. " << endl;
              break;
          }
          cout << "Number of time DOFs ADER-DG predictor step: " << nTimeDOFsADER_DG << endl;
          cout << "Location of time DOFs ADER-DG on the interval [-1,1]: ";
          for (unsigned short iDOF=0; iDOF<nTimeDOFsADER_DG; iDOF++) {
            cout << "\t" << TimeDOFsADER_DG[iDOF];
          }
          cout << endl;
          cout << "Time quadrature factor for ADER-DG: " << Quadrature_Factor_Time_ADER_DG << endl;
          cout << "Number of time integration points ADER-DG: " << nTimeIntegrationADER_DG << endl;
          cout << "Location of time integration points ADER-DG on the interval [-1,1]: ";
          for (unsigned short iDOF=0; iDOF<nTimeIntegrationADER_DG; iDOF++) {
            cout << "\t" << TimeIntegrationADER_DG[iDOF];
          }
          cout << endl;
          cout << "Weights of time integration points ADER-DG on the interval [-1,1]: ";
          for (unsigned short iDOF=0; iDOF<nTimeIntegrationADER_DG; iDOF++) {
            cout << "\t" << WeightsIntegrationADER_DG[iDOF];
          }
          cout << endl;
          break;
      }
    }

    if (nMGLevels !=0) {

      if (nStartUpIter != 0) cout << "A total of " << nStartUpIter << " start up iterations on the fine grid."<< endl;
      if (MGCycle == V_CYCLE) cout << "V Multigrid Cycle, with " << nMGLevels << " multigrid levels."<< endl;
      if (MGCycle == W_CYCLE) cout << "W Multigrid Cycle, with " << nMGLevels << " multigrid levels."<< endl;
      if (MGCycle == FULLMG_CYCLE) cout << "Full Multigrid Cycle, with " << nMGLevels << " multigrid levels."<< endl;

      cout << "Damping factor for the residual restriction: " << Damp_Res_Restric <<"."<< endl;
      cout << "Damping factor for the correction prolongation: " << Damp_Correc_Prolong <<"."<< endl;
    }

    if ((Kind_Solver != FEM_ELASTICITY) && (Kind_Solver != DISC_ADJ_FEM)
        && (Kind_Solver != HEAT_EQUATION) && (Kind_Solver != WAVE_EQUATION)) {

      if (!CFL_Adapt) cout << "No CFL adaptation." << endl;
      else cout << "CFL adaptation. Factor down: "<< CFL_AdaptParam[0] <<", factor up: "<< CFL_AdaptParam[1]
        <<",\n                lower limit: "<< CFL_AdaptParam[2] <<", upper limit: " << CFL_AdaptParam[3] <<"."<< endl;

      if (nMGLevels !=0) {
        cout << "Multigrid Level:                  ";
        for (unsigned short iLevel = 0; iLevel < nMGLevels+1; iLevel++) {
          cout.width(6); cout << iLevel;
        }
        cout << endl;
      }

			if (Unsteady_Simulation != TIME_STEPPING) {
				cout << "Courant-Friedrichs-Lewy number:   ";
				cout.precision(3);
				cout.width(6); cout << CFL[0];
				cout << endl;
			}


      if (nMGLevels !=0) {
        cout.precision(3);
        cout << "MG PreSmooth coefficients:        ";
        for (unsigned short iMG_PreSmooth = 0; iMG_PreSmooth < nMGLevels+1; iMG_PreSmooth++) {
          cout.width(6); cout << MG_PreSmooth[iMG_PreSmooth];
        }
        cout << endl;
      }

      if (nMGLevels !=0) {
        cout.precision(3);
        cout << "MG PostSmooth coefficients:       ";
        for (unsigned short iMG_PostSmooth = 0; iMG_PostSmooth < nMGLevels+1; iMG_PostSmooth++) {
          cout.width(6); cout << MG_PostSmooth[iMG_PostSmooth];
        }
        cout << endl;
      }

      if (nMGLevels !=0) {
        cout.precision(3);
        cout << "MG CorrecSmooth coefficients:     ";
        for (unsigned short iMG_CorrecSmooth = 0; iMG_CorrecSmooth < nMGLevels+1; iMG_CorrecSmooth++) {
          cout.width(6); cout << MG_CorrecSmooth[iMG_CorrecSmooth];
        }
        cout << endl;
      }

    }

    if ((Kind_Solver == RANS) || (Kind_Solver == DISC_ADJ_RANS))
      if (Kind_TimeIntScheme_Turb == EULER_IMPLICIT)
        cout << "Euler implicit time integration for the turbulence model." << endl;
  }

  if (val_software == SU2_CFD) {

    cout << endl <<"------------------------- Convergence Criteria --------------------------" << endl;

    cout << "Maximum number of iterations: " << nExtIter <<"."<< endl;

    if (!fea){

      if (ConvCriteria == CAUCHY) {
        if (!ContinuousAdjoint && !DiscreteAdjoint)
          switch (Cauchy_Func_Flow) {
            case LIFT_COEFFICIENT: cout << "Cauchy criteria for Lift using "
              << Cauchy_Elems << " elements and epsilon " <<Cauchy_Eps<< "."<< endl; break;
            case DRAG_COEFFICIENT: cout << "Cauchy criteria for Drag using "
              << Cauchy_Elems << " elements and epsilon " <<Cauchy_Eps<< "."<< endl; break;
          }

        if (ContinuousAdjoint || DiscreteAdjoint)
          switch (Cauchy_Func_AdjFlow) {
            case SENS_GEOMETRY: cout << "Cauchy criteria for geo. sensitivity using "
              << Cauchy_Elems << " elements and epsilon " <<Cauchy_Eps<< "."<< endl; break;
            case SENS_MACH: cout << "Cauchy criteria for Mach number sensitivity using "
              << Cauchy_Elems << " elements and epsilon " <<Cauchy_Eps<< "."<< endl; break;
          }

        cout << "Start convergence criteria at iteration " << StartConv_Iter<< "."<< endl;
      
      }


      if (ConvCriteria == RESIDUAL) {
        if (!ContinuousAdjoint && !DiscreteAdjoint) {
          cout << "Reduce the density residual " << OrderMagResidual << " orders of magnitude."<< endl;
          cout << "The minimum bound for the density residual is 10^(" << MinLogResidual<< ")."<< endl;
          cout << "Start convergence criteria at iteration " << StartConv_Iter<< "."<< endl;
        }

        if (ContinuousAdjoint || DiscreteAdjoint) {
          cout << "Reduce the adjoint density residual " << OrderMagResidual << " orders of magnitude."<< endl;
          cout << "The minimum value for the adjoint density residual is 10^(" << MinLogResidual<< ")."<< endl;
        }

      }

    }
    else{
        if (Kind_Struct_Solver == SMALL_DEFORMATIONS) {cout << "Convergence criteria determined by the linear solver." << endl;}
        else if (Kind_Solver == DISC_ADJ_FEM){

        }
        else{
          if (Res_FEM_CRIT == RESFEM_ABSOLUTE){
              cout << "Absolute convergence criteria" << endl;
              cout << "Log10 of displacements (UTOL-A): " << Res_FEM_UTOL << "."<< endl;
              cout << "Log10 of residual (RTOL-A): " << Res_FEM_RTOL << "."<< endl;
              cout << "Log10 of energy (ETOL-A): " << Res_FEM_ETOL << "."<< endl;
          }
          else{
              cout << "Relative convergence criteria" << endl;
              cout << "Displacements tolerance (UTOL): Reduce " << -Res_FEM_UTOL << " orders of magnitude."<< endl;
              cout << "Residual tolerance (RTOL): Reduce " << -Res_FEM_RTOL << " orders of magnitude."<< endl;
              cout << "Energy tolerance (ETOL): Reduce " << -Res_FEM_ETOL << " orders of magnitude."<< endl;
          }
        }
    }


  }

  if (val_software == SU2_MSH) {
    cout << endl <<"----------------------- Grid adaptation strategy ------------------------" << endl;

    switch (Kind_Adaptation) {
      case NONE: break;
      case PERIODIC: cout << "Grid modification to run periodic bc problems." << endl; break;
      case FULL: cout << "Grid adaptation using a complete refinement." << endl; break;
      case WAKE: cout << "Grid adaptation of the wake." << endl; break;
      case FULL_FLOW: cout << "Flow grid adaptation using a complete refinement." << endl; break;
      case FULL_ADJOINT: cout << "Adjoint grid adaptation using a complete refinement." << endl; break;
      case GRAD_FLOW: cout << "Grid adaptation using gradient based strategy (density)." << endl; break;
      case GRAD_ADJOINT: cout << "Grid adaptation using gradient based strategy (adjoint density)." << endl; break;
      case GRAD_FLOW_ADJ: cout << "Grid adaptation using gradient based strategy (density and adjoint density)." << endl; break;
      case COMPUTABLE: cout << "Grid adaptation using computable correction."<< endl; break;
      case REMAINING: cout << "Grid adaptation using remaining error."<< endl; break;
      case SMOOTHING: cout << "Grid smoothing using an implicit method."<< endl; break;
      case SUPERSONIC_SHOCK: cout << "Grid adaptation for a supersonic shock at Mach: " << Mach <<"."<< endl; break;
    }

    switch (Kind_Adaptation) {
      case GRAD_FLOW: case GRAD_ADJOINT: case GRAD_FLOW_ADJ: case COMPUTABLE: case REMAINING:
        cout << "Power of the dual volume in the adaptation sensor: " << DualVol_Power << endl;
        cout << "Percentage of new elements in the adaptation process: " << New_Elem_Adapt << "."<< endl;
        break;
    }

    if (Analytical_Surface != NONE)
      cout << "Use analytical definition for including points in the surfaces." << endl;

  }

  cout << endl <<"-------------------------- Output Information ---------------------------" << endl;

  if (val_software == SU2_CFD) {

    if (Low_MemoryOutput) cout << "Writing output files with low memory RAM requirements."<< endl;
    cout << "Writing a solution file every " << Wrt_Sol_Freq <<" iterations."<< endl;
    cout << "Writing the convergence history every " << Wrt_Con_Freq <<" iterations."<< endl;
    if ((Unsteady_Simulation == DT_STEPPING_1ST) || (Unsteady_Simulation == DT_STEPPING_2ND)) {
      cout << "Writing the dual time flow solution every " << Wrt_Sol_Freq_DualTime <<" iterations."<< endl;
      cout << "Writing the dual time convergence history every " << Wrt_Con_Freq_DualTime <<" iterations."<< endl;
    }

    switch (Output_FileFormat) {
      case PARAVIEW: cout << "The output file format is Paraview ASCII (.vtk)." << endl; break;
      case TECPLOT: cout << "The output file format is Tecplot ASCII (.dat)." << endl; break;
      case TECPLOT_BINARY: cout << "The output file format is Tecplot binary (.plt)." << endl; break;
      case FIELDVIEW: cout << "The output file format is FieldView ASCII (.uns)." << endl; break;
      case FIELDVIEW_BINARY: cout << "The output file format is FieldView binary (.uns)." << endl; break;
      case CGNS_SOL: cout << "The output file format is CGNS (.cgns)." << endl; break;
    }

    cout << "Convergence history file name: " << Conv_FileName << "." << endl;

    cout << "Forces breakdown file name: " << Breakdown_FileName << "." << endl;

    if ((!fea) && (Kind_Solver != HEAT_EQUATION) && (Kind_Solver != WAVE_EQUATION)) {
      if (!ContinuousAdjoint && !DiscreteAdjoint) {
        cout << "Surface flow coefficients file name: " << SurfFlowCoeff_FileName << "." << endl;
        cout << "Flow variables file name: " << Flow_FileName << "." << endl;
        cout << "Restart flow file name: " << Restart_FlowFileName << "." << endl;
      }

      if (ContinuousAdjoint || DiscreteAdjoint) {
        cout << "Adjoint solution file name: " << Solution_AdjFileName << "." << endl;
        cout << "Restart adjoint file name: " << Restart_AdjFileName << "." << endl;
        cout << "Adjoint variables file name: " << Adj_FileName << "." << endl;
        cout << "Surface adjoint coefficients file name: " << SurfAdjCoeff_FileName << "." << endl;
      }
    }
    else if (fea){
      if (!ContinuousAdjoint && !DiscreteAdjoint) {
        Wrt_Srf_Sol = false;
        cout << "Structure variables file name: " << Structure_FileName << "." << endl;
        cout << "Restart structure file name: " << Restart_FEMFileName << "." << endl;
      }
      if (ContinuousAdjoint || DiscreteAdjoint) {
        Wrt_Srf_Sol = false;
        cout << "Structure variables file name: " << AdjStructure_FileName << "." << endl;
        cout << "Restart structure file name: " << Restart_AdjFEMFileName << "." << endl;
      }
    }
    else{
      cout << "Surface coefficients file name: " << SurfFlowCoeff_FileName << "." << endl;
      cout << "Variables file name: " << Flow_FileName << "." << endl;
      cout << "Restart file name: " << Restart_FlowFileName << "." << endl;
    }

  }

  if (val_software == SU2_SOL) {
    if (Low_MemoryOutput) cout << "Writing output files with low memory RAM requirements."<< endl;
    switch (Output_FileFormat) {
      case PARAVIEW: cout << "The output file format is Paraview ASCII (.vtk)." << endl; break;
      case TECPLOT: cout << "The output file format is Tecplot ASCII (.dat)." << endl; break;
      case TECPLOT_BINARY: cout << "The output file format is Tecplot binary (.plt)." << endl; break;
      case FIELDVIEW: cout << "The output file format is FieldView ASCII (.uns)." << endl; break;
      case FIELDVIEW_BINARY: cout << "The output file format is FieldView binary (.uns)." << endl; break;
      case CGNS_SOL: cout << "The output file format is CGNS (.cgns)." << endl; break;
    }
    cout << "Flow variables file name: " << Flow_FileName << "." << endl;
  }

  if (val_software == SU2_DEF) {
    cout << "Output mesh file name: " << Mesh_Out_FileName << ". " << endl;
    if (Visualize_Deformation) cout << "A file will be created to visualize the deformation." << endl;
    else cout << "No file for visualizing the deformation." << endl;
    switch (GetDeform_Stiffness_Type()) {
      case INVERSE_VOLUME:
        cout << "Cell stiffness scaled by inverse of the cell volume." << endl;
        break;
      case SOLID_WALL_DISTANCE:
        cout << "Cell stiffness scaled by distance to nearest solid surface." << endl;
        break;
      case CONSTANT_STIFFNESS:
        cout << "Imposing constant cell stiffness." << endl;
        break;
    }
  }

  if (val_software == SU2_MSH) {
    cout << "Output mesh file name: " << Mesh_Out_FileName << ". " << endl;
  }

  if (val_software == SU2_DOT) {
    if (DiscreteAdjoint) {
      cout << "Output Volume Sensitivity file name: " << VolSens_FileName << ". " << endl;
      cout << "Output Surface Sensitivity file name: " << SurfSens_FileName << ". " << endl;
    }
    cout << "Output gradient file name: " << ObjFunc_Grad_FileName << ". " << endl;
  }

  if (val_software == SU2_MSH) {
    cout << "Output mesh file name: " << Mesh_Out_FileName << ". " << endl;
    cout << "Restart flow file name: " << Restart_FlowFileName << "." << endl;
    if ((Kind_Adaptation == FULL_ADJOINT) || (Kind_Adaptation == GRAD_ADJOINT) || (Kind_Adaptation == GRAD_FLOW_ADJ) ||
        (Kind_Adaptation == COMPUTABLE) || (Kind_Adaptation == REMAINING)) {
      if (Kind_ObjFunc[0] == DRAG_COEFFICIENT) cout << "Restart adjoint file name: " << Restart_AdjFileName << "." << endl;
      if (Kind_ObjFunc[0] == EQUIVALENT_AREA) cout << "Restart adjoint file name: " << Restart_AdjFileName << "." << endl;
      if (Kind_ObjFunc[0] == NEARFIELD_PRESSURE) cout << "Restart adjoint file name: " << Restart_AdjFileName << "." << endl;
      if (Kind_ObjFunc[0] == LIFT_COEFFICIENT) cout << "Restart adjoint file name: " << Restart_AdjFileName << "." << endl;
    }
  }

  cout << endl <<"------------------- Config File Boundary Information --------------------" << endl;

  if (nMarker_Euler != 0) {
    cout << "Euler wall boundary marker(s): ";
    for (iMarker_Euler = 0; iMarker_Euler < nMarker_Euler; iMarker_Euler++) {
      cout << Marker_Euler[iMarker_Euler];
      if (iMarker_Euler < nMarker_Euler-1) cout << ", ";
      else cout <<"."<< endl;
    }
  }

  if (nMarker_FarField != 0) {
    cout << "Far-field boundary marker(s): ";
    for (iMarker_FarField = 0; iMarker_FarField < nMarker_FarField; iMarker_FarField++) {
      cout << Marker_FarField[iMarker_FarField];
      if (iMarker_FarField < nMarker_FarField-1) cout << ", ";
      else cout <<"."<< endl;
    }
  }

  if (nMarker_SymWall != 0) {
    cout << "Symmetry plane boundary marker(s): ";
    for (iMarker_SymWall = 0; iMarker_SymWall < nMarker_SymWall; iMarker_SymWall++) {
      cout << Marker_SymWall[iMarker_SymWall];
      if (iMarker_SymWall < nMarker_SymWall-1) cout << ", ";
      else cout <<"."<< endl;
    }
  }

  if (nMarker_PerBound != 0) {
    cout << "Periodic boundary marker(s): ";
    for (iMarker_PerBound = 0; iMarker_PerBound < nMarker_PerBound; iMarker_PerBound++) {
      cout << Marker_PerBound[iMarker_PerBound];
      if (iMarker_PerBound < nMarker_PerBound-1) cout << ", ";
      else cout <<"."<< endl;
    }
  }

  if (nMarker_NearFieldBound != 0) {
    cout << "Near-field boundary marker(s): ";
    for (iMarker_NearFieldBound = 0; iMarker_NearFieldBound < nMarker_NearFieldBound; iMarker_NearFieldBound++) {
      cout << Marker_NearFieldBound[iMarker_NearFieldBound];
      if (iMarker_NearFieldBound < nMarker_NearFieldBound-1) cout << ", ";
      else cout <<"."<< endl;
    }
  }

  if (nMarker_InterfaceBound != 0) {
    cout << "Interface boundary marker(s): ";
    for (iMarker_InterfaceBound = 0; iMarker_InterfaceBound < nMarker_InterfaceBound; iMarker_InterfaceBound++) {
      cout << Marker_InterfaceBound[iMarker_InterfaceBound];
      if (iMarker_InterfaceBound < nMarker_InterfaceBound-1) cout << ", ";
      else cout <<"."<< endl;
    }
  }

  if (nMarker_Fluid_InterfaceBound != 0) {
    cout << "Fluid interface boundary marker(s): ";
    for (iMarker_Fluid_InterfaceBound = 0; iMarker_Fluid_InterfaceBound < nMarker_Fluid_InterfaceBound; iMarker_Fluid_InterfaceBound++) {
      cout << Marker_Fluid_InterfaceBound[iMarker_Fluid_InterfaceBound];
      if (iMarker_Fluid_InterfaceBound < nMarker_Fluid_InterfaceBound-1) cout << ", ";
      else cout <<"."<< endl;
    }
  }

  if (nMarker_Dirichlet != 0) {
    cout << "Dirichlet boundary marker(s): ";
    for (iMarker_Dirichlet = 0; iMarker_Dirichlet < nMarker_Dirichlet; iMarker_Dirichlet++) {
      cout << Marker_Dirichlet[iMarker_Dirichlet];
      if (iMarker_Dirichlet < nMarker_Dirichlet-1) cout << ", ";
      else cout <<"."<< endl;
    }
  }

  if (nMarker_FlowLoad != 0) {
    cout << "Flow Load boundary marker(s): ";
    for (iMarker_FlowLoad = 0; iMarker_FlowLoad < nMarker_FlowLoad; iMarker_FlowLoad++) {
      cout << Marker_FlowLoad[iMarker_FlowLoad];
      if (iMarker_FlowLoad < nMarker_FlowLoad-1) cout << ", ";
      else cout <<"."<< endl;
    }
  }

  if (nMarker_Internal != 0) {
    cout << "Internal boundary marker(s): ";
    for (iMarker_Internal = 0; iMarker_Internal < nMarker_Internal; iMarker_Internal++) {
      cout << Marker_Internal[iMarker_Internal];
      if (iMarker_Internal < nMarker_Internal-1) cout << ", ";
      else cout <<"."<< endl;
    }
  }

  if (nMarker_Inlet != 0) {
    cout << "Inlet boundary marker(s): ";
    for (iMarker_Inlet = 0; iMarker_Inlet < nMarker_Inlet; iMarker_Inlet++) {
      cout << Marker_Inlet[iMarker_Inlet];
      if (iMarker_Inlet < nMarker_Inlet-1) cout << ", ";
      else cout <<"."<< endl;
    }
  }

  if (nMarker_Riemann != 0) {
      cout << "Riemann boundary marker(s): ";
      for (iMarker_Riemann = 0; iMarker_Riemann < nMarker_Riemann; iMarker_Riemann++) {
        cout << Marker_Riemann[iMarker_Riemann];
        if (iMarker_Riemann < nMarker_Riemann-1) cout << ", ";
        else cout <<"."<< endl;
    }
  }

  if (nMarker_Giles != 0) {
      cout << "Giles boundary marker(s): ";
      for (iMarker_Giles = 0; iMarker_Giles < nMarker_Giles; iMarker_Giles++) {
        cout << Marker_Giles[iMarker_Giles];
        if (iMarker_Giles < nMarker_Giles-1) cout << ", ";
        else cout <<"."<< endl;
    }
  }

  if (nMarker_MixingPlaneInterface != 0) {
      cout << "MixingPlane boundary marker(s): ";
      for (iMarker_MixingPlaneInterface = 0; iMarker_MixingPlaneInterface < nMarker_MixingPlaneInterface; iMarker_MixingPlaneInterface++) {
        cout << Marker_MixingPlaneInterface[iMarker_MixingPlaneInterface];
        if (iMarker_MixingPlaneInterface < nMarker_MixingPlaneInterface-1) cout << ", ";
        else cout <<"."<< endl;
    }
  }

  if (nMarker_EngineInflow != 0) {
    cout << "Engine inflow boundary marker(s): ";
    for (iMarker_EngineInflow = 0; iMarker_EngineInflow < nMarker_EngineInflow; iMarker_EngineInflow++) {
      cout << Marker_EngineInflow[iMarker_EngineInflow];
      if (iMarker_EngineInflow < nMarker_EngineInflow-1) cout << ", ";
      else cout <<"."<< endl;
    }
  }

  if (nMarker_EngineExhaust != 0) {
    cout << "Engine exhaust boundary marker(s): ";
    for (iMarker_EngineExhaust = 0; iMarker_EngineExhaust < nMarker_EngineExhaust; iMarker_EngineExhaust++) {
      cout << Marker_EngineExhaust[iMarker_EngineExhaust];
      if (iMarker_EngineExhaust < nMarker_EngineExhaust-1) cout << ", ";
      else cout <<"."<< endl;
    }
  }

  if (nMarker_Supersonic_Inlet != 0) {
    cout << "Supersonic inlet boundary marker(s): ";
    for (iMarker_Supersonic_Inlet = 0; iMarker_Supersonic_Inlet < nMarker_Supersonic_Inlet; iMarker_Supersonic_Inlet++) {
      cout << Marker_Supersonic_Inlet[iMarker_Supersonic_Inlet];
      if (iMarker_Supersonic_Inlet < nMarker_Supersonic_Inlet-1) cout << ", ";
      else cout <<"."<< endl;
    }
  }

  if (nMarker_Supersonic_Outlet != 0) {
    cout << "Supersonic outlet boundary marker(s): ";
    for (iMarker_Supersonic_Outlet = 0; iMarker_Supersonic_Outlet < nMarker_Supersonic_Outlet; iMarker_Supersonic_Outlet++) {
      cout << Marker_Supersonic_Outlet[iMarker_Supersonic_Outlet];
      if (iMarker_Supersonic_Outlet < nMarker_Supersonic_Outlet-1) cout << ", ";
      else cout <<"."<< endl;
    }
  }

  if (nMarker_Outlet != 0) {
    cout << "Outlet boundary marker(s): ";
    for (iMarker_Outlet = 0; iMarker_Outlet < nMarker_Outlet; iMarker_Outlet++) {
      cout << Marker_Outlet[iMarker_Outlet];
      if (iMarker_Outlet < nMarker_Outlet-1) cout << ", ";
      else cout <<"."<< endl;
    }
  }

  if (nMarker_Isothermal != 0) {
    cout << "Isothermal wall boundary marker(s): ";
    for (iMarker_Isothermal = 0; iMarker_Isothermal < nMarker_Isothermal; iMarker_Isothermal++) {
      cout << Marker_Isothermal[iMarker_Isothermal];
      if (iMarker_Isothermal < nMarker_Isothermal-1) cout << ", ";
      else cout <<"."<< endl;
    }
  }

  if (nMarker_HeatFlux != 0) {
    cout << "Constant heat flux wall boundary marker(s): ";
    for (iMarker_HeatFlux = 0; iMarker_HeatFlux < nMarker_HeatFlux; iMarker_HeatFlux++) {
      cout << Marker_HeatFlux[iMarker_HeatFlux];
      if (iMarker_HeatFlux < nMarker_HeatFlux-1) cout << ", ";
      else cout <<"."<< endl;
    }
  }

  if (nMarker_Clamped != 0) {
    cout << "Clamped boundary marker(s): ";
    for (iMarker_Clamped = 0; iMarker_Clamped < nMarker_Clamped; iMarker_Clamped++) {
      cout << Marker_Clamped[iMarker_Clamped];
      if (iMarker_Clamped < nMarker_Clamped-1) cout << ", ";
      else cout <<"."<<endl;
    }
  }

  if (nMarker_Displacement != 0) {
    cout << "Displacement boundary marker(s): ";
    for (iMarker_Displacement = 0; iMarker_Displacement < nMarker_Displacement; iMarker_Displacement++) {
      cout << Marker_Displacement[iMarker_Displacement];
      if (iMarker_Displacement < nMarker_Displacement-1) cout << ", ";
      else cout <<"."<< endl;
    }
  }

  if (nMarker_Load != 0) {
    cout << "Normal load boundary marker(s): ";
    for (iMarker_Load = 0; iMarker_Load < nMarker_Load; iMarker_Load++) {
      cout << Marker_Load[iMarker_Load];
      if (iMarker_Load < nMarker_Load-1) cout << ", ";
      else cout <<"."<< endl;
    }
  }

  if (nMarker_Damper != 0) {
    cout << "Damper boundary marker(s): ";
    for (iMarker_Damper = 0; iMarker_Damper < nMarker_Damper; iMarker_Damper++) {
      cout << Marker_Damper[iMarker_Damper];
      if (iMarker_Damper < nMarker_Damper-1) cout << ", ";
      else cout <<"."<< endl;
    }
  }


  if (nMarker_Load_Dir != 0) {
    cout << "Load boundary marker(s) in cartesian coordinates: ";
    for (iMarker_Load_Dir = 0; iMarker_Load_Dir < nMarker_Load_Dir; iMarker_Load_Dir++) {
      cout << Marker_Load_Dir[iMarker_Load_Dir];
      if (iMarker_Load_Dir < nMarker_Load_Dir-1) cout << ", ";
      else cout <<"."<<endl;
    }
  }

  if (nMarker_Disp_Dir != 0) {
    cout << "Disp boundary marker(s) in cartesian coordinates: ";
    for (iMarker_Disp_Dir = 0; iMarker_Disp_Dir < nMarker_Disp_Dir; iMarker_Disp_Dir++) {
      cout << Marker_Disp_Dir[iMarker_Disp_Dir];
      if (iMarker_Disp_Dir < nMarker_Disp_Dir-1) cout << ", ";
      else cout <<"."<<endl;
    }
  }

  if (nMarker_Load_Sine != 0) {
    cout << "Sine-Wave Load boundary marker(s): ";
    for (iMarker_Load_Sine = 0; iMarker_Load_Sine < nMarker_Load_Sine; iMarker_Load_Sine++) {
      cout << Marker_Load_Sine[iMarker_Load_Sine];
      if (iMarker_Load_Sine < nMarker_Load_Sine-1) cout << ", ";
      else cout <<"."<<endl;
    }
  }

  if (nMarker_Neumann != 0) {
    cout << "Neumann boundary marker(s): ";
    for (iMarker_Neumann = 0; iMarker_Neumann < nMarker_Neumann; iMarker_Neumann++) {
      cout << Marker_Neumann[iMarker_Neumann];
      if (iMarker_Neumann < nMarker_Neumann-1) cout << ", ";
      else cout <<"."<< endl;
    }
  }

  if (nMarker_Custom != 0) {
    cout << "Custom boundary marker(s): ";
    for (iMarker_Custom = 0; iMarker_Custom < nMarker_Custom; iMarker_Custom++) {
      cout << Marker_Custom[iMarker_Custom];
      if (iMarker_Custom < nMarker_Custom-1) cout << ", ";
      else cout <<"."<< endl;
    }
  }

  if (nMarker_ActDiskInlet != 0) {
    cout << "Actuator disk (inlet) boundary marker(s): ";
    for (iMarker_ActDiskInlet = 0; iMarker_ActDiskInlet < nMarker_ActDiskInlet; iMarker_ActDiskInlet++) {
      cout << Marker_ActDiskInlet[iMarker_ActDiskInlet];
      if (iMarker_ActDiskInlet < nMarker_ActDiskInlet-1) cout << ", ";
      else cout <<"."<< endl;
    }
  }

  if (nMarker_ActDiskOutlet != 0) {
    cout << "Actuator disk (outlet) boundary marker(s): ";
    for (iMarker_ActDiskOutlet = 0; iMarker_ActDiskOutlet < nMarker_ActDiskOutlet; iMarker_ActDiskOutlet++) {
      cout << Marker_ActDiskOutlet[iMarker_ActDiskOutlet];
      if (iMarker_ActDiskOutlet < nMarker_ActDiskOutlet-1) cout << ", ";
      else cout <<"."<< endl;
    }
  }

}

bool CConfig::TokenizeString(string & str, string & option_name,
                             vector<string> & option_value) {
  const string delimiters(" ()[]{}:,\t\n\v\f\r");
  // check for comments or empty string
  string::size_type pos, last_pos;
  pos = str.find_first_of("%");
  if ( (str.length() == 0) || (pos == 0) ) {
    // str is empty or a comment line, so no option here
    return false;
  }
  if (pos != string::npos) {
    // remove comment at end if necessary
    str.erase(pos);
  }

  // look for line composed on only delimiters (usually whitespace)
  pos = str.find_first_not_of(delimiters);
  if (pos == string::npos) {
    return false;
  }

  // find the equals sign and split string
  string name_part, value_part;
  pos = str.find("=");
  if (pos == string::npos) {
    cerr << "Error in TokenizeString(): "
    << "line in the configuration file with no \"=\" sign."
    << endl;
    cout << "Look for: " << str << endl;
    cout << "str.length() = " << str.length() << endl;
    throw(-1);
  }
  name_part = str.substr(0, pos);
  value_part = str.substr(pos+1, string::npos);
  //cout << "name_part  = |" << name_part  << "|" << endl;
  //cout << "value_part = |" << value_part << "|" << endl;

  // the first_part should consist of one string with no interior delimiters
  last_pos = name_part.find_first_not_of(delimiters, 0);
  pos = name_part.find_first_of(delimiters, last_pos);
  if ( (name_part.length() == 0) || (last_pos == string::npos) ) {
    cerr << "Error in CConfig::TokenizeString(): "
    << "line in the configuration file with no name before the \"=\" sign."
    << endl;
    throw(-1);
  }
  if (pos == string::npos) pos = name_part.length();
  option_name = name_part.substr(last_pos, pos - last_pos);
  last_pos = name_part.find_first_not_of(delimiters, pos);
  if (last_pos != string::npos) {
    cerr << "Error in TokenizeString(): "
    << "two or more options before an \"=\" sign in the configuration file."
    << endl;
    throw(-1);
  }
  StringToUpperCase(option_name);

  //cout << "option_name = |" << option_name << "|" << endl;
  //cout << "pos = " << pos << ": last_pos = " << last_pos << endl;

  // now fill the option value vector
  option_value.clear();
  last_pos = value_part.find_first_not_of(delimiters, 0);
  pos = value_part.find_first_of(delimiters, last_pos);
  while (string::npos != pos || string::npos != last_pos) {
    // add token to the vector<string>
    option_value.push_back(value_part.substr(last_pos, pos - last_pos));
    // skip delimiters
    last_pos = value_part.find_first_not_of(delimiters, pos);
    // find next "non-delimiter"
    pos = value_part.find_first_of(delimiters, last_pos);
  }
  if (option_value.size() == 0) {
    cerr << "Error in TokenizeString(): "
    << "option " << option_name << " in configuration file with no value assigned."
    << endl;
    throw(-1);
  }

#if 0
  cout << "option value(s) = ";
  for (unsigned int i = 0; i < option_value.size(); i++)
    cout << option_value[i] << " ";
  cout << endl;
#endif

  // look for ';' DV delimiters attached to values
  vector<string>::iterator it;
  it = option_value.begin();
  while (it != option_value.end()) {
    if (it->compare(";") == 0) {
      it++;
      continue;
    }

    pos = it->find(';');
    if (pos != string::npos) {
      string before_semi = it->substr(0, pos);
      string after_semi= it->substr(pos+1, string::npos);
      if (before_semi.empty()) {
        *it = ";";
        it++;
        option_value.insert(it, after_semi);
      } else {
        *it = before_semi;
        it++;
        vector<string> to_insert;
        to_insert.push_back(";");
        if (!after_semi.empty())
          to_insert.push_back(after_semi);
        option_value.insert(it, to_insert.begin(), to_insert.end());
      }
      it = option_value.begin(); // go back to beginning; not efficient
      continue;
    } else {
      it++;
    }
  }
#if 0
  cout << "option value(s) = ";
  for (unsigned int i = 0; i < option_value.size(); i++)
    cout << option_value[i] << " ";
  cout << endl;
#endif
  // remove any consecutive ";"
  it = option_value.begin();
  bool semi_at_prev = false;
  while (it != option_value.end()) {
    if (semi_at_prev) {
      if (it->compare(";") == 0) {
        option_value.erase(it);
        it = option_value.begin();
        semi_at_prev = false;
        continue;
      }
    }
    if (it->compare(";") == 0) {
      semi_at_prev = true;
    } else {
      semi_at_prev = false;
    }
    it++;
  }

#if 0
  cout << "option value(s) = ";
  for (unsigned int i = 0; i < option_value.size(); i++)
    cout << option_value[i] << " ";
  cout << endl;
#endif
  return true;
}

unsigned short CConfig::GetMarker_CfgFile_TagBound(string val_marker) {

  unsigned short iMarker_CfgFile;

  for (iMarker_CfgFile = 0; iMarker_CfgFile < nMarker_CfgFile; iMarker_CfgFile++)
    if (Marker_CfgFile_TagBound[iMarker_CfgFile] == val_marker)
      return iMarker_CfgFile;

  SU2_MPI::Error(string("The configuration file doesn't have any definition for marker ") + val_marker, CURRENT_FUNCTION);
  return 0;
}

string CConfig::GetMarker_CfgFile_TagBound(unsigned short val_marker) {
  return Marker_CfgFile_TagBound[val_marker];
}

unsigned short CConfig::GetMarker_CfgFile_KindBC(string val_marker) {
  unsigned short iMarker_CfgFile;
  for (iMarker_CfgFile = 0; iMarker_CfgFile < nMarker_CfgFile; iMarker_CfgFile++)
    if (Marker_CfgFile_TagBound[iMarker_CfgFile] == val_marker) break;
  return Marker_CfgFile_KindBC[iMarker_CfgFile];
}

unsigned short CConfig::GetMarker_CfgFile_Monitoring(string val_marker) {
  unsigned short iMarker_CfgFile;
  for (iMarker_CfgFile = 0; iMarker_CfgFile < nMarker_CfgFile; iMarker_CfgFile++)
    if (Marker_CfgFile_TagBound[iMarker_CfgFile] == val_marker) break;
  return Marker_CfgFile_Monitoring[iMarker_CfgFile];
}

unsigned short CConfig::GetMarker_CfgFile_GeoEval(string val_marker) {
  unsigned short iMarker_CfgFile;
  for (iMarker_CfgFile = 0; iMarker_CfgFile < nMarker_CfgFile; iMarker_CfgFile++)
    if (Marker_CfgFile_TagBound[iMarker_CfgFile] == val_marker) break;
  return Marker_CfgFile_GeoEval[iMarker_CfgFile];
}

unsigned short CConfig::GetMarker_CfgFile_Designing(string val_marker) {
  unsigned short iMarker_CfgFile;
  for (iMarker_CfgFile = 0; iMarker_CfgFile < nMarker_CfgFile; iMarker_CfgFile++)
    if (Marker_CfgFile_TagBound[iMarker_CfgFile] == val_marker) break;
  return Marker_CfgFile_Designing[iMarker_CfgFile];
}

unsigned short CConfig::GetMarker_CfgFile_Plotting(string val_marker) {
  unsigned short iMarker_CfgFile;
  for (iMarker_CfgFile = 0; iMarker_CfgFile < nMarker_CfgFile; iMarker_CfgFile++)
    if (Marker_CfgFile_TagBound[iMarker_CfgFile] == val_marker) break;
  return Marker_CfgFile_Plotting[iMarker_CfgFile];
}

unsigned short CConfig::GetMarker_CfgFile_Analyze(string val_marker) {
  unsigned short iMarker_CfgFile;
  for (iMarker_CfgFile = 0; iMarker_CfgFile < nMarker_CfgFile; iMarker_CfgFile++)
    if (Marker_CfgFile_TagBound[iMarker_CfgFile] == val_marker) break;
  return Marker_CfgFile_Analyze[iMarker_CfgFile];
}


unsigned short CConfig::GetMarker_CfgFile_ZoneInterface(string val_marker) {
  unsigned short iMarker_CfgFile;
  for (iMarker_CfgFile = 0; iMarker_CfgFile < nMarker_CfgFile; iMarker_CfgFile++)
    if (Marker_CfgFile_TagBound[iMarker_CfgFile] == val_marker) break;
  return Marker_CfgFile_ZoneInterface[iMarker_CfgFile];
}

unsigned short CConfig::GetMarker_CfgFile_Turbomachinery(string val_marker) {
  unsigned short iMarker_CfgFile;
  for (iMarker_CfgFile = 0; iMarker_CfgFile < nMarker_CfgFile; iMarker_CfgFile++)
    if (Marker_CfgFile_TagBound[iMarker_CfgFile] == val_marker) break;
  return Marker_CfgFile_Turbomachinery[iMarker_CfgFile];
}

unsigned short CConfig::GetMarker_CfgFile_TurbomachineryFlag(string val_marker) {
  unsigned short iMarker_CfgFile;
  for (iMarker_CfgFile = 0; iMarker_CfgFile < nMarker_CfgFile; iMarker_CfgFile++)
    if (Marker_CfgFile_TagBound[iMarker_CfgFile] == val_marker) break;
  return Marker_CfgFile_TurbomachineryFlag[iMarker_CfgFile];
}

unsigned short CConfig::GetMarker_CfgFile_MixingPlaneInterface(string val_marker) {
  unsigned short iMarker_CfgFile;
  for (iMarker_CfgFile = 0; iMarker_CfgFile < nMarker_CfgFile; iMarker_CfgFile++)
    if (Marker_CfgFile_TagBound[iMarker_CfgFile] == val_marker) break;
  return Marker_CfgFile_MixingPlaneInterface[iMarker_CfgFile];
}

unsigned short CConfig::GetMarker_CfgFile_DV(string val_marker) {
  unsigned short iMarker_CfgFile;
  for (iMarker_CfgFile = 0; iMarker_CfgFile < nMarker_CfgFile; iMarker_CfgFile++)
    if (Marker_CfgFile_TagBound[iMarker_CfgFile] == val_marker) break;
  return Marker_CfgFile_DV[iMarker_CfgFile];
}

unsigned short CConfig::GetMarker_CfgFile_Moving(string val_marker) {
  unsigned short iMarker_CfgFile;
  for (iMarker_CfgFile = 0; iMarker_CfgFile < nMarker_CfgFile; iMarker_CfgFile++)
    if (Marker_CfgFile_TagBound[iMarker_CfgFile] == val_marker) break;
  return Marker_CfgFile_Moving[iMarker_CfgFile];
}

unsigned short CConfig::GetMarker_CfgFile_PyCustom(string val_marker){
  unsigned short iMarker_CfgFile;
  for (iMarker_CfgFile=0; iMarker_CfgFile < nMarker_CfgFile; iMarker_CfgFile++)
    if (Marker_CfgFile_TagBound[iMarker_CfgFile] == val_marker) break;
  return Marker_CfgFile_PyCustom[iMarker_CfgFile];
}

unsigned short CConfig::GetMarker_CfgFile_PerBound(string val_marker) {
  unsigned short iMarker_CfgFile;
  for (iMarker_CfgFile = 0; iMarker_CfgFile < nMarker_CfgFile; iMarker_CfgFile++)
    if (Marker_CfgFile_TagBound[iMarker_CfgFile] == val_marker) break;
  return Marker_CfgFile_PerBound[iMarker_CfgFile];
}

int CConfig::GetMarker_ZoneInterface(string val_marker) {
	  unsigned short iMarker_CfgFile;
	  for (iMarker_CfgFile = 0; iMarker_CfgFile < nMarker_CfgFile; iMarker_CfgFile++)

		  if (Marker_CfgFile_TagBound[iMarker_CfgFile] == val_marker)
				return  Marker_CfgFile_ZoneInterface[iMarker_CfgFile];
    return 0;
}


CConfig::~CConfig(void) {

  unsigned long iDV, iMarker, iPeriodic, iFFD;

  /*--- Delete all of the option objects in the global option map ---*/

  for(map<string, COptionBase*>::iterator itr = option_map.begin(); itr != option_map.end(); itr++) {
    delete itr->second;
  }

  if (TimeDOFsADER_DG           != NULL) delete [] TimeDOFsADER_DG;
  if (TimeIntegrationADER_DG    != NULL) delete [] TimeIntegrationADER_DG;
  if (WeightsIntegrationADER_DG != NULL) delete [] WeightsIntegrationADER_DG;
  if (RK_Alpha_Step             != NULL) delete [] RK_Alpha_Step;
  if (MG_PreSmooth              != NULL) delete [] MG_PreSmooth;
  if (MG_PostSmooth             != NULL) delete [] MG_PostSmooth;

  /*--- Free memory for Aeroelastic problems. ---*/

  if (Grid_Movement && Aeroelastic_Simulation) {
    if (Aeroelastic_pitch  != NULL) delete[] Aeroelastic_pitch;
    if (Aeroelastic_plunge != NULL) delete[] Aeroelastic_plunge;
  }

  /*--- Free memory for unspecified grid motion parameters ---*/

 if (Kind_GridMovement != NULL) delete [] Kind_GridMovement;

 /*--- Free memory for airfoil sections ---*/

 if (LocationStations   != NULL) delete [] LocationStations;

  /*--- motion origin: ---*/

  if (Motion_Origin_X   != NULL) delete [] Motion_Origin_X;
  if (Motion_Origin_Y   != NULL) delete [] Motion_Origin_Y;
  if (Motion_Origin_Z   != NULL) delete [] Motion_Origin_Z;
  if (MoveMotion_Origin != NULL) delete [] MoveMotion_Origin;

  /*--- translation: ---*/

  if (Translation_Rate_X != NULL) delete [] Translation_Rate_X;
  if (Translation_Rate_Y != NULL) delete [] Translation_Rate_Y;
  if (Translation_Rate_Z != NULL) delete [] Translation_Rate_Z;

  /*--- rotation: ---*/

  if (Rotation_Rate_X != NULL) delete [] Rotation_Rate_X;
  if (Rotation_Rate_Y != NULL) delete [] Rotation_Rate_Y;
  if (Rotation_Rate_Z != NULL) delete [] Rotation_Rate_Z;

  /*--- pitching: ---*/

  if (Pitching_Omega_X != NULL) delete [] Pitching_Omega_X;
  if (Pitching_Omega_Y != NULL) delete [] Pitching_Omega_Y;
  if (Pitching_Omega_Z != NULL) delete [] Pitching_Omega_Z;

  /*--- pitching amplitude: ---*/

  if (Pitching_Ampl_X != NULL) delete [] Pitching_Ampl_X;
  if (Pitching_Ampl_Y != NULL) delete [] Pitching_Ampl_Y;
  if (Pitching_Ampl_Z != NULL) delete [] Pitching_Ampl_Z;

  /*--- pitching phase: ---*/

  if (Pitching_Phase_X != NULL) delete [] Pitching_Phase_X;
  if (Pitching_Phase_Y != NULL) delete [] Pitching_Phase_Y;
  if (Pitching_Phase_Z != NULL) delete [] Pitching_Phase_Z;

  /*--- plunging: ---*/

  if (Plunging_Omega_X != NULL) delete [] Plunging_Omega_X;
  if (Plunging_Omega_Y != NULL) delete [] Plunging_Omega_Y;
  if (Plunging_Omega_Z != NULL) delete [] Plunging_Omega_Z;

  /*--- plunging amplitude: ---*/

  if (Plunging_Ampl_X != NULL) delete [] Plunging_Ampl_X;
  if (Plunging_Ampl_Y != NULL) delete [] Plunging_Ampl_Y;
  if (Plunging_Ampl_Z != NULL) delete [] Plunging_Ampl_Z;

  /*--- reference origin for moments ---*/

  if (RefOriginMoment   != NULL) delete [] RefOriginMoment;
  if (RefOriginMoment_X != NULL) delete [] RefOriginMoment_X;
  if (RefOriginMoment_Y != NULL) delete [] RefOriginMoment_Y;
  if (RefOriginMoment_Z != NULL) delete [] RefOriginMoment_Z;

  /*--- Free memory for Harmonic Blance Frequency  pointer ---*/

  if (Omega_HB != NULL) delete [] Omega_HB;

  /*--- Marker pointers ---*/

  if (Marker_CfgFile_GeoEval != NULL) delete[] Marker_CfgFile_GeoEval;
  if (Marker_All_GeoEval     != NULL) delete[] Marker_All_GeoEval;

  if (Marker_CfgFile_TagBound != NULL) delete[] Marker_CfgFile_TagBound;
  if (Marker_All_TagBound     != NULL) delete[] Marker_All_TagBound;

  if (Marker_CfgFile_KindBC != NULL) delete[] Marker_CfgFile_KindBC;
  if (Marker_All_KindBC     != NULL) delete[] Marker_All_KindBC;

  if (Marker_CfgFile_Monitoring != NULL) delete[] Marker_CfgFile_Monitoring;
  if (Marker_All_Monitoring     != NULL) delete[] Marker_All_Monitoring;

  if (Marker_CfgFile_Designing != NULL) delete[] Marker_CfgFile_Designing;
  if (Marker_All_Designing     != NULL) delete[] Marker_All_Designing;

  if (Marker_CfgFile_Plotting != NULL) delete[] Marker_CfgFile_Plotting;
  if (Marker_All_Plotting     != NULL) delete[] Marker_All_Plotting;

  if (Marker_CfgFile_Analyze != NULL) delete[] Marker_CfgFile_Analyze;
  if (Marker_All_Analyze  != NULL) delete[] Marker_All_Analyze;

  if (Marker_CfgFile_ZoneInterface != NULL) delete[] Marker_CfgFile_ZoneInterface;
  if (Marker_All_ZoneInterface     != NULL) delete[] Marker_All_ZoneInterface;

  if (Marker_CfgFile_DV != NULL) delete[] Marker_CfgFile_DV;
  if (Marker_All_DV     != NULL) delete[] Marker_All_DV;

  if (Marker_CfgFile_Moving != NULL) delete[] Marker_CfgFile_Moving;
  if (Marker_All_Moving     != NULL) delete[] Marker_All_Moving;

  if (Marker_CfgFile_PyCustom    != NULL) delete[] Marker_CfgFile_PyCustom;
  if (Marker_All_PyCustom != NULL) delete[] Marker_All_PyCustom;

  if (Marker_CfgFile_PerBound != NULL) delete[] Marker_CfgFile_PerBound;
  if (Marker_All_PerBound     != NULL) delete[] Marker_All_PerBound;

  if (Marker_CfgFile_Turbomachinery != NULL) delete [] Marker_CfgFile_Turbomachinery;
  if (Marker_All_Turbomachinery     != NULL) delete [] Marker_All_Turbomachinery;

  if (Marker_CfgFile_TurbomachineryFlag != NULL) delete [] Marker_CfgFile_TurbomachineryFlag;
  if (Marker_All_TurbomachineryFlag     != NULL) delete [] Marker_All_TurbomachineryFlag;

  if (Marker_CfgFile_MixingPlaneInterface != NULL) delete [] Marker_CfgFile_MixingPlaneInterface;
  if (Marker_All_MixingPlaneInterface     != NULL) delete [] Marker_All_MixingPlaneInterface;

  if (Marker_DV!= NULL)               delete[] Marker_DV;
  if (Marker_Moving != NULL)           delete[] Marker_Moving;
  if (Marker_Monitoring != NULL)      delete[] Marker_Monitoring;
  if (Marker_Designing != NULL)       delete[] Marker_Designing;
  if (Marker_GeoEval != NULL)         delete[] Marker_GeoEval;
  if (Marker_Plotting != NULL)        delete[] Marker_Plotting;
  if (Marker_Analyze != NULL)        delete[] Marker_Analyze;
  if (Marker_WallFunctions != NULL)  delete[] Marker_WallFunctions;
  if (Marker_ZoneInterface != NULL)        delete[] Marker_ZoneInterface;
  if (Marker_PyCustom != NULL)             delete [] Marker_PyCustom;
  if (Marker_All_SendRecv != NULL)    delete[] Marker_All_SendRecv;

  if (Kind_Inc_Inlet != NULL)      delete[] Kind_Inc_Inlet;

  if (Kind_WallFunctions != NULL) delete[] Kind_WallFunctions;

  if (IntInfo_WallFunctions != NULL) {
    for (iMarker = 0; iMarker < nMarker_WallFunctions; ++iMarker) {
      if (IntInfo_WallFunctions[iMarker] != NULL)
        delete[] IntInfo_WallFunctions[iMarker];
    }
    delete[] IntInfo_WallFunctions;
  }

  if (DoubleInfo_WallFunctions != NULL) {
    for (iMarker = 0; iMarker < nMarker_WallFunctions; ++iMarker) {
      if (DoubleInfo_WallFunctions[iMarker] != NULL)
        delete[] DoubleInfo_WallFunctions[iMarker];
    }
    delete[] DoubleInfo_WallFunctions;
  }

  if (Kind_ObjFunc != NULL)      delete[] Kind_ObjFunc;
  if (Weight_ObjFunc != NULL)      delete[] Weight_ObjFunc;

  if (DV_Value != NULL) {
    for (iDV = 0; iDV < nDV; iDV++) delete[] DV_Value[iDV];
    delete [] DV_Value;
  }

  if (ParamDV != NULL) {
    for (iDV = 0; iDV < nDV; iDV++) delete[] ParamDV[iDV];
    delete [] ParamDV;
  }

  if (CoordFFDBox != NULL) {
    for (iFFD = 0; iFFD < nFFDBox; iFFD++) delete[] CoordFFDBox[iFFD];
    delete [] CoordFFDBox;
  }

  if (DegreeFFDBox != NULL) {
    for (iFFD = 0; iFFD < nFFDBox; iFFD++) delete[] DegreeFFDBox[iFFD];
    delete [] DegreeFFDBox;
  }

  if (Design_Variable != NULL)    delete[] Design_Variable;
  if (Dirichlet_Value != NULL)    delete[] Dirichlet_Value;

  if (Exhaust_Temperature_Target != NULL)    delete[]  Exhaust_Temperature_Target;
  if (Exhaust_Pressure_Target != NULL)    delete[]  Exhaust_Pressure_Target;
  if (Exhaust_Pressure != NULL)    delete[] Exhaust_Pressure;
  if (Exhaust_Temperature != NULL)    delete[] Exhaust_Temperature;
  if (Exhaust_MassFlow != NULL)    delete[] Exhaust_MassFlow;
  if (Exhaust_TotalPressure != NULL)    delete[] Exhaust_TotalPressure;
  if (Exhaust_TotalTemperature != NULL)    delete[] Exhaust_TotalTemperature;
  if (Exhaust_GrossThrust != NULL)    delete[] Exhaust_GrossThrust;
  if (Exhaust_Force != NULL)    delete[] Exhaust_Force;
  if (Exhaust_Power != NULL)    delete[] Exhaust_Power;

  if (Inflow_Mach != NULL)    delete[]  Inflow_Mach;
  if (Inflow_Pressure != NULL)    delete[] Inflow_Pressure;
  if (Inflow_MassFlow != NULL)    delete[] Inflow_MassFlow;
  if (Inflow_ReverseMassFlow != NULL)    delete[] Inflow_ReverseMassFlow;
  if (Inflow_TotalPressure != NULL)    delete[] Inflow_TotalPressure;
  if (Inflow_Temperature != NULL)    delete[] Inflow_Temperature;
  if (Inflow_TotalTemperature != NULL)    delete[] Inflow_TotalTemperature;
  if (Inflow_RamDrag != NULL)    delete[] Inflow_RamDrag;
  if (Inflow_Force != NULL)    delete[]  Inflow_Force;
  if (Inflow_Power != NULL)    delete[] Inflow_Power;

  if (Engine_Power != NULL)    delete[]  Engine_Power;
  if (Engine_Mach != NULL)    delete[]  Engine_Mach;
  if (Engine_Force != NULL)    delete[]  Engine_Force;
  if (Engine_NetThrust != NULL)    delete[]  Engine_NetThrust;
  if (Engine_GrossThrust != NULL)    delete[]  Engine_GrossThrust;
  if (Engine_Area != NULL)    delete[]  Engine_Area;
  if (EngineInflow_Target != NULL)    delete[] EngineInflow_Target;

  if (ActDiskInlet_MassFlow != NULL)    delete[]  ActDiskInlet_MassFlow;
  if (ActDiskInlet_Temperature != NULL)    delete[]  ActDiskInlet_Temperature;
  if (ActDiskInlet_TotalTemperature != NULL)    delete[]  ActDiskInlet_TotalTemperature;
  if (ActDiskInlet_Pressure != NULL)    delete[]  ActDiskInlet_Pressure;
  if (ActDiskInlet_TotalPressure != NULL)    delete[]  ActDiskInlet_TotalPressure;
  if (ActDiskInlet_RamDrag != NULL)    delete[]  ActDiskInlet_RamDrag;
  if (ActDiskInlet_Force != NULL)    delete[]  ActDiskInlet_Force;
  if (ActDiskInlet_Power != NULL)    delete[]  ActDiskInlet_Power;

  if (ActDiskOutlet_MassFlow != NULL)    delete[]  ActDiskOutlet_MassFlow;
  if (ActDiskOutlet_Temperature != NULL)    delete[]  ActDiskOutlet_Temperature;
  if (ActDiskOutlet_TotalTemperature != NULL)    delete[]  ActDiskOutlet_TotalTemperature;
  if (ActDiskOutlet_Pressure != NULL)    delete[]  ActDiskOutlet_Pressure;
  if (ActDiskOutlet_TotalPressure != NULL)    delete[]  ActDiskOutlet_TotalPressure;
  if (ActDiskOutlet_GrossThrust != NULL)    delete[]  ActDiskOutlet_GrossThrust;
  if (ActDiskOutlet_Force != NULL)    delete[]  ActDiskOutlet_Force;
  if (ActDiskOutlet_Power != NULL)    delete[]  ActDiskOutlet_Power;

  if (ActDisk_DeltaPress != NULL)    delete[]  ActDisk_DeltaPress;
  if (ActDisk_DeltaTemp != NULL)    delete[]  ActDisk_DeltaTemp;
  if (ActDisk_TotalPressRatio != NULL)    delete[]  ActDisk_TotalPressRatio;
  if (ActDisk_TotalTempRatio != NULL)    delete[]  ActDisk_TotalTempRatio;
  if (ActDisk_StaticPressRatio != NULL)    delete[]  ActDisk_StaticPressRatio;
  if (ActDisk_StaticTempRatio != NULL)    delete[]  ActDisk_StaticTempRatio;
  if (ActDisk_Power != NULL)    delete[]  ActDisk_Power;
  if (ActDisk_MassFlow != NULL)    delete[]  ActDisk_MassFlow;
  if (ActDisk_Mach != NULL)    delete[]  ActDisk_Mach;
  if (ActDisk_Force != NULL)    delete[]  ActDisk_Force;
  if (ActDisk_NetThrust != NULL)    delete[]  ActDisk_NetThrust;
  if (ActDisk_BCThrust != NULL)    delete[]  ActDisk_BCThrust;
  if (ActDisk_BCThrust_Old != NULL)    delete[]  ActDisk_BCThrust_Old;
  if (ActDisk_GrossThrust != NULL)    delete[]  ActDisk_GrossThrust;
  if (ActDisk_Area != NULL)    delete[]  ActDisk_Area;
  if (ActDisk_ReverseMassFlow != NULL)    delete[]  ActDisk_ReverseMassFlow;

  if (Surface_MassFlow != NULL)    delete[]  Surface_MassFlow;
  if (Surface_Mach != NULL)    delete[]  Surface_Mach;
  if (Surface_Temperature != NULL)    delete[]  Surface_Temperature;
  if (Surface_Pressure != NULL)    delete[]  Surface_Pressure;
  if (Surface_Density != NULL)    delete[]  Surface_Density;
  if (Surface_Enthalpy != NULL)    delete[]  Surface_Enthalpy;
  if (Surface_NormalVelocity != NULL)    delete[]  Surface_NormalVelocity;
  if (Surface_Uniformity != NULL)    delete[]  Surface_Uniformity;
  if (Surface_SecondaryStrength != NULL)    delete[]  Surface_SecondaryStrength;
  if (Surface_SecondOverUniform != NULL)    delete[]  Surface_SecondOverUniform;
  if (Surface_MomentumDistortion != NULL)    delete[]  Surface_MomentumDistortion;
  if (Surface_TotalTemperature != NULL)    delete[]  Surface_TotalTemperature;
  if (Surface_TotalPressure!= NULL)    delete[]  Surface_TotalPressure;
  if (Surface_PressureDrop!= NULL)    delete[]  Surface_PressureDrop;
  if (Surface_DC60 != NULL)    delete[]  Surface_DC60;
  if (Surface_IDC != NULL)    delete[]  Surface_IDC;
  if (Surface_IDC_Mach != NULL)    delete[]  Surface_IDC_Mach;
  if (Surface_IDR != NULL)    delete[]  Surface_IDR;

  if (Inlet_Ttotal != NULL) delete[]  Inlet_Ttotal;
  if (Inlet_Ptotal != NULL) delete[]  Inlet_Ptotal;
  if (Inlet_FlowDir != NULL) {
    for (iMarker = 0; iMarker < nMarker_Inlet; iMarker++)
      delete [] Inlet_FlowDir[iMarker];
    delete [] Inlet_FlowDir;
  }

  if (Inlet_Velocity != NULL) {
    for (iMarker = 0; iMarker < nMarker_Supersonic_Inlet; iMarker++)
      delete [] Inlet_Velocity[iMarker];
    delete [] Inlet_Velocity;
  }

  if (Riemann_FlowDir != NULL) {
    for (iMarker = 0; iMarker < nMarker_Riemann; iMarker++)
      delete [] Riemann_FlowDir[iMarker];
    delete [] Riemann_FlowDir;
  }

  if (Giles_FlowDir != NULL) {
    for (iMarker = 0; iMarker < nMarker_Giles; iMarker++)
      delete [] Giles_FlowDir[iMarker];
    delete [] Giles_FlowDir;
  }

  if (Load_Sine_Dir != NULL) {
    for (iMarker = 0; iMarker < nMarker_Load_Sine; iMarker++)
      delete [] Load_Sine_Dir[iMarker];
    delete [] Load_Sine_Dir;
  }

  if (Load_Dir != NULL) {
    for (iMarker = 0; iMarker < nMarker_Load_Dir; iMarker++)
      delete [] Load_Dir[iMarker];
    delete [] Load_Dir;
  }

  if (Inlet_Temperature != NULL)    delete[] Inlet_Temperature;
  if (Inlet_Pressure != NULL)    delete[] Inlet_Pressure;
  if (Outlet_Pressure != NULL)    delete[] Outlet_Pressure;
  if (Isothermal_Temperature != NULL)    delete[] Isothermal_Temperature;
  if (Heat_Flux != NULL)    delete[] Heat_Flux;
  if (Displ_Value != NULL)    delete[] Displ_Value;
  if (Load_Value != NULL)    delete[] Load_Value;
  if (Damper_Constant != NULL)    delete[] Damper_Constant;
  if (Load_Dir_Multiplier != NULL)    delete[] Load_Dir_Multiplier;
  if (Load_Dir_Value != NULL)    delete[] Load_Dir_Value;
  if (Disp_Dir != NULL)    delete[] Disp_Dir;
  if (Disp_Dir_Multiplier != NULL)    delete[] Disp_Dir_Multiplier;
  if (Disp_Dir_Value != NULL)    delete[] Disp_Dir_Value;
  if (Load_Sine_Amplitude != NULL)    delete[] Load_Sine_Amplitude;
  if (Load_Sine_Frequency != NULL)    delete[] Load_Sine_Frequency;
  if (FlowLoad_Value != NULL)    delete[] FlowLoad_Value;

  /*--- related to periodic boundary conditions ---*/

  for (iMarker = 0; iMarker < nMarker_PerBound; iMarker++) {
    if (Periodic_RotCenter   != NULL) delete [] Periodic_RotCenter[iMarker];
    if (Periodic_RotAngles   != NULL) delete [] Periodic_RotAngles[iMarker];
    if (Periodic_Translation != NULL) delete [] Periodic_Translation[iMarker];
  }
  if (Periodic_RotCenter   != NULL) delete[] Periodic_RotCenter;
  if (Periodic_RotAngles   != NULL) delete[] Periodic_RotAngles;
  if (Periodic_Translation != NULL) delete[] Periodic_Translation;

  for (iPeriodic = 0; iPeriodic < nPeriodic_Index; iPeriodic++) {
    if (Periodic_Center    != NULL) delete [] Periodic_Center[iPeriodic];
    if (Periodic_Rotation  != NULL) delete [] Periodic_Rotation[iPeriodic];
    if (Periodic_Translate != NULL) delete [] Periodic_Translate[iPeriodic];
  }
  if (Periodic_Center      != NULL) delete[] Periodic_Center;
  if (Periodic_Rotation    != NULL) delete[] Periodic_Rotation;
  if (Periodic_Translate   != NULL) delete[] Periodic_Translate;

  if (MG_CorrecSmooth != NULL) delete[] MG_CorrecSmooth;
  if (PlaneTag != NULL)        delete[] PlaneTag;
  if (CFL != NULL)             delete[] CFL;

  /*--- String markers ---*/

  if (Marker_Euler != NULL )              delete[] Marker_Euler;
  if (Marker_FarField != NULL )           delete[] Marker_FarField;
  if (Marker_Custom != NULL )             delete[] Marker_Custom;
  if (Marker_SymWall != NULL )            delete[] Marker_SymWall;
  if (Marker_PerBound != NULL )           delete[] Marker_PerBound;
  if (Marker_PerDonor != NULL )           delete[] Marker_PerDonor;
  if (Marker_NearFieldBound != NULL )     delete[] Marker_NearFieldBound;
  if (Marker_InterfaceBound != NULL )     delete[] Marker_InterfaceBound;
  if (Marker_Fluid_InterfaceBound != NULL )     delete[] Marker_Fluid_InterfaceBound;
  if (Marker_Dirichlet != NULL )          delete[] Marker_Dirichlet;
  if (Marker_Inlet != NULL )              delete[] Marker_Inlet;
  if (Marker_Supersonic_Inlet != NULL )   delete[] Marker_Supersonic_Inlet;
  if (Marker_Supersonic_Outlet != NULL )   delete[] Marker_Supersonic_Outlet;
  if (Marker_Outlet != NULL )             delete[] Marker_Outlet;
  if (Marker_Isothermal != NULL )         delete[] Marker_Isothermal;
  if (Marker_EngineInflow != NULL )      delete[] Marker_EngineInflow;
  if (Marker_EngineExhaust != NULL )     delete[] Marker_EngineExhaust;
  if (Marker_Displacement != NULL )       delete[] Marker_Displacement;
  if (Marker_Load != NULL )               delete[] Marker_Load;
  if (Marker_Damper != NULL )               delete[] Marker_Damper;
  if (Marker_Load_Dir != NULL )               delete[] Marker_Load_Dir;
  if (Marker_Disp_Dir != NULL )               delete[] Marker_Disp_Dir;
  if (Marker_Load_Sine != NULL )               delete[] Marker_Load_Sine;
  if (Marker_FlowLoad != NULL )           delete[] Marker_FlowLoad;
  if (Marker_Neumann != NULL )            delete[] Marker_Neumann;
  if (Marker_Internal != NULL )            delete[] Marker_Internal;
  if (Marker_HeatFlux != NULL )               delete[] Marker_HeatFlux;

  if (Int_Coeffs != NULL) delete [] Int_Coeffs;

  if (ElasticityMod        != NULL) delete [] ElasticityMod;
  if (PoissonRatio         != NULL) delete [] PoissonRatio;
  if (MaterialDensity      != NULL) delete [] MaterialDensity;
  if (Electric_Constant    != NULL) delete [] Electric_Constant;
  if (Electric_Field_Mod   != NULL) delete [] Electric_Field_Mod;
  if (RefNode_Displacement != NULL) delete [] RefNode_Displacement;
  if (Electric_Field_Dir   != NULL) delete [] Electric_Field_Dir;

  /*--- Delete some arrays needed just for initializing options. ---*/

  if (default_vel_inf       != NULL) delete [] default_vel_inf;
  if (default_ffd_axis      != NULL) delete [] default_ffd_axis;
  if (default_eng_cyl       != NULL) delete [] default_eng_cyl;
  if (default_eng_val       != NULL) delete [] default_eng_val;
  if (default_cfl_adapt     != NULL) delete [] default_cfl_adapt;
  if (default_jst_coeff != NULL) delete [] default_jst_coeff;
  if (default_ffd_coeff != NULL) delete [] default_ffd_coeff;
  if (default_mixedout_coeff!= NULL) delete [] default_mixedout_coeff;
  if (default_extrarelfac!= NULL) delete [] default_extrarelfac;
  if (default_rampRotFrame_coeff!= NULL) delete [] default_rampRotFrame_coeff;
  if (default_rampOutPres_coeff!= NULL) delete[] default_rampOutPres_coeff;
  if (default_jst_adj_coeff  != NULL) delete [] default_jst_adj_coeff;
  if (default_ad_coeff_heat  != NULL) delete [] default_ad_coeff_heat;
  if (default_obj_coeff     != NULL) delete [] default_obj_coeff;
  if (default_geo_loc       != NULL) delete [] default_geo_loc;
  if (default_distortion    != NULL) delete [] default_distortion;
  if (default_ea_lim        != NULL) delete [] default_ea_lim;
  if (default_grid_fix      != NULL) delete [] default_grid_fix;
  if (default_inc_crit      != NULL) delete [] default_inc_crit;
  if (default_htp_axis      != NULL) delete [] default_htp_axis;
  if (default_body_force    != NULL) delete [] default_body_force;
  if (default_sineload_coeff!= NULL) delete [] default_sineload_coeff;
  if (default_nacelle_location    != NULL) delete [] default_nacelle_location;

  if (FFDTag != NULL) delete [] FFDTag;
  if (nDV_Value != NULL) delete [] nDV_Value;
  if (TagFFDBox != NULL) delete [] TagFFDBox;

  if (Kind_Data_Riemann != NULL) delete [] Kind_Data_Riemann;
  if (Riemann_Var1 != NULL) delete [] Riemann_Var1;
  if (Riemann_Var2 != NULL) delete [] Riemann_Var2;
  if (Kind_Data_Giles != NULL) delete [] Kind_Data_Giles;
  if (Giles_Var1 != NULL) delete [] Giles_Var1;
  if (Giles_Var2 != NULL) delete [] Giles_Var2;
  if (RelaxFactorAverage != NULL) delete [] RelaxFactorAverage;
  if (RelaxFactorFourier != NULL) delete [] RelaxFactorFourier;
  if (nSpan_iZones != NULL) delete [] nSpan_iZones;
  if (FinalRotation_Rate_Z != NULL) delete [] FinalRotation_Rate_Z;
  if (Kind_TurboMachinery != NULL) delete [] Kind_TurboMachinery;

  if (Marker_MixingPlaneInterface !=NULL) delete [] Marker_MixingPlaneInterface;
  if (Marker_TurboBoundIn != NULL) delete [] Marker_TurboBoundIn;
  if (Marker_TurboBoundOut != NULL) delete [] Marker_TurboBoundOut;
  if (Marker_Riemann != NULL) delete [] Marker_Riemann;
  if (Marker_Giles != NULL) delete [] Marker_Giles;
  if (Marker_Shroud != NULL) delete [] Marker_Shroud;

  if (nBlades != NULL) delete [] nBlades;
  if (FreeStreamTurboNormal != NULL) delete [] FreeStreamTurboNormal;


}

string CConfig::GetUnsteady_FileName(string val_filename, int val_iter) {

  string UnstExt, UnstFilename = val_filename;
  char buffer[50];

  /*--- Check that a positive value iteration is requested (for now). ---*/

  if (val_iter < 0) {
    SU2_MPI::Error("Requesting a negative iteration number for the restart file!!", CURRENT_FUNCTION);
  }

  /*--- Append iteration number for unsteady cases ---*/

  if ((Wrt_Unsteady) || (Wrt_Dynamic)) {
    unsigned short lastindex = UnstFilename.find_last_of(".");
    UnstFilename = UnstFilename.substr(0, lastindex);
    if ((val_iter >= 0)    && (val_iter < 10))    SPRINTF (buffer, "_0000%d.dat", val_iter);
    if ((val_iter >= 10)   && (val_iter < 100))   SPRINTF (buffer, "_000%d.dat",  val_iter);
    if ((val_iter >= 100)  && (val_iter < 1000))  SPRINTF (buffer, "_00%d.dat",   val_iter);
    if ((val_iter >= 1000) && (val_iter < 10000)) SPRINTF (buffer, "_0%d.dat",    val_iter);
    if (val_iter >= 10000) SPRINTF (buffer, "_%d.dat", val_iter);
    string UnstExt = string(buffer);
    UnstFilename.append(UnstExt);
  }

  return UnstFilename;
}

string CConfig::GetMultizone_FileName(string val_filename, int val_iZone) {

    string multizone_filename = val_filename;
    char buffer[50];

    if (GetnZone() > 1 ) {
        unsigned short lastindex = multizone_filename.find_last_of(".");
        multizone_filename = multizone_filename.substr(0, lastindex);
        SPRINTF (buffer, "_%d.dat", SU2_TYPE::Int(val_iZone));
        multizone_filename.append(string(buffer));
    }
    return multizone_filename;
}

string CConfig::GetMultizone_HistoryFileName(string val_filename, int val_iZone) {

    string multizone_filename = val_filename;
    char buffer[50];

    if (GetnZone() > 1 ) {
        unsigned short lastindex = multizone_filename.find_last_of(".");
        multizone_filename = multizone_filename.substr(0, lastindex);
        SPRINTF (buffer, "_%d", SU2_TYPE::Int(val_iZone));
        multizone_filename.append(string(buffer));
    }
    return multizone_filename;
}

string CConfig::GetObjFunc_Extension(string val_filename) {

  string AdjExt, Filename = val_filename;

  if (ContinuousAdjoint || DiscreteAdjoint) {

    /*--- Remove filename extension (.dat) ---*/

    unsigned short lastindex = Filename.find_last_of(".");
    Filename = Filename.substr(0, lastindex);

    if (nObj==1) {
      switch (Kind_ObjFunc[0]) {
        case DRAG_COEFFICIENT:            AdjExt = "_cd";       break;
        case LIFT_COEFFICIENT:            AdjExt = "_cl";       break;
        case SIDEFORCE_COEFFICIENT:       AdjExt = "_csf";      break;
        case INVERSE_DESIGN_PRESSURE:     AdjExt = "_invpress"; break;
        case INVERSE_DESIGN_HEATFLUX:     AdjExt = "_invheat";  break;
        case MOMENT_X_COEFFICIENT:        AdjExt = "_cmx";      break;
        case MOMENT_Y_COEFFICIENT:        AdjExt = "_cmy";      break;
        case MOMENT_Z_COEFFICIENT:        AdjExt = "_cmz";      break;
        case EFFICIENCY:                  AdjExt = "_eff";      break;
        case EQUIVALENT_AREA:             AdjExt = "_ea";       break;
        case NEARFIELD_PRESSURE:          AdjExt = "_nfp";      break;
        case FORCE_X_COEFFICIENT:         AdjExt = "_cfx";      break;
        case FORCE_Y_COEFFICIENT:         AdjExt = "_cfy";      break;
        case FORCE_Z_COEFFICIENT:         AdjExt = "_cfz";      break;
        case THRUST_COEFFICIENT:          AdjExt = "_ct";       break;
        case TORQUE_COEFFICIENT:          AdjExt = "_cq";       break;
        case TOTAL_HEATFLUX:              AdjExt = "_totheat";  break;
        case MAXIMUM_HEATFLUX:            AdjExt = "_maxheat";  break;
        case FIGURE_OF_MERIT:             AdjExt = "_merit";    break;
        case SURFACE_TOTAL_PRESSURE:      AdjExt = "_pt";       break;
        case SURFACE_STATIC_PRESSURE:     AdjExt = "_pe";       break;
        case SURFACE_MASSFLOW:            AdjExt = "_mfr";      break;
        case SURFACE_UNIFORMITY:          AdjExt = "_uniform";  break;
        case SURFACE_SECONDARY:           AdjExt = "_second";   break;
        case SURFACE_MOM_DISTORTION:      AdjExt = "_distort";  break;
        case SURFACE_SECOND_OVER_UNIFORM: AdjExt = "_sou";      break;
        case SURFACE_PRESSURE_DROP:       AdjExt = "_dp";       break;
        case SURFACE_MACH:                AdjExt = "_mach";     break;
        case CUSTOM_OBJFUNC:        		  AdjExt = "_custom";   break;
        case KINETIC_ENERGY_LOSS:         AdjExt = "_ke";       break;
        case TOTAL_PRESSURE_LOSS:         AdjExt = "_pl";       break;
        case FLOW_ANGLE_OUT:              AdjExt = "_fao";      break;
        case FLOW_ANGLE_IN:               AdjExt = "_fai";      break;
        case TOTAL_EFFICIENCY:            AdjExt = "_teff";     break;
        case TOTAL_STATIC_EFFICIENCY:     AdjExt = "_tseff";    break;
        case EULERIAN_WORK:               AdjExt = "_ew";       break;
        case MASS_FLOW_IN:                AdjExt = "_mfi";      break;
        case MASS_FLOW_OUT:               AdjExt = "_mfo";      break;
        case ENTROPY_GENERATION:          AdjExt = "_entg";     break;
        case REFERENCE_GEOMETRY:          AdjExt = "_refgeom";  break;
        case REFERENCE_NODE:              AdjExt = "_refnode";  break;
      }
    }
    else{
      AdjExt = "_combo";
    }
    Filename.append(AdjExt);

    /*--- Lastly, add the .dat extension ---*/
    Filename.append(".dat");

  }

  return Filename;
}

unsigned short CConfig::GetContainerPosition(unsigned short val_eqsystem) {

  switch (val_eqsystem) {
    case RUNTIME_FLOW_SYS:      return FLOW_SOL;
    case RUNTIME_TURB_SYS:      return TURB_SOL;
    case RUNTIME_TRANS_SYS:     return TRANS_SOL;
    case RUNTIME_POISSON_SYS:   return POISSON_SOL;
    case RUNTIME_WAVE_SYS:      return WAVE_SOL;
    case RUNTIME_HEAT_SYS:      return HEAT_SOL;
    case RUNTIME_FEA_SYS:       return FEA_SOL;
    case RUNTIME_ADJPOT_SYS:    return ADJFLOW_SOL;
    case RUNTIME_ADJFLOW_SYS:   return ADJFLOW_SOL;
    case RUNTIME_ADJTURB_SYS:   return ADJTURB_SOL;
    case RUNTIME_ADJFEA_SYS:    return ADJFEA_SOL;
    case RUNTIME_MULTIGRID_SYS: return 0;
  }
  return 0;
}

void CConfig::SetKind_ConvNumScheme(unsigned short val_kind_convnumscheme,
                                    unsigned short val_kind_centered, unsigned short val_kind_upwind,
                                    unsigned short val_kind_slopelimit, bool val_muscl,
                                    unsigned short val_kind_fem) {

  Kind_ConvNumScheme = val_kind_convnumscheme;
  Kind_Centered = val_kind_centered;
  Kind_Upwind = val_kind_upwind;
  Kind_FEM = val_kind_fem;
  Kind_SlopeLimit = val_kind_slopelimit;
  MUSCL = val_muscl;

}

void CConfig::SetGlobalParam(unsigned short val_solver,
                             unsigned short val_system,
                             unsigned long val_extiter) {

  /*--- Set the simulation global time ---*/

  Current_UnstTime = static_cast<su2double>(val_extiter)*Delta_UnstTime;
  Current_UnstTimeND = static_cast<su2double>(val_extiter)*Delta_UnstTimeND;

  /*--- Set the solver methods ---*/

  switch (val_solver) {
    case EULER:
      if (val_system == RUNTIME_FLOW_SYS) {
        SetKind_ConvNumScheme(Kind_ConvNumScheme_Flow, Kind_Centered_Flow,
                              Kind_Upwind_Flow, Kind_SlopeLimit_Flow,
                              MUSCL_Flow, NONE);
        SetKind_TimeIntScheme(Kind_TimeIntScheme_Flow);
      }
      break;
    case NAVIER_STOKES:
      if (val_system == RUNTIME_FLOW_SYS) {
        SetKind_ConvNumScheme(Kind_ConvNumScheme_Flow, Kind_Centered_Flow,
                              Kind_Upwind_Flow, Kind_SlopeLimit_Flow,
                              MUSCL_Flow, NONE);
        SetKind_TimeIntScheme(Kind_TimeIntScheme_Flow);
      }
      if (val_system == RUNTIME_HEAT_SYS) {
        SetKind_ConvNumScheme(Kind_ConvNumScheme_Heat, NONE, NONE, NONE, NONE, NONE);
        SetKind_TimeIntScheme(Kind_TimeIntScheme_Heat);
      }
      break;
    case RANS:
      if (val_system == RUNTIME_FLOW_SYS) {
        SetKind_ConvNumScheme(Kind_ConvNumScheme_Flow, Kind_Centered_Flow,
                              Kind_Upwind_Flow, Kind_SlopeLimit_Flow,
                              MUSCL_Flow, NONE);
        SetKind_TimeIntScheme(Kind_TimeIntScheme_Flow);
      }
      if (val_system == RUNTIME_TURB_SYS) {
        SetKind_ConvNumScheme(Kind_ConvNumScheme_Turb, Kind_Centered_Turb,
                              Kind_Upwind_Turb, Kind_SlopeLimit_Turb,
                              MUSCL_Turb, NONE);
        SetKind_TimeIntScheme(Kind_TimeIntScheme_Turb);
      }
      if (val_system == RUNTIME_TRANS_SYS) {
        SetKind_ConvNumScheme(Kind_ConvNumScheme_Turb, Kind_Centered_Turb,
                              Kind_Upwind_Turb, Kind_SlopeLimit_Turb,
                              MUSCL_Turb, NONE);
        SetKind_TimeIntScheme(Kind_TimeIntScheme_Turb);
      }
      if (val_system == RUNTIME_HEAT_SYS) {
        SetKind_ConvNumScheme(Kind_ConvNumScheme_Heat, NONE, NONE, NONE, NONE, NONE);
        SetKind_TimeIntScheme(Kind_TimeIntScheme_Heat);
      }
      break;
    case FEM_EULER:
      if (val_system == RUNTIME_FLOW_SYS) {
        SetKind_ConvNumScheme(Kind_ConvNumScheme_FEM_Flow, Kind_Centered_Flow,
                              Kind_Upwind_Flow, Kind_SlopeLimit_Flow,
                              MUSCL_Flow, Kind_FEM_Flow);
        SetKind_TimeIntScheme(Kind_TimeIntScheme_FEM_Flow);
      }
      break;
    case FEM_NAVIER_STOKES:
      if (val_system == RUNTIME_FLOW_SYS) {
        SetKind_ConvNumScheme(Kind_ConvNumScheme_Flow, Kind_Centered_Flow,
                              Kind_Upwind_Flow, Kind_SlopeLimit_Flow,
                              MUSCL_Flow, Kind_FEM_Flow);
        SetKind_TimeIntScheme(Kind_TimeIntScheme_FEM_Flow);
      }
      break;
    case FEM_LES:
      if (val_system == RUNTIME_FLOW_SYS) {
        SetKind_ConvNumScheme(Kind_ConvNumScheme_Flow, Kind_Centered_Flow,
                              Kind_Upwind_Flow, Kind_SlopeLimit_Flow,
                              MUSCL_Flow, Kind_FEM_Flow);
        SetKind_TimeIntScheme(Kind_TimeIntScheme_FEM_Flow);
      }
      break;
    case ADJ_EULER:
      if (val_system == RUNTIME_FLOW_SYS) {
        SetKind_ConvNumScheme(Kind_ConvNumScheme_Flow, Kind_Centered_Flow,
                              Kind_Upwind_Flow, Kind_SlopeLimit_Flow,
                              MUSCL_Flow, NONE);
        SetKind_TimeIntScheme(Kind_TimeIntScheme_Flow);
      }
      if (val_system == RUNTIME_ADJFLOW_SYS) {
        SetKind_ConvNumScheme(Kind_ConvNumScheme_AdjFlow, Kind_Centered_AdjFlow,
                              Kind_Upwind_AdjFlow, Kind_SlopeLimit_AdjFlow,
                              MUSCL_AdjFlow, NONE);
        SetKind_TimeIntScheme(Kind_TimeIntScheme_AdjFlow);
      }
      break;
    case ADJ_NAVIER_STOKES:
      if (val_system == RUNTIME_FLOW_SYS) {
        SetKind_ConvNumScheme(Kind_ConvNumScheme_Flow, Kind_Centered_Flow,
                              Kind_Upwind_Flow, Kind_SlopeLimit_Flow,
                              MUSCL_Flow, NONE);
        SetKind_TimeIntScheme(Kind_TimeIntScheme_Flow);
      }
      if (val_system == RUNTIME_ADJFLOW_SYS) {
        SetKind_ConvNumScheme(Kind_ConvNumScheme_AdjFlow, Kind_Centered_AdjFlow,
                              Kind_Upwind_AdjFlow, Kind_SlopeLimit_AdjFlow,
                              MUSCL_AdjFlow, NONE);
        SetKind_TimeIntScheme(Kind_TimeIntScheme_AdjFlow);
      }
      break;
    case ADJ_RANS:
      if (val_system == RUNTIME_FLOW_SYS) {
        SetKind_ConvNumScheme(Kind_ConvNumScheme_Flow, Kind_Centered_Flow,
                              Kind_Upwind_Flow, Kind_SlopeLimit_Flow,
                              MUSCL_Flow, NONE);
        SetKind_TimeIntScheme(Kind_TimeIntScheme_Flow);
      }
      if (val_system == RUNTIME_ADJFLOW_SYS) {
        SetKind_ConvNumScheme(Kind_ConvNumScheme_AdjFlow, Kind_Centered_AdjFlow,
                              Kind_Upwind_AdjFlow, Kind_SlopeLimit_AdjFlow,
                              MUSCL_AdjFlow, NONE);
        SetKind_TimeIntScheme(Kind_TimeIntScheme_AdjFlow);
      }
      if (val_system == RUNTIME_TURB_SYS) {
        SetKind_ConvNumScheme(Kind_ConvNumScheme_Turb, Kind_Centered_Turb,
                              Kind_Upwind_Turb, Kind_SlopeLimit_Turb,
                              MUSCL_Turb, NONE);
        SetKind_TimeIntScheme(Kind_TimeIntScheme_Turb);
      }
      if (val_system == RUNTIME_ADJTURB_SYS) {
        SetKind_ConvNumScheme(Kind_ConvNumScheme_AdjTurb, Kind_Centered_AdjTurb,
                              Kind_Upwind_AdjTurb, Kind_SlopeLimit_AdjTurb,
                              MUSCL_AdjTurb, NONE);
        SetKind_TimeIntScheme(Kind_TimeIntScheme_AdjTurb);
      }
      break;
    case POISSON_EQUATION:
      if (val_system == RUNTIME_POISSON_SYS) {
        SetKind_ConvNumScheme(NONE, NONE, NONE, NONE, NONE, NONE);
        SetKind_TimeIntScheme(Kind_TimeIntScheme_Poisson);
      }
      break;
    case WAVE_EQUATION:
      if (val_system == RUNTIME_WAVE_SYS) {
        SetKind_ConvNumScheme(NONE, NONE, NONE, NONE, NONE, NONE);
        SetKind_TimeIntScheme(Kind_TimeIntScheme_Wave);
      }
      break;
    case HEAT_EQUATION: case HEAT_EQUATION_FVM:
      if (val_system == RUNTIME_HEAT_SYS) {
        SetKind_ConvNumScheme(NONE, NONE, NONE, NONE, NONE, NONE);
        SetKind_TimeIntScheme(Kind_TimeIntScheme_Heat);
      }
      break;

    case FEM_ELASTICITY:

      Current_DynTime = static_cast<su2double>(val_extiter)*Delta_DynTime;

      if (val_system == RUNTIME_FEA_SYS) {
        SetKind_ConvNumScheme(NONE, NONE, NONE, NONE, NONE, NONE);
        SetKind_TimeIntScheme(Kind_TimeIntScheme_FEA);
      }
      break;
  }
}

su2double* CConfig::GetPeriodicRotCenter(string val_marker) {
  unsigned short iMarker_PerBound;
  for (iMarker_PerBound = 0; iMarker_PerBound < nMarker_PerBound; iMarker_PerBound++)
    if (Marker_PerBound[iMarker_PerBound] == val_marker) break;
  return Periodic_RotCenter[iMarker_PerBound];
}

su2double* CConfig::GetPeriodicRotAngles(string val_marker) {
  unsigned short iMarker_PerBound;
  for (iMarker_PerBound = 0; iMarker_PerBound < nMarker_PerBound; iMarker_PerBound++)
    if (Marker_PerBound[iMarker_PerBound] == val_marker) break;
  return Periodic_RotAngles[iMarker_PerBound];
}

su2double* CConfig::GetPeriodicTranslation(string val_marker) {
  unsigned short iMarker_PerBound;
  for (iMarker_PerBound = 0; iMarker_PerBound < nMarker_PerBound; iMarker_PerBound++)
    if (Marker_PerBound[iMarker_PerBound] == val_marker) break;
  return Periodic_Translation[iMarker_PerBound];
}

unsigned short CConfig::GetMarker_Periodic_Donor(string val_marker) {
  unsigned short iMarker_PerBound, jMarker_PerBound, kMarker_All;

  /*--- Find the marker for this periodic boundary. ---*/
  for (iMarker_PerBound = 0; iMarker_PerBound < nMarker_PerBound; iMarker_PerBound++)
    if (Marker_PerBound[iMarker_PerBound] == val_marker) break;

  /*--- Find corresponding donor. ---*/
  for (jMarker_PerBound = 0; jMarker_PerBound < nMarker_PerBound; jMarker_PerBound++)
    if (Marker_PerBound[jMarker_PerBound] == Marker_PerDonor[iMarker_PerBound]) break;

  /*--- Find and return global marker index for donor boundary. ---*/
  for (kMarker_All = 0; kMarker_All < nMarker_CfgFile; kMarker_All++)
    if (Marker_PerBound[jMarker_PerBound] == Marker_All_TagBound[kMarker_All]) break;

  return kMarker_All;
}

su2double CConfig::GetActDisk_NetThrust(string val_marker) {
  unsigned short iMarker_ActDisk;
  for (iMarker_ActDisk = 0; iMarker_ActDisk < nMarker_ActDiskInlet; iMarker_ActDisk++)
    if ((Marker_ActDiskInlet[iMarker_ActDisk] == val_marker) ||
        (Marker_ActDiskOutlet[iMarker_ActDisk] == val_marker)) break;
  return ActDisk_NetThrust[iMarker_ActDisk];
}

su2double CConfig::GetActDisk_Power(string val_marker) {
  unsigned short iMarker_ActDisk;
  for (iMarker_ActDisk = 0; iMarker_ActDisk < nMarker_ActDiskInlet; iMarker_ActDisk++)
    if ((Marker_ActDiskInlet[iMarker_ActDisk] == val_marker) ||
        (Marker_ActDiskOutlet[iMarker_ActDisk] == val_marker)) break;
  return ActDisk_Power[iMarker_ActDisk];
}

su2double CConfig::GetActDisk_MassFlow(string val_marker) {
  unsigned short iMarker_ActDisk;
  for (iMarker_ActDisk = 0; iMarker_ActDisk < nMarker_ActDiskInlet; iMarker_ActDisk++)
    if ((Marker_ActDiskInlet[iMarker_ActDisk] == val_marker) ||
        (Marker_ActDiskOutlet[iMarker_ActDisk] == val_marker)) break;
  return ActDisk_MassFlow[iMarker_ActDisk];
}

su2double CConfig::GetActDisk_Mach(string val_marker) {
  unsigned short iMarker_ActDisk;
  for (iMarker_ActDisk = 0; iMarker_ActDisk < nMarker_ActDiskInlet; iMarker_ActDisk++)
    if ((Marker_ActDiskInlet[iMarker_ActDisk] == val_marker) ||
        (Marker_ActDiskOutlet[iMarker_ActDisk] == val_marker)) break;
  return ActDisk_Mach[iMarker_ActDisk];
}

su2double CConfig::GetActDisk_Force(string val_marker) {
  unsigned short iMarker_ActDisk;
  for (iMarker_ActDisk = 0; iMarker_ActDisk < nMarker_ActDiskInlet; iMarker_ActDisk++)
    if ((Marker_ActDiskInlet[iMarker_ActDisk] == val_marker) ||
        (Marker_ActDiskOutlet[iMarker_ActDisk] == val_marker)) break;
  return ActDisk_Force[iMarker_ActDisk];
}

su2double CConfig::GetActDisk_BCThrust(string val_marker) {
  unsigned short iMarker_ActDisk;
  for (iMarker_ActDisk = 0; iMarker_ActDisk < nMarker_ActDiskInlet; iMarker_ActDisk++)
    if ((Marker_ActDiskInlet[iMarker_ActDisk] == val_marker) ||
        (Marker_ActDiskOutlet[iMarker_ActDisk] == val_marker)) break;
  return ActDisk_BCThrust[iMarker_ActDisk];
}

su2double CConfig::GetActDisk_BCThrust_Old(string val_marker) {
  unsigned short iMarker_ActDisk;
  for (iMarker_ActDisk = 0; iMarker_ActDisk < nMarker_ActDiskInlet; iMarker_ActDisk++)
    if ((Marker_ActDiskInlet[iMarker_ActDisk] == val_marker) ||
        (Marker_ActDiskOutlet[iMarker_ActDisk] == val_marker)) break;
  return ActDisk_BCThrust_Old[iMarker_ActDisk];
}

void CConfig::SetActDisk_BCThrust(string val_marker, su2double val_actdisk_bcthrust) {
  unsigned short iMarker_ActDisk;
  for (iMarker_ActDisk = 0; iMarker_ActDisk < nMarker_ActDiskInlet; iMarker_ActDisk++)
    if ((Marker_ActDiskInlet[iMarker_ActDisk] == val_marker) ||
        (Marker_ActDiskOutlet[iMarker_ActDisk] == val_marker)) break;
  ActDisk_BCThrust[iMarker_ActDisk] = val_actdisk_bcthrust;
}

void CConfig::SetActDisk_BCThrust_Old(string val_marker, su2double val_actdisk_bcthrust_old) {
  unsigned short iMarker_ActDisk;
  for (iMarker_ActDisk = 0; iMarker_ActDisk < nMarker_ActDiskInlet; iMarker_ActDisk++)
    if ((Marker_ActDiskInlet[iMarker_ActDisk] == val_marker) ||
        (Marker_ActDiskOutlet[iMarker_ActDisk] == val_marker)) break;
  ActDisk_BCThrust_Old[iMarker_ActDisk] = val_actdisk_bcthrust_old;
}

su2double CConfig::GetActDisk_Area(string val_marker) {
  unsigned short iMarker_ActDisk;
  for (iMarker_ActDisk = 0; iMarker_ActDisk < nMarker_ActDiskInlet; iMarker_ActDisk++)
    if ((Marker_ActDiskInlet[iMarker_ActDisk] == val_marker) ||
        (Marker_ActDiskOutlet[iMarker_ActDisk] == val_marker)) break;
  return ActDisk_Area[iMarker_ActDisk];
}

su2double CConfig::GetActDisk_ReverseMassFlow(string val_marker) {
  unsigned short iMarker_ActDisk;
  for (iMarker_ActDisk = 0; iMarker_ActDisk < nMarker_ActDiskInlet; iMarker_ActDisk++)
    if ((Marker_ActDiskInlet[iMarker_ActDisk] == val_marker) ||
        (Marker_ActDiskOutlet[iMarker_ActDisk] == val_marker)) break;
  return ActDisk_ReverseMassFlow[iMarker_ActDisk];
}

su2double CConfig::GetActDisk_PressJump(string val_marker, unsigned short val_value) {
  unsigned short iMarker_ActDisk;
  for (iMarker_ActDisk = 0; iMarker_ActDisk < nMarker_ActDiskInlet; iMarker_ActDisk++)
    if ((Marker_ActDiskInlet[iMarker_ActDisk] == val_marker) ||
        (Marker_ActDiskOutlet[iMarker_ActDisk] == val_marker)) break;
  return ActDisk_PressJump[iMarker_ActDisk][val_value];
}

su2double CConfig::GetActDisk_TempJump(string val_marker, unsigned short val_value) {
  unsigned short iMarker_ActDisk;
  for (iMarker_ActDisk = 0; iMarker_ActDisk < nMarker_ActDiskInlet; iMarker_ActDisk++)
    if ((Marker_ActDiskInlet[iMarker_ActDisk] == val_marker) ||
        (Marker_ActDiskOutlet[iMarker_ActDisk] == val_marker)) break;
  return ActDisk_TempJump[iMarker_ActDisk][val_value];;
}

su2double CConfig::GetActDisk_Omega(string val_marker, unsigned short val_value) {
  unsigned short iMarker_ActDisk;
  for (iMarker_ActDisk = 0; iMarker_ActDisk < nMarker_ActDiskInlet; iMarker_ActDisk++)
    if ((Marker_ActDiskInlet[iMarker_ActDisk] == val_marker) ||
        (Marker_ActDiskOutlet[iMarker_ActDisk] == val_marker)) break;
  return ActDisk_Omega[iMarker_ActDisk][val_value];;
}

unsigned short CConfig::GetMarker_CfgFile_ActDiskOutlet(string val_marker) {
  unsigned short iMarker_ActDisk, kMarker_All;

  /*--- Find the marker for this actuator disk inlet. ---*/

  for (iMarker_ActDisk = 0; iMarker_ActDisk < nMarker_ActDiskInlet; iMarker_ActDisk++)
    if (Marker_ActDiskInlet[iMarker_ActDisk] == val_marker) break;

  /*--- Find and return global marker index for the actuator disk outlet. ---*/

  for (kMarker_All = 0; kMarker_All < nMarker_CfgFile; kMarker_All++)
    if (Marker_ActDiskOutlet[iMarker_ActDisk] == Marker_CfgFile_TagBound[kMarker_All]) break;

  return kMarker_All;
}

unsigned short CConfig::GetMarker_CfgFile_EngineExhaust(string val_marker) {
  unsigned short iMarker_Engine, kMarker_All;

  /*--- Find the marker for this engine inflow. ---*/

  for (iMarker_Engine = 0; iMarker_Engine < nMarker_EngineInflow; iMarker_Engine++)
    if (Marker_EngineInflow[iMarker_Engine] == val_marker) break;

  /*--- Find and return global marker index for the engine exhaust. ---*/

  for (kMarker_All = 0; kMarker_All < nMarker_CfgFile; kMarker_All++)
    if (Marker_EngineExhaust[iMarker_Engine] == Marker_CfgFile_TagBound[kMarker_All]) break;

  return kMarker_All;
}

void CConfig::SetnPeriodicIndex(unsigned short val_index) {

  /*--- Store total number of transformations. ---*/
  nPeriodic_Index = val_index;

  /*--- Allocate memory for centers, angles, translations. ---*/
  Periodic_Center    = new su2double*[nPeriodic_Index];
  Periodic_Rotation  = new su2double*[nPeriodic_Index];
  Periodic_Translate = new su2double*[nPeriodic_Index];

  for (unsigned long i = 0; i < nPeriodic_Index; i++) {
    Periodic_Center[i]    = new su2double[3];
    Periodic_Rotation[i]  = new su2double[3];
    Periodic_Translate[i] = new su2double[3];
  }

}

unsigned short CConfig::GetMarker_Moving(string val_marker) {
  unsigned short iMarker_Moving;

  /*--- Find the marker for this moving boundary. ---*/
  for (iMarker_Moving = 0; iMarker_Moving < nMarker_Moving; iMarker_Moving++)
    if (Marker_Moving[iMarker_Moving] == val_marker) break;

  return iMarker_Moving;
}

su2double CConfig::GetDirichlet_Value(string val_marker) {
  unsigned short iMarker_Dirichlet;
  for (iMarker_Dirichlet = 0; iMarker_Dirichlet < nMarker_Dirichlet; iMarker_Dirichlet++)
    if (Marker_Dirichlet[iMarker_Dirichlet] == val_marker) break;
  return Dirichlet_Value[iMarker_Dirichlet];
}

bool CConfig::GetDirichlet_Boundary(string val_marker) {
  unsigned short iMarker_Dirichlet;
  bool Dirichlet = false;
  for (iMarker_Dirichlet = 0; iMarker_Dirichlet < nMarker_Dirichlet; iMarker_Dirichlet++)
    if (Marker_Dirichlet[iMarker_Dirichlet] == val_marker) {
      Dirichlet = true;
      break;
    }
  return Dirichlet;
}

su2double CConfig::GetExhaust_Temperature_Target(string val_marker) {
  unsigned short iMarker_EngineExhaust;
  for (iMarker_EngineExhaust = 0; iMarker_EngineExhaust < nMarker_EngineExhaust; iMarker_EngineExhaust++)
    if (Marker_EngineExhaust[iMarker_EngineExhaust] == val_marker) break;
  return Exhaust_Temperature_Target[iMarker_EngineExhaust];
}

su2double CConfig::GetExhaust_Pressure_Target(string val_marker) {
  unsigned short iMarker_EngineExhaust;
  for (iMarker_EngineExhaust = 0; iMarker_EngineExhaust < nMarker_EngineExhaust; iMarker_EngineExhaust++)
    if (Marker_EngineExhaust[iMarker_EngineExhaust] == val_marker) break;
  return Exhaust_Pressure_Target[iMarker_EngineExhaust];
}

unsigned short CConfig::GetKind_Inc_Inlet(string val_marker) {
  unsigned short iMarker_Inlet;
  for (iMarker_Inlet = 0; iMarker_Inlet < nMarker_Inlet; iMarker_Inlet++)
    if (Marker_Inlet[iMarker_Inlet] == val_marker) break;
  return Kind_Inc_Inlet[iMarker_Inlet];
}

su2double CConfig::GetInlet_Ttotal(string val_marker) {
  unsigned short iMarker_Inlet;
  for (iMarker_Inlet = 0; iMarker_Inlet < nMarker_Inlet; iMarker_Inlet++)
    if (Marker_Inlet[iMarker_Inlet] == val_marker) break;
  return Inlet_Ttotal[iMarker_Inlet];
}

su2double CConfig::GetInlet_Ptotal(string val_marker) {
  unsigned short iMarker_Inlet;
  for (iMarker_Inlet = 0; iMarker_Inlet < nMarker_Inlet; iMarker_Inlet++)
    if (Marker_Inlet[iMarker_Inlet] == val_marker) break;
  return Inlet_Ptotal[iMarker_Inlet];
}

void CConfig::SetInlet_Ptotal(su2double val_pressure, string val_marker) {
  unsigned short iMarker_Inlet;
  for (iMarker_Inlet = 0; iMarker_Inlet < nMarker_Inlet; iMarker_Inlet++)
    if (Marker_Inlet[iMarker_Inlet] == val_marker)
      Inlet_Ptotal[iMarker_Inlet] = val_pressure;
}

su2double* CConfig::GetInlet_FlowDir(string val_marker) {
  unsigned short iMarker_Inlet;
  for (iMarker_Inlet = 0; iMarker_Inlet < nMarker_Inlet; iMarker_Inlet++)
    if (Marker_Inlet[iMarker_Inlet] == val_marker) break;
  return Inlet_FlowDir[iMarker_Inlet];
}

su2double CConfig::GetInlet_Temperature(string val_marker) {
  unsigned short iMarker_Supersonic_Inlet;
  for (iMarker_Supersonic_Inlet = 0; iMarker_Supersonic_Inlet < nMarker_Supersonic_Inlet; iMarker_Supersonic_Inlet++)
    if (Marker_Supersonic_Inlet[iMarker_Supersonic_Inlet] == val_marker) break;
  return Inlet_Temperature[iMarker_Supersonic_Inlet];
}

su2double CConfig::GetInlet_Pressure(string val_marker) {
  unsigned short iMarker_Supersonic_Inlet;
  for (iMarker_Supersonic_Inlet = 0; iMarker_Supersonic_Inlet < nMarker_Supersonic_Inlet; iMarker_Supersonic_Inlet++)
    if (Marker_Supersonic_Inlet[iMarker_Supersonic_Inlet] == val_marker) break;
  return Inlet_Pressure[iMarker_Supersonic_Inlet];
}

su2double* CConfig::GetInlet_Velocity(string val_marker) {
  unsigned short iMarker_Supersonic_Inlet;
  for (iMarker_Supersonic_Inlet = 0; iMarker_Supersonic_Inlet < nMarker_Supersonic_Inlet; iMarker_Supersonic_Inlet++)
    if (Marker_Supersonic_Inlet[iMarker_Supersonic_Inlet] == val_marker) break;
  return Inlet_Velocity[iMarker_Supersonic_Inlet];
}

su2double CConfig::GetOutlet_Pressure(string val_marker) {
  unsigned short iMarker_Outlet;
  for (iMarker_Outlet = 0; iMarker_Outlet < nMarker_Outlet; iMarker_Outlet++)
    if (Marker_Outlet[iMarker_Outlet] == val_marker) break;
  return Outlet_Pressure[iMarker_Outlet];
}

void CConfig::SetOutlet_Pressure(su2double val_pressure, string val_marker) {
  unsigned short iMarker_Outlet;
  for (iMarker_Outlet = 0; iMarker_Outlet < nMarker_Outlet; iMarker_Outlet++)
    if (Marker_Outlet[iMarker_Outlet] == val_marker)
      Outlet_Pressure[iMarker_Outlet] = val_pressure;
}

su2double CConfig::GetRiemann_Var1(string val_marker) {
  unsigned short iMarker_Riemann;
  for (iMarker_Riemann = 0; iMarker_Riemann < nMarker_Riemann; iMarker_Riemann++)
    if (Marker_Riemann[iMarker_Riemann] == val_marker) break;
  return Riemann_Var1[iMarker_Riemann];
}

su2double CConfig::GetRiemann_Var2(string val_marker) {
  unsigned short iMarker_Riemann;
  for (iMarker_Riemann = 0; iMarker_Riemann < nMarker_Riemann; iMarker_Riemann++)
    if (Marker_Riemann[iMarker_Riemann] == val_marker) break;
  return Riemann_Var2[iMarker_Riemann];
}

su2double* CConfig::GetRiemann_FlowDir(string val_marker) {
  unsigned short iMarker_Riemann;
  for (iMarker_Riemann = 0; iMarker_Riemann < nMarker_Riemann; iMarker_Riemann++)
    if (Marker_Riemann[iMarker_Riemann] == val_marker) break;
  return Riemann_FlowDir[iMarker_Riemann];
}

unsigned short CConfig::GetKind_Data_Riemann(string val_marker) {
  unsigned short iMarker_Riemann;
  for (iMarker_Riemann = 0; iMarker_Riemann < nMarker_Riemann; iMarker_Riemann++)
    if (Marker_Riemann[iMarker_Riemann] == val_marker) break;
  return Kind_Data_Riemann[iMarker_Riemann];
}


su2double CConfig::GetGiles_Var1(string val_marker) {
  unsigned short iMarker_Giles;
  for (iMarker_Giles = 0; iMarker_Giles < nMarker_Giles; iMarker_Giles++)
    if (Marker_Giles[iMarker_Giles] == val_marker) break;
  return Giles_Var1[iMarker_Giles];
}

void CConfig::SetGiles_Var1(su2double newVar1, string val_marker) {
  unsigned short iMarker_Giles;
  for (iMarker_Giles = 0; iMarker_Giles < nMarker_Giles; iMarker_Giles++)
    if (Marker_Giles[iMarker_Giles] == val_marker) break;
  Giles_Var1[iMarker_Giles] = newVar1;
}

su2double CConfig::GetGiles_Var2(string val_marker) {
  unsigned short iMarker_Giles;
  for (iMarker_Giles = 0; iMarker_Giles < nMarker_Giles; iMarker_Giles++)
    if (Marker_Giles[iMarker_Giles] == val_marker) break;
  return Giles_Var2[iMarker_Giles];
}

su2double CConfig::GetGiles_RelaxFactorAverage(string val_marker) {
  unsigned short iMarker_Giles;
  for (iMarker_Giles = 0; iMarker_Giles < nMarker_Giles; iMarker_Giles++)
    if (Marker_Giles[iMarker_Giles] == val_marker) break;
  return RelaxFactorAverage[iMarker_Giles];
}

su2double CConfig::GetGiles_RelaxFactorFourier(string val_marker) {
  unsigned short iMarker_Giles;
  for (iMarker_Giles = 0; iMarker_Giles < nMarker_Giles; iMarker_Giles++)
    if (Marker_Giles[iMarker_Giles] == val_marker) break;
  return RelaxFactorFourier[iMarker_Giles];
}

su2double* CConfig::GetGiles_FlowDir(string val_marker) {
  unsigned short iMarker_Giles;
  for (iMarker_Giles = 0; iMarker_Giles < nMarker_Giles; iMarker_Giles++)
    if (Marker_Giles[iMarker_Giles] == val_marker) break;
  return Giles_FlowDir[iMarker_Giles];
}

unsigned short CConfig::GetKind_Data_Giles(string val_marker) {
  unsigned short iMarker_Giles;
  for (iMarker_Giles = 0; iMarker_Giles < nMarker_Giles; iMarker_Giles++)
    if (Marker_Giles[iMarker_Giles] == val_marker) break;
  return Kind_Data_Giles[iMarker_Giles];
}


su2double CConfig::GetPressureOut_BC() {
  unsigned short iMarker_BC;
  su2double pres_out = 0.0;
  for (iMarker_BC = 0; iMarker_BC < nMarker_Giles; iMarker_BC++){
    if (Kind_Data_Giles[iMarker_BC] == STATIC_PRESSURE || Kind_Data_Giles[iMarker_BC] == STATIC_PRESSURE_1D || Kind_Data_Giles[iMarker_BC] == RADIAL_EQUILIBRIUM ){
      pres_out = Giles_Var1[iMarker_BC];
    }
  }
  for (iMarker_BC = 0; iMarker_BC < nMarker_Riemann; iMarker_BC++){
    if (Kind_Data_Riemann[iMarker_BC] == STATIC_PRESSURE || Kind_Data_Riemann[iMarker_BC] == RADIAL_EQUILIBRIUM){
      pres_out = Riemann_Var1[iMarker_BC];
    }
  }
  return pres_out/Pressure_Ref;
}


void CConfig::SetPressureOut_BC(su2double val_press) {
  unsigned short iMarker_BC;
  for (iMarker_BC = 0; iMarker_BC < nMarker_Giles; iMarker_BC++){
    if (Kind_Data_Giles[iMarker_BC] == STATIC_PRESSURE || Kind_Data_Giles[iMarker_BC] == STATIC_PRESSURE_1D || Kind_Data_Giles[iMarker_BC] == RADIAL_EQUILIBRIUM ){
      Giles_Var1[iMarker_BC] = val_press*Pressure_Ref;
    }
  }
  for (iMarker_BC = 0; iMarker_BC < nMarker_Riemann; iMarker_BC++){
    if (Kind_Data_Riemann[iMarker_BC] == STATIC_PRESSURE || Kind_Data_Riemann[iMarker_BC] == RADIAL_EQUILIBRIUM){
      Riemann_Var1[iMarker_BC] = val_press*Pressure_Ref;
    }
  }
}

su2double CConfig::GetTotalPressureIn_BC() {
  unsigned short iMarker_BC;
  su2double tot_pres_in = 0.0;
  for (iMarker_BC = 0; iMarker_BC < nMarker_Giles; iMarker_BC++){
    if (Kind_Data_Giles[iMarker_BC] == TOTAL_CONDITIONS_PT || Kind_Data_Giles[iMarker_BC] == TOTAL_CONDITIONS_PT_1D){
      tot_pres_in = Giles_Var1[iMarker_BC];
    }
  }
  for (iMarker_BC = 0; iMarker_BC < nMarker_Riemann; iMarker_BC++){
    if (Kind_Data_Riemann[iMarker_BC] == TOTAL_CONDITIONS_PT ){
      tot_pres_in = Riemann_Var1[iMarker_BC];
    }
  }
  if(nMarker_Inlet == 1 && Kind_Inlet == TOTAL_CONDITIONS){
    tot_pres_in = Inlet_Ptotal[0];
  }
  return tot_pres_in/Pressure_Ref;
}

su2double CConfig::GetTotalTemperatureIn_BC() {
  unsigned short iMarker_BC;
  su2double tot_temp_in = 0.0;
  for (iMarker_BC = 0; iMarker_BC < nMarker_Giles; iMarker_BC++){
    if (Kind_Data_Giles[iMarker_BC] == TOTAL_CONDITIONS_PT || Kind_Data_Giles[iMarker_BC] == TOTAL_CONDITIONS_PT_1D){
      tot_temp_in = Giles_Var2[iMarker_BC];
    }
  }
  for (iMarker_BC = 0; iMarker_BC < nMarker_Riemann; iMarker_BC++){
    if (Kind_Data_Riemann[iMarker_BC] == TOTAL_CONDITIONS_PT ){
      tot_temp_in = Riemann_Var2[iMarker_BC];
    }
  }

  if(nMarker_Inlet == 1 && Kind_Inlet == TOTAL_CONDITIONS){
    tot_temp_in = Inlet_Ttotal[0];
  }
  return tot_temp_in/Temperature_Ref;
}

void CConfig::SetTotalTemperatureIn_BC(su2double val_temp) {
  unsigned short iMarker_BC;
  for (iMarker_BC = 0; iMarker_BC < nMarker_Giles; iMarker_BC++){
    if (Kind_Data_Giles[iMarker_BC] == TOTAL_CONDITIONS_PT || Kind_Data_Giles[iMarker_BC] == TOTAL_CONDITIONS_PT_1D){
      Giles_Var2[iMarker_BC] = val_temp*Temperature_Ref;
    }
  }
  for (iMarker_BC = 0; iMarker_BC < nMarker_Riemann; iMarker_BC++){
    if (Kind_Data_Riemann[iMarker_BC] == TOTAL_CONDITIONS_PT ){
      Riemann_Var2[iMarker_BC] = val_temp*Temperature_Ref;
    }
  }

  if(nMarker_Inlet == 1 && Kind_Inlet == TOTAL_CONDITIONS){
    Inlet_Ttotal[0] = val_temp*Temperature_Ref;
  }
}

su2double CConfig::GetFlowAngleIn_BC() {
  unsigned short iMarker_BC;
  su2double alpha_in = 0.0;
  for (iMarker_BC = 0; iMarker_BC < nMarker_Giles; iMarker_BC++){
    if (Kind_Data_Giles[iMarker_BC] == TOTAL_CONDITIONS_PT || Kind_Data_Giles[iMarker_BC] == TOTAL_CONDITIONS_PT_1D){
      alpha_in = atan(Giles_FlowDir[iMarker_BC][1]/Giles_FlowDir[iMarker_BC][0]);
    }
  }
  for (iMarker_BC = 0; iMarker_BC < nMarker_Riemann; iMarker_BC++){
  	if (Kind_Data_Riemann[iMarker_BC] == TOTAL_CONDITIONS_PT ){
  		alpha_in = atan(Riemann_FlowDir[iMarker_BC][1]/Riemann_FlowDir[iMarker_BC][0]);
  	}
  }

  if(nMarker_Inlet == 1 && Kind_Inlet == TOTAL_CONDITIONS){
  	alpha_in = atan(Inlet_FlowDir[0][1]/Inlet_FlowDir[0][0]);
  }

  return alpha_in;
}

su2double CConfig::GetIncInlet_BC() {

  su2double val_out = 0.0;

  if (nMarker_Inlet > 0) {
    if (Kind_Inc_Inlet[0] == VELOCITY_INLET)
      val_out = Inlet_Ptotal[0]/Velocity_Ref;
    else if (Kind_Inc_Inlet[0] == PRESSURE_INLET)
      val_out = Inlet_Ptotal[0]/Pressure_Ref;
  }

  return val_out;
}

void CConfig::SetIncInlet_BC(su2double val_in) {

  if (nMarker_Inlet > 0) {
    if (Kind_Inc_Inlet[0] == VELOCITY_INLET)
      Inlet_Ptotal[0] = val_in*Velocity_Ref;
    else if (Kind_Inc_Inlet[0] == PRESSURE_INLET)
      Inlet_Ptotal[0] = val_in*Pressure_Ref;
  }
  
}

su2double CConfig::GetIncTemperature_BC() {

  su2double val_out = 0.0;

  if (nMarker_Inlet > 0) {
      val_out = Inlet_Ttotal[0]/Temperature_Ref;
  }

  return val_out;
}

void CConfig::SetIncTemperature_BC(su2double val_temperature) {

  if (nMarker_Inlet > 0) {
      Inlet_Ttotal[0] = val_temperature*Temperature_Ref;
  }
  
}

su2double CConfig::GetIncPressureOut_BC() {

  su2double pressure_out = 0.0;

  if (nMarker_FarField > 0){
    pressure_out = Pressure_FreeStreamND;
  } else if (nMarker_Outlet > 0) {
    pressure_out = Outlet_Pressure[0]/Pressure_Ref;
  }

  return pressure_out;
}

void CConfig::SetIncPressureOut_BC(su2double val_pressure) {

  if (nMarker_FarField > 0){
    Pressure_FreeStreamND = val_pressure;
  } else if (nMarker_Outlet > 0) {
    Outlet_Pressure[0] = val_pressure*Pressure_Ref;
  }

}

su2double CConfig::GetIsothermal_Temperature(string val_marker) {

  unsigned short iMarker_Isothermal = 0;

  if (nMarker_Isothermal > 0) {
    for (iMarker_Isothermal = 0; iMarker_Isothermal < nMarker_Isothermal; iMarker_Isothermal++)
      if (Marker_Isothermal[iMarker_Isothermal] == val_marker) break;
  }

  return Isothermal_Temperature[iMarker_Isothermal];
}

su2double CConfig::GetWall_HeatFlux(string val_marker) {
  unsigned short iMarker_HeatFlux = 0;

  if (nMarker_HeatFlux > 0) {
  for (iMarker_HeatFlux = 0; iMarker_HeatFlux < nMarker_HeatFlux; iMarker_HeatFlux++)
    if (Marker_HeatFlux[iMarker_HeatFlux] == val_marker) break;
  }

  return Heat_Flux[iMarker_HeatFlux];
}

unsigned short CConfig::GetWallFunction_Treatment(string val_marker) {
  unsigned short WallFunction = NO_WALL_FUNCTION;

  for(unsigned short iMarker=0; iMarker<nMarker_WallFunctions; iMarker++) {
    if(Marker_WallFunctions[iMarker] == val_marker) {
      WallFunction = Kind_WallFunctions[iMarker];
      break;
    }
  }

  return WallFunction;
}

unsigned short* CConfig::GetWallFunction_IntInfo(string val_marker) {
  unsigned short *intInfo = NULL;

  for(unsigned short iMarker=0; iMarker<nMarker_WallFunctions; iMarker++) {
    if(Marker_WallFunctions[iMarker] == val_marker) {
      intInfo = IntInfo_WallFunctions[iMarker];
      break;
    }
  }

  return intInfo;
}

su2double* CConfig::GetWallFunction_DoubleInfo(string val_marker) {
  su2double *doubleInfo = NULL;

  for(unsigned short iMarker=0; iMarker<nMarker_WallFunctions; iMarker++) {
    if(Marker_WallFunctions[iMarker] == val_marker) {
      doubleInfo = DoubleInfo_WallFunctions[iMarker];
      break;
    }
  }

  return doubleInfo;
}

su2double CConfig::GetEngineInflow_Target(string val_marker) {
  unsigned short iMarker_EngineInflow;
  for (iMarker_EngineInflow = 0; iMarker_EngineInflow < nMarker_EngineInflow; iMarker_EngineInflow++)
    if (Marker_EngineInflow[iMarker_EngineInflow] == val_marker) break;
  return EngineInflow_Target[iMarker_EngineInflow];
}

su2double CConfig::GetInflow_Pressure(string val_marker) {
  unsigned short iMarker_EngineInflow;
  for (iMarker_EngineInflow = 0; iMarker_EngineInflow < nMarker_EngineInflow; iMarker_EngineInflow++)
    if (Marker_EngineInflow[iMarker_EngineInflow] == val_marker) break;
  return Inflow_Pressure[iMarker_EngineInflow];
}

su2double CConfig::GetInflow_MassFlow(string val_marker) {
  unsigned short iMarker_EngineInflow;
  for (iMarker_EngineInflow = 0; iMarker_EngineInflow < nMarker_EngineInflow; iMarker_EngineInflow++)
    if (Marker_EngineInflow[iMarker_EngineInflow] == val_marker) break;
  return Inflow_MassFlow[iMarker_EngineInflow];
}

su2double CConfig::GetInflow_ReverseMassFlow(string val_marker) {
  unsigned short iMarker_EngineInflow;
  for (iMarker_EngineInflow = 0; iMarker_EngineInflow < nMarker_EngineInflow; iMarker_EngineInflow++)
    if (Marker_EngineInflow[iMarker_EngineInflow] == val_marker) break;
  return Inflow_ReverseMassFlow[iMarker_EngineInflow];
}

su2double CConfig::GetInflow_TotalPressure(string val_marker) {
  unsigned short iMarker_EngineInflow;
  for (iMarker_EngineInflow = 0; iMarker_EngineInflow < nMarker_EngineInflow; iMarker_EngineInflow++)
    if (Marker_EngineInflow[iMarker_EngineInflow] == val_marker) break;
  return Inflow_TotalPressure[iMarker_EngineInflow];
}

su2double CConfig::GetInflow_Temperature(string val_marker) {
  unsigned short iMarker_EngineInflow;
  for (iMarker_EngineInflow = 0; iMarker_EngineInflow < nMarker_EngineInflow; iMarker_EngineInflow++)
    if (Marker_EngineInflow[iMarker_EngineInflow] == val_marker) break;
  return Inflow_Temperature[iMarker_EngineInflow];
}

su2double CConfig::GetInflow_TotalTemperature(string val_marker) {
  unsigned short iMarker_EngineInflow;
  for (iMarker_EngineInflow = 0; iMarker_EngineInflow < nMarker_EngineInflow; iMarker_EngineInflow++)
    if (Marker_EngineInflow[iMarker_EngineInflow] == val_marker) break;
  return Inflow_TotalTemperature[iMarker_EngineInflow];
}

su2double CConfig::GetInflow_RamDrag(string val_marker) {
  unsigned short iMarker_EngineInflow;
  for (iMarker_EngineInflow = 0; iMarker_EngineInflow < nMarker_EngineInflow; iMarker_EngineInflow++)
    if (Marker_EngineInflow[iMarker_EngineInflow] == val_marker) break;
  return Inflow_RamDrag[iMarker_EngineInflow];
}

su2double CConfig::GetInflow_Force(string val_marker) {
  unsigned short iMarker_EngineInflow;
  for (iMarker_EngineInflow = 0; iMarker_EngineInflow < nMarker_EngineInflow; iMarker_EngineInflow++)
    if (Marker_EngineInflow[iMarker_EngineInflow] == val_marker) break;
  return Inflow_Force[iMarker_EngineInflow];
}

su2double CConfig::GetInflow_Power(string val_marker) {
  unsigned short iMarker_EngineInflow;
  for (iMarker_EngineInflow = 0; iMarker_EngineInflow < nMarker_EngineInflow; iMarker_EngineInflow++)
    if (Marker_EngineInflow[iMarker_EngineInflow] == val_marker) break;
  return Inflow_Power[iMarker_EngineInflow];
}

su2double CConfig::GetInflow_Mach(string val_marker) {
  unsigned short iMarker_EngineInflow;
  for (iMarker_EngineInflow = 0; iMarker_EngineInflow < nMarker_EngineInflow; iMarker_EngineInflow++)
    if (Marker_EngineInflow[iMarker_EngineInflow] == val_marker) break;
  return Inflow_Mach[iMarker_EngineInflow];
}

su2double CConfig::GetExhaust_Pressure(string val_marker) {
  unsigned short iMarker_EngineExhaust;
  for (iMarker_EngineExhaust = 0; iMarker_EngineExhaust < nMarker_EngineExhaust; iMarker_EngineExhaust++)
    if (Marker_EngineExhaust[iMarker_EngineExhaust] == val_marker) break;
  return Exhaust_Pressure[iMarker_EngineExhaust];
}

su2double CConfig::GetExhaust_Temperature(string val_marker) {
  unsigned short iMarker_EngineExhaust;
  for (iMarker_EngineExhaust = 0; iMarker_EngineExhaust < nMarker_EngineExhaust; iMarker_EngineExhaust++)
    if (Marker_EngineExhaust[iMarker_EngineExhaust] == val_marker) break;
  return Exhaust_Temperature[iMarker_EngineExhaust];
}

su2double CConfig::GetExhaust_MassFlow(string val_marker) {
  unsigned short iMarker_EngineExhaust;
  for (iMarker_EngineExhaust = 0; iMarker_EngineExhaust < nMarker_EngineExhaust; iMarker_EngineExhaust++)
    if (Marker_EngineExhaust[iMarker_EngineExhaust] == val_marker) break;
  return Exhaust_MassFlow[iMarker_EngineExhaust];
}

su2double CConfig::GetExhaust_TotalPressure(string val_marker) {
  unsigned short iMarker_EngineExhaust;
  for (iMarker_EngineExhaust = 0; iMarker_EngineExhaust < nMarker_EngineExhaust; iMarker_EngineExhaust++)
    if (Marker_EngineExhaust[iMarker_EngineExhaust] == val_marker) break;
  return Exhaust_TotalPressure[iMarker_EngineExhaust];
}

su2double CConfig::GetExhaust_TotalTemperature(string val_marker) {
  unsigned short iMarker_EngineExhaust;
  for (iMarker_EngineExhaust = 0; iMarker_EngineExhaust < nMarker_EngineExhaust; iMarker_EngineExhaust++)
    if (Marker_EngineExhaust[iMarker_EngineExhaust] == val_marker) break;
  return Exhaust_TotalTemperature[iMarker_EngineExhaust];
}

su2double CConfig::GetExhaust_GrossThrust(string val_marker) {
  unsigned short iMarker_EngineExhaust;
  for (iMarker_EngineExhaust = 0; iMarker_EngineExhaust < nMarker_EngineExhaust; iMarker_EngineExhaust++)
    if (Marker_EngineExhaust[iMarker_EngineExhaust] == val_marker) break;
  return Exhaust_GrossThrust[iMarker_EngineExhaust];
}

su2double CConfig::GetExhaust_Force(string val_marker) {
  unsigned short iMarker_EngineExhaust;
  for (iMarker_EngineExhaust = 0; iMarker_EngineExhaust < nMarker_EngineExhaust; iMarker_EngineExhaust++)
    if (Marker_EngineExhaust[iMarker_EngineExhaust] == val_marker) break;
  return Exhaust_Force[iMarker_EngineExhaust];
}

su2double CConfig::GetExhaust_Power(string val_marker) {
  unsigned short iMarker_EngineExhaust;
  for (iMarker_EngineExhaust = 0; iMarker_EngineExhaust < nMarker_EngineExhaust; iMarker_EngineExhaust++)
    if (Marker_EngineExhaust[iMarker_EngineExhaust] == val_marker) break;
  return Exhaust_Power[iMarker_EngineExhaust];
}

su2double CConfig::GetActDiskInlet_Pressure(string val_marker) {
  unsigned short iMarker_ActDiskInlet;
  for (iMarker_ActDiskInlet = 0; iMarker_ActDiskInlet < nMarker_ActDiskInlet; iMarker_ActDiskInlet++)
    if (Marker_ActDiskInlet[iMarker_ActDiskInlet] == val_marker) break;
  return ActDiskInlet_Pressure[iMarker_ActDiskInlet];
}

su2double CConfig::GetActDiskInlet_TotalPressure(string val_marker) {
  unsigned short iMarker_ActDiskInlet;
  for (iMarker_ActDiskInlet = 0; iMarker_ActDiskInlet < nMarker_ActDiskInlet; iMarker_ActDiskInlet++)
    if (Marker_ActDiskInlet[iMarker_ActDiskInlet] == val_marker) break;
  return ActDiskInlet_TotalPressure[iMarker_ActDiskInlet];
}

su2double CConfig::GetActDiskInlet_RamDrag(string val_marker) {
  unsigned short iMarker_ActDiskInlet;
  for (iMarker_ActDiskInlet = 0; iMarker_ActDiskInlet < nMarker_ActDiskInlet; iMarker_ActDiskInlet++)
    if (Marker_ActDiskInlet[iMarker_ActDiskInlet] == val_marker) break;
  return ActDiskInlet_RamDrag[iMarker_ActDiskInlet];
}

su2double CConfig::GetActDiskInlet_Force(string val_marker) {
  unsigned short iMarker_ActDiskInlet;
  for (iMarker_ActDiskInlet = 0; iMarker_ActDiskInlet < nMarker_ActDiskInlet; iMarker_ActDiskInlet++)
    if (Marker_ActDiskInlet[iMarker_ActDiskInlet] == val_marker) break;
  return ActDiskInlet_Force[iMarker_ActDiskInlet];
}

su2double CConfig::GetActDiskInlet_Power(string val_marker) {
  unsigned short iMarker_ActDiskInlet;
  for (iMarker_ActDiskInlet = 0; iMarker_ActDiskInlet < nMarker_ActDiskInlet; iMarker_ActDiskInlet++)
    if (Marker_ActDiskInlet[iMarker_ActDiskInlet] == val_marker) break;
  return ActDiskInlet_Power[iMarker_ActDiskInlet];
}

su2double CConfig::GetActDiskOutlet_Pressure(string val_marker) {
  unsigned short iMarker_ActDiskOutlet;
  for (iMarker_ActDiskOutlet = 0; iMarker_ActDiskOutlet < nMarker_ActDiskOutlet; iMarker_ActDiskOutlet++)
    if (Marker_ActDiskOutlet[iMarker_ActDiskOutlet] == val_marker) break;
  return ActDiskOutlet_Pressure[iMarker_ActDiskOutlet];
}

su2double CConfig::GetActDiskOutlet_TotalPressure(string val_marker) {
  unsigned short iMarker_ActDiskOutlet;
  for (iMarker_ActDiskOutlet = 0; iMarker_ActDiskOutlet < nMarker_ActDiskOutlet; iMarker_ActDiskOutlet++)
    if (Marker_ActDiskOutlet[iMarker_ActDiskOutlet] == val_marker) break;
  return ActDiskOutlet_TotalPressure[iMarker_ActDiskOutlet];
}

su2double CConfig::GetActDiskOutlet_GrossThrust(string val_marker) {
  unsigned short iMarker_ActDiskOutlet;
  for (iMarker_ActDiskOutlet = 0; iMarker_ActDiskOutlet < nMarker_ActDiskOutlet; iMarker_ActDiskOutlet++)
    if (Marker_ActDiskOutlet[iMarker_ActDiskOutlet] == val_marker) break;
  return ActDiskOutlet_GrossThrust[iMarker_ActDiskOutlet];
}

su2double CConfig::GetActDiskOutlet_Force(string val_marker) {
  unsigned short iMarker_ActDiskOutlet;
  for (iMarker_ActDiskOutlet = 0; iMarker_ActDiskOutlet < nMarker_ActDiskOutlet; iMarker_ActDiskOutlet++)
    if (Marker_ActDiskOutlet[iMarker_ActDiskOutlet] == val_marker) break;
  return ActDiskOutlet_Force[iMarker_ActDiskOutlet];
}

su2double CConfig::GetActDiskOutlet_Power(string val_marker) {
  unsigned short iMarker_ActDiskOutlet;
  for (iMarker_ActDiskOutlet = 0; iMarker_ActDiskOutlet < nMarker_ActDiskOutlet; iMarker_ActDiskOutlet++)
    if (Marker_ActDiskOutlet[iMarker_ActDiskOutlet] == val_marker) break;
  return ActDiskOutlet_Power[iMarker_ActDiskOutlet];
}

su2double CConfig::GetActDiskInlet_Temperature(string val_marker) {
  unsigned short iMarker_ActDiskInlet;
  for (iMarker_ActDiskInlet = 0; iMarker_ActDiskInlet < nMarker_ActDiskInlet; iMarker_ActDiskInlet++)
    if (Marker_ActDiskInlet[iMarker_ActDiskInlet] == val_marker) break;
  return ActDiskInlet_Temperature[iMarker_ActDiskInlet];
}

su2double CConfig::GetActDiskInlet_TotalTemperature(string val_marker) {
  unsigned short iMarker_ActDiskInlet;
  for (iMarker_ActDiskInlet = 0; iMarker_ActDiskInlet < nMarker_ActDiskInlet; iMarker_ActDiskInlet++)
    if (Marker_ActDiskInlet[iMarker_ActDiskInlet] == val_marker) break;
  return ActDiskInlet_TotalTemperature[iMarker_ActDiskInlet];
}

su2double CConfig::GetActDiskOutlet_Temperature(string val_marker) {
  unsigned short iMarker_ActDiskOutlet;
  for (iMarker_ActDiskOutlet = 0; iMarker_ActDiskOutlet < nMarker_ActDiskOutlet; iMarker_ActDiskOutlet++)
    if (Marker_ActDiskOutlet[iMarker_ActDiskOutlet] == val_marker) break;
  return ActDiskOutlet_Temperature[iMarker_ActDiskOutlet];
}

su2double CConfig::GetActDiskOutlet_TotalTemperature(string val_marker) {
  unsigned short iMarker_ActDiskOutlet;
  for (iMarker_ActDiskOutlet = 0; iMarker_ActDiskOutlet < nMarker_ActDiskOutlet; iMarker_ActDiskOutlet++)
    if (Marker_ActDiskOutlet[iMarker_ActDiskOutlet] == val_marker) break;
  return ActDiskOutlet_TotalTemperature[iMarker_ActDiskOutlet];
}

su2double CConfig::GetActDiskInlet_MassFlow(string val_marker) {
  unsigned short iMarker_ActDiskInlet;
  for (iMarker_ActDiskInlet = 0; iMarker_ActDiskInlet < nMarker_ActDiskInlet; iMarker_ActDiskInlet++)
    if (Marker_ActDiskInlet[iMarker_ActDiskInlet] == val_marker) break;
  return ActDiskInlet_MassFlow[iMarker_ActDiskInlet];
}

su2double CConfig::GetActDiskOutlet_MassFlow(string val_marker) {
  unsigned short iMarker_ActDiskOutlet;
  for (iMarker_ActDiskOutlet = 0; iMarker_ActDiskOutlet < nMarker_ActDiskOutlet; iMarker_ActDiskOutlet++)
    if (Marker_ActDiskOutlet[iMarker_ActDiskOutlet] == val_marker) break;
  return ActDiskOutlet_MassFlow[iMarker_ActDiskOutlet];
}

su2double CConfig::GetDispl_Value(string val_marker) {
  unsigned short iMarker_Displacement;
  for (iMarker_Displacement = 0; iMarker_Displacement < nMarker_Displacement; iMarker_Displacement++)
    if (Marker_Displacement[iMarker_Displacement] == val_marker) break;
  return Displ_Value[iMarker_Displacement];
}

su2double CConfig::GetLoad_Value(string val_marker) {
  unsigned short iMarker_Load;
  for (iMarker_Load = 0; iMarker_Load < nMarker_Load; iMarker_Load++)
    if (Marker_Load[iMarker_Load] == val_marker) break;
  return Load_Value[iMarker_Load];
}

su2double CConfig::GetDamper_Constant(string val_marker) {
  unsigned short iMarker_Damper;
  for (iMarker_Damper = 0; iMarker_Damper < nMarker_Damper; iMarker_Damper++)
    if (Marker_Damper[iMarker_Damper] == val_marker) break;
  return Damper_Constant[iMarker_Damper];
}

su2double CConfig::GetLoad_Dir_Value(string val_marker) {
  unsigned short iMarker_Load_Dir;
  for (iMarker_Load_Dir = 0; iMarker_Load_Dir < nMarker_Load_Dir; iMarker_Load_Dir++)
    if (Marker_Load_Dir[iMarker_Load_Dir] == val_marker) break;
  return Load_Dir_Value[iMarker_Load_Dir];
}

su2double CConfig::GetLoad_Dir_Multiplier(string val_marker) {
  unsigned short iMarker_Load_Dir;
  for (iMarker_Load_Dir = 0; iMarker_Load_Dir < nMarker_Load_Dir; iMarker_Load_Dir++)
    if (Marker_Load_Dir[iMarker_Load_Dir] == val_marker) break;
  return Load_Dir_Multiplier[iMarker_Load_Dir];
}

su2double CConfig::GetDisp_Dir_Value(string val_marker) {
  unsigned short iMarker_Disp_Dir;
  for (iMarker_Disp_Dir = 0; iMarker_Disp_Dir < nMarker_Disp_Dir; iMarker_Disp_Dir++)
    if (Marker_Disp_Dir[iMarker_Disp_Dir] == val_marker) break;
  return Disp_Dir_Value[iMarker_Disp_Dir];
}

su2double CConfig::GetDisp_Dir_Multiplier(string val_marker) {
  unsigned short iMarker_Disp_Dir;
  for (iMarker_Disp_Dir = 0; iMarker_Disp_Dir < nMarker_Disp_Dir; iMarker_Disp_Dir++)
    if (Marker_Disp_Dir[iMarker_Disp_Dir] == val_marker) break;
  return Disp_Dir_Multiplier[iMarker_Disp_Dir];
}

su2double* CConfig::GetLoad_Dir(string val_marker) {
  unsigned short iMarker_Load_Dir;
  for (iMarker_Load_Dir = 0; iMarker_Load_Dir < nMarker_Load_Dir; iMarker_Load_Dir++)
    if (Marker_Load_Dir[iMarker_Load_Dir] == val_marker) break;
  return Load_Dir[iMarker_Load_Dir];
}

su2double* CConfig::GetDisp_Dir(string val_marker) {
  unsigned short iMarker_Disp_Dir;
  for (iMarker_Disp_Dir = 0; iMarker_Disp_Dir < nMarker_Disp_Dir; iMarker_Disp_Dir++)
    if (Marker_Disp_Dir[iMarker_Disp_Dir] == val_marker) break;
  return Disp_Dir[iMarker_Disp_Dir];
}

su2double CConfig::GetLoad_Sine_Amplitude(string val_marker) {
  unsigned short iMarker_Load_Sine;
  for (iMarker_Load_Sine = 0; iMarker_Load_Sine < nMarker_Load_Sine; iMarker_Load_Sine++)
    if (Marker_Load_Sine[iMarker_Load_Sine] == val_marker) break;
  return Load_Sine_Amplitude[iMarker_Load_Sine];
}

su2double CConfig::GetLoad_Sine_Frequency(string val_marker) {
  unsigned short iMarker_Load_Sine;
  for (iMarker_Load_Sine = 0; iMarker_Load_Sine < nMarker_Load_Sine; iMarker_Load_Sine++)
    if (Marker_Load_Sine[iMarker_Load_Sine] == val_marker) break;
  return Load_Sine_Frequency[iMarker_Load_Sine];
}

su2double* CConfig::GetLoad_Sine_Dir(string val_marker) {
  unsigned short iMarker_Load_Sine;
  for (iMarker_Load_Sine = 0; iMarker_Load_Sine < nMarker_Load_Sine; iMarker_Load_Sine++)
    if (Marker_Load_Sine[iMarker_Load_Sine] == val_marker) break;
  return Load_Sine_Dir[iMarker_Load_Sine];
}

su2double CConfig::GetFlowLoad_Value(string val_marker) {
  unsigned short iMarker_FlowLoad;
  for (iMarker_FlowLoad = 0; iMarker_FlowLoad < nMarker_FlowLoad; iMarker_FlowLoad++)
    if (Marker_FlowLoad[iMarker_FlowLoad] == val_marker) break;
  return FlowLoad_Value[iMarker_FlowLoad];
}

void CConfig::SetSpline(vector<su2double> &x, vector<su2double> &y, unsigned long n, su2double yp1, su2double ypn, vector<su2double> &y2) {
  unsigned long i, k;
  su2double p, qn, sig, un, *u;

  u = new su2double [n];

  if (yp1 > 0.99e30)			// The lower boundary condition is set either to be "nat
    y2[0]=u[0]=0.0;			  // -ural"
  else {									// or else to have a specified first derivative.
    y2[0] = -0.5;
    u[0]=(3.0/(x[1]-x[0]))*((y[1]-y[0])/(x[1]-x[0])-yp1);
  }

  for (i=2; i<=n-1; i++) {									//  This is the decomposition loop of the tridiagonal al-
    sig=(x[i-1]-x[i-2])/(x[i]-x[i-2]);		//	gorithm. y2 and u are used for tem-
    p=sig*y2[i-2]+2.0;										//	porary storage of the decomposed
    y2[i-1]=(sig-1.0)/p;										//	factors.
    u[i-1]=(y[i]-y[i-1])/(x[i]-x[i-1]) - (y[i-1]-y[i-2])/(x[i-1]-x[i-2]);
    u[i-1]=(6.0*u[i-1]/(x[i]-x[i-2])-sig*u[i-2])/p;
  }

  if (ypn > 0.99e30)						// The upper boundary condition is set either to be
    qn=un=0.0;									// "natural"
  else {												// or else to have a specified first derivative.
    qn=0.5;
    un=(3.0/(x[n-1]-x[n-2]))*(ypn-(y[n-1]-y[n-2])/(x[n-1]-x[n-2]));
  }
  y2[n-1]=(un-qn*u[n-2])/(qn*y2[n-2]+1.0);
  for (k=n-1; k>=1; k--)					// This is the backsubstitution loop of the tridiagonal
    y2[k-1]=y2[k-1]*y2[k]+u[k-1];	  // algorithm.

  delete[] u;

}

su2double CConfig::GetSpline(vector<su2double>&xa, vector<su2double>&ya, vector<su2double>&y2a, unsigned long n, su2double x) {
  unsigned long klo, khi, k;
  su2double h, b, a, y;

  klo=1;										// We will find the right place in the table by means of
  khi=n;										// bisection. This is optimal if sequential calls to this
  while (khi-klo > 1) {			// routine are at random values of x. If sequential calls
    k=(khi+klo) >> 1;				// are in order, and closely spaced, one would do better
    if (xa[k-1] > x) khi=k;		// to store previous values of klo and khi and test if
    else klo=k;							// they remain appropriate on the next call.
  }								// klo and khi now bracket the input value of x
  h=xa[khi-1]-xa[klo-1];
  if (h == 0.0) cout << "Bad xa input to routine splint" << endl;	// The xa’s must be dis-
  a=(xa[khi-1]-x)/h;																					      // tinct.
  b=(x-xa[klo-1])/h;				// Cubic spline polynomial is now evaluated.
  y=a*ya[klo-1]+b*ya[khi-1]+((a*a*a-a)*y2a[klo-1]+(b*b*b-b)*y2a[khi-1])*(h*h)/6.0;

  return y;
}

void CConfig::Tick(double *val_start_time) {

#ifdef PROFILE
#ifndef HAVE_MPI
  *val_start_time = double(clock())/double(CLOCKS_PER_SEC);
#else
  *val_start_time = MPI_Wtime();
#endif

#endif

}

void CConfig::Tock(double val_start_time, string val_function_name, int val_group_id) {

#ifdef PROFILE

  double val_stop_time = 0.0, val_elapsed_time = 0.0;

#ifndef HAVE_MPI
  val_stop_time = double(clock())/double(CLOCKS_PER_SEC);
#else
  val_stop_time = MPI_Wtime();
#endif

  /*--- Compute the elapsed time for this subroutine ---*/
  val_elapsed_time = val_stop_time - val_start_time;

  /*--- Store the subroutine name and the elapsed time ---*/
  Profile_Function_tp.push_back(val_function_name);
  Profile_Time_tp.push_back(val_elapsed_time);
  Profile_ID_tp.push_back(val_group_id);

#endif

}

void CConfig::SetProfilingCSV(void) {

#ifdef PROFILE

  int rank = MASTER_NODE;
  int size = SINGLE_NODE;
#ifdef HAVE_MPI
  SU2_MPI::Comm_rank(MPI_COMM_WORLD, &rank);
  SU2_MPI::Comm_size(MPI_COMM_WORLD, &size);
#endif

  /*--- Each rank has the same stack trace, so the they have the same
   function calls and ordering in the vectors. We're going to reduce
   the timings from each rank and extract the avg, min, and max timings. ---*/

  /*--- First, create a local mapping, so that we can extract the
   min and max values for each function. ---*/

  for (unsigned int i = 0; i < Profile_Function_tp.size(); i++) {

    /*--- Add the function and initialize if not already stored (the ID
     only needs to be stored the first time).---*/
    if (Profile_Map_tp.find(Profile_Function_tp[i]) == Profile_Map_tp.end()) {

      vector<int> profile; profile.push_back(i);
      Profile_Map_tp.insert(pair<string,vector<int> >(Profile_Function_tp[i],profile));

    } else {

      /*--- This function has already been added, so simply increment the
       number of calls and total time for this function. ---*/

      Profile_Map_tp[Profile_Function_tp[i]].push_back(i);

    }
  }

  /*--- We now have everything gathered by function name, so we can loop over
   each function and store the min/max times. ---*/

  int map_size = 0;
  for (map<string,vector<int> >::iterator it=Profile_Map_tp.begin(); it!=Profile_Map_tp.end(); ++it) {
    map_size++;
  }

  /*--- Allocate and initialize memory ---*/

  double *l_min_red, *l_max_red, *l_tot_red, *l_avg_red;
  int *n_calls_red;
  double* l_min = new double[map_size];
  double* l_max = new double[map_size];
  double* l_tot = new double[map_size];
  double* l_avg = new double[map_size];
  int* n_calls  = new int[map_size];
  for (int i = 0; i < map_size; i++)
  {
    l_min[i]   = 1e10;
    l_max[i]   = 0.0;
    l_tot[i]   = 0.0;
    l_avg[i]   = 0.0;
    n_calls[i] = 0;
  }

  /*--- Collect the info for each function from the current rank ---*/

  int func_counter = 0;
  for (map<string,vector<int> >::iterator it=Profile_Map_tp.begin(); it!=Profile_Map_tp.end(); ++it) {

    for (unsigned int i = 0; i < (it->second).size(); i++) {
      n_calls[func_counter]++;
      l_tot[func_counter] += Profile_Time_tp[(it->second)[i]];
      if (Profile_Time_tp[(it->second)[i]] < l_min[func_counter])
        l_min[func_counter] = Profile_Time_tp[(it->second)[i]];
      if (Profile_Time_tp[(it->second)[i]] > l_max[func_counter])
        l_max[func_counter] = Profile_Time_tp[(it->second)[i]];

    }
    l_avg[func_counter] = l_tot[func_counter]/((double)n_calls[func_counter]);
    func_counter++;
  }

  /*--- Now reduce the data ---*/

  if (rank == MASTER_NODE) {
    l_min_red = new double[map_size];
    l_max_red = new double[map_size];
    l_tot_red = new double[map_size];
    l_avg_red = new double[map_size];
    n_calls_red  = new int[map_size];
  }
  MPI_Reduce(n_calls, n_calls_red, map_size, MPI_INT, MPI_SUM, MASTER_NODE, MPI_COMM_WORLD);
  MPI_Reduce(l_tot, l_tot_red, map_size, MPI_DOUBLE, MPI_SUM, MASTER_NODE, MPI_COMM_WORLD);
  MPI_Reduce(l_avg, l_avg_red, map_size, MPI_DOUBLE, MPI_SUM, MASTER_NODE, MPI_COMM_WORLD);
  MPI_Reduce(l_min, l_min_red, map_size, MPI_DOUBLE, MPI_MIN, MASTER_NODE, MPI_COMM_WORLD);
  MPI_Reduce(l_max, l_max_red, map_size, MPI_DOUBLE, MPI_MAX, MASTER_NODE, MPI_COMM_WORLD);

  /*--- The master rank will write the file ---*/

  if (rank == MASTER_NODE) {

    /*--- Take averages over all ranks on the master ---*/

    for (int i = 0; i < map_size; i++) {
      l_tot_red[i]   = l_tot_red[i]/(double)size;
      l_avg_red[i]   = l_avg_red[i]/(double)size;
      n_calls_red[i] = n_calls_red[i]/size;
    }

    /*--- Now write a CSV file with the processed results ---*/

    char cstr[200];
    ofstream Profile_File;
    strcpy (cstr, "profiling.csv");

    /*--- Prepare and open the file ---*/

    Profile_File.precision(15);
    Profile_File.open(cstr, ios::out);

    /*--- Create the CSV header ---*/

    Profile_File << "\"Function_Name\", \"N_Calls\", \"Avg_Total_Time\", \"Avg_Time\", \"Min_Time\", \"Max_Time\", \"Function_ID\"" << endl;

    /*--- Loop through the map and write the results to the file ---*/

    func_counter = 0;
    for (map<string,vector<int> >::iterator it=Profile_Map_tp.begin(); it!=Profile_Map_tp.end(); ++it) {

      Profile_File << scientific << it->first << ", " << n_calls_red[func_counter] << ", " << l_tot_red[func_counter] << ", " << l_avg_red[func_counter] << ", " << l_min_red[func_counter] << ", " << l_max_red[func_counter] << ", " << (int)Profile_ID_tp[(it->second)[0]] << endl;
      func_counter++;
    }

    Profile_File.close();

  }

  delete [] l_min;
  delete [] l_max;
  delete [] l_avg;
  delete [] l_tot;
  delete [] n_calls;
  if (rank == MASTER_NODE) {
    delete [] l_min_red;
    delete [] l_max_red;
    delete [] l_avg_red;
    delete [] l_tot_red;
    delete [] n_calls_red;
  }

#endif

}

void CConfig::GEMM_Tick(double *val_start_time) {

#ifdef PROFILE
#ifndef HAVE_MPI
  *val_start_time = double(clock())/double(CLOCKS_PER_SEC);
#else
  *val_start_time = MPI_Wtime();
#endif

#endif

}

void CConfig::GEMM_Tock(double val_start_time, string val_function_name, int M, int N, int K) {

#ifdef PROFILE

  double val_stop_time = 0.0, val_elapsed_time = 0.0;

#ifndef HAVE_MPI
  val_stop_time = double(clock())/double(CLOCKS_PER_SEC);
#else
  val_stop_time = MPI_Wtime();
#endif

  string desc = val_function_name + "_" + to_string(M)+"_"+ to_string(N)+"_"+ to_string(K);

  /*--- Compute the elapsed time for this subroutine ---*/
  val_elapsed_time = val_stop_time - val_start_time;

  /*--- Store the subroutine name and the elapsed time ---*/
  GEMM_Profile_Function.push_back(desc);
  GEMM_Profile_Time.push_back(val_elapsed_time);
  GEMM_Profile_M.push_back(M);
  GEMM_Profile_N.push_back(N);
  GEMM_Profile_K.push_back(K);

#endif

}

void CConfig::GEMMProfilingCSV(void) {

#ifdef PROFILE

  int rank = MASTER_NODE;
  int size = SINGLE_NODE;
#ifdef HAVE_MPI
  SU2_MPI::Comm_rank(MPI_COMM_WORLD, &rank);
  SU2_MPI::Comm_size(MPI_COMM_WORLD, &size);
#endif

  /*--- Each rank has the same stack trace, so the they have the same
   function calls and ordering in the vectors. We're going to reduce
   the timings from each rank and extract the avg, min, and max timings. ---*/

  /*--- First, create a local mapping, so that we can extract the
   min and max values for each function. ---*/

  for (unsigned int i = 0; i < GEMM_Profile_Function.size(); i++) {

    /*--- Add the function and initialize if not already stored (the ID
     only needs to be stored the first time).---*/

    if (GEMM_Profile_Map.find(GEMM_Profile_Function[i]) == GEMM_Profile_Map.end()) {

      vector<int> profile; profile.push_back(i);
      GEMM_Profile_Map.insert(pair<string,vector<int> >(GEMM_Profile_Function[i],profile));

    } else {

      /*--- This function has already been added, so simply increment the
       number of calls and total time for this function. ---*/

      GEMM_Profile_Map[GEMM_Profile_Function[i]].push_back(i);

    }
  }

  /*--- We now have everything gathered by function name, so we can loop over
   each function and store the min/max times. ---*/

  int map_size = 0;
  for (map<string,vector<int> >::iterator it=GEMM_Profile_Map.begin(); it!=GEMM_Profile_Map.end(); ++it) {
    map_size++;
  }

  /*--- Allocate and initialize memory ---*/

  double *l_min_red, *l_max_red, *l_tot_red, *l_avg_red;
  int *n_calls_red;
  double* l_min = new double[map_size];
  double* l_max = new double[map_size];
  double* l_tot = new double[map_size];
  double* l_avg = new double[map_size];
  int* n_calls  = new int[map_size];
  for (int i = 0; i < map_size; i++)
  {
    l_min[i]   = 1e10;
    l_max[i]   = 0.0;
    l_tot[i]   = 0.0;
    l_avg[i]   = 0.0;
    n_calls[i] = 0;
  }

  /*--- Collect the info for each function from the current rank ---*/

  int func_counter = 0;
  for (map<string,vector<int> >::iterator it=GEMM_Profile_Map.begin(); it!=GEMM_Profile_Map.end(); ++it) {

    for (unsigned int i = 0; i < (it->second).size(); i++) {
      n_calls[func_counter]++;
      l_tot[func_counter] += GEMM_Profile_Time[(it->second)[i]];
      if (Profile_Time_tp[(it->second)[i]] < l_min[func_counter])
        l_min[func_counter] = GEMM_Profile_Time[(it->second)[i]];
      if (Profile_Time_tp[(it->second)[i]] > l_max[func_counter])
        l_max[func_counter] = GEMM_Profile_Time[(it->second)[i]];

    }
    l_avg[func_counter] = l_tot[func_counter]/((double)n_calls[func_counter]);
    func_counter++;
  }

  /*--- Now reduce the data ---*/

  if (rank == MASTER_NODE) {
    l_min_red = new double[map_size];
    l_max_red = new double[map_size];
    l_tot_red = new double[map_size];
    l_avg_red = new double[map_size];
    n_calls_red  = new int[map_size];
  }
  MPI_Reduce(n_calls, n_calls_red, map_size, MPI_INT, MPI_SUM, MASTER_NODE, MPI_COMM_WORLD);
  MPI_Reduce(l_tot, l_tot_red, map_size, MPI_DOUBLE, MPI_SUM, MASTER_NODE, MPI_COMM_WORLD);
  MPI_Reduce(l_avg, l_avg_red, map_size, MPI_DOUBLE, MPI_SUM, MASTER_NODE, MPI_COMM_WORLD);
  MPI_Reduce(l_min, l_min_red, map_size, MPI_DOUBLE, MPI_MIN, MASTER_NODE, MPI_COMM_WORLD);
  MPI_Reduce(l_max, l_max_red, map_size, MPI_DOUBLE, MPI_MAX, MASTER_NODE, MPI_COMM_WORLD);

  /*--- The master rank will write the file ---*/

  if (rank == MASTER_NODE) {

    /*--- Take averages over all ranks on the master ---*/

    for (int i = 0; i < map_size; i++) {
      l_tot_red[i]   = l_tot_red[i]/(double)size;
      l_avg_red[i]   = l_avg_red[i]/(double)size;
      n_calls_red[i] = n_calls_red[i]/size;
    }

    /*--- Now write a CSV file with the processed results ---*/

    char cstr[200];
    ofstream Profile_File;
    strcpy (cstr, "gemm_profiling.csv");

    /*--- Prepare and open the file ---*/

    Profile_File.precision(15);
    Profile_File.open(cstr, ios::out);

    /*--- Create the CSV header ---*/

    Profile_File << "\"Function_Name\", \"N_Calls\", \"Avg_Total_Time\", \"Avg_Time\", \"Min_Time\", \"Max_Time\", \"M\", \"N\", \"K\"" << endl;

    /*--- Loop through the map and write the results to the file ---*/

    func_counter = 0;
    for (map<string,vector<int> >::iterator it=GEMM_Profile_Map.begin(); it!=GEMM_Profile_Map.end(); ++it) {

      Profile_File << scientific << it->first << ", " << n_calls_red[func_counter] << ", " << l_tot_red[func_counter] << ", " << l_avg_red[func_counter] << ", " << l_min_red[func_counter] << ", " << l_max_red[func_counter] << ", " << (int)GEMM_Profile_M[(it->second)[0]] << ", " << (int)GEMM_Profile_N[(it->second)[0]] << ", " << (int)GEMM_Profile_K[(it->second)[0]] << endl;
      func_counter++;
    }

    Profile_File.close();

  }

  delete [] l_min;
  delete [] l_max;
  delete [] l_avg;
  delete [] l_tot;
  delete [] n_calls;
  if (rank == MASTER_NODE) {
    delete [] l_min_red;
    delete [] l_max_red;
    delete [] l_avg_red;
    delete [] l_tot_red;
    delete [] n_calls_red;
  }

#endif

}

void CConfig::SetFreeStreamTurboNormal(su2double* turboNormal){

  FreeStreamTurboNormal[0] = turboNormal[0];
  FreeStreamTurboNormal[1] = turboNormal[1];
  FreeStreamTurboNormal[2] = 0.0;

}<|MERGE_RESOLUTION|>--- conflicted
+++ resolved
@@ -5419,16 +5419,11 @@
         }
       }
 
-<<<<<<< HEAD
-      cout << "Quadrature factor for straight elements:    " << Quadrature_Factor_Straight << endl;
-      cout << "Quadrature factor for curved elements:      " << Quadrature_Factor_Curved << endl;
+      cout << "Quadrature factor for elements with constant Jacobian:     " << Quadrature_Factor_Straight << endl;
+      cout << "Quadrature factor for elements with non-constant Jacobian: " << Quadrature_Factor_Curved << endl;
 
       cout << "Byte alignment matrix multiplications:      " << byteAlignmentMatMul << endl;
       cout << "Padded matrix size for optimal performance: " << sizeMatMulPadding << endl;
-=======
-      cout << "Quadrature factor for elements with constant Jacobian:     " << Quadrature_Factor_Straight << endl;
-      cout << "Quadrature factor for elements with non-constant Jacobian: " << Quadrature_Factor_Curved << endl;
->>>>>>> 91d7c0b8
     }
 
     cout << endl <<"---------------------- Time Numerical Integration -----------------------" << endl;
