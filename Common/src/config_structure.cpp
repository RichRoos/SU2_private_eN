--- conflicted
+++ resolved
@@ -356,21 +356,13 @@
 
   Periodic_Translate   = NULL;   Periodic_Rotation  = NULL;   Periodic_Center    = NULL;
   Periodic_Translation = NULL;   Periodic_RotAngles = NULL;   Periodic_RotCenter = NULL;
-<<<<<<< HEAD
-  
-  Dirichlet_Value           = NULL;
+  
+  Dirichlet_Value           = NULL;     
   Inlet_Ttotal              = NULL;	    Inlet_Ptotal          = NULL;
   Inlet_FlowDir             = NULL;     Inlet_Temperature     = NULL;     Inlet_Pressure        = NULL;
   Inlet_Velocity            = NULL;
   Outlet_Pressure           = NULL;     Isothermal_Temperature= NULL;
-=======
-
-  Dirichlet_Value           = NULL;     Exhaust_Temperature_Target  = NULL;     Exhaust_Temperature   = NULL;
-  Exhaust_Pressure_Target   = NULL;     Inlet_Ttotal                = NULL;     Inlet_Ptotal          = NULL;
-  Inlet_FlowDir             = NULL;     Inlet_Temperature           = NULL;     Inlet_Pressure        = NULL;
-  Inlet_Velocity            = NULL;     Inflow_Mach                 = NULL;     Inflow_Pressure       = NULL;
-  Exhaust_Pressure          = NULL;     Outlet_Pressure             = NULL;     Isothermal_Temperature= NULL;
->>>>>>> 934e6363
+
   Heat_Flux                 = NULL;     Displ_Value                 = NULL;     Load_Value            = NULL;
   FlowLoad_Value            = NULL;
 
@@ -448,12 +440,6 @@
   Plunging_Ampl_X     = NULL;    Plunging_Ampl_Y     = NULL;    Plunging_Ampl_Z     = NULL;
   RefOriginMoment_X   = NULL;    RefOriginMoment_Y   = NULL;    RefOriginMoment_Z   = NULL;
   MoveMotion_Origin   = NULL;
-<<<<<<< HEAD
-=======
-  Periodic_Translate  = NULL;    Periodic_Rotation   = NULL;    Periodic_Center     = NULL;
-  Periodic_Translation= NULL;    Periodic_RotAngles  = NULL;    Periodic_RotCenter  = NULL;
->>>>>>> 934e6363
-
 
   /*--- Harmonic Balance Frequency pointer ---*/
   
@@ -2315,20 +2301,7 @@
     cout << "Number of GRID_MOVEMENT_KIND must match number of MARKER_MOVING!!" << endl;
     exit(EXIT_FAILURE);
   }
-<<<<<<< HEAD
-
-  /*--- Make sure that there aren't more than one rigid motion or
-   rotating frame specified in GRID_MOVEMENT_KIND. ---*/
- /* 
-  if (Grid_Movement && (Kind_GridMovement[ZONE_0] == RIGID_MOTION) &&
-      (nGridMovement > 2)) {
-    cout << "Can not support more than 2 type of rigid motion in GRID_MOVEMENT_KIND!!" << endl;
-    exit(EXIT_FAILURE);
-  }
- */ 
-=======
-  
->>>>>>> 934e6363
+
   /*--- In case the grid movement parameters have not been declared in the
    config file, set them equal to zero for safety. Also check to make sure
    that for each option, a value has been declared for each moving marker. ---*/
@@ -3233,13 +3206,8 @@
   iMarker_Displacement, iMarker_Load, iMarker_FlowLoad, iMarker_Neumann, iMarker_Internal,
   iMarker_Monitoring, iMarker_Designing, iMarker_GeoEval, iMarker_Plotting, iMarker_Analyze,
   iMarker_DV, iMarker_Moving, iMarker_Supersonic_Inlet, iMarker_Supersonic_Outlet,
-<<<<<<< HEAD
-  iMarker_Clamped, iMarker_FSIinterface, iMarker_Load_Dir, iMarker_Load_Sine,
+  iMarker_Clamped, iMarker_ZoneInterface, iMarker_Load_Dir, iMarker_Load_Sine,
   iMarker_ActDiskInlet, iMarker_ActDiskOutlet, iMarker_Out_1D, iEngine;
-=======
-  iMarker_Clamped, iMarker_ZoneInterface, iMarker_Load_Dir, iMarker_Load_Sine,
-  iMarker_ActDiskInlet, iMarker_ActDiskOutlet, iMarker_Out_1D;
->>>>>>> 934e6363
 
   int size = SINGLE_NODE;
   
