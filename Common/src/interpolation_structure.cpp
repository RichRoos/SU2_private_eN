/*!
 * \file interpolation_structure.cpp
 * \brief Main subroutines used by SU2_FSI
 * \author H. Kline
 * \version 5.0.0 "Raven"
 *
 * SU2 Original Developers: Dr. Francisco D. Palacios.
 *                          Dr. Thomas D. Economon.
 *
 * SU2 Developers: Prof. Juan J. Alonso's group at Stanford University.
 *                 Prof. Piero Colonna's group at Delft University of Technology.
 *                 Prof. Nicolas R. Gauger's group at Kaiserslautern University of Technology.
 *                 Prof. Alberto Guardone's group at Polytechnic University of Milan.
 *                 Prof. Rafael Palacios' group at Imperial College London.
 *                 Prof. Edwin van der Weide's group at the University of Twente.
 *                 Prof. Vincent Terrapon's group at the University of Liege.
 *
 * Copyright (C) 2012-2017 SU2, the open-source CFD code.
 *
 * SU2 is free software; you can redistribute it and/or
 * modify it under the terms of the GNU Lesser General Public
 * License as published by the Free Software Foundation; either
 * version 2.1 of the License, or (at your option) any later version.
 *
 * SU2 is distributed in the hope that it will be useful,
 * but WITHOUT ANY WARRANTY; without even the implied warranty of
 * MERCHANTABILITY or FITNESS FOR A PARTICULAR PURPOSE. See the GNU
 * Lesser General Public License for more details.
 *
 * You should have received a copy of the GNU Lesser General Public
 * License along with SU2. If not, see <http://www.gnu.org/licenses/>.
 */

#include "../include/interpolation_structure.hpp"

CInterpolator::CInterpolator(void) {

  nZone = 0;
  Geometry = NULL;

  donor_geometry  = NULL;
  target_geometry = NULL;

  donorZone  = 0;
  targetZone = 0;

  Buffer_Receive_nVertex_Donor     = NULL;
  Buffer_Receive_nFace_Donor       = NULL;
  Buffer_Receive_nFaceNodes_Donor  = NULL;
  Buffer_Send_nVertex_Donor        = NULL;
  Buffer_Send_nFace_Donor          = NULL;
  Buffer_Send_nFaceNodes_Donor     = NULL;
  Buffer_Receive_GlobalPoint       = NULL;
  Buffer_Send_GlobalPoint          = NULL;

  Buffer_Send_FaceIndex            = NULL;
  Buffer_Receive_FaceIndex         = NULL;
  Buffer_Send_FaceNodes            = NULL;
  Buffer_Receive_FaceNodes         = NULL;
  Buffer_Send_FaceProc             = NULL;
  Buffer_Receive_FaceProc          = NULL;

  Buffer_Send_Coord                = NULL;
  Buffer_Send_Normal               = NULL;
  Buffer_Receive_Coord             = NULL;
  Buffer_Receive_Normal            = NULL;
  
  Receive_GlobalPoint              = NULL;
  Buffer_Receive_nLinkedNodes      = NULL;
  Buffer_Receive_LinkedNodes       = NULL;
  Buffer_Receive_StartLinkedNodes  = NULL;
  Buffer_Receive_Proc              = NULL;   

}

CInterpolator::~CInterpolator(void) {

  //if (Buffer_Receive_nVertex_Donor!= NULL) delete[] Buffer_Receive_nVertex_Donor;
}


CInterpolator::CInterpolator(CGeometry ***geometry_container, CConfig **config, unsigned int iZone, unsigned int jZone) {

  /* Store pointers*/
  Geometry = geometry_container;

  donorZone  = iZone;
  targetZone = jZone;

  donor_geometry  = geometry_container[donorZone][MESH_0];
  target_geometry = geometry_container[targetZone][MESH_0];

  /*--- Initialize transfer coefficients between the zones ---*/
    /* Since this is a virtual function, call it in the child class constructor  */
  //Set_TransferCoeff(targetZone,donorZone,config);
  /*--- Initialize transfer coefficients between the zones ---*/
  //Set_TransferCoeff(Zones,config);

  //Buffer_Receive_nVertex_Donor = NULL;

}

inline void CInterpolator::Set_TransferCoeff(CConfig **config) { }

void CInterpolator::Determine_ArraySize(bool faces, int markDonor, int markTarget, unsigned long nVertexDonor, unsigned short nDim) {
  unsigned long nLocalVertex_Donor = 0, nLocalFaceNodes_Donor=0, nLocalFace_Donor=0;
  unsigned long iVertex, iPointDonor = 0;
  /* Only needed if face data is also collected */
  unsigned long inode;
  unsigned long donor_elem, jElem, jPoint;
  unsigned short iDonor;
  unsigned int nFaces=0, iFace, nNodes=0;
  bool face_on_marker = true;

#ifdef HAVE_MPI
  int rank = MASTER_NODE;
  int nProcessor = SINGLE_NODE;
  MPI_Comm_rank(MPI_COMM_WORLD, &rank);
  MPI_Comm_size(MPI_COMM_WORLD, &nProcessor);
#endif

  for (iVertex = 0; iVertex < nVertexDonor; iVertex++) {
    iPointDonor = donor_geometry->vertex[markDonor][iVertex]->GetNode();
    if (donor_geometry->node[iPointDonor]->GetDomain()) {
      nLocalVertex_Donor++;
      if (faces) {
        /*--- On Donor geometry also communicate face info ---*/
        if (nDim==3) {
          for (jElem=0; jElem<donor_geometry->node[iPointDonor]->GetnElem(); jElem++) {
            donor_elem = donor_geometry->node[iPointDonor]->GetElem(jElem);
            nFaces = donor_geometry->elem[donor_elem]->GetnFaces();
            for (iFace=0; iFace<nFaces; iFace++) {
              face_on_marker=true;
              nNodes = donor_geometry->elem[donor_elem]->GetnNodesFace(iFace);
              for (iDonor=0; iDonor<nNodes; iDonor++) {
                /*--- Local index of the node on face --*/
                inode = donor_geometry->elem[donor_elem]->GetFaces(iFace, iDonor);
                jPoint = donor_geometry->elem[donor_elem]->GetNode(inode);
                face_on_marker = (face_on_marker && (donor_geometry->node[jPoint]->GetVertex(markDonor) !=-1));
              }
              if (face_on_marker ) {
                nLocalFace_Donor++;
                nLocalFaceNodes_Donor+=nNodes;
              }
            }
          }
        }
        else {
          /*--- in 2D we use the edges ---*/
          nNodes=2;
          nFaces = donor_geometry->node[iPointDonor]->GetnPoint();
          for (iFace=0; iFace<nFaces; iFace++) {
            face_on_marker=true;
            for (iDonor=0; iDonor<nNodes; iDonor++) {
              inode = donor_geometry->node[iPointDonor]->GetEdge(iFace);
              jPoint = donor_geometry->edge[inode]->GetNode(iDonor);
              face_on_marker = (face_on_marker && (donor_geometry->node[jPoint]->GetVertex(markDonor) !=-1));
            }
            if (face_on_marker ) {
              nLocalFace_Donor++;
              nLocalFaceNodes_Donor+=nNodes;
            }
          }
        }
      }
    }
  }

  Buffer_Send_nVertex_Donor[0] = nLocalVertex_Donor;
  if (faces) {
    Buffer_Send_nFace_Donor[0] = nLocalFace_Donor;
    Buffer_Send_nFaceNodes_Donor[0] = nLocalFaceNodes_Donor;
  }

  /*--- Send Interface vertex information --*/
#ifdef HAVE_MPI
  SU2_MPI::Allreduce(&nLocalVertex_Donor, &MaxLocalVertex_Donor, 1, MPI_UNSIGNED_LONG, MPI_MAX, MPI_COMM_WORLD);
  SU2_MPI::Allgather(Buffer_Send_nVertex_Donor, 1, MPI_UNSIGNED_LONG, Buffer_Receive_nVertex_Donor, 1, MPI_UNSIGNED_LONG, MPI_COMM_WORLD);
  if (faces) {
    SU2_MPI::Allreduce(&nLocalFace_Donor, &nGlobalFace_Donor, 1, MPI_UNSIGNED_LONG, MPI_SUM, MPI_COMM_WORLD);
    SU2_MPI::Allreduce(&nLocalFace_Donor, &MaxFace_Donor, 1, MPI_UNSIGNED_LONG, MPI_MAX, MPI_COMM_WORLD);
    SU2_MPI::Allreduce(&nLocalFaceNodes_Donor, &nGlobalFaceNodes_Donor, 1, MPI_UNSIGNED_LONG, MPI_SUM, MPI_COMM_WORLD);
    SU2_MPI::Allreduce(&nLocalFaceNodes_Donor, &MaxFaceNodes_Donor, 1, MPI_UNSIGNED_LONG, MPI_MAX, MPI_COMM_WORLD);
    SU2_MPI::Allgather(Buffer_Send_nFace_Donor, 1, MPI_UNSIGNED_LONG, Buffer_Receive_nFace_Donor, 1, MPI_UNSIGNED_LONG, MPI_COMM_WORLD);
    SU2_MPI::Allgather(Buffer_Send_nFaceNodes_Donor, 1, MPI_UNSIGNED_LONG, Buffer_Receive_nFaceNodes_Donor, 1, MPI_UNSIGNED_LONG, MPI_COMM_WORLD);
    MaxFace_Donor++;
  }
#else
  MaxLocalVertex_Donor    = nLocalVertex_Donor;
  Buffer_Receive_nVertex_Donor[0] = Buffer_Send_nVertex_Donor[0];
  if (faces) {
    nGlobalFace_Donor       = nLocalFace_Donor;
    nGlobalFaceNodes_Donor  = nLocalFaceNodes_Donor;
    MaxFaceNodes_Donor      = nLocalFaceNodes_Donor;
    MaxFace_Donor           = nLocalFace_Donor+1;
    Buffer_Receive_nFace_Donor[0] = Buffer_Send_nFace_Donor[0];
    Buffer_Receive_nFaceNodes_Donor[0] = Buffer_Send_nFaceNodes_Donor[0];
  }
#endif

}

void CInterpolator::Collect_VertexInfo(bool faces, int markDonor, int markTarget, unsigned long nVertexDonor, unsigned short nDim) {
  unsigned long nLocalVertex_Donor = 0;
  unsigned long iVertex, iPointDonor = 0, iVertexDonor, nBuffer_Coord, nBuffer_Point;
  unsigned short iDim;
  /* Only needed if face data is also collected */
  su2double  *Normal;

#ifdef HAVE_MPI
  int rank;
  int nProcessor = SINGLE_NODE;
  MPI_Comm_rank(MPI_COMM_WORLD, &rank);
  MPI_Comm_size(MPI_COMM_WORLD, &nProcessor);
#endif


  for (iVertex = 0; iVertex < MaxLocalVertex_Donor; iVertex++) {
    Buffer_Send_GlobalPoint[iVertex] = 0;
    for (iDim = 0; iDim < nDim; iDim++) {
      Buffer_Send_Coord[iVertex*nDim+iDim] = 0.0;
      if (faces)
        Buffer_Send_Normal[iVertex*nDim+iDim] = 0.0;
    }
  }

  /*--- Copy coordinates and point to the auxiliar vector --*/
  nLocalVertex_Donor = 0;

  for (iVertexDonor = 0; iVertexDonor < nVertexDonor; iVertexDonor++) {
    iPointDonor = donor_geometry->vertex[markDonor][iVertexDonor]->GetNode();
    if (donor_geometry->node[iPointDonor]->GetDomain()) {
      Buffer_Send_GlobalPoint[nLocalVertex_Donor] = donor_geometry->node[iPointDonor]->GetGlobalIndex();
      for (iDim = 0; iDim < nDim; iDim++)
        Buffer_Send_Coord[nLocalVertex_Donor*nDim+iDim] = donor_geometry->node[iPointDonor]->GetCoord(iDim);

      if (faces) {
        Normal =  donor_geometry->vertex[markDonor][iVertexDonor]->GetNormal();
        for (iDim = 0; iDim < nDim; iDim++)
          Buffer_Send_Normal[nLocalVertex_Donor*nDim+iDim] = Normal[iDim];
      }
      nLocalVertex_Donor++;
    }
  }
  nBuffer_Coord = MaxLocalVertex_Donor*nDim;
  nBuffer_Point = MaxLocalVertex_Donor;

#ifdef HAVE_MPI
  SU2_MPI::Allgather(Buffer_Send_Coord, nBuffer_Coord, MPI_DOUBLE, Buffer_Receive_Coord, nBuffer_Coord, MPI_DOUBLE, MPI_COMM_WORLD);
  SU2_MPI::Allgather(Buffer_Send_GlobalPoint, nBuffer_Point, MPI_UNSIGNED_LONG, Buffer_Receive_GlobalPoint, nBuffer_Point, MPI_UNSIGNED_LONG, MPI_COMM_WORLD);
  if (faces) {
    SU2_MPI::Allgather(Buffer_Send_Normal, nBuffer_Coord, MPI_DOUBLE, Buffer_Receive_Normal, nBuffer_Coord, MPI_DOUBLE, MPI_COMM_WORLD);
  }
#else
  for (iVertex = 0; iVertex < nBuffer_Coord; iVertex++)
    Buffer_Receive_Coord[iVertex] = Buffer_Send_Coord[iVertex];

  for (iVertex = 0; iVertex < nBuffer_Point; iVertex++)
    Buffer_Receive_GlobalPoint[iVertex] = Buffer_Send_GlobalPoint[iVertex];

  if (faces) {
    for (iVertex = 0; iVertex < nBuffer_Coord; iVertex++)
      Buffer_Receive_Normal[iVertex] = Buffer_Send_Normal[iVertex];
  }
#endif
}

int CInterpolator::Find_InterfaceMarker(CConfig *config, int val_marker_interface) {
    
  unsigned short nMarker = config->GetnMarker_All();
  unsigned short iMarker;

  for (iMarker = 0; iMarker < nMarker; iMarker++) {

    /*--- If the tag GetMarker_All_ZoneInterface(iMarker) equals the index we are looping at ---*/
    if (config->GetMarker_All_ZoneInterface(iMarker) == val_marker_interface ) {

      /*--- We have identified the identifier for the interface marker ---*/
      return iMarker;
    }
  }

  return -1;
}

inline void CInterpolator::Preprocessing_InterpolationInterface(CGeometry *donor_geometry, CGeometry *target_geometry,  CConfig *donor_config,
      CConfig *target_config, unsigned short iMarkerInt){}

inline void CInterpolator::SetSpanWiseLevels(CConfig *target_config){}

void CInterpolator::ReconstructBoundary(unsigned long val_zone, int val_marker){
    
  CGeometry *geom = Geometry[val_zone][MESH_0];
    
  int rank;
  unsigned long iVertex, jVertex, kVertex;
    
  unsigned long count, iTmp, *uptr, dPoint, EdgeIndex, jEdge, nEdges, nNodes, nVertex, iDim, nDim, iPoint;
   
  unsigned long nGlobalLinkedNodes, nLocalVertex, nLocalLinkedNodes;
  
  nDim = geom->GetnDim();
  
  if( val_marker != -1 )
    nVertex  = geom->GetnVertex(  val_marker  );
  else
    nVertex  = 0;
      
    
  su2double *Buffer_Send_Coord           = new su2double     [ nVertex * nDim ];
  unsigned long *Buffer_Send_GlobalPoint = new unsigned long [ nVertex ];
  
  unsigned long *Buffer_Send_nLinkedNodes       = new unsigned long [ nVertex ];
  unsigned long *Buffer_Send_StartLinkedNodes   = new unsigned long [ nVertex ];
  unsigned long **Aux_Send_Map                  = new unsigned long*[ nVertex ];

#ifdef HAVE_MPI
  int nProcessor, iRank;
  unsigned long iTmp2, tmp_index, tmp_index_2;
  MPI_Comm_rank(MPI_COMM_WORLD, &rank);
  MPI_Comm_size(MPI_COMM_WORLD, &nProcessor);

#else

  rank = MASTER_NODE;

#endif
        
  /*--- Copy coordinates and point to the auxiliar vector ---*/
  
  nGlobalVertex     = 0;
  nLocalVertex      = 0;
  nLocalLinkedNodes = 0;
  
  for (iVertex = 0; iVertex < nVertex; iVertex++) {
    
    Buffer_Send_nLinkedNodes[iVertex] = 0;
    Aux_Send_Map[iVertex]             = NULL;
    
    iPoint = geom->vertex[val_marker][iVertex]->GetNode();
    
    if (geom->node[iPoint]->GetDomain()) {
      Buffer_Send_GlobalPoint[nLocalVertex] = geom->node[iPoint]->GetGlobalIndex();
      
      for (iDim = 0; iDim < nDim; iDim++)
        Buffer_Send_Coord[nLocalVertex*nDim+iDim] = geom->node[iPoint]->GetCoord(iDim);
   
      nNodes = 0;
      nEdges = geom->node[iPoint]->GetnPoint();
        
      for (jEdge = 0; jEdge < nEdges; jEdge++){
        EdgeIndex = geom->node[iPoint]->GetEdge(jEdge);

        if( iPoint == geom->edge[EdgeIndex]->GetNode(0) )
          dPoint = geom->edge[EdgeIndex]->GetNode(1);
        else
          dPoint = geom->edge[EdgeIndex]->GetNode(0);

        if ( geom->node[dPoint]->GetVertex(val_marker) != -1 )
          nNodes++;
      }

      Buffer_Send_StartLinkedNodes[nLocalVertex] = nLocalLinkedNodes;
      Buffer_Send_nLinkedNodes[nLocalVertex]     = nNodes;

      nLocalLinkedNodes += nNodes;

      Aux_Send_Map[nLocalVertex] = new unsigned long[ nNodes ];
      nNodes = 0;

      for (jEdge = 0; jEdge < nEdges; jEdge++){    
        EdgeIndex = geom->node[iPoint]->GetEdge(jEdge);

        if( iPoint == geom->edge[EdgeIndex]->GetNode(0) )
          dPoint = geom->edge[EdgeIndex]->GetNode(1);
        else
          dPoint = geom->edge[EdgeIndex]->GetNode(0);                

        if ( geom->node[dPoint]->GetVertex(val_marker) != -1 ){    
          Aux_Send_Map[nLocalVertex][nNodes] = geom->node[dPoint]->GetGlobalIndex();
          nNodes++;
        }
      }  
      nLocalVertex++;
    }
  }
    
  unsigned long *Buffer_Send_LinkedNodes = new unsigned long [ nLocalLinkedNodes ];

  nLocalLinkedNodes = 0;

  for (iVertex = 0; iVertex < nLocalVertex; iVertex++){
    for (jEdge = 0; jEdge < Buffer_Send_nLinkedNodes[iVertex]; jEdge++){
      Buffer_Send_LinkedNodes[nLocalLinkedNodes] = Aux_Send_Map[iVertex][jEdge];
      nLocalLinkedNodes++;
    }
  }
    
 for (iVertex = 0; iVertex < nVertex; iVertex++){
    if( Aux_Send_Map[iVertex] != NULL )
      delete [] Aux_Send_Map[iVertex];
  }
  delete [] Aux_Send_Map; Aux_Send_Map = NULL;

  /*--- Reconstruct  boundary by gathering data from all ranks ---*/

#ifdef HAVE_MPI
  SU2_MPI::Allreduce(     &nLocalVertex,      &nGlobalVertex, 1, MPI_UNSIGNED_LONG, MPI_SUM, MPI_COMM_WORLD);
  SU2_MPI::Allreduce(&nLocalLinkedNodes, &nGlobalLinkedNodes, 1, MPI_UNSIGNED_LONG, MPI_SUM, MPI_COMM_WORLD);
#else
  nGlobalVertex      = nLocalVertex;
  nGlobalLinkedNodes = nLocalLinkedNodes;
#endif 

  Buffer_Receive_Coord       = new su2double    [ nGlobalVertex * nDim ];
  Buffer_Receive_GlobalPoint = new unsigned long[ nGlobalVertex ];
  Buffer_Receive_Proc        = new unsigned long[ nGlobalVertex ];
   
  Buffer_Receive_nLinkedNodes     = new unsigned long[ nGlobalVertex ];
  Buffer_Receive_LinkedNodes      = new unsigned long[ nGlobalLinkedNodes   ];
  Buffer_Receive_StartLinkedNodes = new unsigned long[ nGlobalVertex ];

#ifdef HAVE_MPI
  if (rank == MASTER_NODE){

    for (iVertex = 0; iVertex < nDim*nLocalVertex; iVertex++)
      Buffer_Receive_Coord[iVertex]  = Buffer_Send_Coord[iVertex];

    for (iVertex = 0; iVertex < nLocalVertex; iVertex++){
      Buffer_Receive_GlobalPoint[iVertex]      = Buffer_Send_GlobalPoint[iVertex];
      Buffer_Receive_Proc[iVertex]             = MASTER_NODE;
      Buffer_Receive_nLinkedNodes[iVertex]     = Buffer_Send_nLinkedNodes[iVertex];
      Buffer_Receive_StartLinkedNodes[iVertex] = Buffer_Send_StartLinkedNodes[iVertex];
    }
      
    for (iVertex = 0; iVertex < nLocalLinkedNodes; iVertex++)
      Buffer_Receive_LinkedNodes[iVertex] = Buffer_Send_LinkedNodes[iVertex];
 
    tmp_index   = nLocalVertex;
    tmp_index_2 = nLocalLinkedNodes;

    for(iRank = 1; iRank < nProcessor; iRank++){
       
      SU2_MPI::Recv(                           &iTmp2,     1, MPI_UNSIGNED_LONG, iRank, 0, MPI_COMM_WORLD, MPI_STATUS_IGNORE);
      SU2_MPI::Recv(&Buffer_Receive_LinkedNodes[tmp_index_2], iTmp2, MPI_UNSIGNED_LONG, iRank, 1, MPI_COMM_WORLD, MPI_STATUS_IGNORE);

      SU2_MPI::Recv(                         &iTmp,         1, MPI_UNSIGNED_LONG, iRank, 0, MPI_COMM_WORLD, MPI_STATUS_IGNORE);
      SU2_MPI::Recv(&Buffer_Receive_Coord[tmp_index*nDim], nDim*iTmp,        MPI_DOUBLE, iRank, 1, MPI_COMM_WORLD, MPI_STATUS_IGNORE);
      
      SU2_MPI::Recv(     &Buffer_Receive_GlobalPoint[tmp_index], iTmp, MPI_UNSIGNED_LONG, iRank, 1, MPI_COMM_WORLD, MPI_STATUS_IGNORE);
      SU2_MPI::Recv(    &Buffer_Receive_nLinkedNodes[tmp_index], iTmp, MPI_UNSIGNED_LONG, iRank, 1, MPI_COMM_WORLD, MPI_STATUS_IGNORE);
      SU2_MPI::Recv(&Buffer_Receive_StartLinkedNodes[tmp_index], iTmp, MPI_UNSIGNED_LONG, iRank, 1, MPI_COMM_WORLD, MPI_STATUS_IGNORE);

      for (iVertex = 0; iVertex < iTmp; iVertex++){
        Buffer_Receive_Proc[ tmp_index + iVertex ] = iRank;
        Buffer_Receive_StartLinkedNodes[ tmp_index + iVertex ] += tmp_index_2;
      }
        
      tmp_index   += iTmp;
      tmp_index_2 += iTmp2;
    }
  }
  else{
    SU2_MPI::Send(     &nLocalLinkedNodes,                 1, MPI_UNSIGNED_LONG, 0, 0, MPI_COMM_WORLD);
    SU2_MPI::Send(Buffer_Send_LinkedNodes, nLocalLinkedNodes, MPI_UNSIGNED_LONG, 0, 1, MPI_COMM_WORLD);
    
    SU2_MPI::Send(    &nLocalVertex,                   1, MPI_UNSIGNED_LONG, 0, 0, MPI_COMM_WORLD);
    SU2_MPI::Send(Buffer_Send_Coord, nDim * nLocalVertex,        MPI_DOUBLE, 0, 1, MPI_COMM_WORLD);
      
    SU2_MPI::Send(     Buffer_Send_GlobalPoint, nLocalVertex, MPI_UNSIGNED_LONG, 0, 1, MPI_COMM_WORLD);
    SU2_MPI::Send(    Buffer_Send_nLinkedNodes, nLocalVertex, MPI_UNSIGNED_LONG, 0, 1, MPI_COMM_WORLD);
    SU2_MPI::Send(Buffer_Send_StartLinkedNodes, nLocalVertex, MPI_UNSIGNED_LONG, 0, 1, MPI_COMM_WORLD);
  }    
#else
  for (iVertex = 0; iVertex < nDim * nGlobalVertex; iVertex++)
    Buffer_Receive_Coord[iVertex] = Buffer_Send_Coord[iVertex];
     
  for (iVertex = 0; iVertex < nGlobalVertex; iVertex++){
    Buffer_Receive_GlobalPoint[iVertex]      = Buffer_Send_GlobalPoint[iVertex];
    Buffer_Receive_Proc[iVertex]             = MASTER_NODE;
    Buffer_Receive_nLinkedNodes[iVertex]     = Buffer_Send_nLinkedNodes[iVertex];
    Buffer_Receive_StartLinkedNodes[iVertex] = Buffer_Send_StartLinkedNodes[iVertex];
  }
    
  for (iVertex = 0; iVertex < nGlobalLinkedNodes; iVertex++)
    Buffer_Receive_LinkedNodes[iVertex] = Buffer_Send_LinkedNodes[iVertex];
#endif 

  if (rank == MASTER_NODE){
    for (iVertex = 0; iVertex < nGlobalVertex; iVertex++){
      count = 0;
      uptr = &Buffer_Receive_LinkedNodes[ Buffer_Receive_StartLinkedNodes[iVertex] ];
      
      for (jVertex = 0; jVertex < Buffer_Receive_nLinkedNodes[iVertex]; jVertex++){
        iTmp = uptr[ jVertex ];
        for (kVertex = 0; kVertex < nGlobalVertex; kVertex++){
          if( Buffer_Receive_GlobalPoint[kVertex] == iTmp ){
            uptr[ jVertex ] = kVertex;
            count++;
            break;
          }
        }
          
        if( count != (jVertex+1) ){
          for (kVertex = jVertex; kVertex < Buffer_Receive_nLinkedNodes[iVertex]-1; kVertex++){
            uptr[ kVertex ] = uptr[ kVertex + 1];
          }
          Buffer_Receive_nLinkedNodes[iVertex]--;
          jVertex--;   
        }
      }
    }
  }

#ifdef HAVE_MPI    
  SU2_MPI::Bcast(      Buffer_Receive_Coord, nGlobalVertex * nDim,        MPI_DOUBLE, 0, MPI_COMM_WORLD);
  SU2_MPI::Bcast(Buffer_Receive_GlobalPoint, nGlobalVertex,        MPI_UNSIGNED_LONG, 0, MPI_COMM_WORLD);
  SU2_MPI::Bcast(      Buffer_Receive_Proc, nGlobalVertex,        MPI_UNSIGNED_LONG, 0, MPI_COMM_WORLD );
  
  SU2_MPI::Bcast(    Buffer_Receive_nLinkedNodes,      nGlobalVertex, MPI_UNSIGNED_LONG, 0, MPI_COMM_WORLD);
  SU2_MPI::Bcast(Buffer_Receive_StartLinkedNodes,      nGlobalVertex, MPI_UNSIGNED_LONG, 0, MPI_COMM_WORLD);
  SU2_MPI::Bcast(     Buffer_Receive_LinkedNodes, nGlobalLinkedNodes, MPI_UNSIGNED_LONG, 0, MPI_COMM_WORLD);
#endif
  
  if( Buffer_Send_Coord              != NULL) {delete [] Buffer_Send_Coord;            Buffer_Send_Coord            = NULL;} 
  if( Buffer_Send_GlobalPoint        != NULL) {delete [] Buffer_Send_GlobalPoint;      Buffer_Send_GlobalPoint      = NULL;}
  if( Buffer_Send_LinkedNodes        != NULL) {delete [] Buffer_Send_LinkedNodes;      Buffer_Send_LinkedNodes      = NULL;}
  if( Buffer_Send_nLinkedNodes       != NULL) {delete [] Buffer_Send_nLinkedNodes;     Buffer_Send_nLinkedNodes     = NULL;}
  if( Buffer_Send_StartLinkedNodes   != NULL) {delete [] Buffer_Send_StartLinkedNodes; Buffer_Send_StartLinkedNodes = NULL;}
}

bool CInterpolator::CheckInterfaceBoundary(int markDonor, int markTarget){
  
  int Donor_check, Target_check;
  
  #ifdef HAVE_MPI
    
  int *Buffer_Recv_mark = NULL;
  int iRank,  rank, nProcessor;
  
  MPI_Comm_rank(MPI_COMM_WORLD, &rank);
  MPI_Comm_size(MPI_COMM_WORLD, &nProcessor);
  
  if (rank == MASTER_NODE) 
    Buffer_Recv_mark = new int[nProcessor];

  Donor_check  = -1;
  Target_check = -1;

  /*--- We gather a vector in MASTER_NODE to determine whether the boundary is not on the processor because of the partition or because the zone does not include it ---*/

  SU2_MPI::Gather(&markDonor , 1, MPI_INT, Buffer_Recv_mark, 1, MPI_INT, MASTER_NODE, MPI_COMM_WORLD);

  if (rank == MASTER_NODE)
    for (iRank = 0; iRank < nProcessor; iRank++)
      if( Buffer_Recv_mark[iRank] != -1 ){
        Donor_check = Buffer_Recv_mark[iRank];
        break;
      }

  SU2_MPI::Bcast(&Donor_check , 1, MPI_INT, MASTER_NODE, MPI_COMM_WORLD);


  SU2_MPI::Gather(&markTarget, 1, MPI_INT, Buffer_Recv_mark, 1, MPI_INT, MASTER_NODE, MPI_COMM_WORLD);

  if (rank == MASTER_NODE)
    for (iRank = 0; iRank < nProcessor; iRank++)
      if( Buffer_Recv_mark[iRank] != -1 ){
        Target_check = Buffer_Recv_mark[iRank];
        break;
      }


  SU2_MPI::Bcast(&Target_check, 1, MPI_INT, MASTER_NODE, MPI_COMM_WORLD);
  
  if (rank == MASTER_NODE) 
    delete [] Buffer_Recv_mark;

#else
  Donor_check  = markDonor;
  Target_check = markTarget;
#endif

  if(Target_check == -1 || Donor_check == -1)
    return false;
  else 
    return true;
}

su2double CInterpolator::PointsDistance(su2double *point_i, su2double *point_j){

  /*--- Compute distance between 2 points ---*/

  unsigned short iDim, nDim = donor_geometry->GetnDim();
  su2double m;

  m = 0 ;
  for(iDim = 0; iDim < nDim; iDim++)
    m += (point_j[iDim] - point_i[iDim])*(point_j[iDim] - point_i[iDim]);

  return sqrt(m);
}

/* Nearest Neighbor Interpolator */
CNearestNeighbor::CNearestNeighbor(void):  CInterpolator() { }

CNearestNeighbor::CNearestNeighbor(CGeometry ***geometry_container, CConfig **config,  unsigned int iZone, unsigned int jZone) :  CInterpolator(geometry_container, config, iZone, jZone) {

  /*--- Initialize transfer coefficients between the zones ---*/
  Set_TransferCoeff(config);
}

CNearestNeighbor::~CNearestNeighbor() {}

void CNearestNeighbor::Set_TransferCoeff(CConfig **config) {

  int iProcessor, pProcessor, nProcessor;
  int markDonor, markTarget;

  unsigned short nDim, iMarkerInt, nMarkerInt, iDonor;    

  unsigned long nVertexDonor, nVertexTarget, Point_Target, jVertex, iVertexTarget;
  unsigned long Global_Point_Donor, pGlobalPoint=0;

  su2double *Coord_i, *Coord_j, dist, mindist, maxdist;

#ifdef HAVE_MPI
  MPI_Comm_size(MPI_COMM_WORLD, &nProcessor);
#else
  nProcessor = SINGLE_NODE;
#endif

  /*--- Initialize variables --- */
  
  nMarkerInt = (int) ( config[donorZone]->GetMarker_n_ZoneInterface() / 2 );
  
  nDim = donor_geometry->GetnDim();

  iDonor = 0;
  
  Buffer_Receive_nVertex_Donor = new unsigned long [nProcessor];


  /*--- Cycle over nMarkersInt interface to determine communication pattern ---*/

  for (iMarkerInt = 1; iMarkerInt <= nMarkerInt; iMarkerInt++) {


    /*--- On the donor side: find the tag of the boundary sharing the interface ---*/
    markDonor  = Find_InterfaceMarker(config[donorZone],  iMarkerInt);
      
    /*--- On the target side: find the tag of the boundary sharing the interface ---*/
    markTarget = Find_InterfaceMarker(config[targetZone], iMarkerInt);

    /*--- Checks if the zone contains the interface, if not continue to the next step ---*/
    if( !CheckInterfaceBoundary(markDonor, markTarget) )
      continue;

    if(markDonor != -1)
      nVertexDonor  = donor_geometry->GetnVertex( markDonor );
    else
      nVertexDonor  = 0;
    
    if(markTarget != -1)
      nVertexTarget = target_geometry->GetnVertex( markTarget );
    else
      nVertexTarget  = 0;
    
    Buffer_Send_nVertex_Donor  = new unsigned long [ 1 ];

    /* Sets MaxLocalVertex_Donor, Buffer_Receive_nVertex_Donor */
    Determine_ArraySize(false, markDonor, markTarget, nVertexDonor, nDim);

    Buffer_Send_Coord          = new su2double     [ MaxLocalVertex_Donor * nDim ];
    Buffer_Send_GlobalPoint    = new unsigned long [ MaxLocalVertex_Donor ];
    Buffer_Receive_Coord       = new su2double     [ nProcessor * MaxLocalVertex_Donor * nDim ];
    Buffer_Receive_GlobalPoint = new unsigned long [ nProcessor * MaxLocalVertex_Donor ];

    /*-- Collect coordinates, global points, and normal vectors ---*/
    Collect_VertexInfo( false, markDonor, markTarget, nVertexDonor, nDim );

    /*--- Compute the closest point to a Near-Field boundary point ---*/
    maxdist = 0.0;

    for (iVertexTarget = 0; iVertexTarget < nVertexTarget; iVertexTarget++) {

      Point_Target = target_geometry->vertex[markTarget][iVertexTarget]->GetNode();

      if ( target_geometry->node[Point_Target]->GetDomain() ) {

        target_geometry->vertex[markTarget][iVertexTarget]->SetnDonorPoints(1);
        target_geometry->vertex[markTarget][iVertexTarget]->Allocate_DonorInfo(); // Possible meme leak?

        /*--- Coordinates of the boundary point ---*/
        Coord_i = target_geometry->node[Point_Target]->GetCoord();

        mindist    = 1E6; 
        pProcessor = 0;

        /*--- Loop over all the boundaries to find the pair ---*/

        for (iProcessor = 0; iProcessor < nProcessor; iProcessor++) {
          for (jVertex = 0; jVertex < MaxLocalVertex_Donor; jVertex++) {
            Global_Point_Donor = iProcessor*MaxLocalVertex_Donor+jVertex;

            Coord_j = &Buffer_Receive_Coord[ Global_Point_Donor*nDim];

            dist = PointsDistance(Coord_i, Coord_j);

            if (dist < mindist) {
              mindist = dist; pProcessor = iProcessor; pGlobalPoint = Buffer_Receive_GlobalPoint[Global_Point_Donor];
            }

            if (dist == 0.0) break;
          }

        }

        /*--- Store the value of the pair ---*/
        maxdist = max(maxdist, mindist);
        target_geometry->vertex[markTarget][iVertexTarget]->SetInterpDonorPoint(iDonor, pGlobalPoint);
        target_geometry->vertex[markTarget][iVertexTarget]->SetInterpDonorProcessor(iDonor, pProcessor);
        target_geometry->vertex[markTarget][iVertexTarget]->SetDonorCoeff(iDonor, 1.0);
      }
    }

    delete[] Buffer_Send_Coord;
    delete[] Buffer_Send_GlobalPoint;
    
    delete[] Buffer_Receive_Coord;
    delete[] Buffer_Receive_GlobalPoint;

    delete[] Buffer_Send_nVertex_Donor;

  }

  delete[] Buffer_Receive_nVertex_Donor;
}



CIsoparametric::CIsoparametric(CGeometry ***geometry_container, CConfig **config, unsigned int iZone, unsigned int jZone)  :  CInterpolator(geometry_container, config, iZone, jZone) {

  /*--- Initialize transfer coefficients between the zones ---*/
  Set_TransferCoeff(config);

  /*--- For fluid-structure interaction data interpolated with have nDim dimensions ---*/
 // InitializeData(Zones,nDim);
}

CIsoparametric::~CIsoparametric() {}

void CIsoparametric::Set_TransferCoeff(CConfig **config) {
  unsigned long iVertex, jVertex;
  unsigned long  dPoint, inode, jElem, nElem;
  unsigned short iDim, iDonor=0, iFace;

  unsigned short nDim = donor_geometry->GetnDim();

  unsigned short nMarkerInt;
  unsigned short iMarkerInt;

  int markDonor=0, markTarget=0;

  long donor_elem=0, temp_donor=0;
  unsigned int nNodes=0;
  /*--- Restricted to 2-zone for now ---*/
  unsigned int nFaces=1; //For 2D cases, we want to look at edges, not faces, as the 'interface'
  bool face_on_marker=true;

  unsigned long nVertexDonor = 0, nVertexTarget= 0;
  unsigned long Point_Target = 0;

  unsigned long iVertexDonor, iPointDonor = 0;
  unsigned long jGlobalPoint = 0;
  int iProcessor;

  unsigned long nLocalFace_Donor = 0, nLocalFaceNodes_Donor=0;

  unsigned long faceindex;

  su2double dist = 0.0, mindist=1E6, *Coord, *Coord_i;
  su2double myCoeff[10]; // Maximum # of donor points
  su2double  *Normal;
  su2double *projected_point = new su2double[nDim];
  su2double tmp, tmp2;
  su2double storeCoeff[10];
  unsigned long storeGlobal[10];
  int storeProc[10];

  int rank = MASTER_NODE;
  int nProcessor = SINGLE_NODE;
  Coord = new su2double[nDim];
  Normal = new su2double[nDim];

#ifdef HAVE_MPI  
  MPI_Comm_rank(MPI_COMM_WORLD, &rank);
  MPI_Comm_size(MPI_COMM_WORLD, &nProcessor);
#else
  nProcessor = SINGLE_NODE;
#endif

  nMarkerInt = (config[donorZone]->GetMarker_n_ZoneInterface())/2;

  /*--- For the number of markers on the interface... ---*/
  for (iMarkerInt=1; iMarkerInt <= nMarkerInt; iMarkerInt++) {
    /*--- Procedure:
    * -Loop through vertices of the aero grid
    * -Find nearest element and allocate enough space in the aero grid donor point info
    *    -set the transfer coefficient values
    */

    /*--- On the donor side: find the tag of the boundary sharing the interface ---*/
    markDonor  = Find_InterfaceMarker(config[donorZone],  iMarkerInt);
      
    /*--- On the target side: find the tag of the boundary sharing the interface ---*/
    markTarget = Find_InterfaceMarker(config[targetZone], iMarkerInt);

    /*--- Checks if the zone contains the interface, if not continue to the next step ---*/
    if( !CheckInterfaceBoundary(markDonor, markTarget) )
      continue;

    if(markDonor != -1)
      nVertexDonor  = donor_geometry->GetnVertex( markDonor );
    else
      nVertexDonor  = 0;

    if(markTarget != -1)
      nVertexTarget = target_geometry->GetnVertex( markTarget );
    else
      nVertexTarget  = 0;
    
    Buffer_Send_nVertex_Donor    = new unsigned long [1];
    Buffer_Send_nFace_Donor      = new unsigned long [1];
    Buffer_Send_nFaceNodes_Donor = new unsigned long [1];

    Buffer_Receive_nVertex_Donor    = new unsigned long [nProcessor];
    Buffer_Receive_nFace_Donor      = new unsigned long [nProcessor];
    Buffer_Receive_nFaceNodes_Donor = new unsigned long [nProcessor];

    /* Sets MaxLocalVertex_Donor, Buffer_Receive_nVertex_Donor */
    Determine_ArraySize(true, markDonor, markTarget, nVertexDonor, nDim);

    Buffer_Send_Coord       = new su2double [MaxLocalVertex_Donor*nDim];
    Buffer_Send_Normal      = new su2double [MaxLocalVertex_Donor*nDim];
    Buffer_Send_GlobalPoint = new unsigned long [MaxLocalVertex_Donor];

    Buffer_Receive_Coord       = new su2double [nProcessor*MaxLocalVertex_Donor*nDim];
    Buffer_Receive_Normal      = new su2double [nProcessor*MaxLocalVertex_Donor*nDim];
    Buffer_Receive_GlobalPoint = new unsigned long [nProcessor*MaxLocalVertex_Donor];

    /*-- Collect coordinates, global points, and normal vectors ---*/
    Collect_VertexInfo(true, markDonor,markTarget,nVertexDonor,nDim);

    Buffer_Send_FaceIndex    = new unsigned long[MaxFace_Donor];
    Buffer_Send_FaceNodes    = new unsigned long[MaxFaceNodes_Donor];
    Buffer_Send_FaceProc     = new unsigned long[MaxFaceNodes_Donor];

    Buffer_Receive_FaceIndex = new unsigned long[MaxFace_Donor*nProcessor];
    Buffer_Receive_FaceNodes = new unsigned long[MaxFaceNodes_Donor*nProcessor];
    Buffer_Receive_FaceProc  = new unsigned long[MaxFaceNodes_Donor*nProcessor];

    nLocalFace_Donor=0;
    nLocalFaceNodes_Donor=0;

    /*--- Collect Face info ---*/

    for (iVertex = 0; iVertex < MaxFace_Donor; iVertex++) {
      Buffer_Send_FaceIndex[iVertex] = 0;
    }
    for (iVertex=0; iVertex<MaxFaceNodes_Donor; iVertex++) {
      Buffer_Send_FaceNodes[iVertex] = 0;
      Buffer_Send_FaceProc[iVertex]  = 0;
    }

    Buffer_Send_FaceIndex[0] = rank * MaxFaceNodes_Donor;

    if (nDim==2) nNodes=2;

    for (iVertexDonor = 0; iVertexDonor < nVertexDonor; iVertexDonor++) {
      iPointDonor = donor_geometry->vertex[markDonor][iVertexDonor]->GetNode();

      if (donor_geometry->node[iPointDonor]->GetDomain()) {

    if (nDim==3)  nElem = donor_geometry->node[iPointDonor]->GetnElem();
    else          nElem =donor_geometry->node[iPointDonor]->GetnPoint();

    for (jElem=0; jElem < nElem; jElem++) {
      if (nDim==3) {
        temp_donor = donor_geometry->node[iPointDonor]->GetElem(jElem);
        nFaces = donor_geometry->elem[temp_donor]->GetnFaces();
        for (iFace=0; iFace<nFaces; iFace++) {
          /*-- Determine whether this face/edge is on the marker --*/
          face_on_marker=true;
          nNodes = donor_geometry->elem[temp_donor]->GetnNodesFace(iFace);
          for (iDonor=0; iDonor<nNodes; iDonor++) {
            inode = donor_geometry->elem[temp_donor]->GetFaces(iFace, iDonor);
            dPoint = donor_geometry->elem[temp_donor]->GetNode(inode);
            face_on_marker = (face_on_marker && (donor_geometry->node[dPoint]->GetVertex(markDonor) !=-1));
          }

          if (face_on_marker ) {
            for (iDonor=0; iDonor<nNodes; iDonor++) {
              inode = donor_geometry->elem[temp_donor]->GetFaces(iFace, iDonor);
              dPoint = donor_geometry->elem[temp_donor]->GetNode(inode);
              // Match node on the face to the correct global index
              jGlobalPoint=donor_geometry->node[dPoint]->GetGlobalIndex();
              for (iProcessor = 0; iProcessor < nProcessor; iProcessor++) {
                for (jVertex = 0; jVertex < Buffer_Receive_nVertex_Donor[iProcessor]; jVertex++) {
                  if (jGlobalPoint ==Buffer_Receive_GlobalPoint[MaxLocalVertex_Donor*iProcessor+jVertex]) {
                    Buffer_Send_FaceNodes[nLocalFaceNodes_Donor]=MaxLocalVertex_Donor*iProcessor+jVertex;
                    Buffer_Send_FaceProc[nLocalFaceNodes_Donor]=iProcessor;
                  }
                }
              }
              nLocalFaceNodes_Donor++; // Increment total number of face-nodes / processor
            }
            /* Store the indices */
            Buffer_Send_FaceIndex[nLocalFace_Donor+1] = Buffer_Send_FaceIndex[nLocalFace_Donor]+nNodes;
            nLocalFace_Donor++; // Increment number of faces / processor
          }
        }
      }
      else {
        /*-- Determine whether this face/edge is on the marker --*/
        face_on_marker=true;
        for (iDonor=0; iDonor<nNodes; iDonor++) {
          inode = donor_geometry->node[iPointDonor]->GetEdge(jElem);
          dPoint = donor_geometry->edge[inode]->GetNode(iDonor);
          face_on_marker = (face_on_marker && (donor_geometry->node[dPoint]->GetVertex(markDonor) !=-1));
        }
        if (face_on_marker ) {
          for (iDonor=0; iDonor<nNodes; iDonor++) {
            inode = donor_geometry->node[iPointDonor]->GetEdge(jElem);
            dPoint = donor_geometry->edge[inode]->GetNode(iDonor);
            // Match node on the face to the correct global index
            jGlobalPoint=donor_geometry->node[dPoint]->GetGlobalIndex();
            for (iProcessor = 0; iProcessor < nProcessor; iProcessor++) {
              for (jVertex = 0; jVertex < Buffer_Receive_nVertex_Donor[iProcessor]; jVertex++) {
                if (jGlobalPoint ==Buffer_Receive_GlobalPoint[MaxLocalVertex_Donor*iProcessor+jVertex]) {
                  Buffer_Send_FaceNodes[nLocalFaceNodes_Donor]=MaxLocalVertex_Donor*iProcessor+jVertex;
                  Buffer_Send_FaceProc[nLocalFaceNodes_Donor]=iProcessor;
                }
              }
            }
            nLocalFaceNodes_Donor++; // Increment total number of face-nodes / processor
          }
          /* Store the indices */
          Buffer_Send_FaceIndex[nLocalFace_Donor+1] = Buffer_Send_FaceIndex[nLocalFace_Donor]+nNodes;
          nLocalFace_Donor++; // Increment number of faces / processor
        }
      }
    }
      }
    }

    //Buffer_Send_FaceIndex[nLocalFace_Donor+1] = MaxFaceNodes_Donor*rank+nLocalFaceNodes_Donor;
#ifdef HAVE_MPI
    SU2_MPI::Allgather(Buffer_Send_FaceNodes, MaxFaceNodes_Donor, MPI_UNSIGNED_LONG, Buffer_Receive_FaceNodes, MaxFaceNodes_Donor, MPI_UNSIGNED_LONG, MPI_COMM_WORLD);
    SU2_MPI::Allgather(Buffer_Send_FaceProc, MaxFaceNodes_Donor, MPI_UNSIGNED_LONG, Buffer_Receive_FaceProc, MaxFaceNodes_Donor, MPI_UNSIGNED_LONG, MPI_COMM_WORLD);
    SU2_MPI::Allgather(Buffer_Send_FaceIndex, MaxFace_Donor, MPI_UNSIGNED_LONG, Buffer_Receive_FaceIndex, MaxFace_Donor, MPI_UNSIGNED_LONG, MPI_COMM_WORLD);
#else
    for (iFace=0; iFace<MaxFace_Donor; iFace++) {
      Buffer_Receive_FaceIndex[iFace] = Buffer_Send_FaceIndex[iFace];
    }
    for (iVertex = 0; iVertex < MaxFaceNodes_Donor; iVertex++)
      Buffer_Receive_FaceNodes[iVertex] = Buffer_Send_FaceNodes[iVertex];
    for (iVertex = 0; iVertex < MaxFaceNodes_Donor; iVertex++)
      Buffer_Receive_FaceProc[iVertex] = Buffer_Send_FaceProc[iVertex];
#endif

    /*--- Loop over the vertices on the target Marker ---*/
    for (iVertex = 0; iVertex<nVertexTarget; iVertex++) {
      mindist=1E6;
      for (unsigned short iCoeff=0; iCoeff<10; iCoeff++) {
    storeCoeff[iCoeff]=0;
      }
      Point_Target = target_geometry->vertex[markTarget][iVertex]->GetNode();

      if (target_geometry->node[Point_Target]->GetDomain()) {

    Coord_i = target_geometry->node[Point_Target]->GetCoord();
    /*---Loop over the faces previously communicated/stored ---*/
    for (iProcessor = 0; iProcessor < nProcessor; iProcessor++) {

      nFaces = (unsigned int)Buffer_Receive_nFace_Donor[iProcessor];

      for (iFace = 0; iFace< nFaces; iFace++) {
        /*--- ---*/

        nNodes = (unsigned int)Buffer_Receive_FaceIndex[iProcessor*MaxFace_Donor+iFace+1] -
                (unsigned int)Buffer_Receive_FaceIndex[iProcessor*MaxFace_Donor+iFace];

        su2double *X = new su2double[nNodes*nDim];
        faceindex = Buffer_Receive_FaceIndex[iProcessor*MaxFace_Donor+iFace]; // first index of this face
        for (iDonor=0; iDonor<nNodes; iDonor++) {
          jVertex = Buffer_Receive_FaceNodes[iDonor+faceindex]; // index which points to the stored coordinates, global points
          for (iDim=0; iDim<nDim; iDim++) {
            X[iDim*nNodes+iDonor]=
                Buffer_Receive_Coord[jVertex*nDim+iDim];
          }
        }
        jVertex = Buffer_Receive_FaceNodes[faceindex];

        for (iDim=0; iDim<nDim; iDim++) {
          Normal[iDim] = Buffer_Receive_Normal[jVertex*nDim+iDim];
        }

        /* Project point used for case where surfaces are not exactly coincident, where
         * the point is assumed connected by a rigid rod normal to the surface.
         */
        tmp = 0;
        tmp2=0;
        for (iDim=0; iDim<nDim; iDim++) {
          tmp+=Normal[iDim]*Normal[iDim];
          tmp2+=Normal[iDim]*(Coord_i[iDim]-X[iDim*nNodes]);
        }
        tmp = 1/tmp;
        tmp2 = tmp2*sqrt(tmp);
        for (iDim=0; iDim<nDim; iDim++) {
          // projection of \vec{q} onto plane defined by \vec{n} and \vec{p}:
          // \vec{q} - \vec{n} ( (\vec{q}-\vec{p} ) \cdot \vec{n})
          // tmp2 = ( (\vec{q}-\vec{p} ) \cdot \vec{N})
          // \vec{n} = \vec{N}/(|N|), tmp = 1/|N|^2
          projected_point[iDim]=Coord_i[iDim] + Normal[iDim]*tmp2*tmp;
        }

        Isoparameters(nDim, nNodes, X, projected_point,myCoeff);

        /*--- Find distance to the interpolated point ---*/
        dist = 0.0;
        for (iDim=0; iDim<nDim; iDim++) {
          Coord[iDim] = Coord_i[iDim];
          for(iDonor=0; iDonor< nNodes; iDonor++) {
            Coord[iDim]-=myCoeff[iDonor]*X[iDim*nNodes+iDonor];
          }
          dist+=pow(Coord[iDim],2.0);
        }

        /*--- If the dist is shorter than last closest (and nonzero nodes are on the boundary), update ---*/
        if (dist<mindist ) {
          /*--- update last dist ---*/
          mindist = dist;
          /*--- Store info ---*/
          donor_elem = temp_donor;
          target_geometry->vertex[markTarget][iVertex]->SetDonorElem(donor_elem); // in 2D is nearest neighbor
          target_geometry->vertex[markTarget][iVertex]->SetnDonorPoints(nNodes);
          for (iDonor=0; iDonor<nNodes; iDonor++) {
            storeCoeff[iDonor] = myCoeff[iDonor];
            jVertex = Buffer_Receive_FaceNodes[faceindex+iDonor];
            storeGlobal[iDonor] =Buffer_Receive_GlobalPoint[jVertex];
            storeProc[iDonor] = (int)Buffer_Receive_FaceProc[faceindex+iDonor];
          }
        }
      
        delete [] X;
      }
    }
    /*--- Set the appropriate amount of memory and fill ---*/
    nNodes =target_geometry->vertex[markTarget][iVertex]->GetnDonorPoints();
    target_geometry->vertex[markTarget][iVertex]->Allocate_DonorInfo();

    for (iDonor=0; iDonor<nNodes; iDonor++) {
      target_geometry->vertex[markTarget][iVertex]->SetInterpDonorPoint(iDonor,storeGlobal[iDonor]);
      //cout <<rank << " Global Point " << Global_Point<<" iDonor " << iDonor <<" coeff " << coeff <<" gp " << pGlobalPoint << endl;
      target_geometry->vertex[markTarget][iVertex]->SetDonorCoeff(iDonor,storeCoeff[iDonor]);
      target_geometry->vertex[markTarget][iVertex]->SetInterpDonorProcessor(iDonor, storeProc[iDonor]);
    }
      }
    }

    delete[] Buffer_Send_nVertex_Donor;
    delete[] Buffer_Send_nFace_Donor;
    delete[] Buffer_Send_nFaceNodes_Donor;

    delete[] Buffer_Receive_nVertex_Donor;
    delete[] Buffer_Receive_nFace_Donor;
    delete[] Buffer_Receive_nFaceNodes_Donor;

    delete[] Buffer_Send_Coord;
    delete[] Buffer_Send_Normal;
    delete[] Buffer_Send_GlobalPoint;

    delete[] Buffer_Receive_Coord;
    delete[] Buffer_Receive_Normal;
    delete[] Buffer_Receive_GlobalPoint;

    delete[] Buffer_Send_FaceIndex;
    delete[] Buffer_Send_FaceNodes;
    delete[] Buffer_Send_FaceProc;

    delete[] Buffer_Receive_FaceIndex;
    delete[] Buffer_Receive_FaceNodes;
    delete[] Buffer_Receive_FaceProc;
  }
  delete [] Coord;
  delete [] Normal;
  
  delete [] projected_point;
}

void CIsoparametric::Isoparameters(unsigned short nDim, unsigned short nDonor,
    su2double *X, su2double *xj, su2double *isoparams) {
  short iDonor,iDim,k; // indices
  su2double tmp, tmp2;
  
  su2double *x     = new su2double[nDim+1];
  su2double *x_tmp = new su2double[nDim+1];
  su2double *Q     = new su2double[nDonor*nDonor];
  su2double *R     = new su2double[nDonor*nDonor];
  su2double *A     = new su2double[nDim+1*nDonor];
  su2double *A2    = NULL;
  su2double *x2    = new su2double[nDim+1];
  
  bool *test  = new bool[nDim+1];
  bool *testi = new bool[nDim+1];
  
  su2double eps = 1E-10;
  
  short n = nDim+1;

  if (nDonor>2) {
    /*--- Create Matrix A: 1st row all 1's, 2nd row x coordinates, 3rd row y coordinates, etc ---*/
    /*--- Right hand side is [1, \vec{x}']'---*/
    for (iDonor=0; iDonor<nDonor; iDonor++) {
      isoparams[iDonor]=0;
      A[iDonor] = 1.0;
      for (iDim=0; iDim<n; iDim++)
        A[(iDim+1)*nDonor+iDonor]=X[iDim*nDonor+iDonor];
    }

    x[0] = 1.0;
    for (iDim=0; iDim<nDim; iDim++)
      x[iDim+1]=xj[iDim];

    /*--- Eliminate degenerate rows:
     * for example, if z constant including the z values will make the system degenerate
     * TODO: improve efficiency of this loop---*/
    test[0]=true; // always keep the 1st row
    for (iDim=1; iDim<nDim+1; iDim++) {
      // Test this row against all previous
      test[iDim]=true; // Assume that it is not degenerate
      for (k=0; k<iDim; k++) {
        tmp=0; tmp2=0;
        for (iDonor=0;iDonor<nDonor;iDonor++) {
          tmp+= A[iDim*nDonor+iDonor]*A[iDim*nDonor+iDonor];
          tmp2+=A[k*nDonor+iDonor]*A[k*nDonor+iDonor];
        }
        tmp  = pow(tmp,0.5);
        tmp2 = pow(tmp2,0.5);
        testi[k]=false;
        for (iDonor=0; iDonor<nDonor; iDonor++) {
          // If at least one ratio is non-matching row iDim is not degenerate w/ row k
          if (A[iDim*nDonor+iDonor]/tmp != A[k*nDonor+iDonor]/tmp2)
            testi[k]=true;
        }
        // If any of testi (k<iDim) are false, row iDim is degenerate
        test[iDim]=(test[iDim] && testi[k]);
      }
      if (!test[iDim]) n--;
    }

    /*--- Initialize A2 now that we might have a smaller system --*/
    A2 = new su2double[n*nDonor];
    iDim=0;
    /*--- Copy only the rows that are non-degenerate ---*/
    for (k=0; k<nDim+1; k++) {
      if (test[k]) {
        for (iDonor=0;iDonor<nDonor;iDonor++ ) {
          A2[nDonor*iDim+iDonor]=A[nDonor*k+iDonor];
        }
        x2[iDim]=x[k];
        iDim++;
      }
    }
    /*--- Initialize Q,R to 0 --*/
    for (k=0; k<nDonor*nDonor; k++) {
      Q[k]=0;
      R[k]=0;
    }
    /*--- TODO: make this loop more efficient ---*/
    /*--- Solve for rectangular Q1 R1 ---*/
    for (iDonor=0; iDonor<nDonor; iDonor++) {
      tmp=0;
      for (iDim=0; iDim<n; iDim++)
        tmp += (A2[iDim*nDonor+iDonor])*(A2[iDim*nDonor+iDonor]);

      R[iDonor*nDonor+iDonor]= pow(tmp,0.5);
      if (tmp>eps && iDonor<n) {
        for (iDim=0; iDim<n; iDim++)
          Q[iDim*nDonor+iDonor]=A2[iDim*nDonor+iDonor]/R[iDonor*nDonor+iDonor];
      }
      else if (tmp!=0) {
        for (iDim=0; iDim<n; iDim++)
          Q[iDim*nDonor+iDonor]=A2[iDim*nDonor+iDonor]/tmp;
      }
      for (iDim=iDonor+1; iDim<nDonor; iDim++) {
        tmp=0;
        for (k=0; k<n; k++)
          tmp+=A2[k*nDonor+iDim]*Q[k*nDonor+iDonor];

        R[iDonor*nDonor+iDim]=tmp;

        for (k=0; k<n; k++)
          A2[k*nDonor+iDim]=A2[k*nDonor+iDim]-Q[k*nDonor+iDonor]*R[iDonor*nDonor+iDim];
      }
    }
    /*--- x_tmp = Q^T * x2 ---*/
    for (iDonor=0; iDonor<nDonor; iDonor++)
      x_tmp[iDonor]=0.0;
    for (iDonor=0; iDonor<nDonor; iDonor++) {
      for (iDim=0; iDim<n; iDim++)
        x_tmp[iDonor]+=Q[iDim*nDonor+iDonor]*x2[iDim];
    }

    /*--- solve x_tmp = R*isoparams for isoparams: upper triangular system ---*/
    for (iDonor = n-1; iDonor>=0; iDonor--) {
      if (R[iDonor*nDonor+iDonor]>eps)
        isoparams[iDonor]=x_tmp[iDonor]/R[iDonor*nDonor+iDonor];
      else
        isoparams[iDonor]=0;
      for (k=0; k<iDonor; k++)
        x_tmp[k]=x_tmp[k]-R[k*nDonor+iDonor]*isoparams[iDonor];
    }
  }
  else {
    /*-- For 2-donors (lines) it is simpler: */
    tmp =  pow(X[0*nDonor+0]- X[0*nDonor+1],2.0);
    tmp += pow(X[1*nDonor+0]- X[1*nDonor+1],2.0);
    tmp = sqrt(tmp);

    tmp2 = pow(X[0*nDonor+0] - xj[0],2.0);
    tmp2 += pow(X[1*nDonor+0] - xj[1],2.0);
    tmp2 = sqrt(tmp2);
    isoparams[1] = tmp2/tmp;

    tmp2 = pow(X[0*nDonor+1] - xj[0],2.0);
    tmp2 += pow(X[1*nDonor+1] - xj[1],2.0);
    tmp2 = sqrt(tmp2);
    isoparams[0] = tmp2/tmp;
  }

  /*--- Isoparametric coefficients have been calculated. Run checks to eliminate outside-element issues ---*/
  if (nDonor==4) {
    /*-- Bilinear coordinates, bounded by [-1,1] ---*/
    su2double xi, eta;
    xi = (1.0-isoparams[0]/isoparams[1])/(1.0+isoparams[0]/isoparams[1]);
    eta = 1- isoparams[2]*4/(1+xi);
    if (xi>1.0) xi=1.0;
    if (xi<-1.0) xi=-1.0;
    if (eta>1.0) eta=1.0;
    if (eta<-1.0) eta=-1.0;
    isoparams[0]=0.25*(1-xi)*(1-eta);
    isoparams[1]=0.25*(1+xi)*(1-eta);
    isoparams[2]=0.25*(1+xi)*(1+eta);
    isoparams[3]=0.25*(1-xi)*(1+eta);

  }
  if (nDonor<4) {
    tmp = 0.0; // value for normalization
    tmp2=0; // check for maximum value, to be used to id nearest neighbor if necessary
    k=0; // index for maximum value
    for (iDonor=0; iDonor< nDonor; iDonor++) {
      if (isoparams[iDonor]>tmp2) {
        k=iDonor;
        tmp2=isoparams[iDonor];
      }
      // [0,1]
      if (isoparams[iDonor]<0) isoparams[iDonor]=0;
      if (isoparams[iDonor]>1) isoparams[iDonor] = 1;
      tmp +=isoparams[iDonor];
    }
    if (tmp>0)
      for (iDonor=0; iDonor< nDonor; iDonor++)
        isoparams[iDonor]=isoparams[iDonor]/tmp;
    else {
      isoparams[k] = 1.0;
    }
  }
  
  delete [] x;
  delete [] x_tmp;
  delete [] Q;
  delete [] R;
  delete [] A;
  if (A2 != NULL) delete [] A2;
  delete [] x2;
  
  delete [] test;
  delete [] testi;

}


/* Mirror Interpolator */
CMirror::CMirror(CGeometry ***geometry_container, CConfig **config,  unsigned int iZone, unsigned int jZone) :  CInterpolator(geometry_container, config, iZone, jZone) {

  /*--- Initialize transfer coefficients between the zones ---*/
  Set_TransferCoeff(config);

}

CMirror::~CMirror() {}

void CMirror::Set_TransferCoeff(CConfig **config) {
  unsigned long iVertex, jVertex;
  unsigned long iPoint;
  unsigned short iDonor=0, iFace=0, iTarget=0;

  unsigned short nMarkerInt;
  unsigned short iMarkerInt;

  int markDonor=0, markTarget=0;

  unsigned int nNodes=0, iNodes=0;
  unsigned long nVertexDonor = 0, nVertexTarget= 0;
  unsigned long Point_Donor = 0;
  unsigned long Global_Point = 0;
  unsigned long pGlobalPoint = 0;
  int iProcessor;

  unsigned long nLocalFace_Donor = 0, nLocalFaceNodes_Donor=0;

  unsigned long faceindex;

  int rank = MASTER_NODE;
  int nProcessor = SINGLE_NODE;

#ifdef HAVE_MPI
  MPI_Comm_rank(MPI_COMM_WORLD, &rank);
  MPI_Comm_size(MPI_COMM_WORLD, &nProcessor);
#else
  nProcessor = SINGLE_NODE;
#endif

  su2double *Buffer_Send_Coeff, *Buffer_Receive_Coeff;
  su2double coeff;

  /*--- Number of markers on the interface ---*/
  nMarkerInt = (config[targetZone]->GetMarker_n_ZoneInterface())/2;

  /*--- For the number of markers on the interface... ---*/
  for (iMarkerInt=1; iMarkerInt <= nMarkerInt; iMarkerInt++) {
   /*--- Procedure:
    * -Loop through vertices of the aero grid
    * -Find nearest element and allocate enough space in the aero grid donor point info
    *    -set the transfer coefficient values
    */

    /*--- On the donor side: find the tag of the boundary sharing the interface ---*/
    markDonor  = Find_InterfaceMarker(config[donorZone],  iMarkerInt);

    /*--- On the target side: find the tag of the boundary sharing the interface ---*/
    markTarget = Find_InterfaceMarker(config[targetZone], iMarkerInt);

    /*--- Checks if the zone contains the interface, if not continue to the next step ---*/
    if( !CheckInterfaceBoundary(markDonor, markTarget) )
      continue;

    if(markDonor != -1)
      nVertexDonor  = donor_geometry->GetnVertex( markDonor );
    else
      nVertexDonor  = 0;

    if(markTarget != -1)
      nVertexTarget = target_geometry->GetnVertex( markTarget );
    else
      nVertexTarget  = 0;

    /*-- Collect the number of donor nodes: re-use 'Face' containers --*/
    nLocalFace_Donor=0;
    nLocalFaceNodes_Donor=0;
    for (jVertex = 0; jVertex<nVertexDonor; jVertex++) {
      Point_Donor =donor_geometry->vertex[markDonor][jVertex]->GetNode(); // Local index of jVertex

      if (donor_geometry->node[Point_Donor]->GetDomain()) {
        nNodes = donor_geometry->vertex[markDonor][jVertex]->GetnDonorPoints();
        nLocalFaceNodes_Donor+=nNodes;
        nLocalFace_Donor++;
      }
    }
    Buffer_Send_nFace_Donor= new unsigned long [1];
    Buffer_Send_nFaceNodes_Donor= new unsigned long [1];

    Buffer_Receive_nFace_Donor = new unsigned long [nProcessor];
    Buffer_Receive_nFaceNodes_Donor = new unsigned long [nProcessor];

    Buffer_Send_nFace_Donor[0] = nLocalFace_Donor;
    Buffer_Send_nFaceNodes_Donor[0] = nLocalFaceNodes_Donor;

    /*--- Send Interface vertex information --*/
#ifdef HAVE_MPI
    SU2_MPI::Allreduce(&nLocalFaceNodes_Donor, &MaxFaceNodes_Donor, 1, MPI_UNSIGNED_LONG, MPI_MAX, MPI_COMM_WORLD);
    SU2_MPI::Allreduce(&nLocalFace_Donor, &MaxFace_Donor, 1, MPI_UNSIGNED_LONG, MPI_MAX, MPI_COMM_WORLD);
    SU2_MPI::Allgather(Buffer_Send_nFace_Donor, 1, MPI_UNSIGNED_LONG, Buffer_Receive_nFace_Donor, 1, MPI_UNSIGNED_LONG, MPI_COMM_WORLD);
    SU2_MPI::Allgather(Buffer_Send_nFaceNodes_Donor, 1, MPI_UNSIGNED_LONG, Buffer_Receive_nFaceNodes_Donor, 1, MPI_UNSIGNED_LONG, MPI_COMM_WORLD);
    MaxFace_Donor++;
#else
    nGlobalFace_Donor       = nLocalFace_Donor;
    nGlobalFaceNodes_Donor  = nLocalFaceNodes_Donor;
    MaxFaceNodes_Donor      = nLocalFaceNodes_Donor;
    MaxFace_Donor           = nLocalFace_Donor+1;
    Buffer_Receive_nFace_Donor[0] = Buffer_Send_nFace_Donor[0];
    Buffer_Receive_nFaceNodes_Donor[0] = Buffer_Send_nFaceNodes_Donor[0];
#endif

    /*-- Send donor info --*/
    Buffer_Send_FaceIndex   = new unsigned long[MaxFace_Donor];
    Buffer_Send_FaceNodes   = new unsigned long[MaxFaceNodes_Donor];
    //Buffer_Send_FaceProc    = new unsigned long[MaxFaceNodes_Donor];
    Buffer_Send_GlobalPoint = new unsigned long[MaxFaceNodes_Donor];
    Buffer_Send_Coeff       = new su2double[MaxFaceNodes_Donor];

    Buffer_Receive_FaceIndex= new unsigned long[MaxFace_Donor*nProcessor];
    Buffer_Receive_FaceNodes= new unsigned long[MaxFaceNodes_Donor*nProcessor];
    //Buffer_Receive_FaceProc = new unsigned long[MaxFaceNodes_Donor*nProcessor];
    Buffer_Receive_GlobalPoint = new unsigned long[MaxFaceNodes_Donor*nProcessor];
    Buffer_Receive_Coeff    = new su2double[MaxFaceNodes_Donor*nProcessor];

    for (iVertex=0; iVertex<MaxFace_Donor; iVertex++) {
      Buffer_Send_FaceIndex[iVertex]=0;
    }
    for (iVertex=0; iVertex<MaxFaceNodes_Donor; iVertex++) {
      Buffer_Send_FaceNodes[iVertex]=0;
      //Buffer_Send_FaceProc[iVertex]=0;
      Buffer_Send_GlobalPoint[iVertex]=0;
      Buffer_Send_Coeff[iVertex]=0.0;
    }
    for (iVertex=0; iVertex<MaxFace_Donor; iVertex++) {
      Buffer_Send_FaceIndex[iVertex]=0;
    }

    Buffer_Send_FaceIndex[0]=rank*MaxFaceNodes_Donor;
    nLocalFace_Donor=0;
    nLocalFaceNodes_Donor=0;

    for (jVertex = 0; jVertex<nVertexDonor; jVertex++) {

      Point_Donor =donor_geometry->vertex[markDonor][jVertex]->GetNode(); // Local index of jVertex
      if (donor_geometry->node[Point_Donor]->GetDomain()) {
        nNodes = donor_geometry->vertex[markDonor][jVertex]->GetnDonorPoints();
        for (iDonor=0; iDonor<nNodes; iDonor++) {
          Buffer_Send_FaceNodes[nLocalFaceNodes_Donor] = donor_geometry->node[Point_Donor]->GetGlobalIndex();
          Buffer_Send_GlobalPoint[nLocalFaceNodes_Donor] =
              donor_geometry->vertex[markDonor][jVertex]->GetInterpDonorPoint(iDonor);
          Buffer_Send_Coeff[nLocalFaceNodes_Donor] =
              donor_geometry->vertex[markDonor][jVertex]->GetDonorCoeff(iDonor);
          nLocalFaceNodes_Donor++;
        }
        Buffer_Send_FaceIndex[nLocalFace_Donor+1] =Buffer_Send_FaceIndex[nLocalFace_Donor]+nNodes;
        nLocalFace_Donor++;
      }
    }

#ifdef HAVE_MPI
    SU2_MPI::Allgather(Buffer_Send_FaceNodes, MaxFaceNodes_Donor, MPI_UNSIGNED_LONG, Buffer_Receive_FaceNodes, MaxFaceNodes_Donor, MPI_UNSIGNED_LONG, MPI_COMM_WORLD);
    SU2_MPI::Allgather(Buffer_Send_GlobalPoint, MaxFaceNodes_Donor, MPI_UNSIGNED_LONG,Buffer_Receive_GlobalPoint, MaxFaceNodes_Donor, MPI_UNSIGNED_LONG, MPI_COMM_WORLD);
    SU2_MPI::Allgather(Buffer_Send_Coeff, MaxFaceNodes_Donor, MPI_DOUBLE,Buffer_Receive_Coeff, MaxFaceNodes_Donor, MPI_DOUBLE, MPI_COMM_WORLD);
    SU2_MPI::Allgather(Buffer_Send_FaceIndex, MaxFace_Donor, MPI_UNSIGNED_LONG, Buffer_Receive_FaceIndex, MaxFace_Donor, MPI_UNSIGNED_LONG, MPI_COMM_WORLD);
#else
    for (iFace=0; iFace<MaxFace_Donor; iFace++) {
      Buffer_Receive_FaceIndex[iFace] = Buffer_Send_FaceIndex[iFace];
    }
    for (iVertex = 0; iVertex < MaxFaceNodes_Donor; iVertex++) {
      Buffer_Receive_FaceNodes[iVertex] = Buffer_Send_FaceNodes[iVertex];
      Buffer_Receive_GlobalPoint[iVertex] = Buffer_Send_GlobalPoint[iVertex];
      Buffer_Receive_Coeff[iVertex] = Buffer_Send_Coeff[iVertex];
    }
#endif
    /*--- Loop over the vertices on the target Marker ---*/
    for (iVertex = 0; iVertex<nVertexTarget; iVertex++) {

      iPoint = target_geometry->vertex[markTarget][iVertex]->GetNode();
      if (target_geometry->node[iPoint]->GetDomain()) {
        Global_Point = target_geometry->node[iPoint]->GetGlobalIndex();
        nNodes = 0;
        for (iProcessor = 0; iProcessor < nProcessor; iProcessor++) {
          for (iFace = 0; iFace < Buffer_Receive_nFace_Donor[iProcessor]; iFace++) {
            faceindex = Buffer_Receive_FaceIndex[iProcessor*MaxFace_Donor+iFace]; // first index of this face
            iNodes = (unsigned int)Buffer_Receive_FaceIndex[iProcessor*MaxFace_Donor+iFace+1]- (unsigned int)faceindex;
            for (iTarget=0; iTarget<iNodes; iTarget++) {
              if (Global_Point == Buffer_Receive_GlobalPoint[faceindex+iTarget])
                nNodes++;
              //coeff =Buffer_Receive_Coeff[faceindex+iDonor];
            }
          }
        }

        target_geometry->vertex[markTarget][iVertex]->SetnDonorPoints(nNodes);
        target_geometry->vertex[markTarget][iVertex]->Allocate_DonorInfo();

        iDonor = 0;
        for (iProcessor = 0; iProcessor < nProcessor; iProcessor++) {
          for (iFace = 0; iFace < Buffer_Receive_nFace_Donor[iProcessor]; iFace++) {

            faceindex = Buffer_Receive_FaceIndex[iProcessor*MaxFace_Donor+iFace]; // first index of this face
            iNodes = (unsigned int)Buffer_Receive_FaceIndex[iProcessor*MaxFace_Donor+iFace+1]- (unsigned int)faceindex;
            for (iTarget=0; iTarget<iNodes; iTarget++) {
              if (Global_Point == Buffer_Receive_GlobalPoint[faceindex+iTarget]) {
                coeff =Buffer_Receive_Coeff[faceindex+iTarget];
                pGlobalPoint = Buffer_Receive_FaceNodes[faceindex+iTarget];
                target_geometry->vertex[markTarget][iVertex]->SetInterpDonorPoint(iDonor,pGlobalPoint);
                target_geometry->vertex[markTarget][iVertex]->SetDonorCoeff(iDonor,coeff);
                target_geometry->vertex[markTarget][iVertex]->SetInterpDonorProcessor(iDonor, iProcessor);
                //cout <<rank << " Global Point " << Global_Point<<" iDonor " << iDonor <<" coeff " << coeff <<" gp " << pGlobalPoint << endl;
                iDonor++;
              }
            }
          }
        }
      }
    }
    delete[] Buffer_Send_nFace_Donor;
    delete[] Buffer_Send_nFaceNodes_Donor;

    delete[] Buffer_Receive_nFace_Donor;
    delete[] Buffer_Receive_nFaceNodes_Donor;

    delete[] Buffer_Send_FaceIndex;
    delete[] Buffer_Send_FaceNodes;
    delete[] Buffer_Send_GlobalPoint;
    delete[] Buffer_Send_Coeff;

    delete[] Buffer_Receive_FaceIndex;
    delete[] Buffer_Receive_FaceNodes;
    delete[] Buffer_Receive_GlobalPoint;
    delete[] Buffer_Receive_Coeff;

  }
}

<<<<<<< HEAD
  #ifdef HAVE_MPI
  if (rank == MASTER_NODE) 
    delete [] Buffer_Recv_mark;
  #endif
}

CTurboInterpolation::CTurboInterpolation(void):  CInterpolator() {

  SpanLevelDonor     = NULL;
  SpanValueCoeffTarget = NULL;
}

CTurboInterpolation::CTurboInterpolation(CGeometry ***geometry_container, CConfig **config,  unsigned int iZone, unsigned int jZone) :  CInterpolator(geometry_container, config, iZone, jZone) {

//  Set_TransferCoeff(config);

  SpanLevelDonor     = NULL;
  SpanValueCoeffTarget = NULL;

}

CTurboInterpolation::~CTurboInterpolation() {

  if (SpanValueCoeffTarget != NULL) delete[] SpanValueCoeffTarget;
  if (SpanLevelDonor       != NULL) delete[] SpanLevelDonor;

}

void CTurboInterpolation::Set_TransferCoeff(CConfig **config) {

  int iProcessor, pProcessor, nProcessor;
  int markDonor, markTarget, Target_check, Donor_check;

  unsigned short iDim, nDim, iMarkerInt, nMarkerInt, iDonor;

  unsigned long nVertexDonor, nVertexTarget, Point_Target, jVertex, iVertexTarget;
  unsigned long iPrimalVertex_Target, PrimalPoint_Target;
  unsigned long nVertexSpanTarget, nVertexSpanDonor;
  unsigned long nSpanSectionsDonor, nSpanSectionsTarget;
  unsigned long Global_Point_Donor, pGlobalPoint=0;

  su2double PitchTarget, AngularCoord_Target,  MinAngularCoord_Target, MaxAngularCoord_Target;
  su2double PitchDonor, AngularCoord_Donor, MinAngularCoord_Donor, MaxAngularCoord_Donor;
  su2double *Coord_i, Coord_j[3], dist, mindist, maxdist;


#ifdef HAVE_MPI

  int rank = MASTER_NODE;
  int *Buffer_Recv_mark=NULL, iRank;

  MPI_Comm_rank(MPI_COMM_WORLD, &rank);
  MPI_Comm_size(MPI_COMM_WORLD, &nProcessor);

  //  if (rank == MASTER_NODE)
  Buffer_Recv_mark = new int[nProcessor];

#else

  nProcessor = SINGLE_NODE;

#endif

  /*--- Initialize variables --- */

  nMarkerInt = (int) ( config[donorZone]->GetMarker_n_FSIinterface() / 2 );
  nSpanSectionsTarget = config[targetZone]->GetnSpanWiseSections();
  nDim = donor_geometry->GetnDim();

  iDonor = 0;

  Buffer_Receive_nVertex_Donor = new unsigned long [nProcessor];


  /*--- Cycle over nMarkersInt interface to determine communication pattern ---*/

  for (iMarkerInt = 1; iMarkerInt <= nMarkerInt; iMarkerInt++) {

    for (unsigned short iSpan= 0; iSpan < nSpanSectionsTarget ; iSpan++){
      /*--- On the donor side: find the tag of the boundary sharing the interface ---*/
      markDonor  = Find_InterfaceMarker(config[donorZone],  iMarkerInt);

      /*--- On the target side: find the tag of the boundary sharing the interface ---*/
      markTarget = Find_InterfaceMarker(config[targetZone], iMarkerInt);

#ifdef HAVE_MPI

      Donor_check  = -1;
      Target_check = -1;

      /*--- We gather a vector in MASTER_NODE to determines whether the boundary is not on the processor because of the partition or because the zone does not include it ---*/

      SU2_MPI::Allgather(&markDonor , 1, MPI_INT, Buffer_Recv_mark, 1, MPI_INT, MPI_COMM_WORLD);

      for (iRank = 0; iRank < nProcessor; iRank++)
        if( Buffer_Recv_mark[iRank] != -1 ) {
          Donor_check = Buffer_Recv_mark[iRank];
          break;
        }


      SU2_MPI::Allgather(&markTarget, 1, MPI_INT, Buffer_Recv_mark, 1, MPI_INT, MPI_COMM_WORLD);

      for (iRank = 0; iRank < nProcessor; iRank++)
        if( Buffer_Recv_mark[iRank] != -1 ) {
          Target_check = Buffer_Recv_mark[iRank];
          break;
        }

#else
      Donor_check  = markDonor;
      Target_check = markTarget;
#endif

      /*--- Checks if the zone contains the interface, if not continue to the next step ---*/
      if(Target_check == -1 || Donor_check == -1)
        continue;

      if(markDonor != -1){
        nVertexSpanDonor   =  donor_geometry->GetnVertexSpan( markDonor,  iSpan );
      }
      else{
        nVertexDonor  = 0;
        nVertexSpanDonor  = 0;
      }

      if(markTarget != -1){
        nVertexSpanTarget   = target_geometry->GetnVertexSpan( markTarget, iSpan );
      }
      else{
        nVertexSpanTarget  = 0;
      }
      Buffer_Send_nVertex_Donor  = new unsigned long [ 1 ];

      /* Sets MaxLocalVertex_Donor, Buffer_Receive_nVertex_Donor */
      Determine_ArraySize(false, markDonor, markTarget, nVertexSpanDonor, iSpan, nDim);

      Buffer_Send_Coord          = new su2double     [ MaxLocalVertex_Donor ];
      Buffer_Send_GlobalPoint    = new unsigned long [ MaxLocalVertex_Donor ];
      Buffer_Receive_Coord       = new su2double     [ nProcessor * MaxLocalVertex_Donor ];
      Buffer_Receive_GlobalPoint = new unsigned long [ nProcessor * MaxLocalVertex_Donor ];

      /*-- Collect coordinates, global points, and normal vectors ---*/
      Collect_TurboVertexInfo( false, markDonor, markTarget, nVertexSpanDonor, iSpan ,nDim );

      if (nVertexSpanTarget != 0 ){
        MinAngularCoord_Target = target_geometry->GetMinAngularCoord(markTarget, iSpan);
        MaxAngularCoord_Target = target_geometry->GetMaxAngularCoord(markTarget, iSpan);
        PitchTarget = abs(MaxAngularCoord_Target - MinAngularCoord_Target);
      }

      /*--- Compute the closest point to a Near-Field boundary point ---*/
      maxdist = 0.0;

      for (iVertexTarget = 0; iVertexTarget < nVertexSpanTarget; iVertexTarget++) {

        iPrimalVertex_Target = target_geometry->turbovertex[markTarget][iSpan][iVertexTarget]->GetOldVertex();

        if ( target_geometry->node[Point_Target]->GetDomain() ) {

          target_geometry->vertex[markTarget][iPrimalVertex_Target]->SetnDonorPoints(1);
          target_geometry->vertex[markTarget][iPrimalVertex_Target]->Allocate_DonorInfo(); // Possible meme leak?

          /*--- Coordinates of the boundary point ---*/
          AngularCoord_Target = target_geometry->turbovertex[markTarget][iSpan][iVertexTarget]->GetAngularCoord();

          mindist    = HUGE;
          pProcessor = 0;
          su2double donor_count = 0;


          /*--- Loop over all the boundaries to find the pair ---*/

          for (iProcessor = 0; iProcessor < nProcessor; iProcessor++){
            for (jVertex = 0; jVertex < MaxLocalVertex_Donor; jVertex++) {

              Global_Point_Donor = iProcessor*MaxLocalVertex_Donor+jVertex;

              /*--- Compute the dist ---*/
              dist  = 0.0;

              AngularCoord_Donor = Buffer_Receive_Coord[ Global_Point_Donor];


              if ( AngularCoord_Donor > MaxAngularCoord_Target ){
                dist = abs(AngularCoord_Donor - (AngularCoord_Target + PitchTarget));
              }
              else if ( AngularCoord_Donor <=  MinAngularCoord_Target  ){
                dist = abs(AngularCoord_Donor - (AngularCoord_Target - PitchTarget));
              }
              else
                dist = abs(AngularCoord_Donor - AngularCoord_Target);


              if (dist < mindist) {
                mindist = dist; pProcessor = iProcessor; pGlobalPoint = Buffer_Receive_GlobalPoint[Global_Point_Donor];
                donor_count = jVertex;
              }

              if (dist == 0.0) break;
            }

          }

          /*--- Store the value of the pair ---*/
          maxdist = max(maxdist, mindist);
          target_geometry->vertex[markTarget][iPrimalVertex_Target]->SetInterpDonorPoint(iDonor, pGlobalPoint);
          target_geometry->vertex[markTarget][iPrimalVertex_Target]->SetInterpDonorProcessor(iDonor, pProcessor);
          target_geometry->vertex[markTarget][iPrimalVertex_Target]->SetDonorCoeff(iDonor, 1.0);
        }
      }

      delete[] Buffer_Send_Coord;
      delete[] Buffer_Send_GlobalPoint;

      delete[] Buffer_Receive_Coord;
      delete[] Buffer_Receive_GlobalPoint;

      delete[] Buffer_Send_nVertex_Donor;
    }
  }

  delete[] Buffer_Receive_nVertex_Donor;

#ifdef HAVE_MPI
  if (rank == MASTER_NODE)
    delete [] Buffer_Recv_mark;
#endif
}

void CTurboInterpolation::Determine_ArraySize(bool faces, int markDonor, int markTarget, unsigned long nVertexDonor, unsigned short iSpan , unsigned short nDim) {
  unsigned long nLocalVertex_Donor = 0, nLocalFaceNodes_Donor=0, nLocalFace_Donor=0;
  unsigned long iVertex, iPointDonor = 0;

#ifdef HAVE_MPI
  int rank = MASTER_NODE;
  int nProcessor = SINGLE_NODE;
  MPI_Comm_rank(MPI_COMM_WORLD, &rank);
  MPI_Comm_size(MPI_COMM_WORLD, &nProcessor);
#endif

  nLocalVertex_Donor = nVertexDonor;

  Buffer_Send_nVertex_Donor[0] = nLocalVertex_Donor;

  /*--- Send Interface vertex information --*/
#ifdef HAVE_MPI
  SU2_MPI::Allreduce(&nLocalVertex_Donor, &MaxLocalVertex_Donor, 1, MPI_UNSIGNED_LONG, MPI_MAX, MPI_COMM_WORLD);
  SU2_MPI::Allgather(Buffer_Send_nVertex_Donor, 1, MPI_UNSIGNED_LONG, Buffer_Receive_nVertex_Donor, 1, MPI_UNSIGNED_LONG, MPI_COMM_WORLD);
#else
  MaxLocalVertex_Donor    = nLocalVertex_Donor;
  Buffer_Receive_nVertex_Donor[0] = Buffer_Send_nVertex_Donor[0];
#endif

}

void CTurboInterpolation::Collect_TurboVertexInfo(bool faces, int markDonor, int markTarget, unsigned long nVertexDonor, unsigned short iSpan ,unsigned short nDim) {
  unsigned long nLocalVertex_Donor = 0;
  unsigned long iVertex, iPointDonor = 0, iVertexDonor, nBuffer_Coord, nBuffer_Point;
  unsigned short iDim;
  /* Only needed if face data is also collected */
  su2double  *Normal;

#ifdef HAVE_MPI
  int rank;
  int nProcessor = SINGLE_NODE;
  MPI_Comm_rank(MPI_COMM_WORLD, &rank);
  MPI_Comm_size(MPI_COMM_WORLD, &nProcessor);
#endif


  for (iVertex = 0; iVertex < MaxLocalVertex_Donor; iVertex++) {
    Buffer_Send_GlobalPoint[iVertex] = 0;
    Buffer_Send_Coord[iVertex] = HUGE;
    for (iDim = 0; iDim < nDim; iDim++) {
      if (faces)
        Buffer_Send_Normal[iVertex*nDim+iDim] = 0.0;
    }
  }


  /*--- Copy coordinates and point to the auxiliar vector --*/
  nLocalVertex_Donor = 0;

  for (iVertexDonor = 0; iVertexDonor < nVertexDonor; iVertexDonor++) {
    iPointDonor = donor_geometry->turbovertex[markDonor][iSpan][iVertexDonor]->GetNode();
    if (donor_geometry->node[iPointDonor]->GetDomain()) {
      Buffer_Send_GlobalPoint[nLocalVertex_Donor] = donor_geometry->node[iPointDonor]->GetGlobalIndex();
      Buffer_Send_Coord[nLocalVertex_Donor] = donor_geometry->turbovertex[markDonor][iSpan][iVertexDonor]->GetAngularCoord();

      if (faces) {
        Normal =  donor_geometry->turbovertex[markDonor][iSpan][iVertexDonor]->GetNormal();
        for (iDim = 0; iDim < nDim; iDim++)
          Buffer_Send_Normal[nLocalVertex_Donor*nDim+iDim] = Normal[iDim];
      }
      nLocalVertex_Donor++;
    }
  }
  nBuffer_Coord = MaxLocalVertex_Donor;
  nBuffer_Point = MaxLocalVertex_Donor;

#ifdef HAVE_MPI
  SU2_MPI::Allgather(Buffer_Send_Coord, nBuffer_Coord, MPI_DOUBLE, Buffer_Receive_Coord, nBuffer_Coord, MPI_DOUBLE, MPI_COMM_WORLD);
  SU2_MPI::Allgather(Buffer_Send_GlobalPoint, nBuffer_Point, MPI_UNSIGNED_LONG, Buffer_Receive_GlobalPoint, nBuffer_Point, MPI_UNSIGNED_LONG, MPI_COMM_WORLD);
  if (faces) {
    SU2_MPI::Allgather(Buffer_Send_Normal, nBuffer_Coord, MPI_DOUBLE, Buffer_Receive_Normal, nBuffer_Coord, MPI_DOUBLE, MPI_COMM_WORLD);
  }
#else
  for (iVertex = 0; iVertex < nBuffer_Coord; iVertex++)
    Buffer_Receive_Coord[iVertex] = Buffer_Send_Coord[iVertex];

  for (iVertex = 0; iVertex < nBuffer_Point; iVertex++)
    Buffer_Receive_GlobalPoint[iVertex] = Buffer_Send_GlobalPoint[iVertex];

  if (faces) {
    for (iVertex = 0; iVertex < nBuffer_Coord; iVertex++)
      Buffer_Receive_Normal[iVertex] = Buffer_Send_Normal[iVertex];
  }
#endif

//  cout << " ===== Receive_Coord ===== " << endl;
//for (iVertex = 0; iVertex < nBuffer_Point; iVertex++)
//  cout << Buffer_Receive_Coord[iVertex] << endl;

}

void CTurboInterpolation::Preprocessing_InterpolationInterface(CGeometry *donor_geometry, CGeometry *target_geometry,
    CConfig *donor_config, CConfig *target_config, unsigned short iMarkerInt){

  unsigned short  nMarkerDonor, nMarkerTarget;		// Number of markers on the interface, donor and target side
  unsigned short  iMarkerDonor, iMarkerTarget;		// Variables for iteration over markers
  unsigned short iSpan,jSpan, tSpan,kSpan, nSpanDonor, nSpanTarget, Donor_Flag, Target_Flag;
  int Marker_Donor = -1, Marker_Target = -1;

  su2double *SpanValuesDonor, *SpanValuesTarget, dist, test, dist2, test2;

  int rank = MASTER_NODE;
  int size = SINGLE_NODE, iSize;

#ifdef HAVE_MPI
  MPI_Comm_rank(MPI_COMM_WORLD, &rank);
  MPI_Comm_size(MPI_COMM_WORLD, &size);
  int *BuffMarkerDonor, *BuffDonorFlag;
#endif


  nMarkerDonor   = donor_geometry->GetnMarker();
  nMarkerTarget  = target_geometry->GetnMarker();
  //TODO turbo this approach only works if all the turboamchinery marker of all zones have the same amount of span wise sections.
  //TODO turbo initialization needed for the MPI routine should be place somewhere else.
  nSpanDonor     = donor_config->GetnSpanWiseSections()  + 1;
  nSpanTarget    = target_config->GetnSpanWiseSections() + 1;

  /*--- On the donor side ---*/
  for (iMarkerDonor = 0; iMarkerDonor < nMarkerDonor; iMarkerDonor++){
    /*--- If the tag GetMarker_All_MixingPlaneInterface equals the index we are looping at ---*/
    if ( donor_config->GetMarker_All_MixingPlaneInterface(iMarkerDonor) == iMarkerInt ){
      /*--- We have identified the local index of the Donor marker ---*/
      /*--- Now we are going to store the average values that belong to Marker_Donor on each processor ---*/
      /*--- Store the identifier for the structural marker ---*/
      Marker_Donor = iMarkerDonor;
      Donor_Flag = donor_config->GetMarker_All_TurbomachineryFlag(iMarkerDonor);
      //							cout << " donor is "<< donor_config->GetMarker_All_TagBound(Marker_Donor)<<" in imarker interface "<< iMarkerInt <<endl;
      /*--- Exit the for loop: we have found the local index for Mixing-Plane interface ---*/
      break;
    }
    else {
      /*--- If the tag hasn't matched any tag within the donor markers ---*/
      Marker_Donor = -1;
      Donor_Flag   = -1;
    }
  }

#ifdef HAVE_MPI
  BuffMarkerDonor						 = new int[size];
  BuffDonorFlag            = new int[size];
  for (iSize=0; iSize<size;iSize++){
    BuffMarkerDonor[iSize]							= -1;
    BuffDonorFlag[iSize]              = -1;
  }

  SU2_MPI::Allgather(&Marker_Donor, 1 , MPI_INT, BuffMarkerDonor, 1, MPI_INT, MPI_COMM_WORLD);
  SU2_MPI::Allgather(&Donor_Flag, 1 , MPI_INT, BuffDonorFlag, 1, MPI_INT, MPI_COMM_WORLD);


  Marker_Donor= -1;
  Donor_Flag= -1;


  for (iSize=0; iSize<size;iSize++){
    if(BuffMarkerDonor[iSize] > 0.0){
      Marker_Donor = BuffMarkerDonor[iSize];
      Donor_Flag   = BuffDonorFlag[iSize];
      break;
    }
  }
  delete [] BuffMarkerDonor;
  delete [] BuffDonorFlag;
#endif

  /*--- On the target side we have to identify the marker as well ---*/

  for (iMarkerTarget = 0; iMarkerTarget < nMarkerTarget; iMarkerTarget++){
//TODO this should not work with the MixingPlane interface marker. To be changed.
    /*--- If the tag GetMarker_All_MixingPlaneInterface(iMarkerTarget) equals the index we are looping at ---*/
    if ( target_config->GetMarker_All_MixingPlaneInterface(iMarkerTarget) == iMarkerInt ){
      /*--- Store the identifier for the fluid marker ---*/
      Marker_Target = iMarkerTarget;
      Target_Flag = target_config->GetMarker_All_TurbomachineryFlag(iMarkerTarget);
      break;
    }
    else {
      /*--- If the tag hasn't matched any tag within the Flow markers ---*/
      Marker_Target = -1;
    }
  }

  if (Marker_Target != -1 && Marker_Donor != -1){

    SpanValuesDonor  = donor_geometry->GetSpanWiseValue(Donor_Flag);
    SpanValuesTarget = target_geometry->GetSpanWiseValue(Target_Flag);

    /*--- Look for span level using nearest neighbor approach ---*/
    for(iSpan = 0; iSpan <nSpanTarget-2; iSpan++){
      dist  = 10E+06;
      dist2 = 10E+06;
      for(jSpan = 0; jSpan < nSpanDonor;jSpan++){
        test = abs(SpanValuesTarget[iSpan] - SpanValuesDonor[jSpan]);
        test2 = abs(SpanValuesTarget[iSpan] - SpanValuesDonor[jSpan]);
        if(test < dist && SpanValuesTarget[iSpan] > SpanValuesDonor[jSpan]){
          dist = test;
          kSpan = jSpan;
        }
        if(test2 < dist2){
          dist2 = test2;
          tSpan =jSpan;
        }

      }
      SpanLevelDonor[iSpan]        = iSpan;
      SpanValueCoeffTarget[iSpan]  = 0.0;

    }
  }
}


void CTurboInterpolation::SetSpanWiseLevels(CConfig *target_config){

  unsigned short iSpan;
//  nSpanMaxAllZones = donor_config->GetnSpanMaxAllZones();


  SpanValueCoeffTarget = new su2double[target_config->GetnSpanWiseSections() + 1];
  SpanLevelDonor       = new unsigned short[target_config->GetnSpanWiseSections() + 1];


  for (iSpan = 0; iSpan < target_config->GetnSpanWiseSections() + 1;iSpan++){
    SpanValueCoeffTarget[iSpan] = 0.0;
    SpanLevelDonor[iSpan]       = 0;
  }

}
=======
CSlidingMesh::CSlidingMesh(CGeometry ***geometry_container, CConfig **config, unsigned int iZone, unsigned int jZone)  :  CInterpolator(geometry_container, config, iZone, jZone){

  /*--- Initialize transfer coefficients between the zones ---*/
  Set_TransferCoeff(config);

  /*--- For fluid-structure interaction data interpolated with have nDim dimensions ---*/
 // InitializeData(Zones,nDim);
}

CSlidingMesh::~CSlidingMesh(){}

void CSlidingMesh::Set_TransferCoeff(CConfig **config){
    
  /* --- This routine sets the transfer coefficient for sliding mesh approach --- */
  
  /*
   * The algorithm is based on Rinaldi et al. "Flux-conserving treatment of non-conformal interfaces 
   * for finite-volume discritization of conservaation laws" 2015, Comp. Fluids, 120, pp 126-139
   */

  /*  0 - Variable declaration - */

  /* --- General variables --- */

  bool check;
  
  unsigned short iDim, nDim;
  
  unsigned long ii, jj, *uptr;
  unsigned long vPoint, dPoint;
  unsigned long iEdgeVisited, nEdgeVisited, iNodeVisited;
  unsigned long nAlreadyVisited, nToVisit, StartVisited;
  
  unsigned long *alreadyVisitedDonor, *ToVisit, *tmpVect;
  unsigned long *storeProc, *tmp_storeProc;

  su2double dTMP;
  su2double *Coeff_Vect, *tmp_Coeff_Vect;               

  /* --- Geometrical variables --- */

  su2double *Coord_i, *Coord_j, dist, mindist, *Normal;
  su2double Area, Area_old, tmp_Area;
  su2double LineIntersectionLength, *Direction, length;


  /* --- Markers Variables --- */

  unsigned short iMarkerInt, nMarkerInt; 

  unsigned long iVertex, nVertexTarget;

  int markDonor, markTarget;

  /* --- Target variables --- */

  unsigned long target_iPoint, jVertexTarget;
  unsigned long nEdges_target, nNode_target;

  unsigned long *Target_nLinkedNodes, *Target_LinkedNodes, *Target_StartLinkedNodes, *target_segment;
  unsigned long *Target_GlobalPoint, *Target_Proc;  
  
  su2double *TargetPoint_Coord, *target_iMidEdge_point, *target_jMidEdge_point, **target_element;

  /* --- Donor variables --- */

  unsigned long donor_StartIndex, donor_forward_point, donor_backward_point, donor_iPoint, donor_OldiPoint; 
  unsigned long nEdges_donor, nNode_donor, nGlobalVertex_Donor; 

  unsigned long nDonorPoints, iDonor;
  unsigned long *Donor_Vect, *tmp_Donor_Vect;
  unsigned long *Donor_nLinkedNodes, *Donor_LinkedNodes, *Donor_StartLinkedNodes;
  unsigned long *Donor_GlobalPoint, *Donor_Proc;
  
  su2double *donor_iMidEdge_point, *donor_jMidEdge_point;
  su2double **donor_element, *DonorPoint_Coord;
    
  /*  1 - Variable pre-processing - */

#ifdef HAVE_MPI
  int rank, nProcessor;
  MPI_Comm_rank(MPI_COMM_WORLD, &rank);
  MPI_Comm_size(MPI_COMM_WORLD, &nProcessor);
#endif

  nDim = donor_geometry->GetnDim();

  /*--- Setting up auxiliary vectors ---*/

  Donor_Vect = NULL;
  Coeff_Vect = NULL;
  storeProc  = NULL;

  tmp_Donor_Vect = NULL;
  tmp_Coeff_Vect = NULL;
  tmp_storeProc  = NULL;
  
  Normal    = new su2double[nDim];
  Direction = new su2double[nDim];
    
    
  /* 2 - Find boundary tag between touching grids */

  /*--- Number of markers on the FSI interface ---*/
  nMarkerInt    = (int)( config[ donorZone ]->GetMarker_n_ZoneInterface() ) / 2;

  /*--- For the number of markers on the interface... ---*/
  for ( iMarkerInt = 1; iMarkerInt <= nMarkerInt; iMarkerInt++ ){

    /*--- On the donor side: find the tag of the boundary sharing the interface ---*/
    markDonor  = Find_InterfaceMarker(config[donorZone],  iMarkerInt);

    /*--- On the target side: find the tag of the boundary sharing the interface ---*/
    markTarget = Find_InterfaceMarker(config[targetZone], iMarkerInt);

    /*--- Checks if the zone contains the interface, if not continue to the next step ---*/
    if( !CheckInterfaceBoundary(markDonor, markTarget) )
      continue;

    if(markTarget != -1)
      nVertexTarget = target_geometry->GetnVertex( markTarget );
    else
      nVertexTarget  = 0;

    /*
    3 -Reconstruct the boundaries from parallel partitioning
    */

    /*--- Target boundary ---*/
    ReconstructBoundary(targetZone, markTarget);
    
    nGlobalVertex_Target = nGlobalVertex;

    TargetPoint_Coord       = Buffer_Receive_Coord;
    Target_GlobalPoint      = Buffer_Receive_GlobalPoint;
    Target_nLinkedNodes     = Buffer_Receive_nLinkedNodes;
    Target_StartLinkedNodes = Buffer_Receive_StartLinkedNodes;
    Target_LinkedNodes      = Buffer_Receive_LinkedNodes;
    Target_Proc             = Buffer_Receive_Proc;
    
    /*--- Donor boundary ---*/
    ReconstructBoundary(donorZone, markDonor);
    
    nGlobalVertex_Donor = nGlobalVertex;

    DonorPoint_Coord       = Buffer_Receive_Coord;
    Donor_GlobalPoint      = Buffer_Receive_GlobalPoint;
    Donor_nLinkedNodes     = Buffer_Receive_nLinkedNodes;
    Donor_StartLinkedNodes = Buffer_Receive_StartLinkedNodes;
    Donor_LinkedNodes      = Buffer_Receive_LinkedNodes;
    Donor_Proc             = Buffer_Receive_Proc;

    /*--- Starts building the supermesh layer (2D or 3D) ---*/
    /* - For each target node, it first finds the closest donor point
     * - Then it creates the supermesh in the close proximity of the target point:
     * - Starting from the closest donor node, it expands the supermesh by including 
     * donor elements neighboring the initial one, until the overall target area is fully covered.
     */

    if(nDim == 2){
        
      target_iMidEdge_point = new su2double[nDim];
      target_jMidEdge_point = new su2double[nDim];

      donor_iMidEdge_point = new su2double[nDim];
      donor_jMidEdge_point = new su2double[nDim];
        
      /*--- Starts with supermesh reconstruction ---*/

      target_segment = new unsigned long[2];
      
      for (iVertex = 0; iVertex < nVertexTarget; iVertex++) {

        nDonorPoints = 0;

        /*--- Stores coordinates of the target node ---*/

        target_iPoint = target_geometry->vertex[markTarget][iVertex]->GetNode();

        if (target_geometry->node[target_iPoint]->GetDomain()){

          Coord_i = target_geometry->node[target_iPoint]->GetCoord();

          /*--- Brute force to find the closest donor_node ---*/

          mindist = 1E6;
          donor_StartIndex = 0;
 
          for (donor_iPoint = 0; donor_iPoint < nGlobalVertex_Donor; donor_iPoint++) {
        
            Coord_j = &DonorPoint_Coord[ donor_iPoint * nDim ];

            dist = PointsDistance(Coord_i, Coord_j);

            if (dist < mindist) {
              mindist = dist;  
              donor_StartIndex = donor_iPoint;
            }

            if (dist == 0.0){
              donor_StartIndex = donor_iPoint;
              break;
            }    
          }

          donor_iPoint    = donor_StartIndex;
          donor_OldiPoint = donor_iPoint;
          
          /*--- Contruct information regarding the target cell ---*/
          
          dPoint = target_geometry->node[target_iPoint]->GetGlobalIndex();
          for (jVertexTarget = 0; jVertexTarget < nGlobalVertex_Target; jVertexTarget++)
            if( dPoint == Target_GlobalPoint[jVertexTarget] )
              break;
            
          if ( Target_nLinkedNodes[jVertexTarget] == 1 ){
            target_segment[0] = Target_LinkedNodes[ Target_StartLinkedNodes[jVertexTarget] ];
            target_segment[1] = jVertexTarget;
          }
          else{
            target_segment[0] = Target_LinkedNodes[ Target_StartLinkedNodes[jVertexTarget] ];
            target_segment[1] = Target_LinkedNodes[ Target_StartLinkedNodes[jVertexTarget] + 1];
          }
      
          dTMP = 0;
          for(iDim = 0; iDim < nDim; iDim++){
            target_iMidEdge_point[iDim] = ( TargetPoint_Coord[ nDim * target_segment[0] + iDim ] + target_geometry->node[ target_iPoint ]->GetCoord(iDim) ) / 2;
            target_jMidEdge_point[iDim] = ( TargetPoint_Coord[ nDim * target_segment[1] + iDim ] + target_geometry->node[ target_iPoint ]->GetCoord(iDim) ) / 2;

            Direction[iDim] = target_jMidEdge_point[iDim] - target_iMidEdge_point[iDim];
            dTMP += Direction[iDim] * Direction[iDim];
          }

          dTMP = sqrt(dTMP);
          for(iDim = 0; iDim < nDim; iDim++)
            Direction[iDim] /= dTMP;

          length = PointsDistance(target_iMidEdge_point, target_jMidEdge_point);

          check = false;

          /*--- Proceeds along the forward direction (depending on which connected boundary node is found first) ---*/

          while( !check ){
  
            /*--- Proceeds until the value of the intersection area is null ---*/

            if ( Donor_nLinkedNodes[donor_iPoint] == 1 ){
              donor_forward_point  = Donor_LinkedNodes[ Donor_StartLinkedNodes[donor_iPoint] ];
              donor_backward_point = donor_iPoint;
            }
            else{
              uptr = &Donor_LinkedNodes[ Donor_StartLinkedNodes[donor_iPoint] ];
              
              if( donor_OldiPoint != uptr[0] ){
                donor_forward_point  = uptr[0];
                donor_backward_point = uptr[1];
              }
              else{
                donor_forward_point  = uptr[1];
                donor_backward_point = uptr[0];
              }
            }
            
            if(donor_iPoint >= nGlobalVertex_Donor){
              check = true;
              continue;
            }
            
            for(iDim = 0; iDim < nDim; iDim++){
              donor_iMidEdge_point[iDim] = ( DonorPoint_Coord[ donor_forward_point  * nDim + iDim] + DonorPoint_Coord[ donor_iPoint * nDim + iDim] ) / 2;
              donor_jMidEdge_point[iDim] = ( DonorPoint_Coord[ donor_backward_point * nDim + iDim] + DonorPoint_Coord[ donor_iPoint * nDim + iDim] ) / 2;
            }

            LineIntersectionLength = ComputeLineIntersectionLength(target_iMidEdge_point, target_jMidEdge_point, donor_iMidEdge_point, donor_jMidEdge_point, Direction);

            if ( LineIntersectionLength == 0.0 ){
              check = true;
              continue;
            }
  
            /*--- In case the element intersects the target cell, update the auxiliary communication data structure ---*/

            tmp_Coeff_Vect = new     su2double[ nDonorPoints + 1 ];
            tmp_Donor_Vect = new unsigned long[ nDonorPoints + 1 ];
            tmp_storeProc  = new unsigned long[ nDonorPoints + 1 ];
 
            for( iDonor = 0; iDonor < nDonorPoints; iDonor++){
              tmp_Donor_Vect[iDonor] = Donor_Vect[iDonor];
              tmp_Coeff_Vect[iDonor] = Coeff_Vect[iDonor];
              tmp_storeProc[iDonor]  = storeProc[iDonor];
            }

            tmp_Donor_Vect[ nDonorPoints ] = donor_iPoint;
            tmp_Coeff_Vect[ nDonorPoints ] = LineIntersectionLength / length;
            tmp_storeProc[  nDonorPoints ] = Donor_Proc[donor_iPoint];
            
            if (Donor_Vect != NULL) delete [] Donor_Vect;  
            if (Coeff_Vect != NULL) delete [] Coeff_Vect;            
            if (storeProc  != NULL) delete [] storeProc;

            Donor_Vect = tmp_Donor_Vect;
            Coeff_Vect = tmp_Coeff_Vect;
            storeProc  = tmp_storeProc;

            donor_OldiPoint = donor_iPoint;
            donor_iPoint    = donor_forward_point;

            nDonorPoints++;
          }
             
          if ( Donor_nLinkedNodes[donor_StartIndex] == 2 ){
            check = false;
           
            uptr = &Donor_LinkedNodes[ Donor_StartLinkedNodes[donor_StartIndex] ];

            donor_iPoint = uptr[1];
            donor_OldiPoint = donor_StartIndex;
          }
          else
            check = true;

          /*--- Proceeds along the backward direction (depending on which connected boundary node is found first) ---*/

          while( !check ){

            /*--- Proceeds until the value of the intersection length is null ---*/
            if ( Donor_nLinkedNodes[donor_iPoint] == 1 ){
              donor_forward_point  = donor_OldiPoint;
              donor_backward_point = donor_iPoint;
            }
            else{
              uptr = &Donor_LinkedNodes[ Donor_StartLinkedNodes[donor_iPoint] ];
              
              if( donor_OldiPoint != uptr[0] ){
                donor_forward_point  = uptr[0];
                donor_backward_point = uptr[1];
              }
              else{
                donor_forward_point  = uptr[1];
                donor_backward_point = uptr[0];
              }
            }

            if(donor_iPoint >= nGlobalVertex_Donor){
              check = true;
              continue;
            }
            
            for(iDim = 0; iDim < nDim; iDim++){
              donor_iMidEdge_point[iDim] = ( DonorPoint_Coord[ donor_forward_point  * nDim + iDim] + DonorPoint_Coord[ donor_iPoint * nDim + iDim] ) / 2;
              donor_jMidEdge_point[iDim] = ( DonorPoint_Coord[ donor_backward_point * nDim + iDim] + DonorPoint_Coord[ donor_iPoint * nDim + iDim] ) / 2;
            }       

            LineIntersectionLength = ComputeLineIntersectionLength(target_iMidEdge_point, target_jMidEdge_point, donor_iMidEdge_point, donor_jMidEdge_point, Direction);

            if ( LineIntersectionLength == 0.0 ){
              check = true;
              continue;
            }

            /*--- In case the element intersects the target cell, update the auxiliary communication data structure ---*/

            tmp_Coeff_Vect = new     su2double[ nDonorPoints + 1 ];
            tmp_Donor_Vect = new unsigned long[ nDonorPoints + 1 ];
            tmp_storeProc  = new unsigned long[ nDonorPoints + 1 ];
 
            for( iDonor = 0; iDonor < nDonorPoints; iDonor++){
              tmp_Donor_Vect[iDonor] = Donor_Vect[iDonor];
              tmp_Coeff_Vect[iDonor] = Coeff_Vect[iDonor];
              tmp_storeProc[iDonor]  = storeProc[iDonor];
            }
                  
            tmp_Coeff_Vect[ nDonorPoints ] = LineIntersectionLength / length;                  
            tmp_Donor_Vect[ nDonorPoints ] = donor_iPoint;
            tmp_storeProc[  nDonorPoints ] = Donor_Proc[donor_iPoint];

            if (Donor_Vect != NULL) delete [] Donor_Vect;
            if (Coeff_Vect != NULL) delete [] Coeff_Vect;
            if (storeProc  != NULL) delete [] storeProc;

            Donor_Vect = tmp_Donor_Vect;
            Coeff_Vect = tmp_Coeff_Vect;
            storeProc  = tmp_storeProc;

            donor_OldiPoint = donor_iPoint;
            donor_iPoint    = donor_forward_point;
  
            nDonorPoints++;
          }
                
          /*--- Set the communication data structure and copy data from the auxiliary vectors ---*/

          target_geometry->vertex[markTarget][iVertex]->SetnDonorPoints(nDonorPoints);

          target_geometry->vertex[markTarget][iVertex]->Allocate_DonorInfo();
   
          for ( iDonor = 0; iDonor < nDonorPoints; iDonor++ ){              
            target_geometry->vertex[markTarget][iVertex]->SetDonorCoeff(          iDonor, Coeff_Vect[iDonor]);
            target_geometry->vertex[markTarget][iVertex]->SetInterpDonorPoint(    iDonor, Donor_GlobalPoint[ Donor_Vect[iDonor] ]);
            target_geometry->vertex[markTarget][iVertex]->SetInterpDonorProcessor(iDonor, storeProc[iDonor]);
          }
        }
      }    
      
      delete [] target_segment;
      
      delete [] target_iMidEdge_point;
      delete [] target_jMidEdge_point;

      delete [] donor_iMidEdge_point;
      delete [] donor_jMidEdge_point;
    }
    else{ 
      /* --- 3D geometry, creates a superficial super-mesh --- */
      
      for (iVertex = 0; iVertex < nVertexTarget; iVertex++) {
  
        nDonorPoints = 0;

        /*--- Stores coordinates of the target node ---*/

        target_iPoint = target_geometry->vertex[markTarget][iVertex]->GetNode();
        
        if (target_geometry->node[target_iPoint]->GetDomain()){
    
          Coord_i = target_geometry->node[target_iPoint]->GetCoord();

          target_geometry->vertex[markTarget][iVertex]->GetNormal(Normal);
 
          /*--- The value of Area computed here includes also portion of boundary belonging to different marker ---*/
          Area = 0.0;
          for (iDim = 0; iDim < nDim; iDim++) 
            Area += Normal[iDim]*Normal[iDim];
          Area = sqrt(Area);
 
          for (iDim = 0; iDim < nDim; iDim++)
            Normal[iDim] /= Area;

          for (iDim = 0; iDim < nDim; iDim++)
            Coord_i[iDim] = target_geometry->node[target_iPoint]->GetCoord(iDim);
          
          dPoint = target_geometry->node[target_iPoint]->GetGlobalIndex();
          for (target_iPoint = 0; target_iPoint < nGlobalVertex_Target; target_iPoint++){
            if( dPoint == Target_GlobalPoint[target_iPoint] )
              break;
          }        
        
          /*--- Build local surface dual mesh for target element ---*/
        
          nEdges_target = Target_nLinkedNodes[target_iPoint];

          nNode_target = 2*(nEdges_target + 1);
          
          target_element = new su2double*[nNode_target];
          for (ii = 0; ii < nNode_target; ii++)
            target_element[ii] = new su2double[nDim];
            
          nNode_target = Build_3D_surface_element(Target_LinkedNodes, Target_StartLinkedNodes, Target_nLinkedNodes, TargetPoint_Coord, target_iPoint, target_element);

          /*--- Brute force to find the closest donor_node ---*/

          mindist = 1E6;
          donor_StartIndex = 0;
 
          for (donor_iPoint = 0; donor_iPoint < nGlobalVertex_Donor; donor_iPoint++) {
        
            Coord_j = &DonorPoint_Coord[ donor_iPoint * nDim ];

            dist = PointsDistance(Coord_i, Coord_j);

            if (dist < mindist) {
              mindist = dist;  
              donor_StartIndex = donor_iPoint;
            }

            if (dist == 0.0){
              donor_StartIndex = donor_iPoint;
              break;
            }    
          }
                
          donor_iPoint = donor_StartIndex;

          nEdges_donor = Donor_nLinkedNodes[donor_iPoint];

          donor_element = new su2double*[ 2*nEdges_donor + 2 ];
          for (ii = 0; ii < 2*nEdges_donor + 2; ii++)
            donor_element[ii] = new su2double[nDim];                

          nNode_donor = Build_3D_surface_element(Donor_LinkedNodes, Donor_StartLinkedNodes, Donor_nLinkedNodes, DonorPoint_Coord, donor_iPoint, donor_element);

          Area = 0;
          for (ii = 1; ii < nNode_target-1; ii++){
            for (jj = 1; jj < nNode_donor-1; jj++){
              Area += Compute_Triangle_Intersection(target_element[0], target_element[ii], target_element[ii+1], donor_element[0], donor_element[jj], donor_element[jj+1], Normal);
              //cout << Compute_Triangle_Intersection(target_element[0], target_element[ii], target_element[ii+1], donor_element[0], donor_element[jj], donor_element[jj+1], Normal) << endl;
            }
          }

          for (ii = 0; ii < 2*nEdges_donor + 2; ii++)
            delete [] donor_element[ii];
          delete [] donor_element;

          nDonorPoints = 1;

          /*--- In case the element intersect the target cell update the auxiliary communication data structure ---*/

          Coeff_Vect = new     su2double[ nDonorPoints ];
          Donor_Vect = new unsigned long[ nDonorPoints ];
          storeProc  = new unsigned long[ nDonorPoints ];

          Coeff_Vect[0] = Area;
          Donor_Vect[0] = donor_iPoint;
          storeProc[0]  = Donor_Proc[donor_iPoint];

          alreadyVisitedDonor = new unsigned long[1];

          alreadyVisitedDonor[0] = donor_iPoint;
          nAlreadyVisited = 1;
          StartVisited = 0;

          Area_old = -1;
                    
          while( Area > Area_old ){ 

            /* 
             * - Starting from the closest donor_point, it expands the supermesh by a countour search pattern.
             * - The closest donor element becomes the core, at each iteration a new layer of elements around the core is taken into account
             */

            Area_old = Area;

            ToVisit = NULL;
            nToVisit = 0;

            for( iNodeVisited = StartVisited; iNodeVisited < nAlreadyVisited; iNodeVisited++ ){

              vPoint = alreadyVisitedDonor[ iNodeVisited ];
            
              nEdgeVisited = Donor_nLinkedNodes[vPoint];
 
              for (iEdgeVisited = 0; iEdgeVisited < nEdgeVisited; iEdgeVisited++){

                donor_iPoint = Donor_LinkedNodes[ Donor_StartLinkedNodes[vPoint] + iEdgeVisited];

                /*--- Check if the node to visit is already listed in the data structure to avoid double visits ---*/

                check = 0;

                for( jj = 0; jj < nAlreadyVisited; jj++ ){
                  if( donor_iPoint == alreadyVisitedDonor[jj] ){
                    check = 1; 
                    break;
                  }
                }

                if( check == 0 && ToVisit != NULL){
                  for( jj = 0; jj < nToVisit; jj++ )
                    if( donor_iPoint == ToVisit[jj] ){
                      check = 1; 
                      break;
                    }       
                }

                if( check == 0 ){ 
                  /*--- If the node was not already visited, visit it and list it into data structure ---*/
  
                  tmpVect = new unsigned long[ nToVisit + 1 ];

                  for( jj = 0; jj < nToVisit; jj++ )
                    tmpVect[jj] = ToVisit[jj];
                  tmpVect[nToVisit] = donor_iPoint;

                  if( ToVisit != NULL )
                    delete [] ToVisit;
                    
                  ToVisit = tmpVect;
                  tmpVect = NULL;

                  nToVisit++; 

                  /*--- Find the value of the intersection area between the current donor element and the target element --- */

                  nEdges_donor = Donor_nLinkedNodes[donor_iPoint];

                  donor_element = new su2double*[ 2*nEdges_donor + 2 ];   
                  for (ii = 0; ii < 2*nEdges_donor + 2; ii++)
                    donor_element[ii] = new su2double[nDim];             

                  nNode_donor = Build_3D_surface_element(Donor_LinkedNodes, Donor_StartLinkedNodes, Donor_nLinkedNodes, DonorPoint_Coord, donor_iPoint, donor_element);

                  tmp_Area = 0;
                  for (ii = 1; ii < nNode_target-1; ii++)
                    for (jj = 1; jj < nNode_donor-1; jj++)
                      tmp_Area += Compute_Triangle_Intersection(target_element[0], target_element[ii], target_element[ii+1], donor_element[0], donor_element[jj], donor_element[jj+1], Normal);

                  for (ii = 0; ii < 2*nEdges_donor + 2; ii++)
                    delete [] donor_element[ii];
                  delete [] donor_element;
 
                  /*--- In case the element intersect the target cell update the auxiliary communication data structure ---*/

                  tmp_Coeff_Vect = new     su2double[ nDonorPoints + 1 ];
                  tmp_Donor_Vect = new unsigned long[ nDonorPoints + 1 ];
                  tmp_storeProc  = new unsigned long[ nDonorPoints + 1 ];
 
                  for( iDonor = 0; iDonor < nDonorPoints; iDonor++){
                    tmp_Donor_Vect[iDonor] = Donor_Vect[iDonor];
                    tmp_Coeff_Vect[iDonor] = Coeff_Vect[iDonor];
                    tmp_storeProc[iDonor]  = storeProc[iDonor];
                  }
                  
                  tmp_Coeff_Vect[ nDonorPoints ] = tmp_Area;                  
                  tmp_Donor_Vect[ nDonorPoints ] = donor_iPoint;
                  tmp_storeProc[  nDonorPoints ] = Donor_Proc[donor_iPoint];

                  if (Donor_Vect != NULL) {delete [] Donor_Vect; }
                  if (Coeff_Vect != NULL) {delete [] Coeff_Vect; }
                  if (storeProc  != NULL) {delete [] storeProc;  }

                  Donor_Vect = tmp_Donor_Vect;
                  Coeff_Vect = tmp_Coeff_Vect;
                  storeProc  = tmp_storeProc;

                  tmp_Coeff_Vect = NULL;                  
                  tmp_Donor_Vect = NULL;
                  tmp_storeProc  = NULL;

                  nDonorPoints++;
   
                  Area += tmp_Area;
                }
              }   
            }

            /*--- Update auxiliary data structure ---*/
 
            StartVisited = nAlreadyVisited;

            tmpVect = new unsigned long[ nAlreadyVisited + nToVisit ];

            for( jj = 0; jj < nAlreadyVisited; jj++ )
              tmpVect[jj] = alreadyVisitedDonor[jj];
              
            for( jj = 0; jj < nToVisit; jj++ )
              tmpVect[ nAlreadyVisited + jj ] = ToVisit[jj];

            if( alreadyVisitedDonor != NULL )
              delete [] alreadyVisitedDonor;

            alreadyVisitedDonor = tmpVect;            

            nAlreadyVisited += nToVisit;    

            delete [] ToVisit;  
          }

          delete [] alreadyVisitedDonor;
  
          /*--- Set the communication data structure and copy data from the auxiliary vectors ---*/

          target_geometry->vertex[markTarget][iVertex]->SetnDonorPoints(nDonorPoints);
          target_geometry->vertex[markTarget][iVertex]->Allocate_DonorInfo();

          for ( iDonor = 0; iDonor < nDonorPoints; iDonor++ ){              
            target_geometry->vertex[markTarget][iVertex]->SetDonorCoeff(iDonor, Coeff_Vect[iDonor]/Area);
            target_geometry->vertex[markTarget][iVertex]->SetInterpDonorPoint( iDonor, Donor_GlobalPoint[ Donor_Vect[iDonor] ] );
            target_geometry->vertex[markTarget][iVertex]->SetInterpDonorProcessor(iDonor, storeProc[iDonor]);
            //cout <<rank << " Global Point " << Global_Point<<" iDonor " << iDonor <<" coeff " << coeff <<" gp " << pGlobalPoint << endl;               
          }

          for (ii = 0; ii < 2*nEdges_target + 2; ii++)
            delete [] target_element[ii];
          delete [] target_element;
          
          if (Donor_Vect != NULL) {delete [] Donor_Vect; Donor_Vect = NULL;}
          if (Coeff_Vect != NULL) {delete [] Coeff_Vect; Coeff_Vect = NULL;}
          if (storeProc  != NULL) {delete [] storeProc;  storeProc  = NULL;}
        }
      }
    }


    delete [] TargetPoint_Coord;
    delete [] Target_GlobalPoint;
    delete [] Target_Proc;
    delete [] Target_nLinkedNodes;
    delete [] Target_LinkedNodes;
    delete [] Target_StartLinkedNodes;
        
    delete [] DonorPoint_Coord;
    delete [] Donor_GlobalPoint;
    delete [] Donor_Proc;
    delete [] Donor_nLinkedNodes;      
    delete [] Donor_StartLinkedNodes;  
    delete [] Donor_LinkedNodes;       
    
  }

  delete [] Normal;
  delete [] Direction;
  
  if (Donor_Vect != NULL) delete [] Donor_Vect;
  if (Coeff_Vect != NULL) delete [] Coeff_Vect;
  if (storeProc  != NULL) delete [] storeProc;  
}

int CSlidingMesh::Build_3D_surface_element(unsigned long *map, unsigned long *startIndex, unsigned long* nNeighbor, su2double *coord, unsigned long centralNode, su2double** element){
    
  /*--- Given a node "centralNode", this routines reconstruct the vertex centered surface element around the node and store it into "element" ---*/
  /*--- Returns the number of points included in the element ---*/
  
  unsigned long iNode, jNode, kNode, iElementNode, iPoint, jPoint, nOuterNodes;

  unsigned short nDim = 3, iDim, nTmp;

  int NextNode, **OuterNodesNeighbour, CurrentNode, StartIndex, count;
  unsigned long *OuterNodes, *ptr;

  /* --- Store central node as element first point --- */

  for (iDim = 0; iDim < nDim; iDim++)
    element[0][iDim] = coord[centralNode * nDim + iDim];

  nOuterNodes = nNeighbor[centralNode];

  OuterNodes = &map[ startIndex[centralNode] ];

  /* --- Allocate auxiliary structure, vectors are longer than needed but this avoid further re-allocations due to length variation --- */

  OuterNodesNeighbour = new int*[nOuterNodes];
  for ( iNode = 0; iNode < nOuterNodes; iNode++ )
    OuterNodesNeighbour[ iNode ] = new int[2];

  /* --- Finds which and how many nodes belong to the specified marker, initialize some variables --- */

  for ( iNode = 0; iNode < nOuterNodes; iNode++ ){
    OuterNodesNeighbour[ iNode ][0] = -1;
    OuterNodesNeighbour[ iNode ][1] = -1;
  }
    
  /* --- For each outer node, the program finds the two neighbouring outer nodes --- */

  StartIndex = 0;
  for( iNode = 0; iNode < nOuterNodes; iNode++ ){

  count = 0;
  iPoint = OuterNodes[ iNode ];
  ptr = &map[ startIndex[iPoint] ];
  nTmp = nNeighbor[iPoint];

  for ( jNode = 0; jNode < nTmp; jNode++ ){
    jPoint = ptr[jNode];
    for( kNode = 0; kNode < nOuterNodes; kNode++ ){
      if ( jPoint == OuterNodes[ kNode ] && jPoint != centralNode){
        OuterNodesNeighbour[iNode][count] = kNode;
        count++;
        break;
      }
    }
  }

  // If the central node belongs to two different markers, ie at corners, makes this outer node the starting point for reconstructing the element
  if( count == 1 ) 
    StartIndex = iNode;
  }

  /* --- Build element, starts from one outer node and loops along the external edges until the element is reconstructed --- */

  CurrentNode = StartIndex;
  NextNode    = OuterNodesNeighbour[ CurrentNode ][0];
  iElementNode = 1;

  while( NextNode != -1 ){

    for (iDim = 0; iDim < nDim; iDim++)
      element[ iElementNode ][iDim] = ( element[0][iDim] + coord[ OuterNodes[ CurrentNode ] * nDim + iDim ])/2;

    iElementNode++;

    for (iDim = 0; iDim < nDim; iDim++) 
      element[ iElementNode ][iDim] = ( element[0][iDim] + coord[ OuterNodes[ CurrentNode ] * nDim + iDim] + coord[ OuterNodes[ NextNode ] * nDim + iDim] )/3;

    iElementNode++;

    if( OuterNodesNeighbour[ NextNode ][0] == CurrentNode){
      CurrentNode = NextNode; 
      NextNode = OuterNodesNeighbour[ NextNode ][1];  
    }
    else{
      CurrentNode = NextNode; 
      NextNode = OuterNodesNeighbour[ NextNode ][0];  
    }

    if (CurrentNode == StartIndex)
      break;
    }

    if( CurrentNode == StartIndex ){ // This is a closed element, so add again element 1 to the end of the structure, useful later

    for (iDim = 0; iDim < nDim; iDim++)
      element[ iElementNode ][iDim] = element[1][iDim];
    iElementNode++;
  }
  else{
    for (iDim = 0; iDim < nDim; iDim++)
    element[ iElementNode ][iDim] = ( element[0][iDim] + coord[ OuterNodes[ CurrentNode ] * nDim + iDim] )/2;
    iElementNode++;
  }

  for ( iNode = 0; iNode < nOuterNodes; iNode++ )
    delete [] OuterNodesNeighbour[ iNode ];
  delete [] OuterNodesNeighbour;

  return iElementNode;
  
}

su2double CSlidingMesh::ComputeLineIntersectionLength(su2double* A1, su2double* A2, su2double* B1, su2double* B2, su2double* Direction){
    
  /*--- Given 2 segments, each defined by 2 points, it projects them along a given direction and it computes the length of the segment resulting from their intersection ---*/
  /*--- The algorithm works for both 2D and 3D problems ---*/

  unsigned short iDim;
  unsigned short nDim = donor_geometry->GetnDim();

  su2double dotA2, dotB1, dotB2;

  dotA2 = 0;
  for(iDim = 0; iDim < nDim; iDim++)
    dotA2 += ( A2[iDim] - A1[iDim] ) * Direction[iDim];

  if( dotA2 >= 0 ){
    dotB1 = 0;
    dotB2 = 0;
    for(iDim = 0; iDim < nDim; iDim++){
      dotB1 += ( B1[iDim] - A1[iDim] ) * Direction[iDim];
      dotB2 += ( B2[iDim] - A1[iDim] ) * Direction[iDim];
    }
  }
  else{
    dotA2 *= -1;

    dotB1 = 0;
    dotB2 = 0;
    for(iDim = 0; iDim < nDim; iDim++){
      dotB1 -= ( B1[iDim] - A1[iDim] ) * Direction[iDim];
      dotB2 -= ( B2[iDim] - A1[iDim] ) * Direction[iDim];
    }
  }

  if( dotB1 >= 0 && dotB1 <= dotA2 ){
    if ( dotB2 < 0 )
      return fabs( dotB1 );
    if ( dotB2 > dotA2 )
      return fabs( dotA2 - dotB1 );

    return fabs( dotB1 - dotB2 );
  }

  if( dotB2 >= 0 && dotB2 <= dotA2 ){
    if ( dotB1 < 0 )
      return fabs(dotB2);
    if ( dotB1 > dotA2 )
      return fabs( dotA2 - dotB2 );
  }

  if( ( dotB1 <= 0 && dotA2 <= dotB2 ) || ( dotB2 <= 0 && dotA2 <= dotB1 ) )
    return fabs( dotA2 );

  return 0.0;
}

su2double CSlidingMesh::Compute_Triangle_Intersection(su2double* A1, su2double* A2, su2double* A3, su2double* B1, su2double* B2, su2double* B3, su2double* Direction){
    
  /* --- This routine is ONLY for 3D grids --- */
  /* --- Projects triangle points onto a plane, specified by its normal "Direction", and calls the ComputeIntersectionArea routine --- */

  unsigned short iDim;
  unsigned short nDim = 3;

  su2double I[3], J[3], K[3];
  su2double a1[3], a2[3], a3[3];
  su2double b1[3], b2[3], b3[3];
  su2double m1, m2;

  /* --- Reference frame is determined by: x = A1A2 y = x ^ ( -Direction ) --- */

  for(iDim = 0; iDim < 3; iDim++){
    a1[iDim] = 0;
    a2[iDim] = 0;
    a3[iDim] = 0;

    b1[iDim] = 0;
    b2[iDim] = 0;
    b3[iDim] = 0;
  }

  m1 = 0;
  for(iDim = 0; iDim < nDim; iDim++){
    K[iDim] = Direction[iDim];

    m1 += K[iDim] * K[iDim];
  }

  for(iDim = 0; iDim < nDim; iDim++)
    K[iDim] /= sqrt(m1);

  m2 = 0;
  for(iDim = 0; iDim < nDim; iDim++)
    m2 += (A2[iDim] - A1[iDim]) * K[iDim];

  m1 = 0;
  for(iDim = 0; iDim < nDim; iDim++){
    I[iDim] = (A2[iDim] - A1[iDim]) - m2 * K[iDim];
    m1 += I[iDim] * I[iDim];
  }

  for(iDim = 0; iDim < nDim; iDim++)
    I[iDim] /= sqrt(m1);

  // Cross product to find Y
  J[0] =   K[1]*I[2] - K[2]*I[1];
  J[1] = -(K[0]*I[2] - K[2]*I[0]);
  J[2] =   K[0]*I[1] - K[1]*I[0];

  /* --- Project all points on the plane specified by Direction and change their reference frame taking A1 as origin --- */

  for(iDim = 0; iDim < nDim; iDim++){
    a2[0] += (A2[iDim] - A1[iDim]) * I[iDim];
    a2[1] += (A2[iDim] - A1[iDim]) * J[iDim];
    a2[2] += (A2[iDim] - A1[iDim]) * K[iDim];

    a3[0] += (A3[iDim] - A1[iDim]) * I[iDim];
    a3[1] += (A3[iDim] - A1[iDim]) * J[iDim];
    a3[2] += (A3[iDim] - A1[iDim]) * K[iDim];

    b1[0] += (B1[iDim] - A1[iDim]) * I[iDim];
    b1[1] += (B1[iDim] - A1[iDim]) * J[iDim];
    b1[2] += (B1[iDim] - A1[iDim]) * K[iDim];

    b2[0] += (B2[iDim] - A1[iDim]) * I[iDim];
    b2[1] += (B2[iDim] - A1[iDim]) * J[iDim];
    b2[2] += (B2[iDim] - A1[iDim]) * K[iDim];

    b3[0] += (B3[iDim] - A1[iDim]) * I[iDim];
    b3[1] += (B3[iDim] - A1[iDim]) * J[iDim];
    b3[2] += (B3[iDim] - A1[iDim]) * K[iDim];       
  }

  /* --- Compute intersection area --- */

  return ComputeIntersectionArea( a1, a2, a3, b1, b2, b3 );
}

su2double CSlidingMesh::ComputeIntersectionArea( su2double* P1, su2double* P2, su2double* P3, su2double* Q1, su2double* Q2, su2double* Q3 ){
    
  /* --- This routines computes the area of the polygonal element generated by the superimposition of 2 planar triangle --- */
  /* --- The 2 triangle must lie on the same plane --- */

  unsigned short iDim, nPoints, i, j, k;
  unsigned short nDim, min_theta_index;

  su2double points[16][2], IntersectionPoint[2], theta[6];
  su2double TriangleP[4][2], TriangleQ[4][2];
  su2double Area, det, dot1, dot2, dtmp, min_theta;

  nDim    = 2;
  nPoints = 0;

  for(iDim = 0; iDim < nDim; iDim++){
    TriangleP[0][iDim] = 0;
    TriangleP[1][iDim] = P2[iDim] - P1[iDim];
    TriangleP[2][iDim] = P3[iDim] - P1[iDim];
    TriangleP[3][iDim] = 0;

    TriangleQ[0][iDim] = Q1[iDim] - P1[iDim];
    TriangleQ[1][iDim] = Q2[iDim] - P1[iDim];
    TriangleQ[2][iDim] = Q3[iDim] - P1[iDim];
    TriangleQ[3][iDim] = Q1[iDim] - P1[iDim];
  }


  for( j = 0; j < 3; j++){
    if( CheckPointInsideTriangle(TriangleP[j], TriangleQ[0], TriangleQ[1], TriangleQ[2]) ){

      // Then P1 is also inside triangle Q, so store it
      for(iDim = 0; iDim < nDim; iDim++)
        points[nPoints][iDim] = TriangleP[j][iDim];

      nPoints++;      
    }
  }

  for( j = 0; j < 3; j++){    
    if( CheckPointInsideTriangle(TriangleQ[j], TriangleP[0], TriangleP[1], TriangleP[2]) ){

      // Then Q1 is also inside triangle P, so store it
      for(iDim = 0; iDim < nDim; iDim++)
        points[nPoints][iDim] = TriangleQ[j][iDim];

      nPoints++;      
    }
  }


  // Compute all edge intersections

  for( j = 0; j < 3; j++){
    for( i = 0; i < 3; i++){

      det = (TriangleP[j][0] - TriangleP[j+1][0]) * ( TriangleQ[i][1] - TriangleQ[i+1][1] ) - (TriangleP[j][1] - TriangleP[j+1][1]) * (TriangleQ[i][0] - TriangleQ[i+1][0]);

      if ( det != 0.0 ){
        ComputeLineIntersectionPoint( TriangleP[j], TriangleP[j+1], TriangleQ[i], TriangleQ[i+1], IntersectionPoint );

        dot1 = 0;
        dot2 = 0;
        for(iDim = 0; iDim < nDim; iDim++){
          dot1 += ( TriangleP[j][iDim] - IntersectionPoint[iDim] ) * ( TriangleP[j+1][iDim] - IntersectionPoint[iDim] );
          dot2 += ( TriangleQ[i][iDim] - IntersectionPoint[iDim] ) * ( TriangleQ[i+1][iDim] - IntersectionPoint[iDim] );
        }

       if( dot1 <= 0 && dot2 <= 0 ){ // It found one intersection

         // Store temporarily the intersection point

         for(iDim = 0; iDim < nDim; iDim++)
           points[nPoints][iDim] = IntersectionPoint[iDim];

         nPoints++;
       }   
     }
   }
 }

  // Remove double points, if any

  for( i = 0; i < nPoints; i++){
    for( j = i+1; j < nPoints; j++){
      if(points[j][0] == points[i][0] && points[j][1] == points[i][1]){
        for( k = j; k < nPoints-1; k++){
          points[k][0] = points[k+1][0];
          points[k][1] = points[k+1][1];
        }
        nPoints--;
        j--;
      }
    }
  }       

  // Re-order nodes   

  for( i = 1; i < nPoints; i++){ // Change again reference frame
    for(iDim = 0; iDim < nDim; iDim++)
      points[i][iDim] -= points[0][iDim]; 

    // Compute polar azimuth for each node but the first
    theta[i] = atan2(points[i][1], points[i][0]);
  }

  for(iDim = 0; iDim < nDim; iDim++)
    points[0][iDim] = 0;

  for( i = 1; i < nPoints; i++){

    min_theta = theta[i];
    min_theta_index = 0;

    for( j = i + 1; j < nPoints; j++){ 

      if( theta[j] < min_theta ){
        min_theta = theta[j];
        min_theta_index = j;
      }
    }

    if( min_theta_index != 0 ){
      dtmp = theta[i];
      theta[i] = theta[min_theta_index];
      theta[min_theta_index] = dtmp;

      dtmp = points[i][0];
      points[i][0] = points[min_theta_index][0];
      points[min_theta_index][0] = dtmp;

      dtmp = points[i][1];
      points[i][1] = points[min_theta_index][1];
      points[min_theta_index][1] = dtmp;
    }
  }
    
  // compute area using cross product rule, points position are referred to the 2-dimensional, local, reference frame centered in points[0]

  Area = 0;

  if (nPoints > 2){
    for( i = 1; i < nPoints-1; i++ ){

      // Ax*By
      Area += ( points[i][0] - points[0][0] ) * ( points[i+1][1] - points[0][1] );

      // Ay*Bx
      Area -= ( points[i][1] - points[0][1] ) * ( points[i+1][0] - points[0][0] );        
    }
  }

  return fabs(Area)/2;
}

void CSlidingMesh::ComputeLineIntersectionPoint( su2double* A1, su2double* A2, su2double* B1, su2double* B2, su2double* IntersectionPoint ){
    
  /* --- Uses determinant rule to compute the intersection point between 2 straight segments --- */
  /* This works only for lines on a 2D plane, A1, A2 and B1, B2 are respectively the head and the tail points of each segment, 
   * since they're on a 2D plane they are defined by a 2-elements array containing their coordinates */

  su2double det;

  det = (A1[0] - A2[0]) * (B1[1] - B2[1]) - (A1[1] - A2[1]) * (B1[0] - B2[0]);
 
  if ( det != 0.0 ){ // else there is no intersection point
    IntersectionPoint[0] = ( ( A1[0]*A2[1] - A1[1]*A2[0] ) * ( B1[0] - B2[0] ) - ( B1[0]*B2[1] - B1[1]*B2[0] ) * ( A1[0] - A2[0] ) ) / det;
    IntersectionPoint[1] = ( ( A1[0]*A2[1] - A1[1]*A2[0] ) * ( B1[1] - B2[1] ) - ( B1[0]*B2[1] - B1[1]*B2[0] ) * ( A1[1] - A2[1] ) ) / det;
  }

  return;
}

bool CSlidingMesh::CheckPointInsideTriangle(su2double* Point, su2double* T1, su2double* T2, su2double* T3){

  /* --- Check whether a point "Point" lies inside or outside a triangle defined by 3 points "T1", "T2", "T3" --- */
  /* For each edge it checks on which side the point lies:
   * - Computes the unit vector pointing at the internal side of the edge
   * - Comutes the vector that connects the point to a point along the edge
   * - If the dot product is positive it means that the point is on the internal side of the edge
   * - If the check is positive for all the 3 edges, then the point lies within the triangle
   */ 

  unsigned short iDim, nDim, check;

  su2double vect1[2], vect2[2], r[2];
  su2double dot;

  check = 0;
  nDim  = 2;

  /* --- Check first edge --- */

  dot = 0;
  for(iDim = 0; iDim < nDim; iDim++){
    vect1[iDim] = T3[iDim] - T1[iDim]; // vec 1 is aligned to the edge
    vect2[iDim] = T2[iDim] - T1[iDim]; // vect 2 is the vector connecting one edge point to the third triangle vertex

    r[iDim] = Point[iDim] - T1[iDim];  // Connects point to vertex T1

    dot += vect2[iDim] * vect2[iDim];  
  }
  dot = sqrt(dot);

  for(iDim = 0; iDim < nDim; iDim++)
    vect2[iDim] /= dot;

  dot = 0;
  for(iDim = 0; iDim < nDim; iDim++)
    dot += vect1[iDim] * vect2[iDim];

  for(iDim = 0; iDim < nDim; iDim++)
    vect1[iDim] = T3[iDim] - (T1[iDim] + dot * vect2[iDim]); // Computes the inward unit vector

  dot = 0;
  for(iDim = 0; iDim < nDim; iDim++)  // Checs that the point lies on the internal plane
    dot += vect1[iDim] * r[iDim];

  if (dot >= 0)
    check++;

  /* --- Check second edge --- */

  dot = 0;
  for(iDim = 0; iDim < nDim; iDim++){
    vect1[iDim] = T1[iDim] - T2[iDim];
    vect2[iDim] = T3[iDim] - T2[iDim];

    r[iDim] = Point[iDim] - T2[iDim];

    dot += vect2[iDim] * vect2[iDim];
  }
  dot = sqrt(dot);

  for(iDim = 0; iDim < nDim; iDim++)
    vect2[iDim] /= dot;

  dot = 0;
  for(iDim = 0; iDim < nDim; iDim++)
    dot += vect1[iDim] * vect2[iDim];

  for(iDim = 0; iDim < nDim; iDim++)
    vect1[iDim] = T1[iDim] - (T2[iDim] + dot * vect2[iDim]);

  dot = 0;
  for(iDim = 0; iDim < nDim; iDim++)
    dot += vect1[iDim] * r[iDim];

  if (dot >= 0)
    check++;

  /* --- Check third edge --- */

  dot = 0;
  for(iDim = 0; iDim < nDim; iDim++){
    vect1[iDim] = T2[iDim] - T3[iDim];
    vect2[iDim] = T1[iDim] - T3[iDim];

    r[iDim] = Point[iDim] - T3[iDim];

    dot += vect2[iDim] * vect2[iDim];
  }
  dot = sqrt(dot);

  for(iDim = 0; iDim < nDim; iDim++)
    vect2[iDim] /= dot;

  dot = 0;
  for(iDim = 0; iDim < nDim; iDim++)
    dot += vect1[iDim] * vect2[iDim];

  for(iDim = 0; iDim < nDim; iDim++)
    vect1[iDim] = T2[iDim] - (T3[iDim] + dot * vect2[iDim]);

  dot = 0;
  for(iDim = 0; iDim < nDim; iDim++)
    dot += vect1[iDim] * r[iDim];

  if (dot >= 0)
    check++;

  return (check == 3);     
}
>>>>>>> 64db3204
<|MERGE_RESOLUTION|>--- conflicted
+++ resolved
@@ -265,7 +265,7 @@
 #endif
 }
 
-int CInterpolator::Find_InterfaceMarker(CConfig *config, int val_marker_interface) {
+int CInterpolator::Find_InterfaceMarker(CConfig *config, unsigned short val_marker_interface) {
     
   unsigned short nMarker = config->GetnMarker_All();
   unsigned short iMarker;
@@ -1529,471 +1529,6 @@
   }
 }
 
-<<<<<<< HEAD
-  #ifdef HAVE_MPI
-  if (rank == MASTER_NODE) 
-    delete [] Buffer_Recv_mark;
-  #endif
-}
-
-CTurboInterpolation::CTurboInterpolation(void):  CInterpolator() {
-
-  SpanLevelDonor     = NULL;
-  SpanValueCoeffTarget = NULL;
-}
-
-CTurboInterpolation::CTurboInterpolation(CGeometry ***geometry_container, CConfig **config,  unsigned int iZone, unsigned int jZone) :  CInterpolator(geometry_container, config, iZone, jZone) {
-
-//  Set_TransferCoeff(config);
-
-  SpanLevelDonor     = NULL;
-  SpanValueCoeffTarget = NULL;
-
-}
-
-CTurboInterpolation::~CTurboInterpolation() {
-
-  if (SpanValueCoeffTarget != NULL) delete[] SpanValueCoeffTarget;
-  if (SpanLevelDonor       != NULL) delete[] SpanLevelDonor;
-
-}
-
-void CTurboInterpolation::Set_TransferCoeff(CConfig **config) {
-
-  int iProcessor, pProcessor, nProcessor;
-  int markDonor, markTarget, Target_check, Donor_check;
-
-  unsigned short iDim, nDim, iMarkerInt, nMarkerInt, iDonor;
-
-  unsigned long nVertexDonor, nVertexTarget, Point_Target, jVertex, iVertexTarget;
-  unsigned long iPrimalVertex_Target, PrimalPoint_Target;
-  unsigned long nVertexSpanTarget, nVertexSpanDonor;
-  unsigned long nSpanSectionsDonor, nSpanSectionsTarget;
-  unsigned long Global_Point_Donor, pGlobalPoint=0;
-
-  su2double PitchTarget, AngularCoord_Target,  MinAngularCoord_Target, MaxAngularCoord_Target;
-  su2double PitchDonor, AngularCoord_Donor, MinAngularCoord_Donor, MaxAngularCoord_Donor;
-  su2double *Coord_i, Coord_j[3], dist, mindist, maxdist;
-
-
-#ifdef HAVE_MPI
-
-  int rank = MASTER_NODE;
-  int *Buffer_Recv_mark=NULL, iRank;
-
-  MPI_Comm_rank(MPI_COMM_WORLD, &rank);
-  MPI_Comm_size(MPI_COMM_WORLD, &nProcessor);
-
-  //  if (rank == MASTER_NODE)
-  Buffer_Recv_mark = new int[nProcessor];
-
-#else
-
-  nProcessor = SINGLE_NODE;
-
-#endif
-
-  /*--- Initialize variables --- */
-
-  nMarkerInt = (int) ( config[donorZone]->GetMarker_n_FSIinterface() / 2 );
-  nSpanSectionsTarget = config[targetZone]->GetnSpanWiseSections();
-  nDim = donor_geometry->GetnDim();
-
-  iDonor = 0;
-
-  Buffer_Receive_nVertex_Donor = new unsigned long [nProcessor];
-
-
-  /*--- Cycle over nMarkersInt interface to determine communication pattern ---*/
-
-  for (iMarkerInt = 1; iMarkerInt <= nMarkerInt; iMarkerInt++) {
-
-    for (unsigned short iSpan= 0; iSpan < nSpanSectionsTarget ; iSpan++){
-      /*--- On the donor side: find the tag of the boundary sharing the interface ---*/
-      markDonor  = Find_InterfaceMarker(config[donorZone],  iMarkerInt);
-
-      /*--- On the target side: find the tag of the boundary sharing the interface ---*/
-      markTarget = Find_InterfaceMarker(config[targetZone], iMarkerInt);
-
-#ifdef HAVE_MPI
-
-      Donor_check  = -1;
-      Target_check = -1;
-
-      /*--- We gather a vector in MASTER_NODE to determines whether the boundary is not on the processor because of the partition or because the zone does not include it ---*/
-
-      SU2_MPI::Allgather(&markDonor , 1, MPI_INT, Buffer_Recv_mark, 1, MPI_INT, MPI_COMM_WORLD);
-
-      for (iRank = 0; iRank < nProcessor; iRank++)
-        if( Buffer_Recv_mark[iRank] != -1 ) {
-          Donor_check = Buffer_Recv_mark[iRank];
-          break;
-        }
-
-
-      SU2_MPI::Allgather(&markTarget, 1, MPI_INT, Buffer_Recv_mark, 1, MPI_INT, MPI_COMM_WORLD);
-
-      for (iRank = 0; iRank < nProcessor; iRank++)
-        if( Buffer_Recv_mark[iRank] != -1 ) {
-          Target_check = Buffer_Recv_mark[iRank];
-          break;
-        }
-
-#else
-      Donor_check  = markDonor;
-      Target_check = markTarget;
-#endif
-
-      /*--- Checks if the zone contains the interface, if not continue to the next step ---*/
-      if(Target_check == -1 || Donor_check == -1)
-        continue;
-
-      if(markDonor != -1){
-        nVertexSpanDonor   =  donor_geometry->GetnVertexSpan( markDonor,  iSpan );
-      }
-      else{
-        nVertexDonor  = 0;
-        nVertexSpanDonor  = 0;
-      }
-
-      if(markTarget != -1){
-        nVertexSpanTarget   = target_geometry->GetnVertexSpan( markTarget, iSpan );
-      }
-      else{
-        nVertexSpanTarget  = 0;
-      }
-      Buffer_Send_nVertex_Donor  = new unsigned long [ 1 ];
-
-      /* Sets MaxLocalVertex_Donor, Buffer_Receive_nVertex_Donor */
-      Determine_ArraySize(false, markDonor, markTarget, nVertexSpanDonor, iSpan, nDim);
-
-      Buffer_Send_Coord          = new su2double     [ MaxLocalVertex_Donor ];
-      Buffer_Send_GlobalPoint    = new unsigned long [ MaxLocalVertex_Donor ];
-      Buffer_Receive_Coord       = new su2double     [ nProcessor * MaxLocalVertex_Donor ];
-      Buffer_Receive_GlobalPoint = new unsigned long [ nProcessor * MaxLocalVertex_Donor ];
-
-      /*-- Collect coordinates, global points, and normal vectors ---*/
-      Collect_TurboVertexInfo( false, markDonor, markTarget, nVertexSpanDonor, iSpan ,nDim );
-
-      if (nVertexSpanTarget != 0 ){
-        MinAngularCoord_Target = target_geometry->GetMinAngularCoord(markTarget, iSpan);
-        MaxAngularCoord_Target = target_geometry->GetMaxAngularCoord(markTarget, iSpan);
-        PitchTarget = abs(MaxAngularCoord_Target - MinAngularCoord_Target);
-      }
-
-      /*--- Compute the closest point to a Near-Field boundary point ---*/
-      maxdist = 0.0;
-
-      for (iVertexTarget = 0; iVertexTarget < nVertexSpanTarget; iVertexTarget++) {
-
-        iPrimalVertex_Target = target_geometry->turbovertex[markTarget][iSpan][iVertexTarget]->GetOldVertex();
-
-        if ( target_geometry->node[Point_Target]->GetDomain() ) {
-
-          target_geometry->vertex[markTarget][iPrimalVertex_Target]->SetnDonorPoints(1);
-          target_geometry->vertex[markTarget][iPrimalVertex_Target]->Allocate_DonorInfo(); // Possible meme leak?
-
-          /*--- Coordinates of the boundary point ---*/
-          AngularCoord_Target = target_geometry->turbovertex[markTarget][iSpan][iVertexTarget]->GetAngularCoord();
-
-          mindist    = HUGE;
-          pProcessor = 0;
-          su2double donor_count = 0;
-
-
-          /*--- Loop over all the boundaries to find the pair ---*/
-
-          for (iProcessor = 0; iProcessor < nProcessor; iProcessor++){
-            for (jVertex = 0; jVertex < MaxLocalVertex_Donor; jVertex++) {
-
-              Global_Point_Donor = iProcessor*MaxLocalVertex_Donor+jVertex;
-
-              /*--- Compute the dist ---*/
-              dist  = 0.0;
-
-              AngularCoord_Donor = Buffer_Receive_Coord[ Global_Point_Donor];
-
-
-              if ( AngularCoord_Donor > MaxAngularCoord_Target ){
-                dist = abs(AngularCoord_Donor - (AngularCoord_Target + PitchTarget));
-              }
-              else if ( AngularCoord_Donor <=  MinAngularCoord_Target  ){
-                dist = abs(AngularCoord_Donor - (AngularCoord_Target - PitchTarget));
-              }
-              else
-                dist = abs(AngularCoord_Donor - AngularCoord_Target);
-
-
-              if (dist < mindist) {
-                mindist = dist; pProcessor = iProcessor; pGlobalPoint = Buffer_Receive_GlobalPoint[Global_Point_Donor];
-                donor_count = jVertex;
-              }
-
-              if (dist == 0.0) break;
-            }
-
-          }
-
-          /*--- Store the value of the pair ---*/
-          maxdist = max(maxdist, mindist);
-          target_geometry->vertex[markTarget][iPrimalVertex_Target]->SetInterpDonorPoint(iDonor, pGlobalPoint);
-          target_geometry->vertex[markTarget][iPrimalVertex_Target]->SetInterpDonorProcessor(iDonor, pProcessor);
-          target_geometry->vertex[markTarget][iPrimalVertex_Target]->SetDonorCoeff(iDonor, 1.0);
-        }
-      }
-
-      delete[] Buffer_Send_Coord;
-      delete[] Buffer_Send_GlobalPoint;
-
-      delete[] Buffer_Receive_Coord;
-      delete[] Buffer_Receive_GlobalPoint;
-
-      delete[] Buffer_Send_nVertex_Donor;
-    }
-  }
-
-  delete[] Buffer_Receive_nVertex_Donor;
-
-#ifdef HAVE_MPI
-  if (rank == MASTER_NODE)
-    delete [] Buffer_Recv_mark;
-#endif
-}
-
-void CTurboInterpolation::Determine_ArraySize(bool faces, int markDonor, int markTarget, unsigned long nVertexDonor, unsigned short iSpan , unsigned short nDim) {
-  unsigned long nLocalVertex_Donor = 0, nLocalFaceNodes_Donor=0, nLocalFace_Donor=0;
-  unsigned long iVertex, iPointDonor = 0;
-
-#ifdef HAVE_MPI
-  int rank = MASTER_NODE;
-  int nProcessor = SINGLE_NODE;
-  MPI_Comm_rank(MPI_COMM_WORLD, &rank);
-  MPI_Comm_size(MPI_COMM_WORLD, &nProcessor);
-#endif
-
-  nLocalVertex_Donor = nVertexDonor;
-
-  Buffer_Send_nVertex_Donor[0] = nLocalVertex_Donor;
-
-  /*--- Send Interface vertex information --*/
-#ifdef HAVE_MPI
-  SU2_MPI::Allreduce(&nLocalVertex_Donor, &MaxLocalVertex_Donor, 1, MPI_UNSIGNED_LONG, MPI_MAX, MPI_COMM_WORLD);
-  SU2_MPI::Allgather(Buffer_Send_nVertex_Donor, 1, MPI_UNSIGNED_LONG, Buffer_Receive_nVertex_Donor, 1, MPI_UNSIGNED_LONG, MPI_COMM_WORLD);
-#else
-  MaxLocalVertex_Donor    = nLocalVertex_Donor;
-  Buffer_Receive_nVertex_Donor[0] = Buffer_Send_nVertex_Donor[0];
-#endif
-
-}
-
-void CTurboInterpolation::Collect_TurboVertexInfo(bool faces, int markDonor, int markTarget, unsigned long nVertexDonor, unsigned short iSpan ,unsigned short nDim) {
-  unsigned long nLocalVertex_Donor = 0;
-  unsigned long iVertex, iPointDonor = 0, iVertexDonor, nBuffer_Coord, nBuffer_Point;
-  unsigned short iDim;
-  /* Only needed if face data is also collected */
-  su2double  *Normal;
-
-#ifdef HAVE_MPI
-  int rank;
-  int nProcessor = SINGLE_NODE;
-  MPI_Comm_rank(MPI_COMM_WORLD, &rank);
-  MPI_Comm_size(MPI_COMM_WORLD, &nProcessor);
-#endif
-
-
-  for (iVertex = 0; iVertex < MaxLocalVertex_Donor; iVertex++) {
-    Buffer_Send_GlobalPoint[iVertex] = 0;
-    Buffer_Send_Coord[iVertex] = HUGE;
-    for (iDim = 0; iDim < nDim; iDim++) {
-      if (faces)
-        Buffer_Send_Normal[iVertex*nDim+iDim] = 0.0;
-    }
-  }
-
-
-  /*--- Copy coordinates and point to the auxiliar vector --*/
-  nLocalVertex_Donor = 0;
-
-  for (iVertexDonor = 0; iVertexDonor < nVertexDonor; iVertexDonor++) {
-    iPointDonor = donor_geometry->turbovertex[markDonor][iSpan][iVertexDonor]->GetNode();
-    if (donor_geometry->node[iPointDonor]->GetDomain()) {
-      Buffer_Send_GlobalPoint[nLocalVertex_Donor] = donor_geometry->node[iPointDonor]->GetGlobalIndex();
-      Buffer_Send_Coord[nLocalVertex_Donor] = donor_geometry->turbovertex[markDonor][iSpan][iVertexDonor]->GetAngularCoord();
-
-      if (faces) {
-        Normal =  donor_geometry->turbovertex[markDonor][iSpan][iVertexDonor]->GetNormal();
-        for (iDim = 0; iDim < nDim; iDim++)
-          Buffer_Send_Normal[nLocalVertex_Donor*nDim+iDim] = Normal[iDim];
-      }
-      nLocalVertex_Donor++;
-    }
-  }
-  nBuffer_Coord = MaxLocalVertex_Donor;
-  nBuffer_Point = MaxLocalVertex_Donor;
-
-#ifdef HAVE_MPI
-  SU2_MPI::Allgather(Buffer_Send_Coord, nBuffer_Coord, MPI_DOUBLE, Buffer_Receive_Coord, nBuffer_Coord, MPI_DOUBLE, MPI_COMM_WORLD);
-  SU2_MPI::Allgather(Buffer_Send_GlobalPoint, nBuffer_Point, MPI_UNSIGNED_LONG, Buffer_Receive_GlobalPoint, nBuffer_Point, MPI_UNSIGNED_LONG, MPI_COMM_WORLD);
-  if (faces) {
-    SU2_MPI::Allgather(Buffer_Send_Normal, nBuffer_Coord, MPI_DOUBLE, Buffer_Receive_Normal, nBuffer_Coord, MPI_DOUBLE, MPI_COMM_WORLD);
-  }
-#else
-  for (iVertex = 0; iVertex < nBuffer_Coord; iVertex++)
-    Buffer_Receive_Coord[iVertex] = Buffer_Send_Coord[iVertex];
-
-  for (iVertex = 0; iVertex < nBuffer_Point; iVertex++)
-    Buffer_Receive_GlobalPoint[iVertex] = Buffer_Send_GlobalPoint[iVertex];
-
-  if (faces) {
-    for (iVertex = 0; iVertex < nBuffer_Coord; iVertex++)
-      Buffer_Receive_Normal[iVertex] = Buffer_Send_Normal[iVertex];
-  }
-#endif
-
-//  cout << " ===== Receive_Coord ===== " << endl;
-//for (iVertex = 0; iVertex < nBuffer_Point; iVertex++)
-//  cout << Buffer_Receive_Coord[iVertex] << endl;
-
-}
-
-void CTurboInterpolation::Preprocessing_InterpolationInterface(CGeometry *donor_geometry, CGeometry *target_geometry,
-    CConfig *donor_config, CConfig *target_config, unsigned short iMarkerInt){
-
-  unsigned short  nMarkerDonor, nMarkerTarget;		// Number of markers on the interface, donor and target side
-  unsigned short  iMarkerDonor, iMarkerTarget;		// Variables for iteration over markers
-  unsigned short iSpan,jSpan, tSpan,kSpan, nSpanDonor, nSpanTarget, Donor_Flag, Target_Flag;
-  int Marker_Donor = -1, Marker_Target = -1;
-
-  su2double *SpanValuesDonor, *SpanValuesTarget, dist, test, dist2, test2;
-
-  int rank = MASTER_NODE;
-  int size = SINGLE_NODE, iSize;
-
-#ifdef HAVE_MPI
-  MPI_Comm_rank(MPI_COMM_WORLD, &rank);
-  MPI_Comm_size(MPI_COMM_WORLD, &size);
-  int *BuffMarkerDonor, *BuffDonorFlag;
-#endif
-
-
-  nMarkerDonor   = donor_geometry->GetnMarker();
-  nMarkerTarget  = target_geometry->GetnMarker();
-  //TODO turbo this approach only works if all the turboamchinery marker of all zones have the same amount of span wise sections.
-  //TODO turbo initialization needed for the MPI routine should be place somewhere else.
-  nSpanDonor     = donor_config->GetnSpanWiseSections()  + 1;
-  nSpanTarget    = target_config->GetnSpanWiseSections() + 1;
-
-  /*--- On the donor side ---*/
-  for (iMarkerDonor = 0; iMarkerDonor < nMarkerDonor; iMarkerDonor++){
-    /*--- If the tag GetMarker_All_MixingPlaneInterface equals the index we are looping at ---*/
-    if ( donor_config->GetMarker_All_MixingPlaneInterface(iMarkerDonor) == iMarkerInt ){
-      /*--- We have identified the local index of the Donor marker ---*/
-      /*--- Now we are going to store the average values that belong to Marker_Donor on each processor ---*/
-      /*--- Store the identifier for the structural marker ---*/
-      Marker_Donor = iMarkerDonor;
-      Donor_Flag = donor_config->GetMarker_All_TurbomachineryFlag(iMarkerDonor);
-      //							cout << " donor is "<< donor_config->GetMarker_All_TagBound(Marker_Donor)<<" in imarker interface "<< iMarkerInt <<endl;
-      /*--- Exit the for loop: we have found the local index for Mixing-Plane interface ---*/
-      break;
-    }
-    else {
-      /*--- If the tag hasn't matched any tag within the donor markers ---*/
-      Marker_Donor = -1;
-      Donor_Flag   = -1;
-    }
-  }
-
-#ifdef HAVE_MPI
-  BuffMarkerDonor						 = new int[size];
-  BuffDonorFlag            = new int[size];
-  for (iSize=0; iSize<size;iSize++){
-    BuffMarkerDonor[iSize]							= -1;
-    BuffDonorFlag[iSize]              = -1;
-  }
-
-  SU2_MPI::Allgather(&Marker_Donor, 1 , MPI_INT, BuffMarkerDonor, 1, MPI_INT, MPI_COMM_WORLD);
-  SU2_MPI::Allgather(&Donor_Flag, 1 , MPI_INT, BuffDonorFlag, 1, MPI_INT, MPI_COMM_WORLD);
-
-
-  Marker_Donor= -1;
-  Donor_Flag= -1;
-
-
-  for (iSize=0; iSize<size;iSize++){
-    if(BuffMarkerDonor[iSize] > 0.0){
-      Marker_Donor = BuffMarkerDonor[iSize];
-      Donor_Flag   = BuffDonorFlag[iSize];
-      break;
-    }
-  }
-  delete [] BuffMarkerDonor;
-  delete [] BuffDonorFlag;
-#endif
-
-  /*--- On the target side we have to identify the marker as well ---*/
-
-  for (iMarkerTarget = 0; iMarkerTarget < nMarkerTarget; iMarkerTarget++){
-//TODO this should not work with the MixingPlane interface marker. To be changed.
-    /*--- If the tag GetMarker_All_MixingPlaneInterface(iMarkerTarget) equals the index we are looping at ---*/
-    if ( target_config->GetMarker_All_MixingPlaneInterface(iMarkerTarget) == iMarkerInt ){
-      /*--- Store the identifier for the fluid marker ---*/
-      Marker_Target = iMarkerTarget;
-      Target_Flag = target_config->GetMarker_All_TurbomachineryFlag(iMarkerTarget);
-      break;
-    }
-    else {
-      /*--- If the tag hasn't matched any tag within the Flow markers ---*/
-      Marker_Target = -1;
-    }
-  }
-
-  if (Marker_Target != -1 && Marker_Donor != -1){
-
-    SpanValuesDonor  = donor_geometry->GetSpanWiseValue(Donor_Flag);
-    SpanValuesTarget = target_geometry->GetSpanWiseValue(Target_Flag);
-
-    /*--- Look for span level using nearest neighbor approach ---*/
-    for(iSpan = 0; iSpan <nSpanTarget-2; iSpan++){
-      dist  = 10E+06;
-      dist2 = 10E+06;
-      for(jSpan = 0; jSpan < nSpanDonor;jSpan++){
-        test = abs(SpanValuesTarget[iSpan] - SpanValuesDonor[jSpan]);
-        test2 = abs(SpanValuesTarget[iSpan] - SpanValuesDonor[jSpan]);
-        if(test < dist && SpanValuesTarget[iSpan] > SpanValuesDonor[jSpan]){
-          dist = test;
-          kSpan = jSpan;
-        }
-        if(test2 < dist2){
-          dist2 = test2;
-          tSpan =jSpan;
-        }
-
-      }
-      SpanLevelDonor[iSpan]        = iSpan;
-      SpanValueCoeffTarget[iSpan]  = 0.0;
-
-    }
-  }
-}
-
-
-void CTurboInterpolation::SetSpanWiseLevels(CConfig *target_config){
-
-  unsigned short iSpan;
-//  nSpanMaxAllZones = donor_config->GetnSpanMaxAllZones();
-
-
-  SpanValueCoeffTarget = new su2double[target_config->GetnSpanWiseSections() + 1];
-  SpanLevelDonor       = new unsigned short[target_config->GetnSpanWiseSections() + 1];
-
-
-  for (iSpan = 0; iSpan < target_config->GetnSpanWiseSections() + 1;iSpan++){
-    SpanValueCoeffTarget[iSpan] = 0.0;
-    SpanLevelDonor[iSpan]       = 0;
-  }
-
-}
-=======
 CSlidingMesh::CSlidingMesh(CGeometry ***geometry_container, CConfig **config, unsigned int iZone, unsigned int jZone)  :  CInterpolator(geometry_container, config, iZone, jZone){
 
   /*--- Initialize transfer coefficients between the zones ---*/
@@ -3233,4 +2768,461 @@
 
   return (check == 3);     
 }
->>>>>>> 64db3204
+
+CTurboInterpolation::CTurboInterpolation(void):  CInterpolator() {
+
+  SpanLevelDonor     = NULL;
+  SpanValueCoeffTarget = NULL;
+}
+
+CTurboInterpolation::CTurboInterpolation(CGeometry ***geometry_container, CConfig **config,  unsigned int iZone, unsigned int jZone) :  CInterpolator(geometry_container, config, iZone, jZone) {
+
+//  Set_TransferCoeff(config);
+
+  SpanLevelDonor     = NULL;
+  SpanValueCoeffTarget = NULL;
+
+}
+
+CTurboInterpolation::~CTurboInterpolation() {
+
+  if (SpanValueCoeffTarget != NULL) delete[] SpanValueCoeffTarget;
+  if (SpanLevelDonor       != NULL) delete[] SpanLevelDonor;
+
+}
+
+void CTurboInterpolation::Set_TransferCoeff(CConfig **config) {
+
+  int iProcessor, pProcessor, nProcessor;
+  int markDonor, markTarget, Target_check, Donor_check;
+
+  unsigned short iDim, nDim, iMarkerInt, nMarkerInt, iDonor;
+
+  unsigned long nVertexDonor, nVertexTarget, Point_Target, jVertex, iVertexTarget;
+  unsigned long iPrimalVertex_Target, PrimalPoint_Target;
+  unsigned long nVertexSpanTarget, nVertexSpanDonor;
+  unsigned long nSpanSectionsDonor, nSpanSectionsTarget;
+  unsigned long Global_Point_Donor, pGlobalPoint=0;
+
+  su2double PitchTarget, AngularCoord_Target,  MinAngularCoord_Target, MaxAngularCoord_Target;
+  su2double PitchDonor, AngularCoord_Donor, MinAngularCoord_Donor, MaxAngularCoord_Donor;
+  su2double *Coord_i, Coord_j[3], dist, mindist, maxdist;
+
+
+#ifdef HAVE_MPI
+
+  int rank = MASTER_NODE;
+  int *Buffer_Recv_mark=NULL, iRank;
+
+  MPI_Comm_rank(MPI_COMM_WORLD, &rank);
+  MPI_Comm_size(MPI_COMM_WORLD, &nProcessor);
+
+  //  if (rank == MASTER_NODE)
+  Buffer_Recv_mark = new int[nProcessor];
+
+#else
+
+  nProcessor = SINGLE_NODE;
+
+#endif
+
+  /*--- Initialize variables --- */
+
+  nMarkerInt = (int) ( config[donorZone]->GetMarker_n_ZoneInterface() / 2 );
+  nSpanSectionsTarget = config[targetZone]->GetnSpanWiseSections();
+  nDim = donor_geometry->GetnDim();
+
+  iDonor = 0;
+
+  Buffer_Receive_nVertex_Donor = new unsigned long [nProcessor];
+
+
+  /*--- Cycle over nMarkersInt interface to determine communication pattern ---*/
+
+  for (iMarkerInt = 1; iMarkerInt <= nMarkerInt; iMarkerInt++) {
+
+    for (unsigned short iSpan= 0; iSpan < nSpanSectionsTarget ; iSpan++){
+      /*--- On the donor side: find the tag of the boundary sharing the interface ---*/
+      markDonor  = Find_InterfaceMarker(config[donorZone],  iMarkerInt);
+
+      /*--- On the target side: find the tag of the boundary sharing the interface ---*/
+      markTarget = Find_InterfaceMarker(config[targetZone], iMarkerInt);
+
+#ifdef HAVE_MPI
+
+      Donor_check  = -1;
+      Target_check = -1;
+
+      /*--- We gather a vector in MASTER_NODE to determines whether the boundary is not on the processor because of the partition or because the zone does not include it ---*/
+
+      SU2_MPI::Allgather(&markDonor , 1, MPI_INT, Buffer_Recv_mark, 1, MPI_INT, MPI_COMM_WORLD);
+
+      for (iRank = 0; iRank < nProcessor; iRank++)
+        if( Buffer_Recv_mark[iRank] != -1 ) {
+          Donor_check = Buffer_Recv_mark[iRank];
+          break;
+        }
+
+
+      SU2_MPI::Allgather(&markTarget, 1, MPI_INT, Buffer_Recv_mark, 1, MPI_INT, MPI_COMM_WORLD);
+
+      for (iRank = 0; iRank < nProcessor; iRank++)
+        if( Buffer_Recv_mark[iRank] != -1 ) {
+          Target_check = Buffer_Recv_mark[iRank];
+          break;
+        }
+
+#else
+      Donor_check  = markDonor;
+      Target_check = markTarget;
+#endif
+
+      /*--- Checks if the zone contains the interface, if not continue to the next step ---*/
+      if(Target_check == -1 || Donor_check == -1)
+        continue;
+
+      if(markDonor != -1){
+        nVertexSpanDonor   =  donor_geometry->GetnVertexSpan( markDonor,  iSpan );
+      }
+      else{
+        nVertexDonor  = 0;
+        nVertexSpanDonor  = 0;
+      }
+
+      if(markTarget != -1){
+        nVertexSpanTarget   = target_geometry->GetnVertexSpan( markTarget, iSpan );
+      }
+      else{
+        nVertexSpanTarget  = 0;
+      }
+      Buffer_Send_nVertex_Donor  = new unsigned long [ 1 ];
+
+      /* Sets MaxLocalVertex_Donor, Buffer_Receive_nVertex_Donor */
+      Determine_ArraySize(false, markDonor, markTarget, nVertexSpanDonor, iSpan, nDim);
+
+      Buffer_Send_Coord          = new su2double     [ MaxLocalVertex_Donor ];
+      Buffer_Send_GlobalPoint    = new unsigned long [ MaxLocalVertex_Donor ];
+      Buffer_Receive_Coord       = new su2double     [ nProcessor * MaxLocalVertex_Donor ];
+      Buffer_Receive_GlobalPoint = new unsigned long [ nProcessor * MaxLocalVertex_Donor ];
+
+      /*-- Collect coordinates, global points, and normal vectors ---*/
+      Collect_TurboVertexInfo( false, markDonor, markTarget, nVertexSpanDonor, iSpan ,nDim );
+
+      if (nVertexSpanTarget != 0 ){
+        MinAngularCoord_Target = target_geometry->GetMinAngularCoord(markTarget, iSpan);
+        MaxAngularCoord_Target = target_geometry->GetMaxAngularCoord(markTarget, iSpan);
+        PitchTarget = abs(MaxAngularCoord_Target - MinAngularCoord_Target);
+      }
+
+      /*--- Compute the closest point to a Near-Field boundary point ---*/
+      maxdist = 0.0;
+
+      for (iVertexTarget = 0; iVertexTarget < nVertexSpanTarget; iVertexTarget++) {
+
+        iPrimalVertex_Target = target_geometry->turbovertex[markTarget][iSpan][iVertexTarget]->GetOldVertex();
+
+        if ( target_geometry->node[Point_Target]->GetDomain() ) {
+
+          target_geometry->vertex[markTarget][iPrimalVertex_Target]->SetnDonorPoints(1);
+          target_geometry->vertex[markTarget][iPrimalVertex_Target]->Allocate_DonorInfo(); // Possible meme leak?
+
+          /*--- Coordinates of the boundary point ---*/
+          AngularCoord_Target = target_geometry->turbovertex[markTarget][iSpan][iVertexTarget]->GetAngularCoord();
+
+          mindist    = HUGE;
+          pProcessor = 0;
+          su2double donor_count = 0;
+
+
+          /*--- Loop over all the boundaries to find the pair ---*/
+
+          for (iProcessor = 0; iProcessor < nProcessor; iProcessor++){
+            for (jVertex = 0; jVertex < MaxLocalVertex_Donor; jVertex++) {
+
+              Global_Point_Donor = iProcessor*MaxLocalVertex_Donor+jVertex;
+
+              /*--- Compute the dist ---*/
+              dist  = 0.0;
+
+              AngularCoord_Donor = Buffer_Receive_Coord[ Global_Point_Donor];
+
+
+              if ( AngularCoord_Donor > MaxAngularCoord_Target ){
+                dist = abs(AngularCoord_Donor - (AngularCoord_Target + PitchTarget));
+              }
+              else if ( AngularCoord_Donor <=  MinAngularCoord_Target  ){
+                dist = abs(AngularCoord_Donor - (AngularCoord_Target - PitchTarget));
+              }
+              else
+                dist = abs(AngularCoord_Donor - AngularCoord_Target);
+
+
+              if (dist < mindist) {
+                mindist = dist; pProcessor = iProcessor; pGlobalPoint = Buffer_Receive_GlobalPoint[Global_Point_Donor];
+                donor_count = jVertex;
+              }
+
+              if (dist == 0.0) break;
+            }
+
+          }
+
+          /*--- Store the value of the pair ---*/
+          maxdist = max(maxdist, mindist);
+          target_geometry->vertex[markTarget][iPrimalVertex_Target]->SetInterpDonorPoint(iDonor, pGlobalPoint);
+          target_geometry->vertex[markTarget][iPrimalVertex_Target]->SetInterpDonorProcessor(iDonor, pProcessor);
+          target_geometry->vertex[markTarget][iPrimalVertex_Target]->SetDonorCoeff(iDonor, 1.0);
+        }
+      }
+
+      delete[] Buffer_Send_Coord;
+      delete[] Buffer_Send_GlobalPoint;
+
+      delete[] Buffer_Receive_Coord;
+      delete[] Buffer_Receive_GlobalPoint;
+
+      delete[] Buffer_Send_nVertex_Donor;
+    }
+  }
+
+  delete[] Buffer_Receive_nVertex_Donor;
+
+#ifdef HAVE_MPI
+  if (rank == MASTER_NODE)
+    delete [] Buffer_Recv_mark;
+#endif
+}
+
+void CTurboInterpolation::Determine_ArraySize(bool faces, int markDonor, int markTarget, unsigned long nVertexDonor, unsigned short iSpan , unsigned short nDim) {
+  unsigned long nLocalVertex_Donor = 0, nLocalFaceNodes_Donor=0, nLocalFace_Donor=0;
+  unsigned long iVertex, iPointDonor = 0;
+
+#ifdef HAVE_MPI
+  int rank = MASTER_NODE;
+  int nProcessor = SINGLE_NODE;
+  MPI_Comm_rank(MPI_COMM_WORLD, &rank);
+  MPI_Comm_size(MPI_COMM_WORLD, &nProcessor);
+#endif
+
+  nLocalVertex_Donor = nVertexDonor;
+
+  Buffer_Send_nVertex_Donor[0] = nLocalVertex_Donor;
+
+  /*--- Send Interface vertex information --*/
+#ifdef HAVE_MPI
+  SU2_MPI::Allreduce(&nLocalVertex_Donor, &MaxLocalVertex_Donor, 1, MPI_UNSIGNED_LONG, MPI_MAX, MPI_COMM_WORLD);
+  SU2_MPI::Allgather(Buffer_Send_nVertex_Donor, 1, MPI_UNSIGNED_LONG, Buffer_Receive_nVertex_Donor, 1, MPI_UNSIGNED_LONG, MPI_COMM_WORLD);
+#else
+  MaxLocalVertex_Donor    = nLocalVertex_Donor;
+  Buffer_Receive_nVertex_Donor[0] = Buffer_Send_nVertex_Donor[0];
+#endif
+
+}
+
+void CTurboInterpolation::Collect_TurboVertexInfo(bool faces, int markDonor, int markTarget, unsigned long nVertexDonor, unsigned short iSpan ,unsigned short nDim) {
+  unsigned long nLocalVertex_Donor = 0;
+  unsigned long iVertex, iPointDonor = 0, iVertexDonor, nBuffer_Coord, nBuffer_Point;
+  unsigned short iDim;
+  /* Only needed if face data is also collected */
+  su2double  *Normal;
+
+#ifdef HAVE_MPI
+  int rank;
+  int nProcessor = SINGLE_NODE;
+  MPI_Comm_rank(MPI_COMM_WORLD, &rank);
+  MPI_Comm_size(MPI_COMM_WORLD, &nProcessor);
+#endif
+
+
+  for (iVertex = 0; iVertex < MaxLocalVertex_Donor; iVertex++) {
+    Buffer_Send_GlobalPoint[iVertex] = 0;
+    Buffer_Send_Coord[iVertex] = HUGE;
+    for (iDim = 0; iDim < nDim; iDim++) {
+      if (faces)
+        Buffer_Send_Normal[iVertex*nDim+iDim] = 0.0;
+    }
+  }
+
+
+  /*--- Copy coordinates and point to the auxiliar vector --*/
+  nLocalVertex_Donor = 0;
+
+  for (iVertexDonor = 0; iVertexDonor < nVertexDonor; iVertexDonor++) {
+    iPointDonor = donor_geometry->turbovertex[markDonor][iSpan][iVertexDonor]->GetNode();
+    if (donor_geometry->node[iPointDonor]->GetDomain()) {
+      Buffer_Send_GlobalPoint[nLocalVertex_Donor] = donor_geometry->node[iPointDonor]->GetGlobalIndex();
+      Buffer_Send_Coord[nLocalVertex_Donor] = donor_geometry->turbovertex[markDonor][iSpan][iVertexDonor]->GetAngularCoord();
+
+      if (faces) {
+        Normal =  donor_geometry->turbovertex[markDonor][iSpan][iVertexDonor]->GetNormal();
+        for (iDim = 0; iDim < nDim; iDim++)
+          Buffer_Send_Normal[nLocalVertex_Donor*nDim+iDim] = Normal[iDim];
+      }
+      nLocalVertex_Donor++;
+    }
+  }
+  nBuffer_Coord = MaxLocalVertex_Donor;
+  nBuffer_Point = MaxLocalVertex_Donor;
+
+#ifdef HAVE_MPI
+  SU2_MPI::Allgather(Buffer_Send_Coord, nBuffer_Coord, MPI_DOUBLE, Buffer_Receive_Coord, nBuffer_Coord, MPI_DOUBLE, MPI_COMM_WORLD);
+  SU2_MPI::Allgather(Buffer_Send_GlobalPoint, nBuffer_Point, MPI_UNSIGNED_LONG, Buffer_Receive_GlobalPoint, nBuffer_Point, MPI_UNSIGNED_LONG, MPI_COMM_WORLD);
+  if (faces) {
+    SU2_MPI::Allgather(Buffer_Send_Normal, nBuffer_Coord, MPI_DOUBLE, Buffer_Receive_Normal, nBuffer_Coord, MPI_DOUBLE, MPI_COMM_WORLD);
+  }
+#else
+  for (iVertex = 0; iVertex < nBuffer_Coord; iVertex++)
+    Buffer_Receive_Coord[iVertex] = Buffer_Send_Coord[iVertex];
+
+  for (iVertex = 0; iVertex < nBuffer_Point; iVertex++)
+    Buffer_Receive_GlobalPoint[iVertex] = Buffer_Send_GlobalPoint[iVertex];
+
+  if (faces) {
+    for (iVertex = 0; iVertex < nBuffer_Coord; iVertex++)
+      Buffer_Receive_Normal[iVertex] = Buffer_Send_Normal[iVertex];
+  }
+#endif
+
+//  cout << " ===== Receive_Coord ===== " << endl;
+//for (iVertex = 0; iVertex < nBuffer_Point; iVertex++)
+//  cout << Buffer_Receive_Coord[iVertex] << endl;
+
+}
+
+void CTurboInterpolation::Preprocessing_InterpolationInterface(CGeometry *donor_geometry, CGeometry *target_geometry,
+    CConfig *donor_config, CConfig *target_config, unsigned short iMarkerInt){
+
+  unsigned short  nMarkerDonor, nMarkerTarget;		// Number of markers on the interface, donor and target side
+  unsigned short  iMarkerDonor, iMarkerTarget;		// Variables for iteration over markers
+  unsigned short iSpan,jSpan, tSpan,kSpan, nSpanDonor, nSpanTarget, Donor_Flag, Target_Flag;
+  int Marker_Donor = -1, Marker_Target = -1;
+
+  su2double *SpanValuesDonor, *SpanValuesTarget, dist, test, dist2, test2;
+
+  int rank = MASTER_NODE;
+  int size = SINGLE_NODE, iSize;
+
+#ifdef HAVE_MPI
+  MPI_Comm_rank(MPI_COMM_WORLD, &rank);
+  MPI_Comm_size(MPI_COMM_WORLD, &size);
+  int *BuffMarkerDonor, *BuffDonorFlag;
+#endif
+
+
+  nMarkerDonor   = donor_geometry->GetnMarker();
+  nMarkerTarget  = target_geometry->GetnMarker();
+  //TODO turbo this approach only works if all the turboamchinery marker of all zones have the same amount of span wise sections.
+  //TODO turbo initialization needed for the MPI routine should be place somewhere else.
+  nSpanDonor     = donor_config->GetnSpanWiseSections()  + 1;
+  nSpanTarget    = target_config->GetnSpanWiseSections() + 1;
+
+  /*--- On the donor side ---*/
+  for (iMarkerDonor = 0; iMarkerDonor < nMarkerDonor; iMarkerDonor++){
+    /*--- If the tag GetMarker_All_MixingPlaneInterface equals the index we are looping at ---*/
+    if ( donor_config->GetMarker_All_MixingPlaneInterface(iMarkerDonor) == iMarkerInt ){
+      /*--- We have identified the local index of the Donor marker ---*/
+      /*--- Now we are going to store the average values that belong to Marker_Donor on each processor ---*/
+      /*--- Store the identifier for the structural marker ---*/
+      Marker_Donor = iMarkerDonor;
+      Donor_Flag = donor_config->GetMarker_All_TurbomachineryFlag(iMarkerDonor);
+      //							cout << " donor is "<< donor_config->GetMarker_All_TagBound(Marker_Donor)<<" in imarker interface "<< iMarkerInt <<endl;
+      /*--- Exit the for loop: we have found the local index for Mixing-Plane interface ---*/
+      break;
+    }
+    else {
+      /*--- If the tag hasn't matched any tag within the donor markers ---*/
+      Marker_Donor = -1;
+      Donor_Flag   = -1;
+    }
+  }
+
+#ifdef HAVE_MPI
+  BuffMarkerDonor						 = new int[size];
+  BuffDonorFlag            = new int[size];
+  for (iSize=0; iSize<size;iSize++){
+    BuffMarkerDonor[iSize]							= -1;
+    BuffDonorFlag[iSize]              = -1;
+  }
+
+  SU2_MPI::Allgather(&Marker_Donor, 1 , MPI_INT, BuffMarkerDonor, 1, MPI_INT, MPI_COMM_WORLD);
+  SU2_MPI::Allgather(&Donor_Flag, 1 , MPI_INT, BuffDonorFlag, 1, MPI_INT, MPI_COMM_WORLD);
+
+
+  Marker_Donor= -1;
+  Donor_Flag= -1;
+
+
+  for (iSize=0; iSize<size;iSize++){
+    if(BuffMarkerDonor[iSize] > 0.0){
+      Marker_Donor = BuffMarkerDonor[iSize];
+      Donor_Flag   = BuffDonorFlag[iSize];
+      break;
+    }
+  }
+  delete [] BuffMarkerDonor;
+  delete [] BuffDonorFlag;
+#endif
+
+  /*--- On the target side we have to identify the marker as well ---*/
+
+  for (iMarkerTarget = 0; iMarkerTarget < nMarkerTarget; iMarkerTarget++){
+//TODO this should not work with the MixingPlane interface marker. To be changed.
+    /*--- If the tag GetMarker_All_MixingPlaneInterface(iMarkerTarget) equals the index we are looping at ---*/
+    if ( target_config->GetMarker_All_MixingPlaneInterface(iMarkerTarget) == iMarkerInt ){
+      /*--- Store the identifier for the fluid marker ---*/
+      Marker_Target = iMarkerTarget;
+      Target_Flag = target_config->GetMarker_All_TurbomachineryFlag(iMarkerTarget);
+      break;
+    }
+    else {
+      /*--- If the tag hasn't matched any tag within the Flow markers ---*/
+      Marker_Target = -1;
+    }
+  }
+
+  if (Marker_Target != -1 && Marker_Donor != -1){
+
+    SpanValuesDonor  = donor_geometry->GetSpanWiseValue(Donor_Flag);
+    SpanValuesTarget = target_geometry->GetSpanWiseValue(Target_Flag);
+
+    /*--- Look for span level using nearest neighbor approach ---*/
+    for(iSpan = 0; iSpan <nSpanTarget-2; iSpan++){
+      dist  = 10E+06;
+      dist2 = 10E+06;
+      for(jSpan = 0; jSpan < nSpanDonor;jSpan++){
+        test = abs(SpanValuesTarget[iSpan] - SpanValuesDonor[jSpan]);
+        test2 = abs(SpanValuesTarget[iSpan] - SpanValuesDonor[jSpan]);
+        if(test < dist && SpanValuesTarget[iSpan] > SpanValuesDonor[jSpan]){
+          dist = test;
+          kSpan = jSpan;
+        }
+        if(test2 < dist2){
+          dist2 = test2;
+          tSpan =jSpan;
+        }
+
+      }
+      SpanLevelDonor[iSpan]        = iSpan;
+      SpanValueCoeffTarget[iSpan]  = 0.0;
+
+    }
+  }
+}
+
+
+void CTurboInterpolation::SetSpanWiseLevels(CConfig *target_config){
+
+  unsigned short iSpan;
+//  nSpanMaxAllZones = donor_config->GetnSpanMaxAllZones();
+
+
+  SpanValueCoeffTarget = new su2double[target_config->GetnSpanWiseSections() + 1];
+  SpanLevelDonor       = new unsigned short[target_config->GetnSpanWiseSections() + 1];
+
+
+  for (iSpan = 0; iSpan < target_config->GetnSpanWiseSections() + 1;iSpan++){
+    SpanValueCoeffTarget[iSpan] = 0.0;
+    SpanLevelDonor[iSpan]       = 0;
+  }
+
+}
