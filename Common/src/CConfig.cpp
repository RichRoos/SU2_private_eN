--- conflicted
+++ resolved
@@ -1093,11 +1093,7 @@
   const bool discAdjDefault = false;
 #endif
   /*!\brief MATH_PROBLEM  \n DESCRIPTION: Mathematical problem \n  Options: DIRECT, ADJOINT \ingroup Config*/
-<<<<<<< HEAD
-  addMathProblemOption("MATH_PROBLEM", ContinuousAdjoint, false, DiscreteAdjoint, discAdjDefault, Restart_Flow, discAdjDefault, Reduced_Model, false);
-=======
   addMathProblemOption("MATH_PROBLEM", ContinuousAdjoint, false, DiscreteAdjoint, discAdjDefault, Restart_Flow, false, Reduced_Model, false);
->>>>>>> f04af918
   /*!\brief KIND_TURB_MODEL \n DESCRIPTION: Specify turbulence model \n Options: see \link Turb_Model_Map \endlink \n DEFAULT: NONE \ingroup Config*/
   addEnumOption("KIND_TURB_MODEL", Kind_Turb_Model, Turb_Model_Map, TURB_MODEL::NONE);
   /*!\brief KIND_TRANS_MODEL \n DESCRIPTION: Specify transition model OPTIONS: see \link Trans_Model_Map \endlink \n DEFAULT: NONE \ingroup Config*/
@@ -1993,22 +1989,6 @@
   /* DESCRIPTION: Automatically reorient elements that seem flipped */
   addBoolOption("REORIENT_ELEMENTS",ReorientElements, true);
 
-  /*!\par CONFIG_CATEGORY: Reduced Order Modelling specific variables  \ingroup Config */
-  /*--- Options related to reduced order modelling ---*/
-  
-  /*!\brief ROM_TESTBASIS_FILENAME\n DESCRIPTION: ROM test basis input file. \ingroup Config*/
-  addStringOption("ROM_TESTBASIS_FILENAME", Rom_FileName, string("pod.txt"));
-  /*!\brief INITIAL_SNAPSHOT_FILENAME\n DESCRIPTION: ROM initial snapshot input file. \ingroup Config*/
-  addStringOption("INITIAL_SNAPSHOT_FILENAME", Init_Snapshot_FileName, string("NONE"));
-  /*!\brief INITIAL_COORD_FILENAME\n DESCRIPTION: ROM initial coordinates input file. \ingroup Config*/
-  addStringOption("INITIAL_COORD_FILENAME", Init_Coord_FileName, string("NONE"));
-  /*!\brief REF_SNAPSHOT_FILENAME\n DESCRIPTION: ROM reference snapshot input file. \ingroup Config*/
-  addStringOption("REF_SNAPSHOT_FILENAME", Ref_Snapshot_FileName, string("ref_snapshot.csv"));
-  /*!\brief BASIS_GENERSTION \n DESCRIPTION: How many nodes to use for hyper-reduction. */
-  addUnsignedLongOption("HYPER_NODES", nHyper_Nodes, 1000);
-  /*!\brief BASIS_GENERSTION \n DESCRIPTION: How many modes to use from POD matrix. */
-  addUnsignedShortOption("POD_MODES", nPOD_Modes, 0);
-  
   /*!\par CONFIG_CATEGORY: Sobolev Gradient Solver Parameters \ingroup Config */
   /*--- Options related to the Sobolev smoothing solver ---*/
 
