/*!
 * \file CSysMatrix.cpp
 * \brief Implementation of the sparse matrix class.
 * \author F. Palacios, A. Bueno, T. Economon, P. Gomes
 * \version 7.1.1 "Blackbird"
 *
 * SU2 Project Website: https://su2code.github.io
 *
 * The SU2 Project is maintained by the SU2 Foundation
 * (http://su2foundation.org)
 *
 * Copyright 2012-2021, SU2 Contributors (cf. AUTHORS.md)
 *
 * SU2 is free software; you can redistribute it and/or
 * modify it under the terms of the GNU Lesser General Public
 * License as published by the Free Software Foundation; either
 * version 2.1 of the License, or (at your option) any later version.
 *
 * SU2 is distributed in the hope that it will be useful,
 * but WITHOUT ANY WARRANTY; without even the implied warranty of
 * MERCHANTABILITY or FITNESS FOR A PARTICULAR PURPOSE. See the GNU
 * Lesser General Public License for more details.
 *
 * You should have received a copy of the GNU Lesser General Public
 * License along with SU2. If not, see <http://www.gnu.org/licenses/>.
 */

#include "../../include/linear_algebra/CSysMatrix.inl"

#include "../../include/geometry/CGeometry.hpp"
#include "../../include/toolboxes/allocation_toolbox.hpp"

#include <cmath>

template<class ScalarType>
CSysMatrix<ScalarType>::CSysMatrix() :
  rank(SU2_MPI::GetRank()),
  size(SU2_MPI::GetSize()) {

  nPoint = nPointDomain = nVar = nEqn = 0;
  nnz = nnz_ilu = 0;
  ilu_fill_in = 0;
  nLinelet = 0;

  omp_partitions    = nullptr;

  matrix            = nullptr;
  row_ptr           = nullptr;
  dia_ptr           = nullptr;
  col_ind           = nullptr;
  col_ptr           = nullptr;

  ILU_matrix        = nullptr;
  row_ptr_ilu       = nullptr;
  dia_ptr_ilu       = nullptr;
  col_ind_ilu       = nullptr;

  invM              = nullptr;

#ifdef USE_MKL
  MatrixMatrixProductJitter              = nullptr;
  MatrixVectorProductJitterBetaOne       = nullptr;
  MatrixVectorProductJitterBetaZero      = nullptr;
  MatrixVectorProductJitterAlphaMinusOne = nullptr;
#endif

}

template<class ScalarType>
CSysMatrix<ScalarType>::~CSysMatrix(void) {

  delete [] omp_partitions;
  MemoryAllocation::aligned_free(ILU_matrix);
  MemoryAllocation::aligned_free(matrix);
  MemoryAllocation::aligned_free(invM);

#ifdef USE_MKL
  mkl_jit_destroy( MatrixMatrixProductJitter );
  mkl_jit_destroy( MatrixVectorProductJitterBetaZero );
  mkl_jit_destroy( MatrixVectorProductJitterBetaOne );
  mkl_jit_destroy( MatrixVectorProductJitterAlphaMinusOne );
#endif

}

template<class ScalarType>
void CSysMatrix<ScalarType>::Initialize(unsigned long npoint, unsigned long npointdomain,
                                        unsigned short nvar, unsigned short neqn,
                                        bool EdgeConnect, CGeometry *geometry,
                                        const CConfig *config, bool needTranspPtr) {

  assert(omp_get_thread_num()==0 && "Only the master thread is allowed to initialize the matrix.");

  if(npoint == 0) return;

  if(matrix != nullptr) {
    SU2_OMP_MASTER
    SU2_MPI::Error("CSysMatrix can only be initialized once.", CURRENT_FUNCTION);
    END_SU2_OMP_MASTER
  }

  if(nvar > MAXNVAR) {
    SU2_OMP_MASTER
    SU2_MPI::Error("nVar larger than expected, increase MAXNVAR.", CURRENT_FUNCTION);
    END_SU2_OMP_MASTER
  }

  /*--- Application of this matrix, FVM or FEM. ---*/
  const auto type = EdgeConnect? ConnectivityType::FiniteVolume : ConnectivityType::FiniteElement;

  /*--- Type of preconditioner the matrix will be asked to build. ---*/
  auto prec = config->GetKind_Linear_Solver_Prec();

  if ((!EdgeConnect && !config->GetStructuralProblem()) ||
      (config->GetKind_SU2() == SU2_DEF) || (config->GetKind_SU2() == SU2_DOT)) {
    /*--- FEM-type connectivity in non-structural context implies mesh deformation. ---*/
    prec = config->GetKind_Deform_Linear_Solver_Prec();
  }
  else if (config->GetDiscrete_Adjoint() && (prec!=ILU)) {
    /*--- Else "upgrade" primal solver settings. ---*/
    prec = config->GetKind_DiscAdj_Linear_Prec();
  }
  const bool ilu_needed = (prec==ILU);
  const bool diag_needed = ilu_needed || (prec==JACOBI) || (prec==LINELET);

  /*--- Basic dimensions. ---*/
  nVar = nvar;
  nEqn = neqn;
  nPoint = npoint;
  nPointDomain = npointdomain;

  /*--- Get sparse structure pointers from geometry,
   *    the data is managed by CGeometry to allow re-use. ---*/

  const auto& csr = geometry->GetSparsePattern(type,0);

  nnz = csr.getNumNonZeros();
  row_ptr = csr.outerPtr();
  col_ind = csr.innerIdx();
  dia_ptr = csr.diagPtr();

  if (needTranspPtr)
    col_ptr = geometry->GetTransposeSparsePatternMap(type).data();

  if (type == ConnectivityType::FiniteVolume) {
    edge_ptr.ptr = geometry->GetEdgeToSparsePatternMap().data();
    edge_ptr.nEdge = geometry->GetnEdge();
  }

  /*--- Get ILU sparse pattern, if fill is 0 no new data is allocated. --*/

  if(ilu_needed)
  {
    ilu_fill_in = config->GetLinear_Solver_ILU_n();

    const auto& csr_ilu = geometry->GetSparsePattern(type, ilu_fill_in);

    row_ptr_ilu = csr_ilu.outerPtr();
    col_ind_ilu = csr_ilu.innerIdx();
    dia_ptr_ilu = csr_ilu.diagPtr();
    nnz_ilu = csr_ilu.getNumNonZeros();
  }

  /*--- Allocate data. ---*/
#define ALLOC_AND_INIT(ptr,num) {\
  ptr = MemoryAllocation::aligned_alloc<ScalarType>(64,num*sizeof(ScalarType));\
  for(size_t k=0; k<num; ++k) ptr[k]=0.0; }

  ALLOC_AND_INIT(matrix, nnz*nVar*nEqn)

  /*--- Preconditioners. ---*/

  if (ilu_needed) {
    ALLOC_AND_INIT(ILU_matrix, nnz_ilu*nVar*nEqn)
  }

  if (diag_needed) {
    ALLOC_AND_INIT(invM, nPointDomain*nVar*nEqn);
  }
#undef ALLOC_AND_INIT

  /*--- Thread parallel initialization. ---*/

  int num_threads = omp_get_max_threads();

  /*--- Set suitable chunk sizes for light static for loops, and heavy
   dynamic ones, such that threads are approximately evenly loaded. ---*/
  omp_light_size = computeStaticChunkSize(nnz*nVar*nEqn, num_threads, OMP_MAX_SIZE_L);
  omp_heavy_size = computeStaticChunkSize(nPointDomain, num_threads, OMP_MAX_SIZE_H);

  omp_num_parts = config->GetLinear_Solver_Prec_Threads();
  if (omp_num_parts == 0) omp_num_parts = num_threads;

  /*--- This is akin to the row_ptr. ---*/
  omp_partitions = new unsigned long [omp_num_parts+1];

  /// TODO: Use a work estimate to produce more balanced partitions.
  auto pts_per_part = roundUpDiv(nPointDomain, omp_num_parts);
  for(auto part = 0ul; part < omp_num_parts; ++part)
    omp_partitions[part] = part * pts_per_part;
  omp_partitions[omp_num_parts] = nPointDomain;

  /*--- Generate MKL Kernels ---*/

#ifdef USE_MKL
  using mkl = mkl_jit_wrapper<ScalarType>;
  mkl::create_gemm(&MatrixMatrixProductJitter, MKL_ROW_MAJOR, MKL_NOTRANS,
                   MKL_NOTRANS, nVar, nVar, nVar, 1.0, nVar, nVar, 0.0, nVar);
  MatrixMatrixProductKernel = mkl::get_gemm(MatrixMatrixProductJitter);

  mkl::create_gemm(&MatrixVectorProductJitterBetaZero, MKL_COL_MAJOR,
                   MKL_NOTRANS, MKL_NOTRANS, 1, nVar, nEqn, 1.0, 1, nEqn, 0.0, 1);
  MatrixVectorProductKernelBetaZero = mkl::get_gemm(MatrixVectorProductJitterBetaZero);

  mkl::create_gemm(&MatrixVectorProductJitterBetaOne, MKL_COL_MAJOR,
                   MKL_NOTRANS, MKL_NOTRANS, 1, nVar, nEqn, 1.0, 1, nEqn, 1.0, 1);
  MatrixVectorProductKernelBetaOne = mkl::get_gemm(MatrixVectorProductJitterBetaOne);

  mkl::create_gemm(&MatrixVectorProductJitterAlphaMinusOne, MKL_COL_MAJOR,
                   MKL_NOTRANS, MKL_NOTRANS, 1, nVar, nEqn, -1.0, 1, nEqn, 1.0, 1);
  MatrixVectorProductKernelAlphaMinusOne = mkl::get_gemm(MatrixVectorProductJitterAlphaMinusOne);
#endif

}

template<class T>
void CSysMatrixComms::Initiate(const CSysVector<T>& x, CGeometry *geometry,
                               const CConfig *config, unsigned short commType) {

  if (geometry->nP2PSend == 0) return;

  /*--- Local variables ---*/

  const unsigned short COUNT_PER_POINT = x.GetNVar();
  const unsigned short MPI_TYPE = COMM_TYPE_DOUBLE;

  /*--- Create a boolean for reversing the order of comms. ---*/

  const bool reverse = (commType == SOLUTION_MATRIXTRANS);

  /*--- Set the size of the data packet and type depending on quantity. ---*/

  switch (commType) {
    case SOLUTION_MATRIX:
    case SOLUTION_MATRIXTRANS:
      break;
    default:
      SU2_MPI::Error("Unrecognized quantity for point-to-point MPI comms.", CURRENT_FUNCTION);
      break;
  }

  /*--- Check to make sure we have created a large enough buffer
   for these comms during preprocessing. This is only for the su2double
   buffer. It will be reallocated whenever we find a larger count
   per point. After the first cycle of comms, this should be inactive. ---*/

  geometry->AllocateP2PComms(COUNT_PER_POINT);

  /*--- Load the specified quantity from the solver into the generic
   communication buffer in the geometry class. ---*/

  /*--- Post all non-blocking recvs first before sends. ---*/

  geometry->PostP2PRecvs(geometry, config, MPI_TYPE, COUNT_PER_POINT, reverse);

  for (auto iMessage = 0; iMessage < geometry->nP2PSend; iMessage++) {

    switch (commType) {

      case SOLUTION_MATRIX: {

        su2double* bufDSend = geometry->bufD_P2PSend;

        /*--- Get the offset for the start of this message. ---*/

        const auto msg_offset = geometry->nPoint_P2PSend[iMessage];

        /*--- Total count can include multiple pieces of data per point. ---*/

        const auto nSend = (geometry->nPoint_P2PSend[iMessage+1] - geometry->nPoint_P2PSend[iMessage]);

        SU2_OMP_FOR_STAT(CSysMatrix<T>::OMP_MIN_SIZE)
        for (auto iSend = 0; iSend < nSend; iSend++) {

          /*--- Get the local index for this communicated data. ---*/

          const auto iPoint = geometry->Local_Point_P2PSend[msg_offset + iSend];

          /*--- Compute the offset in the recv buffer for this point. ---*/

          const auto buf_offset = (msg_offset + iSend)*COUNT_PER_POINT;

          /*--- Load the buffer with the data to be sent. ---*/

          for (auto iVar = 0ul; iVar < x.GetNVar(); iVar++)
            bufDSend[buf_offset+iVar] = x(iPoint,iVar);
        }
        END_SU2_OMP_FOR
        break;
      }

      case SOLUTION_MATRIXTRANS: {

        /*--- We are going to communicate in reverse, so we use the
         recv buffer for the send instead. Also, all of the offsets
         and counts are derived from the recv data structures. ---*/

        su2double* bufDSend = geometry->bufD_P2PRecv;

        /*--- Get the offset for the start of this message. ---*/

        const auto msg_offset = geometry->nPoint_P2PRecv[iMessage];

        /*--- Total count can include multiple pieces of data per point. ---*/

        const auto nSend = (geometry->nPoint_P2PRecv[iMessage+1] - geometry->nPoint_P2PRecv[iMessage]);

        SU2_OMP_FOR_STAT(CSysMatrix<T>::OMP_MIN_SIZE)
        for (auto iSend = 0; iSend < nSend; iSend++) {

          /*--- Get the local index for this communicated data. Here we
           again use the recv structure to find the send point, since
           the usual recv points are now the senders in reverse mode. ---*/

          const auto iPoint = geometry->Local_Point_P2PRecv[msg_offset + iSend];

          /*--- Compute the offset in the recv buffer for this point. ---*/

          const auto buf_offset = (msg_offset + iSend)*COUNT_PER_POINT;

          /*--- Load the buffer with the data to be sent. ---*/

          for (auto iVar = 0ul; iVar < x.GetNVar(); iVar++)
            bufDSend[buf_offset+iVar] = x(iPoint,iVar);
        }
        END_SU2_OMP_FOR
        break;
      }

      default:
        SU2_MPI::Error("Unrecognized quantity for point-to-point MPI comms.",
                       CURRENT_FUNCTION);
        break;

    }

    /*--- Launch the point-to-point MPI send for this message. ---*/

    geometry->PostP2PSends(geometry, config, MPI_TYPE, COUNT_PER_POINT, iMessage, reverse);

  }

}

template<class T>
void CSysMatrixComms::Complete(CSysVector<T>& x, CGeometry *geometry,
                               const CConfig *config, unsigned short commType) {

  if (geometry->nP2PRecv == 0) return;

  /*--- Local variables ---*/

  const unsigned short COUNT_PER_POINT = x.GetNVar();

  /*--- Global status so all threads can see the result of Waitany. ---*/
  static SU2_MPI::Status status;
  int ind;

  /*--- Store the data that was communicated into the appropriate
   location within the local class data structures. ---*/

  for (auto iMessage = 0; iMessage < geometry->nP2PRecv; iMessage++) {

    /*--- For efficiency, recv the messages dynamically based on
     the order they arrive. ---*/

    SU2_OMP_MASTER
    SU2_MPI::Waitany(geometry->nP2PRecv, geometry->req_P2PRecv, &ind, &status);
    END_SU2_OMP_MASTER
    SU2_OMP_BARRIER

    /*--- Once we have recv'd a message, get the source rank. ---*/

    const auto source = status.MPI_SOURCE;

    switch (commType) {
      case SOLUTION_MATRIX: {

        const su2double *bufDRecv = geometry->bufD_P2PRecv;

        /*--- We know the offsets based on the source rank. ---*/

        const auto jRecv = geometry->P2PRecv2Neighbor[source];

        /*--- Get the offset for the start of this message. ---*/

        const auto msg_offset = geometry->nPoint_P2PRecv[jRecv];

        /*--- Get the number of packets to be received in this message. ---*/

        const auto nRecv = (geometry->nPoint_P2PRecv[jRecv+1] - geometry->nPoint_P2PRecv[jRecv]);

        SU2_OMP_FOR_STAT(CSysMatrix<T>::OMP_MIN_SIZE)
        for (auto iRecv = 0; iRecv < nRecv; iRecv++) {

          /*--- Get the local index for this communicated data. ---*/

          const auto iPoint = geometry->Local_Point_P2PRecv[msg_offset + iRecv];

          /*--- Compute the offset in the recv buffer for this point. ---*/

          const auto buf_offset = (msg_offset + iRecv)*COUNT_PER_POINT;

          /*--- Store the data correctly depending on the quantity. ---*/

          for (auto iVar = 0ul; iVar < x.GetNVar(); iVar++)
            x(iPoint,iVar) = CSysMatrix<T>::template ActiveAssign<T>(bufDRecv[buf_offset+iVar]);
        }
        END_SU2_OMP_FOR
        break;
      }

      case SOLUTION_MATRIXTRANS: {

        /*--- We are going to communicate in reverse, so we use the
         send buffer for the recv instead. Also, all of the offsets
         and counts are derived from the send data structures. ---*/

        const su2double* bufDRecv = geometry->bufD_P2PSend;

        /*--- We know the offsets based on the source rank. ---*/

        const auto jRecv = geometry->P2PSend2Neighbor[source];

        /*--- Get the offset for the start of this message. ---*/

        const auto msg_offset = geometry->nPoint_P2PSend[jRecv];

        /*--- Get the number of packets to be received in this message. ---*/

        const auto nRecv = (geometry->nPoint_P2PSend[jRecv+1] - geometry->nPoint_P2PSend[jRecv]);

        SU2_OMP_FOR_STAT(CSysMatrix<T>::OMP_MIN_SIZE)
        for (auto iRecv = 0; iRecv < nRecv; iRecv++) {

          /*--- Get the local index for this communicated data. ---*/

          const auto iPoint = geometry->Local_Point_P2PSend[msg_offset + iRecv];

          /*--- Compute the offset in the recv buffer for this point. ---*/

          const auto buf_offset = (msg_offset + iRecv)*COUNT_PER_POINT;

          /*--- Update receiving point. ---*/

          for (auto iVar = 0ul; iVar < x.GetNVar(); iVar++)
            x(iPoint,iVar) += CSysMatrix<T>::template ActiveAssign<T>(bufDRecv[buf_offset+iVar]);
        }
        END_SU2_OMP_FOR
        break;
      }

      default:
        SU2_MPI::Error("Unrecognized quantity for point-to-point MPI comms.", CURRENT_FUNCTION);
        break;
    }
  }

  /*--- Verify that all non-blocking point-to-point sends have finished.
   Note that this should be satisfied, as we have received all of the
   data in the loop above at this point. ---*/

#ifdef HAVE_MPI
  SU2_OMP_MASTER
  SU2_MPI::Waitall(geometry->nP2PSend, geometry->req_P2PSend, MPI_STATUS_IGNORE);
  END_SU2_OMP_MASTER
#endif
  SU2_OMP_BARRIER

}

template<class ScalarType>
void CSysMatrix<ScalarType>::SetValZero() {
  const auto size = nnz*nVar*nEqn;
  const auto chunk = roundUpDiv(size,omp_get_num_threads());
  const auto begin = chunk * omp_get_thread_num();
  const auto mySize = min(chunk, size-begin) * sizeof(ScalarType);
  memset(&matrix[begin], 0, mySize);
  SU2_OMP_BARRIER
}

template<class ScalarType>
void CSysMatrix<ScalarType>::SetValDiagonalZero() {
  SU2_OMP_FOR_STAT(omp_heavy_size)
  for (auto iPoint = 0ul; iPoint < nPointDomain; ++iPoint)
    for (auto index = 0ul; index < nVar*nEqn; ++index)
      matrix[dia_ptr[iPoint]*nVar*nEqn + index] = 0.0;
  END_SU2_OMP_FOR
}

template<class ScalarType>
void CSysMatrix<ScalarType>::Gauss_Elimination(ScalarType* matrix, ScalarType* vec) const {

#ifdef USE_MKL_LAPACK
  // With MKL_DIRECT_CALL enabled, this is significantly faster than native code on Intel Architectures.
  lapack_int ipiv[MAXNVAR];
  LAPACKE_dgetrf( LAPACK_ROW_MAJOR, nVar, nVar, matrix, nVar, ipiv);
  LAPACKE_dgetrs( LAPACK_ROW_MAJOR, 'N', nVar, 1, matrix, nVar, ipiv, vec, 1 );
#else
#define A(I,J) matrix[(I)*nVar+(J)]

  /*--- Transform system in Upper Matrix ---*/
  for (auto iVar = 1ul; iVar < nVar; iVar++) {
    for (auto jVar = 0ul; jVar < iVar; jVar++) {
      ScalarType weight = A(iVar,jVar) / A(jVar,jVar);
      for (auto kVar = jVar; kVar < nVar; kVar++)
        A(iVar,kVar) -= weight * A(jVar,kVar);
      vec[iVar] -= weight * vec[jVar];
    }
  }

  /*--- Backwards substitution ---*/
  for (auto iVar = nVar; iVar > 0ul;) {
    iVar--; // unsigned type
    for (auto jVar = iVar+1; jVar < nVar; jVar++)
      vec[iVar] -= A(iVar,jVar) * vec[jVar];
    vec[iVar] /= A(iVar,iVar);
  }
#undef A
#endif
}

template<class ScalarType>
void CSysMatrix<ScalarType>::MatrixInverse(ScalarType *matrix, ScalarType *inverse) const {

  /*--- This is a generalization of Gaussian elimination for multiple rhs' (the basis vectors).
   We could call "Gauss_Elimination" multiple times or fully generalize it for multiple rhs,
   the performance of both routines would suffer in both cases without the use of exotic templating.
   And so it feels reasonable to have some duplication here. ---*/

  assert((matrix != inverse) && "Output cannot be the same as the input.");

#define M(I,J) inverse[(I)*nVar+(J)]

  /*--- Initialize the inverse with the identity. ---*/
  for (auto iVar = 0ul; iVar < nVar; iVar++)
    for (auto jVar = 0ul; jVar < nVar; jVar++)
      M(iVar,jVar) = ScalarType(iVar==jVar);

  /*--- Inversion ---*/
#ifdef USE_MKL_LAPACK
  // With MKL_DIRECT_CALL enabled, this is significantly faster than native code on Intel Architectures.
  lapack_int ipiv[MAXNVAR];
  LAPACKE_dgetrf( LAPACK_ROW_MAJOR, nVar, nVar, matrix, nVar, ipiv );
  LAPACKE_dgetrs( LAPACK_ROW_MAJOR, 'N', nVar, nVar, matrix, nVar, ipiv, inverse, nVar );
#else
#define A(I,J) matrix[(I)*nVar+(J)]

  /*--- Transform system in Upper Matrix ---*/
  for (auto iVar = 1ul; iVar < nVar; iVar++) {
    for (auto jVar = 0ul; jVar < iVar; jVar++)
    {
      ScalarType weight = A(iVar,jVar) / A(jVar,jVar);

      for (auto kVar = jVar; kVar < nVar; kVar++)
        A(iVar,kVar) -= weight * A(jVar,kVar);

      /*--- at this stage M is lower triangular so not all cols need updating ---*/
      for (auto kVar = 0ul; kVar <= jVar; kVar++)
        M(iVar,kVar) -= weight * M(jVar,kVar);
    }
  }

  /*--- Backwards substitution ---*/
  for (auto iVar = nVar; iVar > 0ul;) {
    iVar--; // unsigned type
    for (auto jVar = iVar+1; jVar < nVar; jVar++)
      for (auto kVar = 0ul; kVar < nVar; kVar++)
        M(iVar,kVar) -= A(iVar,jVar) * M(jVar,kVar);

    for (auto kVar = 0ul; kVar < nVar; kVar++)
      M(iVar,kVar) /= A(iVar,iVar);
  }
#undef A
#endif
#undef M
}

template<class ScalarType>
void CSysMatrix<ScalarType>::DeleteValsRowi(unsigned long i) {

  const auto block_i = i/nVar;
  const auto row = i%nVar;

  for (auto index = row_ptr[block_i]; index < row_ptr[block_i+1]; index++) {
    for (auto iVar = 0u; iVar < nVar; iVar++)
      matrix[index*nVar*nVar+row*nVar+iVar] = 0.0; // Delete row values in the block
    if (col_ind[index] == block_i)
      matrix[index*nVar*nVar+row*nVar+row] = 1.0; // Set 1 to the diagonal element
  }
}

template<class ScalarType>
void CSysMatrix<ScalarType>::MatrixVectorProduct(const CSysVector<ScalarType> & vec, CSysVector<ScalarType> & prod,
                                                 CGeometry *geometry, const CConfig *config) const {

  /*--- Some checks for consistency between CSysMatrix and the CSysVector<ScalarType>s ---*/
#ifndef NDEBUG
  if ((nEqn != vec.GetNVar()) || (nVar != prod.GetNVar())) {
    SU2_OMP_MASTER
    SU2_MPI::Error("nVar values incompatible.", CURRENT_FUNCTION);
    END_SU2_OMP_MASTER
  }
  if (nPoint != prod.GetNBlk()) {
    SU2_OMP_MASTER
    SU2_MPI::Error("nPoint and nBlk values incompatible.", CURRENT_FUNCTION);
    END_SU2_OMP_MASTER
  }
#endif

  /*--- OpenMP parallelization. First need to make view of vectors
   *    consistent, a barrier is implicit at the end of FOR section
   *    (and it is required before master thread communicates). ---*/

  SU2_OMP_BARRIER

  SU2_OMP_FOR_DYN(omp_heavy_size)
  for (auto row_i = 0ul; row_i < nPointDomain; row_i++) {
    RowProduct(vec, row_i, &prod[row_i*nVar]);
  }
  END_SU2_OMP_FOR

  /*--- MPI Parallelization. ---*/

  CSysMatrixComms::Initiate(prod, geometry, config);
  CSysMatrixComms::Complete(prod, geometry, config);

}

template<class ScalarType>
void CSysMatrix<ScalarType>::BuildJacobiPreconditioner() {

  /*--- Build Jacobi preconditioner (M = D), compute and store the inverses of the diagonal blocks. ---*/
  SU2_OMP_FOR_(schedule(dynamic,omp_heavy_size) SU2_NOWAIT)
  for (unsigned long iPoint = 0; iPoint < nPointDomain; iPoint++)
    InverseDiagonalBlock(iPoint, &(invM[iPoint*nVar*nVar]));
<<<<<<< HEAD
  END_SU2_OMP_FOR
=======
>>>>>>> 949f4e5e

}

template<class ScalarType>
void CSysMatrix<ScalarType>::ComputeJacobiPreconditioner(const CSysVector<ScalarType> & vec, CSysVector<ScalarType> & prod,
                                                         CGeometry *geometry, const CConfig *config) const {

  /*--- Apply Jacobi preconditioner, y = D^{-1} * x, the inverse of the diagonal is already known. ---*/
  SU2_OMP_BARRIER
  SU2_OMP_FOR_DYN(omp_heavy_size)
  for (unsigned long iPoint = 0; iPoint < nPointDomain; iPoint++)
    MatrixVectorProduct(&(invM[iPoint*nVar*nVar]), &vec[iPoint*nVar], &prod[iPoint*nVar]);
  END_SU2_OMP_FOR

  /*--- MPI Parallelization ---*/
  CSysMatrixComms::Initiate(prod, geometry, config);
  CSysMatrixComms::Complete(prod, geometry, config);

}

template<class ScalarType>
void CSysMatrix<ScalarType>::BuildILUPreconditioner() {

  /*--- Copy block matrix to compute factorization in-place. ---*/

  if (ilu_fill_in == 0) {
    /*--- ILU0, direct copy. ---*/
    SU2_OMP_FOR_STAT(omp_light_size)
    for (auto iVar = 0ul; iVar < nnz*nVar*nVar; ++iVar)
      ILU_matrix[iVar] = matrix[iVar];
    END_SU2_OMP_FOR
  }
  else {
    /*--- ILUn clear the ILU matrix first. ---*/
    SU2_OMP_FOR_STAT(omp_light_size)
    for (auto iVar = 0ul; iVar < nnz_ilu*nVar*nVar; iVar++)
      ILU_matrix[iVar] = 0.0;
<<<<<<< HEAD
    END_SU2_OMP_FOR
=======
>>>>>>> 949f4e5e

    /*--- ILUn, traverse matrix to access its blocks
     *    sequentially and set them in the ILU matrix. ---*/
    SU2_OMP_FOR_DYN(omp_heavy_size)
    for (auto iPoint = 0ul; iPoint < nPointDomain; iPoint++) {
      for (auto index = row_ptr[iPoint]; index < row_ptr[iPoint+1]; index++) {
        auto jPoint = col_ind[index];
        SetBlock_ILUMatrix(iPoint, jPoint, &matrix[index*nVar*nVar]);
      }
    }
    END_SU2_OMP_FOR
  }

  /*--- Transform system in Upper Matrix ---*/

  /*--- OpenMP Parallelization, a loop construct is used to ensure
   *    the preconditioner is computed correctly even if called
   *    outside of a parallel section. ---*/

  SU2_OMP_FOR_STAT(1)
  for(unsigned long thread = 0; thread < omp_num_parts; ++thread)
  {
    const auto begin = omp_partitions[thread];
    const auto end = omp_partitions[thread+1];

    /*--- Each thread will work on the submatrix defined from row/col "begin"
     *    to row/col "end-1" (i.e. the range [begin,end[). Which is exactly
     *    what the MPI-only implementation does. ---*/

    ScalarType weight[MAXNVAR*MAXNVAR], aux_block[MAXNVAR*MAXNVAR];

    for (auto iPoint = begin+1; iPoint < end; iPoint++) {

      /*--- Invert and store the previous diagonal block to later compute the weight. ---*/

      InverseDiagonalBlock_ILUMatrix(iPoint-1, &invM[(iPoint-1)*nVar*nVar]);

      /*--- For this row (unknown), loop over its lower diagonal entries. ---*/

      for (auto index = row_ptr_ilu[iPoint]; index < dia_ptr_ilu[iPoint]; index++) {

        /*--- jPoint is the column index (jPoint < iPoint). ---*/

        auto jPoint = col_ind_ilu[index];

        /*--- We only care about the sub matrix within "begin" and "end-1". ---*/

        if (jPoint < begin) continue;

        /*--- Multiply the block by the inverse of the corresponding diagonal block. ---*/

        auto Block_ij = &ILU_matrix[index*nVar*nVar];
        MatrixMatrixProduct(Block_ij, &invM[jPoint*nVar*nVar], weight);

        /*--- "weight" holds Aij*inv(Ajj). Jump to the upper part of the jPoint row. ---*/

        for (auto index_ = dia_ptr_ilu[jPoint]+1; index_ < row_ptr_ilu[jPoint+1]; index_++) {

          /*--- Get the column index (kPoint > jPoint). ---*/

          auto kPoint = col_ind_ilu[index_];

          if (kPoint >= end) break;

          /*--- If Aik exists, update it: Aik -= Aij*inv(Ajj)*Ajk ---*/

          auto Block_ik = GetBlock_ILUMatrix(iPoint, kPoint);

          if (Block_ik != nullptr) {
            auto Block_jk = &ILU_matrix[index_*nVar*nVar];
            MatrixMatrixProduct(weight, Block_jk, aux_block);
            MatrixSubtraction(Block_ik, aux_block, Block_ik);
          }
        }

        /*--- Lastly, store "weight" in the lower triangular part, which
         will be reused during the forward solve in the precon/smoother. ---*/

        for (auto iVar = 0ul; iVar < nVar*nVar; ++iVar)
          Block_ij[iVar] = weight[iVar];
      }
    }
    InverseDiagonalBlock_ILUMatrix(end-1, &invM[(end-1)*nVar*nVar]);

  }
  END_SU2_OMP_FOR

}

template<class ScalarType>
void CSysMatrix<ScalarType>::ComputeILUPreconditioner(const CSysVector<ScalarType> & vec, CSysVector<ScalarType> & prod,
                                                      CGeometry *geometry, const CConfig *config) const {
  /*--- Coherent view of vectors. ---*/
  SU2_OMP_BARRIER

  /*--- OpenMP Parallelization ---*/
  SU2_OMP_FOR_STAT(1)
  for(unsigned long thread = 0; thread < omp_num_parts; ++thread)
  {
    const auto begin = omp_partitions[thread];
    const auto end = omp_partitions[thread+1];

    ScalarType aux_vec[MAXNVAR];

    /*--- Copy vector to then work on prod in place ---*/

    for (auto iVar = begin*nVar; iVar < end*nVar; iVar++)
      prod[iVar] = vec[iVar];

    /*--- Forward solve the system using the lower matrix entries that
     were computed and stored during the ILU preprocessing. Note
     that we are overwriting the residual vector as we go. ---*/

    for (auto iPoint = begin+1; iPoint < end; iPoint++) {
      for (auto index = row_ptr_ilu[iPoint]; index < dia_ptr_ilu[iPoint]; index++) {
        auto jPoint = col_ind_ilu[index];
        if (jPoint < begin) continue;
        auto Block_ij = &ILU_matrix[index*nVar*nVar];
        MatrixVectorProductSub(Block_ij, &prod[jPoint*nVar], &prod[iPoint*nVar]);
      }
    }

    /*--- Backwards substitution (starts at the last row) ---*/

    for (auto iPoint = end; iPoint > begin;) {
      iPoint--; // unsigned type
      for (auto iVar = 0ul; iVar < nVar; iVar++)
        aux_vec[iVar] = prod[iPoint*nVar+iVar];

      for (auto index = dia_ptr_ilu[iPoint]+1; index < row_ptr_ilu[iPoint+1]; index++) {
        auto jPoint = col_ind_ilu[index];
        if (jPoint >= end) break;
        auto Block_ij = &ILU_matrix[index*nVar*nVar];
        MatrixVectorProductSub(Block_ij, &prod[jPoint*nVar], aux_vec);
      }

      MatrixVectorProduct(&invM[iPoint*nVar*nVar], aux_vec, &prod[iPoint*nVar]);
    }
  }
  END_SU2_OMP_FOR

  /*--- MPI Parallelization ---*/

  CSysMatrixComms::Initiate(prod, geometry, config);
  CSysMatrixComms::Complete(prod, geometry, config);

}

template<class ScalarType>
void CSysMatrix<ScalarType>::ComputeLU_SGSPreconditioner(const CSysVector<ScalarType> & vec, CSysVector<ScalarType> & prod,
                                                         CGeometry *geometry, const CConfig *config) const {

  /*--- First part of the symmetric iteration: (D+L).x* = b ---*/

  /*--- Coherent view of vectors. ---*/
  SU2_OMP_BARRIER

  /*--- OpenMP Parallelization ---*/
  SU2_OMP_FOR_STAT(1)
  for(unsigned long thread = 0; thread < omp_num_parts; ++thread)
  {
    const auto begin = omp_partitions[thread];
    const auto end = omp_partitions[thread+1];

    /*--- Each thread will work on the submatrix defined from row/col "begin"
     *    to row/col "end-1", except the last thread that also considers halos.
     *    This is NOT exactly equivalent to the MPI implementation on the same
     *    number of domains, for that we would need to define "thread-halos". ---*/

    ScalarType low_prod[MAXNVAR];

    for (auto iPoint = begin; iPoint < end; ++iPoint) {
      auto idx = iPoint*nVar;
      LowerProduct(prod, iPoint, begin, low_prod);        // Compute L.x*
      VectorSubtraction(&vec[idx], low_prod, &prod[idx]); // Compute y = b - L.x*
      Gauss_Elimination(iPoint, &prod[idx]);              // Solve D.x* = y
    }
  }
  END_SU2_OMP_FOR

  /*--- MPI Parallelization ---*/

  CSysMatrixComms::Initiate(prod, geometry, config);
  CSysMatrixComms::Complete(prod, geometry, config);

  /*--- Second part of the symmetric iteration: (D+U).x_(1) = D.x* ---*/

  /*--- OpenMP Parallelization ---*/
  SU2_OMP_FOR_STAT(1)
  for(unsigned long thread = 0; thread < omp_num_parts; ++thread)
  {
    const auto begin = omp_partitions[thread];
    const auto row_end = omp_partitions[thread+1];
    /*--- On the last thread partition the upper
     *    product should consider halo columns. ---*/
    const auto col_end = (row_end==nPointDomain)? nPoint : row_end;

    ScalarType up_prod[MAXNVAR], dia_prod[MAXNVAR];

    for (auto iPoint = row_end; iPoint > begin;) {
      iPoint--; // because of unsigned type
      auto idx = iPoint*nVar;
      DiagonalProduct(prod, iPoint, dia_prod);          // Compute D.x*
      UpperProduct(prod, iPoint, col_end, up_prod);     // Compute U.x_(n+1)
      VectorSubtraction(dia_prod, up_prod, &prod[idx]); // Compute y = D.x*-U.x_(n+1)
      Gauss_Elimination(iPoint, &prod[idx]);            // Solve D.x* = y
    }
  }
  END_SU2_OMP_FOR

  /*--- MPI Parallelization ---*/

  CSysMatrixComms::Initiate(prod, geometry, config);
  CSysMatrixComms::Complete(prod, geometry, config);

}

template<class ScalarType>
unsigned long CSysMatrix<ScalarType>::BuildLineletPreconditioner(CGeometry *geometry, const CConfig *config) {

  assert(omp_get_thread_num()==0 && "Linelet preconditioner cannot be built by multiple threads.");

  bool add_point;
  unsigned long iEdge, iPoint, jPoint, index_Point, iLinelet, iVertex, next_Point, counter, iElem;
  unsigned short iMarker, iNode;
  su2double alpha = 0.9, weight, max_weight, area, volume_iPoint, volume_jPoint;
  const su2double* normal;
  unsigned long Local_nPoints, Local_nLineLets, Global_nPoints, Global_nLineLets, max_nElem;

  /*--- Memory allocation --*/

  vector<bool> check_Point(nPoint,true);

  LineletBool.clear();
  LineletBool.resize(nPoint,false);

  nLinelet = 0;
  for (iMarker = 0; iMarker < config->GetnMarker_All(); iMarker++) {
    if (config->GetSolid_Wall(iMarker) ||
        (config->GetMarker_All_KindBC(iMarker) == DISPLACEMENT_BOUNDARY)) {
      nLinelet += geometry->nVertex[iMarker];
    }
  }

  /*--- If the domain contains well defined Linelets ---*/

  if (nLinelet != 0) {

    /*--- Basic initial allocation ---*/

    LineletPoint.resize(nLinelet);

    /*--- Define the basic linelets, starting from each vertex ---*/

    iLinelet = 0;

    for (iMarker = 0; iMarker < config->GetnMarker_All(); iMarker++) {
      if (config->GetSolid_Wall(iMarker) ||
          (config->GetMarker_All_KindBC(iMarker) == DISPLACEMENT_BOUNDARY))
      {
        for (iVertex = 0; iVertex < geometry->nVertex[iMarker]; iVertex++) {
          iPoint = geometry->vertex[iMarker][iVertex]->GetNode();
          LineletPoint[iLinelet].push_back(iPoint);
          check_Point[iPoint] = false;
          iLinelet++;
        }
      }
    }

    /*--- Create the linelet structure ---*/

    iLinelet = 0;

    do {

      index_Point = 0;

      do {

        /*--- Compute the value of the max weight ---*/

        iPoint = LineletPoint[iLinelet][index_Point];
        max_weight = 0.0;
        for (iNode = 0; iNode < geometry->nodes->GetnPoint(iPoint); iNode++) {
          jPoint = geometry->nodes->GetPoint(iPoint, iNode);
          if ((check_Point[jPoint]) && geometry->nodes->GetDomain(jPoint)) {
            iEdge = geometry->FindEdge(iPoint, jPoint);
            normal = geometry->edges->GetNormal(iEdge);
            if (geometry->GetnDim() == 3) area = sqrt(normal[0]*normal[0]+normal[1]*normal[1]+normal[2]*normal[2]);
            else area = sqrt(normal[0]*normal[0]+normal[1]*normal[1]);
            volume_iPoint = geometry->nodes->GetVolume(iPoint);
            volume_jPoint = geometry->nodes->GetVolume(jPoint);
            weight = 0.5*area*((1.0/volume_iPoint)+(1.0/volume_jPoint));
            max_weight = max(max_weight, weight);
          }
        }

        /*--- Verify if any face of the control volume must be added ---*/

        add_point = false;
        counter = 0;
        next_Point = geometry->nodes->GetPoint(iPoint, 0);
        for (iNode = 0; iNode < geometry->nodes->GetnPoint(iPoint); iNode++) {
          jPoint = geometry->nodes->GetPoint(iPoint, iNode);
          iEdge = geometry->FindEdge(iPoint, jPoint);
          normal = geometry->edges->GetNormal(iEdge);
          if (geometry->GetnDim() == 3) area = sqrt(normal[0]*normal[0]+normal[1]*normal[1]+normal[2]*normal[2]);
          else area = sqrt(normal[0]*normal[0]+normal[1]*normal[1]);
          volume_iPoint = geometry->nodes->GetVolume(iPoint);
          volume_jPoint = geometry->nodes->GetVolume(jPoint);
          weight = 0.5*area*((1.0/volume_iPoint)+(1.0/volume_jPoint));
          if (((check_Point[jPoint]) && (weight/max_weight > alpha) && (geometry->nodes->GetDomain(jPoint))) &&
              ((index_Point == 0) || ((index_Point > 0) && (jPoint != LineletPoint[iLinelet][index_Point-1])))) {
            add_point = true;
            next_Point = jPoint;
            counter++;
          }
        }

        /*--- We have arrived to an isotropic zone ---*/

        if (counter > 1) add_point = false;

        /*--- Add a typical point to the linelet, no leading edge ---*/

        if (add_point) {
          LineletPoint[iLinelet].push_back(next_Point);
          check_Point[next_Point] = false;
          index_Point++;
        }

      } while (add_point);
      iLinelet++;
    } while (iLinelet < nLinelet);

    /*--- Identify the points that belong to a Linelet ---*/

    for (iLinelet = 0; iLinelet < nLinelet; iLinelet++) {
      for (iElem = 0; iElem < LineletPoint[iLinelet].size(); iElem++) {
        iPoint = LineletPoint[iLinelet][iElem];
        LineletBool[iPoint] = true;
      }
    }

    /*--- Identify the maximum number of elements in a Linelet ---*/

    max_nElem = LineletPoint[0].size();
    for (iLinelet = 1; iLinelet < nLinelet; iLinelet++)
      if (LineletPoint[iLinelet].size() > max_nElem)
        max_nElem = LineletPoint[iLinelet].size();

  }

  /*--- The domain doesn't have well defined linelets ---*/

  else {

    max_nElem = 0;

  }

  /*--- Screen output ---*/

  Local_nPoints = 0;
  for (iLinelet = 0; iLinelet < nLinelet; iLinelet++) {
    Local_nPoints += LineletPoint[iLinelet].size();
  }
  Local_nLineLets = nLinelet;

  SU2_MPI::Allreduce(&Local_nPoints, &Global_nPoints, 1, MPI_UNSIGNED_LONG, MPI_SUM, SU2_MPI::GetComm());
  SU2_MPI::Allreduce(&Local_nLineLets, &Global_nLineLets, 1, MPI_UNSIGNED_LONG, MPI_SUM, SU2_MPI::GetComm());

  /*--- Memory allocation --*/

  LineletUpper.resize(omp_get_max_threads(), vector<const ScalarType*>(max_nElem,nullptr));
  LineletVector.resize(omp_get_max_threads(), vector<ScalarType>(max_nElem*nVar,0.0));
  LineletInvDiag.resize(omp_get_max_threads(), vector<ScalarType>(max_nElem*nVar*nVar,0.0));

  return (unsigned long)(passivedouble(Global_nPoints) / Global_nLineLets);

}

template<class ScalarType>
void CSysMatrix<ScalarType>::ComputeLineletPreconditioner(const CSysVector<ScalarType> & vec, CSysVector<ScalarType> & prod,
                                                          CGeometry *geometry, const CConfig *config) const {
  /*--- Coherent view of vectors. ---*/
  SU2_OMP_BARRIER

  /*--- Jacobi preconditioning where there is no linelet ---*/

  SU2_OMP_FOR_(schedule(dynamic,omp_heavy_size) SU2_NOWAIT)
  for (auto iPoint = 0ul; iPoint < nPointDomain; iPoint++)
    if (!LineletBool[iPoint])
      MatrixVectorProduct(&(invM[iPoint*nVar*nVar]), &vec[iPoint*nVar], &prod[iPoint*nVar]);
  END_SU2_OMP_FOR

  /*--- Solve each linelet using the Thomas algorithm ---*/

  SU2_OMP_FOR_DYN(1)
  for (auto iLinelet = 0ul; iLinelet < nLinelet; iLinelet++) {

    /*--- Get references to the working vectors allocated for this thread. ---*/

    int thread = omp_get_thread_num();
    vector<const ScalarType*>& lineletUpper = LineletUpper[thread];
    vector<ScalarType>& lineletInvDiag = LineletInvDiag[thread];
    vector<ScalarType>& lineletVector = LineletVector[thread];

    /*--- Initialize the solution vector with the rhs ---*/

    auto nElem = LineletPoint[iLinelet].size();

    for (auto iElem = 0ul; iElem < nElem; iElem++) {
      auto iPoint = LineletPoint[iLinelet][iElem];
      for (auto iVar = 0ul; iVar < nVar; iVar++)
        lineletVector[iElem*nVar+iVar] = vec[iPoint*nVar+iVar];
    }

    /*--- Forward pass, eliminate lower entries, modify diagonal and rhs. ---*/

    /*--- Small temporaries. ---*/
    ScalarType aux_block[MAXNVAR*MAXNVAR], aux_vector[MAXNVAR];

    /*--- Copy diagonal block for first point in this linelet. ---*/
    MatrixCopy(&matrix[dia_ptr[LineletPoint[iLinelet][0]]*nVar*nVar],
               lineletInvDiag.data());

    for (auto iElem = 1ul; iElem < nElem; iElem++) {

      /*--- Setup pointers to required matrices and vectors ---*/
      auto im1Point = LineletPoint[iLinelet][iElem-1];
      auto iPoint = LineletPoint[iLinelet][iElem];

      auto d = &matrix[dia_ptr[iPoint]*nVar*nVar];
      auto l = GetBlock(iPoint, im1Point);
      auto u = GetBlock(im1Point, iPoint);

      auto inv_dm1 = &lineletInvDiag[(iElem-1)*nVar*nVar];
      auto d_prime = &lineletInvDiag[iElem*nVar*nVar];
      auto b_prime = &lineletVector[iElem*nVar];

      /*--- Invert previous modified diagonal ---*/
      MatrixCopy(inv_dm1, aux_block);
      MatrixInverse(aux_block, inv_dm1);

      /*--- Left-multiply by lower block to obtain the weight ---*/
      MatrixMatrixProduct(l, inv_dm1, aux_block);

      /*--- Multiply weight by upper block to modify current diagonal ---*/
      MatrixMatrixProduct(aux_block, u, d_prime);
      MatrixSubtraction(d, d_prime, d_prime);

      /*--- Update the rhs ---*/
      MatrixVectorProduct(aux_block, &lineletVector[(iElem-1)*nVar], aux_vector);
      VectorSubtraction(b_prime, aux_vector, b_prime);

      /*--- Cache upper block pointer for the backward substitution phase ---*/
      lineletUpper[iElem-1] = u;
    }

    /*--- Backwards substitution, LineletVector becomes the solution ---*/

    /*--- x_n = d_n^{-1} * b_n ---*/
    Gauss_Elimination(&lineletInvDiag[(nElem-1)*nVar*nVar], &lineletVector[(nElem-1)*nVar]);

    /*--- x_i = d_i^{-1}*(b_i - u_i*x_{i+1}) ---*/
    for (auto iElem = nElem-1; iElem > 0; --iElem) {
      auto inv_dm1 = &lineletInvDiag[(iElem-1)*nVar*nVar];
      MatrixVectorProduct(lineletUpper[iElem-1], &lineletVector[iElem*nVar], aux_vector);
      VectorSubtraction(&lineletVector[(iElem-1)*nVar], aux_vector, aux_vector);
      MatrixVectorProduct(inv_dm1, aux_vector, &lineletVector[(iElem-1)*nVar]);
    }

    /*--- Copy results to product vector ---*/

    for (auto iElem = 0ul; iElem < nElem; iElem++) {
      auto iPoint = LineletPoint[iLinelet][iElem];
      for (auto iVar = 0ul; iVar < nVar; iVar++)
        prod[iPoint*nVar+iVar] = lineletVector[iElem*nVar+iVar];
    }

  }
  END_SU2_OMP_FOR

  /*--- MPI Parallelization ---*/

  CSysMatrixComms::Initiate(prod, geometry, config);
  CSysMatrixComms::Complete(prod, geometry, config);

}

template<class ScalarType>
void CSysMatrix<ScalarType>::ComputeResidual(const CSysVector<ScalarType> & sol, const CSysVector<ScalarType> & f,
                                             CSysVector<ScalarType> & res) const {
  SU2_OMP_BARRIER
  SU2_OMP_FOR_DYN(omp_heavy_size)
  for (unsigned long iPoint = 0; iPoint < nPointDomain; iPoint++) {
    ScalarType aux_vec[MAXNVAR];
    RowProduct(sol, iPoint, aux_vec);
    VectorSubtraction(aux_vec, &f[iPoint*nVar], &res[iPoint*nVar]);
  }
  END_SU2_OMP_FOR
}

template<class ScalarType>
template<class OtherType>
void CSysMatrix<ScalarType>::EnforceSolutionAtNode(const unsigned long node_i, const OtherType *x_i, CSysVector<OtherType> & b) {

  /*--- Eliminate the row associated with node i (Block_ii = I and all other Block_ij = 0).
   *    To preserve eventual symmetry, also attempt to eliminate the column, if the sparse pattern is not
   *    symmetric the entire column may not be eliminated, the result (matrix and vector) is still correct.
   *    The vector is updated with the product of column i by the known (enforced) solution at node i. ---*/

  for (auto index = row_ptr[node_i]; index < row_ptr[node_i+1]; ++index) {

    auto node_j = col_ind[index];

    /*--- The diagonal block is handled outside the loop. ---*/
    if (node_j == node_i) continue;

    /*--- Delete block j on row i (bij) and ATTEMPT to delete block i on row j (bji). ---*/
    auto bij = &matrix[index*nVar*nVar];
    auto bji = GetBlock(node_j, node_i);

    /*--- The "attempt" part. ---*/
    if (bji == nullptr) {
      node_j = node_i;
      bji = bij;
    }

    for(auto iVar = 0ul; iVar < nVar; ++iVar) {
      for(auto jVar = 0ul; jVar < nVar; ++jVar) {
        /*--- Column product. ---*/
        b[node_j*nVar+iVar] -= bji[iVar*nVar+jVar] * x_i[jVar];
        /*--- Delete blocks. ---*/
        bij[iVar*nVar+jVar] = bji[iVar*nVar+jVar] = 0.0;
      }
    }

  }

  /*--- Set the diagonal block to the identity. ---*/
  SetVal2Diag(node_i, 1.0);

  /*--- Set known solution in rhs vector. ---*/
  b.SetBlock(node_i, x_i);

}

template<class ScalarType>
template<class OtherType>
void CSysMatrix<ScalarType>::EnforceSolutionAtDOF(unsigned long node_i, unsigned long iVar,
                                                  OtherType x_i, CSysVector<OtherType> & b) {

  for (auto index = row_ptr[node_i]; index < row_ptr[node_i+1]; ++index) {

    const auto node_j = col_ind[index];

    /*--- Delete row iVar of block j on row i (bij) and ATTEMPT
     *    to delete column iVar block i on row j (bji). ---*/

    auto bij = &matrix[index*nVar*nVar];
    auto bji = GetBlock(node_j, node_i);

    /*--- The "attempt" part. ---*/
    if (bji != nullptr) {
      for(auto jVar = 0ul; jVar < nVar; ++jVar) {
        /*--- Column product. ---*/
        b[node_j*nVar+jVar] -= bji[jVar*nVar+iVar] * x_i;
        /*--- Delete entries. ---*/
        bji[jVar*nVar+iVar] = 0.0;
      }
    }

    /*--- Delete row. ---*/
    for(auto jVar = 0ul; jVar < nVar; ++jVar)
      bij[iVar*nVar+jVar] = 0.0;

    /*--- Set the diagonal entry of the block to 1. ---*/
    if (node_j == node_i)
      bij[iVar*(nVar+1)] = 1.0;
  }

  /*--- Set known solution in rhs vector. ---*/
  b(node_i, iVar) = x_i;

}

template<class ScalarType>
void CSysMatrix<ScalarType>::SetDiagonalAsColumnSum() {

  SU2_OMP_FOR_DYN(omp_heavy_size)
  for (auto iPoint = 0ul; iPoint < nPoint; ++iPoint) {

    auto block_ii = &matrix[dia_ptr[iPoint]*nVar*nEqn];

    for (auto k = 0ul; k < nVar*nEqn; ++k) block_ii[k] = 0.0;

    for (auto k = row_ptr[iPoint]; k < row_ptr[iPoint+1]; ++k) {
      auto block_ji = &matrix[col_ptr[k]*nVar*nEqn];
      if (block_ji != block_ii) MatrixSubtraction(block_ii, block_ji, block_ii);
    }
  }
  END_SU2_OMP_FOR
}

template<class ScalarType>
void CSysMatrix<ScalarType>::TransposeInPlace() {

  assert(nVar==nEqn && "Cannot transpose with nVar != nEqn.");

  auto swapAndTransp = [](unsigned long n, ScalarType* a, ScalarType* b) {
    assert(a!=b);
    /*--- a=b', b=a' ---*/
    for (auto i=0ul; i<n; ++i) {
      for (auto j=0ul; j<i; ++j) {
        const auto lo = i*n+j;
        const auto up = j*n+i;
        std::swap(a[lo], b[up]);
        std::swap(a[up], b[lo]);
      }
      std::swap(a[i*n+i], b[i*n+i]);
    }
  };

  /*--- Swap ij with ji and transpose them. ---*/

  if (edge_ptr) {
    /*--- The FV way. ---*/
    SU2_OMP_FOR_DYN(omp_light_size/2)
    for (auto iEdge = 0ul; iEdge < edge_ptr.nEdge; ++iEdge) {
      auto bij = &matrix[edge_ptr(iEdge,0)*nVar*nVar];
      auto bji = &matrix[edge_ptr(iEdge,1)*nVar*nVar];

      swapAndTransp(nVar, bij, bji);
    }
    END_SU2_OMP_FOR
  }
  else if (col_ptr) {
    /*--- If the column pointer was built. ---*/
    SU2_OMP_FOR_DYN(omp_heavy_size)
    for (auto iPoint = 0ul; iPoint < nPoint; ++iPoint) {
      for (auto k = row_ptr[iPoint]; k < dia_ptr[iPoint]; ++k) {
        auto bij = &matrix[k*nVar*nVar];
        auto bji = &matrix[col_ptr[k]*nVar*nVar];

        swapAndTransp(nVar, bij, bji);
      }
    }
    END_SU2_OMP_FOR
  }
  else {
    /*--- Slow fallback, needs to search for ji. ---*/
    SU2_OMP_FOR_DYN(omp_heavy_size)
    for (auto iPoint = 0ul; iPoint < nPoint; ++iPoint) {
      for (auto k = dia_ptr[iPoint]+1ul; k < row_ptr[iPoint+1]; ++k) {
        const auto jPoint = col_ind[k];
        auto bij = &matrix[k*nVar*nVar];
        auto bji = GetBlock(jPoint,iPoint);
        assert(bji && "Pattern is not symmetric.");

        swapAndTransp(nVar, bij, bji);
      }
    }
    END_SU2_OMP_FOR
  }

  /*--- Transpose the diagonal blocks. ---*/

  SU2_OMP_FOR_STAT(omp_heavy_size)
  for (auto iPoint = 0ul; iPoint < nPoint; ++iPoint) {
    auto bii = &matrix[dia_ptr[iPoint]*nVar*nVar];
    for (auto i=0ul; i<nVar; ++i)
      for (auto j=0ul; j<i; ++j)
        std::swap(bii[i*nVar+j], bii[j*nVar+i]);
  }
  END_SU2_OMP_FOR

#ifdef HAVE_PASTIX
  pastix_wrapper.SetTransposedSolve();
#endif
}

template<class ScalarType>
void CSysMatrix<ScalarType>::TransposeInPlace() {

  assert(nVar==nEqn && "Cannot transpose with nVar != nEqn.");

  auto swapAndTransp = [](unsigned long n, ScalarType* a, ScalarType* b) {
    assert(a!=b);
    /*--- a=b', b=a' ---*/
    for (auto i=0ul; i<n; ++i) {
      for (auto j=0ul; j<i; ++j) {
        const auto lo = i*n+j;
        const auto up = j*n+i;
        std::swap(a[lo], b[up]);
        std::swap(a[up], b[lo]);
      }
      std::swap(a[i*n+i], b[i*n+i]);
    }
  };

  /*--- Swap ij with ji and transpose them. ---*/

  if (edge_ptr) {
    /*--- The FV way. ---*/
    SU2_OMP_FOR_DYN(omp_light_size/2)
    for (auto iEdge = 0ul; iEdge < edge_ptr.nEdge; ++iEdge) {
      auto bij = &matrix[edge_ptr(iEdge,0)*nVar*nVar];
      auto bji = &matrix[edge_ptr(iEdge,1)*nVar*nVar];

      swapAndTransp(nVar, bij, bji);
    }
  }
  else if (col_ptr) {
    /*--- If the column pointer was built. ---*/
    SU2_OMP_FOR_DYN(omp_heavy_size)
    for (auto iPoint = 0ul; iPoint < nPoint; ++iPoint) {
      for (auto k = row_ptr[iPoint]; k < dia_ptr[iPoint]; ++k) {
        auto bij = &matrix[k*nVar*nVar];
        auto bji = &matrix[col_ptr[k]*nVar*nVar];

        swapAndTransp(nVar, bij, bji);
      }
    }
  }
  else {
    /*--- Slow fallback, needs to search for ji. ---*/
    SU2_OMP_FOR_DYN(omp_heavy_size)
    for (auto iPoint = 0ul; iPoint < nPoint; ++iPoint) {
      for (auto k = dia_ptr[iPoint]+1ul; k < row_ptr[iPoint+1]; ++k) {
        const auto jPoint = col_ind[k];
        auto bij = &matrix[k*nVar*nVar];
        auto bji = GetBlock(jPoint,iPoint);
        assert(bji && "Pattern is not symmetric.");

        swapAndTransp(nVar, bij, bji);
      }
    }
  }

  /*--- Transpose the diagonal blocks. ---*/

  SU2_OMP_FOR_STAT(omp_heavy_size)
  for (auto iPoint = 0ul; iPoint < nPoint; ++iPoint) {
    auto bii = &matrix[dia_ptr[iPoint]*nVar*nVar];
    for (auto i=0ul; i<nVar; ++i)
      for (auto j=0ul; j<i; ++j)
        std::swap(bii[i*nVar+j], bii[j*nVar+i]);
  }

#ifdef HAVE_PASTIX
  pastix_wrapper.SetTransposedSolve();
#endif
}

template<class ScalarType>
void CSysMatrix<ScalarType>::MatrixMatrixAddition(ScalarType alpha, const CSysMatrix<ScalarType>& B) {

  /*--- Check that the sparse structure is shared between the two matrices,
   *    comparing pointers is ok as they are obtained from CGeometry. ---*/
  bool ok = (row_ptr == B.row_ptr) && (col_ind == B.col_ind) &&
            (nVar == B.nVar) && (nEqn == B.nEqn) && (nnz == B.nnz);

  if (!ok) {
    SU2_OMP_MASTER
    SU2_MPI::Error("Matrices do not have compatible sparsity.", CURRENT_FUNCTION);
    END_SU2_OMP_MASTER
  }

  SU2_OMP_FOR_STAT(omp_light_size)
  for (auto i = 0ul; i < nnz*nVar*nEqn; ++i)
    matrix[i] += alpha*B.matrix[i];
  END_SU2_OMP_FOR

}

template<class ScalarType>
void CSysMatrix<ScalarType>::BuildPastixPreconditioner(CGeometry *geometry, const CConfig *config,
                                                       unsigned short kind_fact) {
#ifdef HAVE_PASTIX
  /*--- Pastix will launch nested threads. ---*/
  SU2_OMP_MASTER
  {
    pastix_wrapper.SetMatrix(nVar,nPoint,nPointDomain,row_ptr,col_ind,matrix);
    pastix_wrapper.Factorize(geometry, config, kind_fact);
  }
  END_SU2_OMP_MASTER
  SU2_OMP_BARRIER
#else
  SU2_OMP_MASTER
  SU2_MPI::Error("SU2 was not compiled with -DHAVE_PASTIX", CURRENT_FUNCTION);
  END_SU2_OMP_MASTER
#endif
}

template<class ScalarType>
void CSysMatrix<ScalarType>::ComputePastixPreconditioner(const CSysVector<ScalarType> & vec, CSysVector<ScalarType> & prod,
                                                         CGeometry *geometry, const CConfig *config) const {
#ifdef HAVE_PASTIX
  SU2_OMP_BARRIER
  SU2_OMP_MASTER
  pastix_wrapper.Solve(vec,prod);
  END_SU2_OMP_MASTER
  SU2_OMP_BARRIER

  CSysMatrixComms::Initiate(prod, geometry, config);
  CSysMatrixComms::Complete(prod, geometry, config);
#else
  SU2_OMP_MASTER
  SU2_MPI::Error("SU2 was not compiled with -DHAVE_PASTIX", CURRENT_FUNCTION);
  END_SU2_OMP_MASTER
#endif
}

/*--- Explicit instantiations ---*/

#define INSTANTIATE_COMMS(TYPE)\
template void CSysMatrixComms::Initiate<TYPE>(const CSysVector<TYPE>&, CGeometry*, const CConfig*, unsigned short);\
template void CSysMatrixComms::Complete<TYPE>(CSysVector<TYPE>&, CGeometry*, const CConfig*, unsigned short);

#define INSTANTIATE_MATRIX(TYPE)\
template class CSysMatrix<TYPE>;\
template void CSysMatrix<TYPE>::EnforceSolutionAtNode(unsigned long, const su2double*, CSysVector<su2double>&);\
template void CSysMatrix<TYPE>::EnforceSolutionAtDOF(unsigned long, unsigned long, su2double, CSysVector<su2double>&);\
INSTANTIATE_COMMS(TYPE)

#ifdef CODI_FORWARD_TYPE
/*--- In forward AD only the active type is used. ---*/
INSTANTIATE_MATRIX(su2double)
#else
/*--- Base and reverse AD, matrix is passive. ---*/
INSTANTIATE_MATRIX(su2mixedfloat)
/*--- If using mixed precision (float) instantiate also a version for doubles, and allow cross communications. ---*/
#ifdef USE_MIXED_PRECISION
INSTANTIATE_MATRIX(passivedouble)
#endif
#ifdef CODI_REVERSE_TYPE
INSTANTIATE_COMMS(su2double)
#endif
#endif // CODI_FORWARD_TYPE<|MERGE_RESOLUTION|>--- conflicted
+++ resolved
@@ -644,10 +644,7 @@
   SU2_OMP_FOR_(schedule(dynamic,omp_heavy_size) SU2_NOWAIT)
   for (unsigned long iPoint = 0; iPoint < nPointDomain; iPoint++)
     InverseDiagonalBlock(iPoint, &(invM[iPoint*nVar*nVar]));
-<<<<<<< HEAD
   END_SU2_OMP_FOR
-=======
->>>>>>> 949f4e5e
 
 }
 
@@ -685,10 +682,7 @@
     SU2_OMP_FOR_STAT(omp_light_size)
     for (auto iVar = 0ul; iVar < nnz_ilu*nVar*nVar; iVar++)
       ILU_matrix[iVar] = 0.0;
-<<<<<<< HEAD
     END_SU2_OMP_FOR
-=======
->>>>>>> 949f4e5e
 
     /*--- ILUn, traverse matrix to access its blocks
      *    sequentially and set them in the ILU matrix. ---*/
