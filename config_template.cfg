--- conflicted
+++ resolved
@@ -1549,15 +1549,6 @@
 % Reorient elements based on potential negative volumes (YES/NO)
 REORIENT_ELEMENTS= YES
 %
-<<<<<<< HEAD
-% --------------------- SOLUTION INTERPOLATION -----------------------%
-%
-INTERPOLATE_SOLUTION= YES
-%
-TARGET_MESH_FILENAME= mesh.su2
-%
-=======
->>>>>>> 08c01143
 % --------------------- OPTIMAL SHAPE DESIGN DEFINITION -----------------------%
 %
 % Available flow based objective functions or constraint functions
