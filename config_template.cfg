%%%%%%%%%%%%%%%%%%%%%%%%%%%%%%%%%%%%%%%%%%%%%%%%%%%%%%%%%%%%%%%%%%%%%%%%%%%%%%%%
%                                                                              %
% SU2 configuration file                                                       %
% Case description: _________________________________________________________  %
% Author: ___________________________________________________________________  %
% Institution: ______________________________________________________________  %
% Date: __________                                                             %
% File Version 5.0.0 "Raven"                                                %
%                                                                              %
%%%%%%%%%%%%%%%%%%%%%%%%%%%%%%%%%%%%%%%%%%%%%%%%%%%%%%%%%%%%%%%%%%%%%%%%%%%%%%%%

% ------------- DIRECT, ADJOINT, AND LINEARIZED PROBLEM DEFINITION ------------%
%
% Physical governing equations (EULER, NAVIER_STOKES,
                                FEM_EULER, FEM_NAVIER_STOKES, FEM_RANS, FEM_LES,
%                               WAVE_EQUATION, HEAT_EQUATION, FEM_ELASTICITY,
%                               POISSON_EQUATION)
PHYSICAL_PROBLEM= EULER
%
% Specify turbulence model (NONE, SA, SA_NEG, SST)
KIND_TURB_MODEL= NONE
%
% Specify subgrid scale model(NONE, IMPLICIT_LES, SMAGORINSKY, WALE)
KIND_SGS_MODEL= NONE
%
% Mathematical problem (DIRECT, CONTINUOUS_ADJOINT)
MATH_PROBLEM= DIRECT
%
% Restart solution (NO, YES)
RESTART_SOL= NO
%
% Regime type (COMPRESSIBLE, INCOMPRESSIBLE)
REGIME_TYPE= COMPRESSIBLE
%
% System of measurements (SI, US)
% International system of units (SI): ( meters, kilograms, Kelvins,
%                                       Newtons = kg m/s^2, Pascals = N/m^2, 
%                                       Density = kg/m^3, Speed = m/s,
%                                       Equiv. Area = m^2 )
% United States customary units (US): ( inches, slug, Rankines, lbf = slug ft/s^2, 
%                                       psf = lbf/ft^2, Density = slug/ft^3, 
%                                       Speed = ft/s, Equiv. Area = ft^2 )
SYSTEM_MEASUREMENTS= SI

% -------------------- COMPRESSIBLE FREE-STREAM DEFINITION --------------------%
%
% Mach number (non-dimensional, based on the free-stream values)
MACH_NUMBER= 0.8
%
% Angle of attack (degrees, only for compressible flows)
AOA= 1.25
%
% Side-slip angle (degrees, only for compressible flows)
SIDESLIP_ANGLE= 0.0
%
% Discard info in the solution and geometry files
% The AoA in the solution and geometry files is critical for design using
% AoA as a design variable.(NO, YES)
DISCARD_INFILES= NO
%
% Activate fixed lift mode (specify a CL instead of AoA, NO/YES)
FIXED_CL_MODE= NO
%
% Target coefficient of lift for fixed lift mode (0.80 by default)
TARGET_CL= 0.80
%
% Init option to choose between Reynolds (default) or thermodynamics quantities
% for initializing the solution (REYNOLDS, TD_CONDITIONS)
INIT_OPTION= REYNOLDS
%
% Free-stream option to choose between density and temperature (default) for
% initializing the solution (TEMPERATURE_FS, DENSITY_FS)
FREESTREAM_OPTION= TEMPERATURE_FS
%
% Free-stream pressure (101325.0 N/m^2, 2116.216 psf by default)
FREESTREAM_PRESSURE= 101325.0
%
% Free-stream temperature (288.15 K, 518.67 R by default)
FREESTREAM_TEMPERATURE= 288.15
%
% Reynolds number (non-dimensional, based on the free-stream values)
REYNOLDS_NUMBER= 6.5E6
%
% Reynolds length (1 m, 1 inch by default)
REYNOLDS_LENGTH= 1.0

% -------------------------- CL & CM DRIVER DEFINITION ------------------------%
%
% Estimation of dCL/dAlpha (0.2 per degree by default)
DCL_DALPHA= 0.2
%
% Estimation dCD/dCL (0.07 by default)
DCD_DCL_VALUE= 0.07
%
% Number of times Alpha is updated in a fix CL problem (5 by default)
UPDATE_ALPHA= 5
%
% Evaluate DeltaC_D/DeltaC_X during runtime (YES) or use the provided numbers (NO).
EVAL_DCD_DCX= NO

% -------------------- INCOMPRESSIBLE FREE-STREAM DEFINITION ------------------%
%
% Free-stream density (1.2886 Kg/m^3, 0.0025 slug/ft^3 by default)
FREESTREAM_DENSITY= 1.2886
%
% Free-stream velocity (1.0 m/s, 1.0 ft/s by default)
FREESTREAM_VELOCITY= ( 1.0, 0.00, 0.00 )
%
% Free-stream viscosity (1.853E-5 N s/m^2, 3.87E-7 lbf s/ft^2 by default)
FREESTREAM_VISCOSITY= 1.853E-5

% ---------------------- REFERENCE VALUE DEFINITION ---------------------------%
%
% Reference origin for moment computation (m or in)
REF_ORIGIN_MOMENT_X = 0.25
REF_ORIGIN_MOMENT_Y = 0.00
REF_ORIGIN_MOMENT_Z = 0.00
%
% Reference length for pitching, rolling, and yawing non-dimensional
% moment (m or in)
REF_LENGTH_MOMENT= 1.0
%
% Reference area for force coefficients (0 implies automatic
% calculation) (m^2 or in^2)
REF_AREA= 1.0
%
% Flow non-dimensionalization (DIMENSIONAL, FREESTREAM_PRESS_EQ_ONE,
%                              FREESTREAM_VEL_EQ_MACH, FREESTREAM_VEL_EQ_ONE)
REF_DIMENSIONALIZATION= DIMENSIONAL

% ---- IDEAL GAS, POLYTROPIC, VAN DER WAALS AND PENG ROBINSON CONSTANTS -------%
%
% Different gas model (STANDARD_AIR, IDEAL_GAS, VW_GAS, PR_GAS)
FLUID_MODEL= STANDARD_AIR
%
% Ratio of specific heats (1.4 default and the value is hardcoded
%                          for the model STANDARD_AIR)
GAMMA_VALUE= 1.4
%
% Specific gas constant (287.058 J/kg*K default and this value is hardcoded 
%                        for the model STANDARD_AIR)
GAS_CONSTANT= 287.058
%
% Critical Temperature (131.00 K by default)
CRITICAL_TEMPERATURE= 131.00
%
% Critical Pressure (3588550.0 N/m^2 by default)
CRITICAL_PRESSURE= 3588550.0
%
% Critical Density (263.0 Kg/m3 by default)
CRITICAL_DENSITY= 263.0
%
% Acentri factor (0.035 (air))
ACENTRIC_FACTOR= 0.035

% --------------------------- VISCOSITY MODEL ---------------------------------%
%
% Viscosity model (SUTHERLAND, CONSTANT_VISCOSITY).
VISCOSITY_MODEL= SUTHERLAND
%
% Molecular Viscosity that would be constant (1.716E-5 by default)
MU_CONSTANT= 1.716E-5
%
% Sutherland Viscosity Ref (1.716E-5 default value for AIR SI)
MU_REF= 1.716E-5
%
% Sutherland Temperature Ref (273.15 K default value for AIR SI)
MU_T_REF= 273.15
%
% Sutherland constant (110.4 default value for AIR SI)
SUTHERLAND_CONSTANT= 110.4

% --------------------------- THERMAL CONDUCTIVITY MODEL ----------------------%
%
% Conductivity model (CONSTANT_CONDUCTIVITY, CONSTANT_PRANDTL).
CONDUCTIVITY_MODEL= CONSTANT_PRANDTL
%
% Molecular Thermal Conductivity that would be constant (0.0257 by default)
KT_CONSTANT= 0.0257

% ------------------------- UNSTEADY SIMULATION -------------------------------%
%
% Unsteady simulation (NO, TIME_STEPPING, DUAL_TIME_STEPPING-1ST_ORDER, 
%                      DUAL_TIME_STEPPING-2ND_ORDER, HARMONIC_BALANCE)
UNSTEADY_SIMULATION= NO
%
% Time Step for dual time stepping simulations (s) -- Only used when UNST_CFL_NUMBER = 0.0
% For the DG-FEM solver it is used as a synchronization time when UNST_CFL_NUMBER != 0.0
UNST_TIMESTEP= 0.0
%
% Total Physical Time for dual time stepping simulations (s)
UNST_TIME= 50.0
%
% Unsteady Courant-Friedrichs-Lewy number of the finest grid
UNST_CFL_NUMBER= 0.0
%
% Number of internal iterations (dual time method)
UNST_INT_ITER= 200
%
% Iteration number to begin unsteady restarts
UNST_RESTART_ITER= 0

% ----------------------- DYNAMIC MESH DEFINITION -----------------------------%
%
% Dynamic mesh simulation (NO, YES)
GRID_MOVEMENT= NO
%
% Type of dynamic mesh (NONE, RIGID_MOTION, DEFORMING, ROTATING_FRAME,
%                       MOVING_WALL, STEADY_TRANSLATION, FLUID_STRUCTURE,
%                       AEROELASTIC, ELASTICITY, EXTERNAL,
%                       AEROELASTIC_RIGID_MOTION, GUST)
GRID_MOVEMENT_KIND= DEFORMING
%
% Motion mach number (non-dimensional). Used for initializing a viscous flow
% with the Reynolds number and for computing force coeffs. with dynamic meshes.
MACH_MOTION= 0.8
%
% Moving wall boundary marker(s) (NONE = no marker, ignored for RIGID_MOTION)
MARKER_MOVING= ( NONE )
%
% Coordinates of the motion origin
MOTION_ORIGIN_X= 0.25
MOTION_ORIGIN_Y= 0.0
MOTION_ORIGIN_Z= 0.0
%
% Angular velocity vector (rad/s) about the motion origin
ROTATION_RATE_X = 0.0
ROTATION_RATE_Y = 0.0
ROTATION_RATE_Z = 0.0
%
% Pitching angular freq. (rad/s) about the motion origin
PITCHING_OMEGA_X= 0.0 
PITCHING_OMEGA_Y= 0.0
PITCHING_OMEGA_Z= 106.69842
%
% Pitching amplitude (degrees) about the motion origin
PITCHING_AMPL_X= 0.0
PITCHING_AMPL_Y= 0.0
PITCHING_AMPL_Z= 1.01
%
% Pitching phase offset (degrees) about the motion origin
PITCHING_PHASE_X= 0.0
PITCHING_PHASE_Y= 0.0
PITCHING_PHASE_Z= 0.0
%
% Translational velocity (m/s) in the x, y, & z directions
TRANSLATION_RATE_X = 0.0
TRANSLATION_RATE_Y = 0.0
TRANSLATION_RATE_Z = 0.0
%
% Plunging angular freq. (rad/s) in x, y, & z directions
PLUNGING_OMEGA_X= 0.0
PLUNGING_OMEGA_Y= 0.0
PLUNGING_OMEGA_Z= 0.0
%
% Plunging amplitude (m) in x, y, & z directions
PLUNGING_AMPL_X= 0.0
PLUNGING_AMPL_Y= 0.0
PLUNGING_AMPL_Z= 0.0
%
% Move Motion Origin for marker moving (1 or 0)
MOVE_MOTION_ORIGIN = 0

% -------------- AEROELASTIC SIMULATION (Typical Section Model) ---------------%
%
% Activated by GRID_MOVEMENT_KIND option
%
% The flutter speed index (modifies the freestream condition in the solver)
FLUTTER_SPEED_INDEX = 0.6
%
% Natural frequency of the spring in the plunging direction (rad/s)
PLUNGE_NATURAL_FREQUENCY = 100
%
% Natural frequency of the spring in the pitching direction (rad/s)
PITCH_NATURAL_FREQUENCY = 100
%
% The airfoil mass ratio
AIRFOIL_MASS_RATIO = 60
%
% Distance in semichords by which the center of gravity lies behind
% the elastic axis
CG_LOCATION = 1.8
%
% The radius of gyration squared (expressed in semichords)
% of the typical section about the elastic axis
RADIUS_GYRATION_SQUARED = 3.48
%
% Solve the aeroelastic equations every given number of internal iterations
AEROELASTIC_ITER = 3

% --------------------------- GUST SIMULATION ---------------------------------%
%
% Apply a wind gust (NO, YES)
WIND_GUST = NO
%
% Type of gust (NONE, TOP_HAT, SINE, ONE_M_COSINE, VORTEX, EOG)
GUST_TYPE = NONE
%
% Direction of the gust (X_DIR or Y_DIR)
GUST_DIR = Y_DIR
%
% Gust wavelenght (meters)
GUST_WAVELENGTH= 10.0
%
% Number of gust periods
GUST_PERIODS= 1.0
%
% Gust amplitude (m/s)
GUST_AMPL= 10.0
%
% Time at which to begin the gust (sec)
GUST_BEGIN_TIME= 0.0
%
% Location at which the gust begins (meters) */
GUST_BEGIN_LOC= 0.0

% ------------------------ SUPERSONIC SIMULATION ------------------------------%
%
% Evaluate equivalent area on the Near-Field (NO, YES)
EQUIV_AREA= NO
%
% Integration limits of the equivalent area ( xmin, xmax, Dist_NearField )
EA_INT_LIMIT= ( 1.6, 2.9, 1.0 )
%
% Equivalent area scale factor ( EA should be ~ force based objective functions )
EA_SCALE_FACTOR= 1.0
%
% Fix an azimuthal line due to misalignments of the near-field
FIX_AZIMUTHAL_LINE= 90.0
%
% Drag weight in sonic boom Objective Function (from 0.0 to 1.0)
DRAG_IN_SONICBOOM= 0.0

% -------------------------- ENGINE SIMULATION --------------------------------%
%
% Highlite area to compute MFR (1 in2 by default)
HIGHLITE_AREA= 1.0
%
% Fan polytropic efficiency (1.0 by default)
FAN_POLY_EFF= 1.0
%
% Only half engine is in the computational grid (NO, YES)
ENGINE_HALF_MODEL= NO
%
% Damping factor for the engine inflow.
DAMP_ENGINE_INFLOW= 0.95
%
% Damping factor for the engine exhaust.
DAMP_ENGINE_EXHAUST= 0.95
%
% Engine nu factor (SA model).
ENGINE_NU_FACTOR= 3.0
%
% Definition of the actuator disk with a double surface (NO, YES)
ACTDISK_DOUBLE_SURFACE= NO
%
% Divide the Actuator Disk surface in SU2_DEF to write a double surface .su2 file (NO, YES)
ACTDISK_SU2_DEF= NO
%
% Mass flow rate of the secondary flow (percentage of the main flow, 0% by default)
ACTDISK_SECONDARY_FLOW= 0
%
% Actuator disk jump definition using ratio or difference (DIFFERENCE, RATIO)
ACTDISK_JUMP= DIFFERENCE
%
% Number of times BC Thrust is updated in a fix Net Thrust problem (5 by default)
UPDATE_BCTHRUST= 10
%
% Initial BC Thrust guess for POWER or D-T driver (4000.0 lbf by default)
INITIAL_BCTHRUST= 4000.0
%
% Distortion rack definition (number of radial probes, degrees)
DISTORTION_RACK= (5, 45)
%
% Initialization with a subsonic flow around the engine.
SUBSONIC_ENGINE= NO
%
% Axis of the cylinder that defines the subsonic region (A_X, A_Y, A_Z, B_X, B_Y, B_Z, Radius)
SUBSONIC_ENGINE_CYL= ( 0.0, 0.0, 0.0, 1.0, 0.0 , 0.0, 1.0 )
%
% Flow variables that define the subsonic region (Mach, Alpha, Beta, Pressure, Temperature)
SUBSONIC_ENGINE_VALUES= ( 0.4, 0.0, 0.0, 2116.216, 518.67 )

% --------------------- INVERSE DESIGN SIMULATION -----------------------------%
%
% Evaluate an inverse design problem using Cp (NO, YES)
INV_DESIGN_CP= NO
%
% Evaluate an inverse design problem using heat flux (NO, YES)
INV_DESIGN_HEATFLUX= NO

% -------------------- BOUNDARY CONDITION DEFINITION --------------------------%
%
% Euler wall boundary marker(s) (NONE = no marker)
MARKER_EULER= ( airfoil )
%
% Navier-Stokes (no-slip), constant heat flux wall  marker(s) (NONE = no marker)
% Format: ( marker name, constant heat flux (J/m^2), ... )
MARKER_HEATFLUX= ( NONE )
%
% Navier-Stokes (no-slip), isothermal wall marker(s) (NONE = no marker)
% Format: ( marker name, constant wall temperature (K), ... )
MARKER_ISOTHERMAL= ( NONE )
%
% Far-field boundary marker(s) (NONE = no marker)
MARKER_FAR= ( farfield )
%
% Symmetry boundary marker(s) (NONE = no marker)
MARKER_SYM= ( NONE )
%
% Internal boundary marker(s) e.g. no boundary condition (NONE = no marker)
MARKER_INTERNAL= ( NONE )
%
% Near-Field boundary marker(s) (NONE = no marker)
MARKER_NEARFIELD= ( NONE )
%
% Zone interface boundary marker(s) (NONE = no marker)
MARKER_INTERFACE= ( NONE )
%
% Actuator disk boundary type (VARIABLES_JUMP, NET_THRUST, BC_THRUST,
%                              DRAG_MINUS_THRUST, MASSFLOW, POWER)
ACTDISK_TYPE= VARIABLES_JUMP
%
% Actuator disk boundary marker(s) with the following formats (NONE = no marker)
% Variables Jump: ( inlet face marker, outlet face marker,
%                   Takeoff pressure jump (psf), Takeoff temperature jump (R), Takeoff rev/min,
%                   Cruise  pressure jump (psf), Cruise temperature jump (R), Cruise rev/min )
% Net Thrust: ( inlet face marker, outlet face marker,
%               Takeoff net thrust (lbs), 0.0, Takeoff rev/min,
%               Cruise net thrust (lbs), 0.0, Cruise rev/min )
% BC Thrust: ( inlet face marker, outlet face marker,
%              Takeoff BC thrust (lbs), 0.0, Takeoff rev/min,
%              Cruise BC thrust (lbs), 0.0, Cruise rev/min )
% Drag-Thrust: ( inlet face marker, outlet face marker,
%                Takeoff Drag-Thrust (lbs), 0.0, Takeoff rev/min,
%                Cruise Drag-Thrust (lbs), 0.0, Cruise rev/min )
% MasssFlow: ( inlet face marker, outlet face marker,
%                Takeoff massflow (lbs/s), 0.0, Takeoff rev/min,
%                Cruise massflowt (lbs/s), 0.0, Cruise rev/min )
% Power: ( inlet face marker, outlet face marker,
%           Takeoff power (HP), 0.0, Takeoff rev/min
%           Cruise power (HP), 0.0, Cruise rev/min )
MARKER_ACTDISK= ( NONE )
%
% Inlet boundary type (TOTAL_CONDITIONS, MASS_FLOW)
INLET_TYPE= TOTAL_CONDITIONS
%
% Inlet boundary marker(s) with the following formats (NONE = no marker) 
% Total Conditions: (inlet marker, total temp, total pressure, flow_direction_x, 
%           flow_direction_y, flow_direction_z, ... ) where flow_direction is
%           a unit vector.
% Mass Flow: (inlet marker, density, velocity magnitude, flow_direction_x, 
%           flow_direction_y, flow_direction_z, ... ) where flow_direction is
%           a unit vector.
% Incompressible: (inlet marker, NULL, velocity magnitude, flow_direction_x,
%           flow_direction_y, flow_direction_z, ... ) where flow_direction is
%           a unit vector.
MARKER_INLET= ( NONE )
%
% Supersonic inlet boundary marker(s) (NONE = no marker) 
% Format: (inlet marker, temperature, static pressure, velocity_x, 
%           velocity_y, velocity_z, ... ), i.e. primitive variables specified.
MARKER_SUPERSONIC_INLET= ( NONE )
%
% Outlet boundary marker(s) (NONE = no marker)
% Format: ( outlet marker, back pressure (static), ... )
MARKER_OUTLET= ( NONE )
%
% Supersonic outlet boundary marker(s) (NONE = no marker)
MARKER_SUPERSONIC_OUTLET= ( NONE )
%
% Periodic boundary marker(s) (NONE = no marker)
% Format: ( periodic marker, donor marker, rotation_center_x, rotation_center_y, 
% rotation_center_z, rotation_angle_x-axis, rotation_angle_y-axis, 
% rotation_angle_z-axis, translation_x, translation_y, translation_z, ... )
MARKER_PERIODIC= ( NONE )
%
% Engine Inflow boundary type (FAN_FACE_MACH, FAN_FACE_PRESSURE, FAN_FACE_MDOT)
ENGINE_INFLOW_TYPE= FAN_FACE_MACH
%
% Engine inflow boundary marker(s) (NONE = no marker)
% Format: (engine inflow marker, fan face Mach, ... )
MARKER_ENGINE_INFLOW= ( NONE )
%
% Engine exhaust boundary marker(s) with the following formats (NONE = no marker) 
% Format: (engine exhaust marker, total nozzle temp, total nozzle pressure, ... )
MARKER_ENGINE_EXHAUST= ( NONE )
%
% Displacement boundary marker(s) (NONE = no marker)
% Format: ( displacement marker, displacement value normal to the surface, ... )
MARKER_NORMAL_DISPL= ( NONE )
%
% Load boundary marker(s) (NONE = no marker)
% Format: ( load marker, force value normal to the surface, ... )
MARKER_NORMAL_LOAD= ( NONE )
%
% Pressure boundary marker(s) (NONE = no marker)
% Format: ( pressure marker )
MARKER_PRESSURE= ( NONE )
%
% Neumann bounday marker(s) (NONE = no marker)
MARKER_NEUMANN= ( NONE )
%
% Dirichlet boundary marker(s) (NONE = no marker)
MARKER_DIRICHLET= ( NONE )
%
% Riemann boundary marker(s) (NONE = no marker)
% Format: (marker, data kind flag, list of data)
MARKER_RIEMANN= ( NONE )
%
% Non Reflecting boundary conditions marker(s) (NONE = no marker)
% Format: (marker, data kind flag, list of data)
MARKER_NRBC= ( NONE )

% ------------------------ SURFACES IDENTIFICATION ----------------------------%
%
% Marker(s) of the surface in the surface flow solution file
MARKER_PLOTTING = ( airfoil )
%
% Marker(s) of the surface where the non-dimensional coefficients are evaluated.
MARKER_MONITORING = ( airfoil )
%
% Marker(s) of the surface where obj. func. (design problem) will be evaluated
MARKER_DESIGNING = ( airfoil )
%
% Marker(s) of the surface that is going to be analyzed in detail (massflow, average pressure, distortion, etc)
MARKER_ANALYZE = ( airfoil )

% ------------- COMMON PARAMETERS DEFINING THE NUMERICAL METHOD ---------------%
%
% Numerical method for spatial gradients (GREEN_GAUSS, WEIGHTED_LEAST_SQUARES)
NUM_METHOD_GRAD= GREEN_GAUSS
%
% CFL number (stating value for the adaptive CFL number)
CFL_NUMBER= 10.0
%
% Adaptive CFL number (NO, YES)
CFL_ADAPT= NO
%
% Parameters of the adaptive CFL number (factor down, factor up, CFL min value,
%                                        CFL max value )
CFL_ADAPT_PARAM= ( 1.5, 0.5, 1.25, 50.0 )
%
% Maximum Delta Time in local time stepping simulations
MAX_DELTA_TIME= 1E6
%
% Runge-Kutta alpha coefficients
RK_ALPHA_COEFF= ( 0.66667, 0.66667, 1.000000 )
%
% Objective function in optimization problem (DRAG, LIFT, SIDEFORCE, MOMENT_X,
%                                             MOMENT_Y, MOMENT_Z, EFFICIENCY,
%                                             EQUIVALENT_AREA, NEARFIELD_PRESSURE,
%                                             FORCE_X, FORCE_Y, FORCE_Z, THRUST,
%                                             TORQUE, FREE_SURFACE, TOTAL_HEATFLUX,
%                                             MAXIMUM_HEATFLUX, INVERSE_DESIGN_PRESSURE,
%                                             INVERSE_DESIGN_HEATFLUX, AVG_TOTAL_PRESSURE, 
%                                             MASS_FLOW_RATE)
OBJECTIVE_FUNCTION= DRAG

% ----------------------- SLOPE LIMITER DEFINITION ----------------------------%
%
% Reference element length for computing the slope and sharp edges 
%                              limiters (0.1 m, 5.0 in by default)
REF_ELEM_LENGTH= 0.1
%
% Coefficient for the limiter
LIMITER_COEFF= 0.3
%
% Freeze the value of the limiter after a number of iterations
LIMITER_ITER= 999999
%
% Coefficient for the sharp edges limiter
SHARP_EDGES_COEFF= 3.0
%
% Reference coefficient (sensitivity) for detecting sharp edges.
REF_SHARP_EDGES= 3.0
%
% Remove sharp edges from the sensitivity evaluation (NO, YES)
SENS_REMOVE_SHARP= NO

% ------------------------ LINEAR SOLVER DEFINITION ---------------------------%
%
% Linear solver or smoother for implicit formulations (BCGSTAB, FGMRES, SMOOTHER_JACOBI, 
%                                                      SMOOTHER_ILU0, SMOOTHER_LUSGS, 
%                                                      SMOOTHER_LINELET)
LINEAR_SOLVER= FGMRES
%
% Preconditioner of the Krylov linear solver (ILU0, LU_SGS, LINELET, JACOBI)
LINEAR_SOLVER_PREC= LU_SGS
%
% Minimum error of the linear solver for implicit formulations
LINEAR_SOLVER_ERROR= 1E-4
%
% Max number of iterations of the linear solver for the implicit formulation
LINEAR_SOLVER_ITER= 5

% -------------------------- MULTIGRID PARAMETERS -----------------------------%
%
% Multi-grid levels (0 = no multi-grid)
MGLEVEL= 0
%
% Multi-grid cycle (V_CYCLE, W_CYCLE, FULLMG_CYCLE)
MGCYCLE= V_CYCLE
%
% Multi-grid pre-smoothing level
MG_PRE_SMOOTH= ( 1, 2, 3, 3 )
%
% Multi-grid post-smoothing level
MG_POST_SMOOTH= ( 0, 0, 0, 0 )
%
% Jacobi implicit smoothing of the correction
MG_CORRECTION_SMOOTH= ( 0, 0, 0, 0 )
%
% Damping factor for the residual restriction
MG_DAMP_RESTRICTION= 0.75
%
% Damping factor for the correction prolongation
MG_DAMP_PROLONGATION= 0.75

% -------------------- FLOW NUMERICAL METHOD DEFINITION -----------------------%
%
% Convective numerical method (JST, LAX-FRIEDRICH, CUSP, ROE, AUSM, HLLC,
%                              TURKEL_PREC, MSW)
CONV_NUM_METHOD_FLOW= ROE
%
% Spatial numerical order integration (1ST_ORDER, 2ND_ORDER, 2ND_ORDER_LIMITER)
SPATIAL_ORDER_FLOW= 2ND_ORDER_LIMITER
%
% Slope limiter (VENKATAKRISHNAN, BARTH_JESPERSEN)
SLOPE_LIMITER_FLOW= VENKATAKRISHNAN
%
% Entropy fix coefficient (0.0 implies no entropy fixing, 1.0 implies scalar
%                          artificial dissipation)
ENTROPY_FIX_COEFF= 0.001
%
% 1st, 2nd and 4th order artificial dissipation coefficients
AD_COEFF_FLOW= ( 0.15, 0.5, 0.02 )
%
% Viscous limiter (NO, YES)
VISCOUS_LIMITER_FLOW= NO
%
% Time discretization (RUNGE-KUTTA_EXPLICIT, EULER_IMPLICIT, EULER_EXPLICIT)
TIME_DISCRE_FLOW= EULER_IMPLICIT
%
% Relaxation coefficient
RELAXATION_FACTOR_FLOW= 0.95

% ------------------- FEM FLOW NUMERICAL METHOD DEFINITION --------------------%
%
% FEM numerical method (DG)
NUM_METHOD_FEM_FLOW= DG
%
% Riemann solver used for DG (ROE, LAX-FRIEDRICH, AUSM, AUSMPW+, HLLC, VAN_LEER)
RIEMANN_SOLVER_FEM= ROE
%
% Constant factor applied for quadrature with straight elements (2.0 by default)
QUADRATURE_FACTOR_STRAIGHT_FEM = 2.0
%
% Constant factor applied for quadrature with curved elements (3.0 by default)
QUADRATURE_FACTOR_CURVED_FEM = 3.0
%
% Factor for the symmetrizing terms in the DG FEM discretization (1.0 by default)
THETA_INTERIOR_PENALTY_DG_FEM = 1.0
%
% Store the Cartesian gradients of the DGFEM basis functions (NO, YES)
STORE_CARTESIAN_GRADIENTS_BASIS_DGFEM= NO
%
% Time discretization (RUNGE-KUTTA_EXPLICIT, CLASSICAL_RK4_EXPLICIT, ADER_DG)
TIME_DISCRE_FEM_FLOW= RUNGE-KUTTA_EXPLICIT
%
<<<<<<< HEAD
% Number of time DOFs for the predictor step of ADER-DG (2 by default)
%TIME_DOFS_ADER_DG= 2
% Factor applied during quadrature in time for ADER-DG. (2.0 by default)
%QUADRATURE_FACTOR_TIME_ADER_DG = 2.0
%
% Type of discretization used in the predictor step of ADER-DG (ADER_ALIASED_PREDICTOR, ADER_NON_ALIASED_PREDICTOR)
ADER_PREDICTOR= ADER_ALIASED_PREDICTOR
=======
% Number of time levels for time accurate local time stepping. (1 by default, max. allowed 15)
LEVELS_TIME_ACCURATE_LTS= 1
>>>>>>> 29ef5027
%
% Apply a body force as a source term (NO, YES)
BODY_FORCE= NO
%
% Vector of body force values (BodyForce_X, BodyForce_Y, BodyForce_Z)
BODY_FORCE_VECTOR= ( 0.0, 0.0, 0.0 )

% -------------------- TURBULENT NUMERICAL METHOD DEFINITION ------------------%
%
% Convective numerical method (SCALAR_UPWIND)
CONV_NUM_METHOD_TURB= SCALAR_UPWIND
%
% Spatial numerical order integration (1ST_ORDER, 2ND_ORDER, 2ND_ORDER_LIMITER)
SPATIAL_ORDER_TURB= 1ST_ORDER
%
% Slope limiter (VENKATAKRISHNAN)
SLOPE_LIMITER_TURB= VENKATAKRISHNAN
%
% Viscous limiter (NO, YES)
VISCOUS_LIMITER_TURB= NO
%
% Time discretization (EULER_IMPLICIT)
TIME_DISCRE_TURB= EULER_IMPLICIT
%
% Reduction factor of the CFL coefficient in the turbulence problem
CFL_REDUCTION_TURB= 1.0
%
% Relaxation coefficient
RELAXATION_FACTOR_TURB= 0.95

% --------------------- HEAT NUMERICAL METHOD DEFINITION ----------------------%
%
% Value of the thermal diffusivity
THERMAL_DIFFUSIVITY= 1.0

% ---------------- ADJOINT-FLOW NUMERICAL METHOD DEFINITION -------------------%
%
% Convective numerical method (JST, LAX-FRIEDRICH, ROE)
CONV_NUM_METHOD_ADJFLOW= JST
%
% Spatial numerical order integration (1ST_ORDER, 2ND_ORDER, 2ND_ORDER_LIMITER)
SPATIAL_ORDER_ADJFLOW= 2ND_ORDER
%
% Slope limiter (VENKATAKRISHNAN, SHARP_EDGES, WALL_DISTANCE)
SLOPE_LIMITER_ADJFLOW= VENKATAKRISHNAN
%
% 1st, 2nd, and 4th order artificial dissipation coefficients
AD_COEFF_ADJFLOW= ( 0.15, 0.5, 0.02 )
%
% Time discretization (RUNGE-KUTTA_EXPLICIT, EULER_IMPLICIT)
TIME_DISCRE_ADJFLOW= EULER_IMPLICIT
%
% Relaxation coefficient
RELAXATION_FACTOR_ADJFLOW= 1.0
%
% Reduction factor of the CFL coefficient in the adjoint problem
CFL_REDUCTION_ADJFLOW= 0.8
%
% Limit value for the adjoint variable
LIMIT_ADJFLOW= 1E6
%
% Multigrid adjoint problem (NO, YES)
MG_ADJFLOW= YES

% ---------------- ADJOINT-TURBULENT NUMERICAL METHOD DEFINITION --------------%
%
% Convective numerical method (SCALAR_UPWIND)
CONV_NUM_METHOD_ADJTURB= SCALAR_UPWIND
%
% Spatial numerical order integration (1ST_ORDER, 2ND_ORDER, 2ND_ORDER_LIMITER)
%
SPATIAL_ORDER_ADJTURB= 1ST_ORDER
%
% Slope limiter (VENKATAKRISHNAN)
SLOPE_LIMITER_ADJTURB= VENKATAKRISHNAN
%
% Time discretization (EULER_IMPLICIT)
TIME_DISCRE_ADJTURB= EULER_IMPLICIT
%
% Reduction factor of the CFL coefficient in the adjoint turbulent problem
CFL_REDUCTION_ADJTURB= 0.01

% ----------------------- GEOMETRY EVALUATION PARAMETERS ----------------------%
%
% Geometrical evaluation mode (FUNCTION, GRADIENT)
GEO_MODE= FUNCTION
%
% Marker(s) of the surface where geometrical based func. will be evaluated
GEO_MARKER= ( airfoil )
%
% Orientation of airfoil sections (X_AXIS, Y_AXIS, Z_AXIS)
GEO_AXIS_STATIONS= Y_AXIS
%
% Coordinate of the sections
GEO_LOCATION_STATIONS= (0.0, 0.5, 1.0)
%
% Plot loads and Cp distributions on each airfoil section
GEO_PLOT_STATIONS= NO
%
% Number of section cuts to make when calculating wing geometry
GEO_WING_STATIONS= 101
%
% Bounds (X coordinate) for the wing geometry computation (MinValue, MaxValue)
GEO_WING_BOUNDS= (1.5, 3.5)

% ------------------------- GRID ADAPTATION STRATEGY --------------------------%
%
% Kind of grid adaptation (NONE, PERIODIC, FULL, FULL_FLOW, GRAD_FLOW,
%                          FULL_ADJOINT, GRAD_ADJOINT, GRAD_FLOW_ADJ, ROBUST,
%                          FULL_LINEAR, COMPUTABLE, COMPUTABLE_ROBUST,
%                          REMAINING, WAKE, SMOOTHING, SUPERSONIC_SHOCK)
KIND_ADAPT= FULL_FLOW
%
% Percentage of new elements (% of the original number of elements)
NEW_ELEMS= 5
%
% Scale factor for the dual volume
DUALVOL_POWER= 0.5
%
% Adapt the boundary elements (NO, YES)
ADAPT_BOUNDARY= YES

% ----------------------- DESIGN VARIABLE PARAMETERS --------------------------%
%
% Kind of deformation (NO_DEFORMATION, TRANSLATION, ROTATION, SCALE,
%                      FFD_SETTING, FFD_NACELLE
%                      FFD_CONTROL_POINT, FFD_CAMBER, FFD_THICKNESS, FFD_TWIST
%                      FFD_CONTROL_POINT_2D, FFD_CAMBER_2D, FFD_THICKNESS_2D, FFD_TWIST_2D,
%                      HICKS_HENNE, SURFACE_BUMP)
DV_KIND= FFD_SETTING 
%
% Marker of the surface in which we are going apply the shape deformation
DV_MARKER= ( airfoil )
%
% Parameters of the shape deformation
% - NO_DEFORMATION ( 1.0 )
% - TRANSLATION ( x_Disp, y_Disp, z_Disp ), as a unit vector
% - ROTATION ( x_Orig, y_Orig, z_Orig, x_End, y_End, z_End )
% - SCALE ( 1.0 )
% - ANGLE_OF_ATTACK ( 1.0 )
% - FFD_SETTING ( 1.0 )
% - FFD_CONTROL_POINT ( FFD_BoxTag, i_Ind, j_Ind, k_Ind, x_Disp, y_Disp, z_Disp )
% - FFD_NACELLE ( FFD_BoxTag, rho_Ind, theta_Ind, phi_Ind, rho_Disp, phi_Disp )
% - FFD_GULL ( FFD_BoxTag, j_Ind )
% - FFD_ANGLE_OF_ATTACK ( FFD_BoxTag, 1.0 )
% - FFD_CAMBER ( FFD_BoxTag, i_Ind, j_Ind )
% - FFD_THICKNESS ( FFD_BoxTag, i_Ind, j_Ind )
% - FFD_TWIST ( FFD_BoxTag, j_Ind, x_Orig, y_Orig, z_Orig, x_End, y_End, z_End )
% - FFD_CONTROL_POINT_2D ( FFD_BoxTag, i_Ind, j_Ind, x_Disp, y_Disp )
% - FFD_CAMBER_2D ( FFD_BoxTag, i_Ind )
% - FFD_THICKNESS_2D ( FFD_BoxTag, i_Ind )
% - FFD_TWIST_2D ( FFD_BoxTag, x_Orig, y_Orig )
% - HICKS_HENNE ( Lower Surface (0)/Upper Surface (1)/Only one Surface (2), x_Loc )
% - SURFACE_BUMP ( x_Start, x_End, x_Loc )
DV_PARAM= ( 1, 0.5 )
%
% Value of the shape deformation
DV_VALUE= 0.01

% ------------------------ GRID DEFORMATION PARAMETERS ------------------------%
%
% Linear solver or smoother for implicit formulations (FGMRES, RESTARTED_FGMRES, BCGSTAB)
DEFORM_LINEAR_SOLVER= FGMRES
%
% Preconditioner of the Krylov linear solver (ILU0, LU_SGS, JACOBI)
DEFORM_LINEAR_SOLVER_PREC= LU_SGS
%
% Number of smoothing iterations for mesh deformation
DEFORM_LINEAR_ITER= 1000
%
% Number of nonlinear deformation iterations (surface deformation increments)
DEFORM_NONLINEAR_ITER= 1
%
% Print the residuals during mesh deformation to the console (YES, NO)
DEFORM_CONSOLE_OUTPUT= YES
%
% Factor to multiply smallest cell volume for deform tolerance (0.001 default)
DEFORM_TOL_FACTOR = 1E-6
%
% Deformation coefficient (in theory from -1.0 to 0.5, a large value is also valid)
DEFORM_COEFF = 1E6
%
% Type of element stiffness imposed for FEA mesh deformation (INVERSE_VOLUME, 
%                                          WALL_DISTANCE, CONSTANT_STIFFNESS)
DEFORM_STIFFNESS_TYPE= INVERSE_VOLUME
%
% Visualize the deformation (NO, YES)
VISUALIZE_DEFORMATION= NO

% -------------------- FREE-FORM DEFORMATION PARAMETERS -----------------------%
%
% Tolerance of the Free-Form Deformation point inversion
FFD_TOLERANCE= 1E-10
%
% Maximum number of iterations in the Free-Form Deformation point inversion
FFD_ITERATIONS= 500
%
% FFD box definition: 3D case (FFD_BoxTag, X1, Y1, Z1, X2, Y2, Z2, X3, Y3, Z3, X4, Y4, Z4,
%                              X5, Y5, Z5, X6, Y6, Z6, X7, Y7, Z7, X8, Y8, Z8)
%                     2D case (FFD_BoxTag, X1, Y1, 0.0, X2, Y2, 0.0, X3, Y3, 0.0, X4, Y4, 0.0,
%                              0.0, 0.0, 0.0, 0.0, 0.0, 0.0, 0.0, 0.0, 0.0, 0.0, 0.0, 0.0)
FFD_DEFINITION= (MAIN_BOX, 0.5, 0.25, -0.25, 1.5, 0.25, -0.25, 1.5, 0.75, -0.25, 0.5, 0.75, -0.25, 0.5, 0.25, 0.25, 1.5, 0.25, 0.25, 1.5, 0.75, 0.25, 0.5, 0.75, 0.25)
%
% FFD box degree: 3D case (x_degree, y_degree, z_degree)
%                 2D case (x_degree, y_degree, 0)
FFD_DEGREE= (10, 10, 1)
%
% Surface grid continuity at the intersection with the faces of the FFD boxes.
% To keep a particular level of surface continuity, SU2 automatically freezes the right
% number of control point planes (NO_DERIVATIVE, 1ST_DERIVATIVE, 2ND_DERIVATIVE, USER_INPUT)
FFD_CONTINUITY= 2ND_DERIVATIVE
%
% Definition of the FFD planes to be frozen in the FFD (x,y,z) or (r,theta,z) or (r, theta, phi).
% Value from 0 FFD degree in that direction. Pick a value larger than degree if you don't want to fix any plane.
FFD_FIX_I= (0,2,3)
FFD_FIX_J= (0,2,3)
FFD_FIX_K= (0,2,3)
%
% There is a symmetry plane (j=0) for all the FFD boxes (YES, NO)
FFD_SYMMETRY_PLANE= NO
%
% FFD coordinate system (CARTESIAN, CYLINDRICAL, SPHERICAL)
FFD_COORD_SYSTEM= CARTESIAN
%
% Vector from the cartesian axis the cylindrical or spherical axis (using cartesian coordinates)
% Note that the location of the axis will affect the wall curvature of the FFD box as well as the 
% design variable effect.
FFD_AXIS= (0.0, 0.0, 0.0)
%
% FFD Blending function: Bezier curves with global support (BEZIER), uniform BSplines with local support (BSPLINE_UNIFORM)
FFD_BLENDING= BEZIER
%
% Order of the BSplines
FFD_BSPLINE_ORDER= 2, 2, 2
%
% --------------------------- CONVERGENCE PARAMETERS --------------------------%
%
% Number of total iterations
EXT_ITER= 999999
%
% Convergence criteria (CAUCHY, RESIDUAL)
%
CONV_CRITERIA= RESIDUAL
%
% Residual reduction (order of magnitude with respect to the initial value)
RESIDUAL_REDUCTION= 5
%
% Min value of the residual (log10 of the residual)
RESIDUAL_MINVAL= -8
%
% Start convergence criteria at iteration number
STARTCONV_ITER= 10
%
% Number of elements to apply the criteria
CAUCHY_ELEMS= 100
%
% Epsilon to control the series convergence
CAUCHY_EPS= 1E-10
%
% Direct function to apply the convergence criteria (LIFT, DRAG, NEARFIELD_PRESS)
CAUCHY_FUNC_FLOW= DRAG
%
% Adjoint function to apply the convergence criteria (SENS_GEOMETRY, SENS_MACH)
CAUCHY_FUNC_ADJFLOW= SENS_GEOMETRY

% ------------------------- INPUT/OUTPUT INFORMATION --------------------------%
%
% Mesh input file
MESH_FILENAME= mesh_NACA0012_inv.su2
%
% Mesh input file format (SU2, CGNS)
MESH_FORMAT= SU2
%
% Mesh output file
MESH_OUT_FILENAME= mesh_out.su2
%
% Restart flow input file
SOLUTION_FLOW_FILENAME= solution_flow.dat
%
% Restart adjoint input file
SOLUTION_ADJ_FILENAME= solution_adj.dat
%
% Output file format (TECPLOT, TECPLOT_BINARY, PARAVIEW,
%                     FIELDVIEW, FIELDVIEW_BINARY)
OUTPUT_FORMAT= TECPLOT
%
% Output file convergence history (w/o extension) 
CONV_FILENAME= history
%
% Output file with the forces breakdown
BREAKDOWN_FILENAME= forces_breakdown.dat
%
% Output file restart flow
RESTART_FLOW_FILENAME= restart_flow.dat
%
% Output file restart adjoint
RESTART_ADJ_FILENAME= restart_adj.dat
%
% Output file flow (w/o extension) variables
VOLUME_FLOW_FILENAME= flow
%
% Output file adjoint (w/o extension) variables
VOLUME_ADJ_FILENAME= adjoint
%
% Output Objective function
VALUE_OBJFUNC_FILENAME= of_eval.dat
%
% Output objective function gradient (using continuous adjoint)
GRAD_OBJFUNC_FILENAME= of_grad.dat
%
% Output file surface flow coefficient (w/o extension)
SURFACE_FLOW_FILENAME= surface_flow
%
% Output file surface adjoint coefficient (w/o extension)
SURFACE_ADJ_FILENAME= surface_adjoint
%
% Writing solution file frequency
WRT_SOL_FREQ= 1000
%
% Writing solution file frequency for physical time steps (dual time)
WRT_SOL_FREQ_DUALTIME= 1
%
% Writing convergence history frequency
WRT_CON_FREQ= 1
%
% Writing convergence history frequency (dual time, only written to screen)
WRT_CON_FREQ_DUALTIME= 10
%
% Output residual values in the solution files
WRT_RESIDUALS= NO
%
% Output limiters values in the solution files
WRT_LIMITERS= NO
%
% Output the sharp edges detector
WRT_SHARPEDGES= NO
%
% Minimize the required output memory
LOW_MEMORY_OUTPUT= NO
%
% Verbosity of console output: NONE removes minor MPI overhead (NONE, HIGH)
CONSOLE_OUTPUT_VERBOSITY= HIGH

% --------------------- OPTIMAL SHAPE DESIGN DEFINITION -----------------------%
%
% Available flow based objective functions or constraint functions
%    DRAG, LIFT, SIDEFORCE, EFFICIENCY,
%    FORCE_X, FORCE_Y, FORCE_Z,
%    MOMENT_X, MOMENT_Y, MOMENT_Z,
%    THRUST, TORQUE, FIGURE_OF_MERIT,
%    EQUIVALENT_AREA, NEARFIELD_PRESSURE, 
%    TOTAL_HEATFLUX, MAXIMUM_HEATFLUX,
%    INVERSE_DESIGN_PRESSURE, INVERSE_DESIGN_HEATFLUX,
%    FREE_SURFACE, AVG_TOTAL_PRESSURE, MASS_FLOW_RATE
%
% Available geometrical based objective functions or constraint functions
%    WING_VOLUME, WING_MIN_MAXTHICKNESS, WING_MAX_CHORD, WING_MIN_TOC, WING_MAX_TWIST,
%    WING_MAX_CURVATURE, WING_MAX_DIHEDRAL
%    MAX_THICKNESS, 1/4_THICKNESS, 1/2_THICKNESS, 3/4_THICKNESS, AREA, AOA, CHORD,
%    MAX_THICKNESS_SEC1, MAX_THICKNESS_SEC2, MAX_THICKNESS_SEC3, MAX_THICKNESS_SEC4, MAX_THICKNESS_SEC5, 
%    1/4_THICKNESS_SEC1, 1/4_THICKNESS_SEC2, 1/4_THICKNESS_SEC3, 1/4_THICKNESS_SEC4, 1/4_THICKNESS_SEC5, 
%    1/2_THICKNESS_SEC1, 1/2_THICKNESS_SEC2, 1/2_THICKNESS_SEC3, 1/2_THICKNESS_SEC4, 1/2_THICKNESS_SEC5, 
%    3/4_THICKNESS_SEC1, 3/4_THICKNESS_SEC2, 3/4_THICKNESS_SEC3, 3/4_THICKNESS_SEC4, 3/4_THICKNESS_SEC5, 
%    AREA_SEC1, AREA_SEC2, AREA_SEC3, AREA_SEC4, AREA_SEC5, 
%    AOA_SEC1, AOA_SEC2, AOA_SEC3, AOA_SEC4, AOA_SEC5, 
%    CHORD_SEC1, CHORD_SEC2, CHORD_SEC3, CHORD_SEC4, CHORD_SEC5
%
% Available design variables
% 2D Design variables
%    HICKS_HENNE 	        (   1, Scale | Mark. List | Lower(0)/Upper(1) side, x_Loc )
%    FFD_CONTROL_POINT_2D (  15, Scale | Mark. List | FFD_BoxTag, i_Ind, j_Ind, x_Mov, y_Mov )
%    FFD_CAMBER_2D 	      (  16, Scale | Mark. List | FFD_BoxTag, i_Ind )
%    FFD_THICKNESS_2D 	  (  17, Scale | Mark. List | FFD_BoxTag, i_Ind )
%    FFD_TWIST_2D    	    (  20, Scale | Mark. List | FFD_BoxTag, x_Orig, y_Orig )
%    ANGLE_OF_ATTACK		  ( 101, Scale | Mark. List | 1.0 )
%
% 3D Design variables
%    FFD_CONTROL_POINT   (   7, Scale | Mark. List | FFD_BoxTag, i_Ind, j_Ind, k_Ind, x_Mov, y_Mov, z_Mov )
%    FFD_NACELLE         (  22, Scale | Mark. List | FFD_BoxTag, rho_Ind, theta_Ind, phi_Ind, rho_Mov, phi_Mov )
%    FFD_GULL            (  23, Scale | Mark. List | FFD_BoxTag, j_Ind )
%    FFD_CAMBER      	   (  11, Scale | Mark. List | FFD_BoxTag, i_Ind, j_Ind )
%    FFD_THICKNESS 	     (  12, Scale | Mark. List | FFD_BoxTag, i_Ind, j_Ind )
%    FFD_TWIST    	     (  19, Scale | Mark. List | FFD_BoxTag, j_Ind, x_Orig, y_Orig, z_Orig, x_End, y_End, z_End )
%    FFD_ANGLE_OF_ATTACK ( 102, Scale | Mark. List | FFD_BoxTag, 1.0 )
%
% Global design variables
%    TRANSLATION  ( 5, Scale | Mark. List | x_Disp, y_Disp, z_Disp )
%    ROTATION	  ( 6, Scale | Mark. List | x_Axis, y_Axis, z_Axis, x_Turn, y_Turn, z_Turn )
%
% Optimization objective function with scaling factor
% ex= Objective * Scale
OPT_OBJECTIVE= DRAG * 0.001
%
% Optimization constraint functions with scaling factors, separated by semicolons
% ex= (Objective = Value ) * Scale, use '>','<','='
OPT_CONSTRAINT= ( LIFT > 0.328188 ) * 0.001; ( MOMENT_Z > 0.034068 ) * 0.001; ( MAX_THICKNESS > 0.11 ) * 0.001
%
% Maximum number of iterations
OPT_ITERATIONS= 100
%
% Requested accuracy
OPT_ACCURACY= 1E-6
%
% Upper bound for each design variable
OPT_BOUND_UPPER= 0.1
%
% Lower bound for each design variable
OPT_BOUND_LOWER= -0.1
%
% Optimization design variables, separated by semicolons
DEFINITION_DV= ( 1, 1.0 | airfoil | 0, 0.05 ); ( 1, 1.0 | airfoil | 0, 0.10 ); ( 1, 1.0 | airfoil | 0, 0.15 ); ( 1, 1.0 | airfoil | 0, 0.20 ); ( 1, 1.0 | airfoil | 0, 0.25 ); ( 1, 1.0 | airfoil | 0, 0.30 ); ( 1, 1.0 | airfoil | 0, 0.35 ); ( 1, 1.0 | airfoil | 0, 0.40 ); ( 1, 1.0 | airfoil | 0, 0.45 ); ( 1, 1.0 | airfoil | 0, 0.50 ); ( 1, 1.0 | airfoil | 0, 0.55 ); ( 1, 1.0 | airfoil | 0, 0.60 ); ( 1, 1.0 | airfoil | 0, 0.65 ); ( 1, 1.0 | airfoil | 0, 0.70 ); ( 1, 1.0 | airfoil | 0, 0.75 ); ( 1, 1.0 | airfoil | 0, 0.80 ); ( 1, 1.0 | airfoil | 0, 0.85 ); ( 1, 1.0 | airfoil | 0, 0.90 ); ( 1, 1.0 | airfoil | 0, 0.95 ); ( 1, 1.0 | airfoil | 1, 0.05 ); ( 1, 1.0 | airfoil | 1, 0.10 ); ( 1, 1.0 | airfoil | 1, 0.15 ); ( 1, 1.0 | airfoil | 1, 0.20 ); ( 1, 1.0 | airfoil | 1, 0.25 ); ( 1, 1.0 | airfoil | 1, 0.30 ); ( 1, 1.0 | airfoil | 1, 0.35 ); ( 1, 1.0 | airfoil | 1, 0.40 ); ( 1, 1.0 | airfoil | 1, 0.45 ); ( 1, 1.0 | airfoil | 1, 0.50 ); ( 1, 1.0 | airfoil | 1, 0.55 ); ( 1, 1.0 | airfoil | 1, 0.60 ); ( 1, 1.0 | airfoil | 1, 0.65 ); ( 1, 1.0 | airfoil | 1, 0.70 ); ( 1, 1.0 | airfoil | 1, 0.75 ); ( 1, 1.0 | airfoil | 1, 0.80 ); ( 1, 1.0 | airfoil | 1, 0.85 ); ( 1, 1.0 | airfoil | 1, 0.90 ); ( 1, 1.0 | airfoil | 1, 0.95 )<|MERGE_RESOLUTION|>--- conflicted
+++ resolved
@@ -668,7 +668,6 @@
 % Time discretization (RUNGE-KUTTA_EXPLICIT, CLASSICAL_RK4_EXPLICIT, ADER_DG)
 TIME_DISCRE_FEM_FLOW= RUNGE-KUTTA_EXPLICIT
 %
-<<<<<<< HEAD
 % Number of time DOFs for the predictor step of ADER-DG (2 by default)
 %TIME_DOFS_ADER_DG= 2
 % Factor applied during quadrature in time for ADER-DG. (2.0 by default)
@@ -676,10 +675,8 @@
 %
 % Type of discretization used in the predictor step of ADER-DG (ADER_ALIASED_PREDICTOR, ADER_NON_ALIASED_PREDICTOR)
 ADER_PREDICTOR= ADER_ALIASED_PREDICTOR
-=======
 % Number of time levels for time accurate local time stepping. (1 by default, max. allowed 15)
 LEVELS_TIME_ACCURATE_LTS= 1
->>>>>>> 29ef5027
 %
 % Apply a body force as a source term (NO, YES)
 BODY_FORCE= NO
