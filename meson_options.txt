--- conflicted
+++ resolved
@@ -19,10 +19,7 @@
 option('extra-deps', type : 'string', value : '', description: 'comma-separated list of extra (custom) dependencies to add for compilation')
 option('enable-mpp',  type : 'boolean', value : false, description: 'enable Mutation++ support')
 option('opdi-backend', type : 'combo', choices : ['auto', 'macro', 'ompt'], value : 'auto', description: 'OpDiLib backend choice')
-<<<<<<< HEAD
 option('codi-tape', type : 'combo', choices : ['JacobianLinear', 'JacobianIndex'], value : 'JacobianLinear', description: 'CoDiPack tape choice')
 option('opdi-shared-read-opt', type : 'boolean', value : true, description : 'OpDiLib shared reading optimization')
-=======
 option('librom_root', type : 'string', value : '', description: 'libROM base directory')
-option('enable-librom', type : 'boolean', value : false, description: 'enable LLNL libROM support')
->>>>>>> 56b6080f
+option('enable-librom', type : 'boolean', value : false, description: 'enable LLNL libROM support')