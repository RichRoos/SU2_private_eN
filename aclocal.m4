# generated automatically by aclocal 1.11.3 -*- Autoconf -*-

# Copyright (C) 1996, 1997, 1998, 1999, 2000, 2001, 2002, 2003, 2004,
# 2005, 2006, 2007, 2008, 2009, 2010, 2011 Free Software Foundation,
# Inc.
# This file is free software; the Free Software Foundation
# gives unlimited permission to copy and/or distribute it,
# with or without modifications, as long as this notice is preserved.

# This program is distributed in the hope that it will be useful,
# but WITHOUT ANY WARRANTY, to the extent permitted by law; without
# even the implied warranty of MERCHANTABILITY or FITNESS FOR A
# PARTICULAR PURPOSE.

m4_ifndef([AC_AUTOCONF_VERSION],
  [m4_copy([m4_PACKAGE_VERSION], [AC_AUTOCONF_VERSION])])dnl
m4_if(m4_defn([AC_AUTOCONF_VERSION]), [2.68],,
[m4_warning([this file was generated for autoconf 2.68.
You have another version of autoconf.  It may work, but is not guaranteed to.
If you have problems, you may need to regenerate the build system entirely.
To do so, use the procedure documented by the package, typically `autoreconf'.])])

# Copyright (C) 2002, 2003, 2005, 2006, 2007, 2008, 2011 Free Software
# Foundation, Inc.
#
# This file is free software; the Free Software Foundation
# gives unlimited permission to copy and/or distribute it,
# with or without modifications, as long as this notice is preserved.

# serial 1

# AM_AUTOMAKE_VERSION(VERSION)
# ----------------------------
# Automake X.Y traces this macro to ensure aclocal.m4 has been
# generated from the m4 files accompanying Automake X.Y.
# (This private macro should not be called outside this file.)
AC_DEFUN([AM_AUTOMAKE_VERSION],
[am__api_version='1.11'
dnl Some users find AM_AUTOMAKE_VERSION and mistake it for a way to
dnl require some minimum version.  Point them to the right macro.
m4_if([$1], [1.11.3], [],
      [AC_FATAL([Do not call $0, use AM_INIT_AUTOMAKE([$1]).])])dnl
])

# _AM_AUTOCONF_VERSION(VERSION)
# -----------------------------
# aclocal traces this macro to find the Autoconf version.
# This is a private macro too.  Using m4_define simplifies
# the logic in aclocal, which can simply ignore this definition.
m4_define([_AM_AUTOCONF_VERSION], [])

# AM_SET_CURRENT_AUTOMAKE_VERSION
# -------------------------------
# Call AM_AUTOMAKE_VERSION and AM_AUTOMAKE_VERSION so they can be traced.
# This function is AC_REQUIREd by AM_INIT_AUTOMAKE.
AC_DEFUN([AM_SET_CURRENT_AUTOMAKE_VERSION],
[AM_AUTOMAKE_VERSION([1.11.3])dnl
m4_ifndef([AC_AUTOCONF_VERSION],
  [m4_copy([m4_PACKAGE_VERSION], [AC_AUTOCONF_VERSION])])dnl
_AM_AUTOCONF_VERSION(m4_defn([AC_AUTOCONF_VERSION]))])

# AM_AUX_DIR_EXPAND                                         -*- Autoconf -*-

# Copyright (C) 2001, 2003, 2005, 2011 Free Software Foundation, Inc.
#
# This file is free software; the Free Software Foundation
# gives unlimited permission to copy and/or distribute it,
# with or without modifications, as long as this notice is preserved.

# serial 1

# For projects using AC_CONFIG_AUX_DIR([foo]), Autoconf sets
# $ac_aux_dir to `$srcdir/foo'.  In other projects, it is set to
# `$srcdir', `$srcdir/..', or `$srcdir/../..'.
#
# Of course, Automake must honor this variable whenever it calls a
# tool from the auxiliary directory.  The problem is that $srcdir (and
# therefore $ac_aux_dir as well) can be either absolute or relative,
# depending on how configure is run.  This is pretty annoying, since
# it makes $ac_aux_dir quite unusable in subdirectories: in the top
# source directory, any form will work fine, but in subdirectories a
# relative path needs to be adjusted first.
#
# $ac_aux_dir/missing
#    fails when called from a subdirectory if $ac_aux_dir is relative
# $top_srcdir/$ac_aux_dir/missing
#    fails if $ac_aux_dir is absolute,
#    fails when called from a subdirectory in a VPATH build with
#          a relative $ac_aux_dir
#
# The reason of the latter failure is that $top_srcdir and $ac_aux_dir
# are both prefixed by $srcdir.  In an in-source build this is usually
# harmless because $srcdir is `.', but things will broke when you
# start a VPATH build or use an absolute $srcdir.
#
# So we could use something similar to $top_srcdir/$ac_aux_dir/missing,
# iff we strip the leading $srcdir from $ac_aux_dir.  That would be:
#   am_aux_dir='\$(top_srcdir)/'`expr "$ac_aux_dir" : "$srcdir//*\(.*\)"`
# and then we would define $MISSING as
#   MISSING="\${SHELL} $am_aux_dir/missing"
# This will work as long as MISSING is not called from configure, because
# unfortunately $(top_srcdir) has no meaning in configure.
# However there are other variables, like CC, which are often used in
# configure, and could therefore not use this "fixed" $ac_aux_dir.
#
# Another solution, used here, is to always expand $ac_aux_dir to an
# absolute PATH.  The drawback is that using absolute paths prevent a
# configured tree to be moved without reconfiguration.

AC_DEFUN([AM_AUX_DIR_EXPAND],
[dnl Rely on autoconf to set up CDPATH properly.
AC_PREREQ([2.50])dnl
# expand $ac_aux_dir to an absolute path
am_aux_dir=`cd $ac_aux_dir && pwd`
])

# AM_CONDITIONAL                                            -*- Autoconf -*-

# Copyright (C) 1997, 2000, 2001, 2003, 2004, 2005, 2006, 2008
# Free Software Foundation, Inc.
#
# This file is free software; the Free Software Foundation
# gives unlimited permission to copy and/or distribute it,
# with or without modifications, as long as this notice is preserved.

# serial 9

# AM_CONDITIONAL(NAME, SHELL-CONDITION)
# -------------------------------------
# Define a conditional.
AC_DEFUN([AM_CONDITIONAL],
[AC_PREREQ(2.52)dnl
 ifelse([$1], [TRUE],  [AC_FATAL([$0: invalid condition: $1])],
	[$1], [FALSE], [AC_FATAL([$0: invalid condition: $1])])dnl
AC_SUBST([$1_TRUE])dnl
AC_SUBST([$1_FALSE])dnl
_AM_SUBST_NOTMAKE([$1_TRUE])dnl
_AM_SUBST_NOTMAKE([$1_FALSE])dnl
m4_define([_AM_COND_VALUE_$1], [$2])dnl
if $2; then
  $1_TRUE=
  $1_FALSE='#'
else
  $1_TRUE='#'
  $1_FALSE=
fi
AC_CONFIG_COMMANDS_PRE(
[if test -z "${$1_TRUE}" && test -z "${$1_FALSE}"; then
  AC_MSG_ERROR([[conditional "$1" was never defined.
Usually this means the macro was only invoked conditionally.]])
fi])])

# Copyright (C) 1999, 2000, 2001, 2002, 2003, 2004, 2005, 2006, 2009,
# 2010, 2011 Free Software Foundation, Inc.
#
# This file is free software; the Free Software Foundation
# gives unlimited permission to copy and/or distribute it,
# with or without modifications, as long as this notice is preserved.

# serial 12

# There are a few dirty hacks below to avoid letting `AC_PROG_CC' be
# written in clear, in which case automake, when reading aclocal.m4,
# will think it sees a *use*, and therefore will trigger all it's
# C support machinery.  Also note that it means that autoscan, seeing
# CC etc. in the Makefile, will ask for an AC_PROG_CC use...


# _AM_DEPENDENCIES(NAME)
# ----------------------
# See how the compiler implements dependency checking.
# NAME is "CC", "CXX", "GCJ", or "OBJC".
# We try a few techniques and use that to set a single cache variable.
#
# We don't AC_REQUIRE the corresponding AC_PROG_CC since the latter was
# modified to invoke _AM_DEPENDENCIES(CC); we would have a circular
# dependency, and given that the user is not expected to run this macro,
# just rely on AC_PROG_CC.
AC_DEFUN([_AM_DEPENDENCIES],
[AC_REQUIRE([AM_SET_DEPDIR])dnl
AC_REQUIRE([AM_OUTPUT_DEPENDENCY_COMMANDS])dnl
AC_REQUIRE([AM_MAKE_INCLUDE])dnl
AC_REQUIRE([AM_DEP_TRACK])dnl

ifelse([$1], CC,   [depcc="$CC"   am_compiler_list=],
       [$1], CXX,  [depcc="$CXX"  am_compiler_list=],
       [$1], OBJC, [depcc="$OBJC" am_compiler_list='gcc3 gcc'],
       [$1], UPC,  [depcc="$UPC"  am_compiler_list=],
       [$1], GCJ,  [depcc="$GCJ"  am_compiler_list='gcc3 gcc'],
                   [depcc="$$1"   am_compiler_list=])

AC_CACHE_CHECK([dependency style of $depcc],
               [am_cv_$1_dependencies_compiler_type],
[if test -z "$AMDEP_TRUE" && test -f "$am_depcomp"; then
  # We make a subdir and do the tests there.  Otherwise we can end up
  # making bogus files that we don't know about and never remove.  For
  # instance it was reported that on HP-UX the gcc test will end up
  # making a dummy file named `D' -- because `-MD' means `put the output
  # in D'.
  rm -rf conftest.dir
  mkdir conftest.dir
  # Copy depcomp to subdir because otherwise we won't find it if we're
  # using a relative directory.
  cp "$am_depcomp" conftest.dir
  cd conftest.dir
  # We will build objects and dependencies in a subdirectory because
  # it helps to detect inapplicable dependency modes.  For instance
  # both Tru64's cc and ICC support -MD to output dependencies as a
  # side effect of compilation, but ICC will put the dependencies in
  # the current directory while Tru64 will put them in the object
  # directory.
  mkdir sub

  am_cv_$1_dependencies_compiler_type=none
  if test "$am_compiler_list" = ""; then
     am_compiler_list=`sed -n ['s/^#*\([a-zA-Z0-9]*\))$/\1/p'] < ./depcomp`
  fi
  am__universal=false
  m4_case([$1], [CC],
    [case " $depcc " in #(
     *\ -arch\ *\ -arch\ *) am__universal=true ;;
     esac],
    [CXX],
    [case " $depcc " in #(
     *\ -arch\ *\ -arch\ *) am__universal=true ;;
     esac])

  for depmode in $am_compiler_list; do
    # Setup a source with many dependencies, because some compilers
    # like to wrap large dependency lists on column 80 (with \), and
    # we should not choose a depcomp mode which is confused by this.
    #
    # We need to recreate these files for each test, as the compiler may
    # overwrite some of them when testing with obscure command lines.
    # This happens at least with the AIX C compiler.
    : > sub/conftest.c
    for i in 1 2 3 4 5 6; do
      echo '#include "conftst'$i'.h"' >> sub/conftest.c
      # Using `: > sub/conftst$i.h' creates only sub/conftst1.h with
      # Solaris 8's {/usr,}/bin/sh.
      touch sub/conftst$i.h
    done
    echo "${am__include} ${am__quote}sub/conftest.Po${am__quote}" > confmf

    # We check with `-c' and `-o' for the sake of the "dashmstdout"
    # mode.  It turns out that the SunPro C++ compiler does not properly
    # handle `-M -o', and we need to detect this.  Also, some Intel
    # versions had trouble with output in subdirs
    am__obj=sub/conftest.${OBJEXT-o}
    am__minus_obj="-o $am__obj"
    case $depmode in
    gcc)
      # This depmode causes a compiler race in universal mode.
      test "$am__universal" = false || continue
      ;;
    nosideeffect)
      # after this tag, mechanisms are not by side-effect, so they'll
      # only be used when explicitly requested
      if test "x$enable_dependency_tracking" = xyes; then
	continue
      else
	break
      fi
      ;;
    msvc7 | msvc7msys | msvisualcpp | msvcmsys)
      # This compiler won't grok `-c -o', but also, the minuso test has
      # not run yet.  These depmodes are late enough in the game, and
      # so weak that their functioning should not be impacted.
      am__obj=conftest.${OBJEXT-o}
      am__minus_obj=
      ;;
    none) break ;;
    esac
    if depmode=$depmode \
       source=sub/conftest.c object=$am__obj \
       depfile=sub/conftest.Po tmpdepfile=sub/conftest.TPo \
       $SHELL ./depcomp $depcc -c $am__minus_obj sub/conftest.c \
         >/dev/null 2>conftest.err &&
       grep sub/conftst1.h sub/conftest.Po > /dev/null 2>&1 &&
       grep sub/conftst6.h sub/conftest.Po > /dev/null 2>&1 &&
       grep $am__obj sub/conftest.Po > /dev/null 2>&1 &&
       ${MAKE-make} -s -f confmf > /dev/null 2>&1; then
      # icc doesn't choke on unknown options, it will just issue warnings
      # or remarks (even with -Werror).  So we grep stderr for any message
      # that says an option was ignored or not supported.
      # When given -MP, icc 7.0 and 7.1 complain thusly:
      #   icc: Command line warning: ignoring option '-M'; no argument required
      # The diagnosis changed in icc 8.0:
      #   icc: Command line remark: option '-MP' not supported
      if (grep 'ignoring option' conftest.err ||
          grep 'not supported' conftest.err) >/dev/null 2>&1; then :; else
        am_cv_$1_dependencies_compiler_type=$depmode
        break
      fi
    fi
  done

  cd ..
  rm -rf conftest.dir
else
  am_cv_$1_dependencies_compiler_type=none
fi
])
AC_SUBST([$1DEPMODE], [depmode=$am_cv_$1_dependencies_compiler_type])
AM_CONDITIONAL([am__fastdep$1], [
  test "x$enable_dependency_tracking" != xno \
  && test "$am_cv_$1_dependencies_compiler_type" = gcc3])
])


# AM_SET_DEPDIR
# -------------
# Choose a directory name for dependency files.
# This macro is AC_REQUIREd in _AM_DEPENDENCIES
AC_DEFUN([AM_SET_DEPDIR],
[AC_REQUIRE([AM_SET_LEADING_DOT])dnl
AC_SUBST([DEPDIR], ["${am__leading_dot}deps"])dnl
])


# AM_DEP_TRACK
# ------------
AC_DEFUN([AM_DEP_TRACK],
[AC_ARG_ENABLE(dependency-tracking,
[  --disable-dependency-tracking  speeds up one-time build
  --enable-dependency-tracking   do not reject slow dependency extractors])
if test "x$enable_dependency_tracking" != xno; then
  am_depcomp="$ac_aux_dir/depcomp"
  AMDEPBACKSLASH='\'
  am__nodep='_no'
fi
AM_CONDITIONAL([AMDEP], [test "x$enable_dependency_tracking" != xno])
AC_SUBST([AMDEPBACKSLASH])dnl
_AM_SUBST_NOTMAKE([AMDEPBACKSLASH])dnl
AC_SUBST([am__nodep])dnl
_AM_SUBST_NOTMAKE([am__nodep])dnl
])

# Generate code to set up dependency tracking.              -*- Autoconf -*-

# Copyright (C) 1999, 2000, 2001, 2002, 2003, 2004, 2005, 2008
# Free Software Foundation, Inc.
#
# This file is free software; the Free Software Foundation
# gives unlimited permission to copy and/or distribute it,
# with or without modifications, as long as this notice is preserved.

#serial 5

# _AM_OUTPUT_DEPENDENCY_COMMANDS
# ------------------------------
AC_DEFUN([_AM_OUTPUT_DEPENDENCY_COMMANDS],
[{
  # Autoconf 2.62 quotes --file arguments for eval, but not when files
  # are listed without --file.  Let's play safe and only enable the eval
  # if we detect the quoting.
  case $CONFIG_FILES in
  *\'*) eval set x "$CONFIG_FILES" ;;
  *)   set x $CONFIG_FILES ;;
  esac
  shift
  for mf
  do
    # Strip MF so we end up with the name of the file.
    mf=`echo "$mf" | sed -e 's/:.*$//'`
    # Check whether this is an Automake generated Makefile or not.
    # We used to match only the files named `Makefile.in', but
    # some people rename them; so instead we look at the file content.
    # Grep'ing the first line is not enough: some people post-process
    # each Makefile.in and add a new line on top of each file to say so.
    # Grep'ing the whole file is not good either: AIX grep has a line
    # limit of 2048, but all sed's we know have understand at least 4000.
    if sed -n 's,^#.*generated by automake.*,X,p' "$mf" | grep X >/dev/null 2>&1; then
      dirpart=`AS_DIRNAME("$mf")`
    else
      continue
    fi
    # Extract the definition of DEPDIR, am__include, and am__quote
    # from the Makefile without running `make'.
    DEPDIR=`sed -n 's/^DEPDIR = //p' < "$mf"`
    test -z "$DEPDIR" && continue
    am__include=`sed -n 's/^am__include = //p' < "$mf"`
    test -z "am__include" && continue
    am__quote=`sed -n 's/^am__quote = //p' < "$mf"`
    # When using ansi2knr, U may be empty or an underscore; expand it
    U=`sed -n 's/^U = //p' < "$mf"`
    # Find all dependency output files, they are included files with
    # $(DEPDIR) in their names.  We invoke sed twice because it is the
    # simplest approach to changing $(DEPDIR) to its actual value in the
    # expansion.
    for file in `sed -n "
      s/^$am__include $am__quote\(.*(DEPDIR).*\)$am__quote"'$/\1/p' <"$mf" | \
	 sed -e 's/\$(DEPDIR)/'"$DEPDIR"'/g' -e 's/\$U/'"$U"'/g'`; do
      # Make sure the directory exists.
      test -f "$dirpart/$file" && continue
      fdir=`AS_DIRNAME(["$file"])`
      AS_MKDIR_P([$dirpart/$fdir])
      # echo "creating $dirpart/$file"
      echo '# dummy' > "$dirpart/$file"
    done
  done
}
])# _AM_OUTPUT_DEPENDENCY_COMMANDS


# AM_OUTPUT_DEPENDENCY_COMMANDS
# -----------------------------
# This macro should only be invoked once -- use via AC_REQUIRE.
#
# This code is only required when automatic dependency tracking
# is enabled.  FIXME.  This creates each `.P' file that we will
# need in order to bootstrap the dependency handling code.
AC_DEFUN([AM_OUTPUT_DEPENDENCY_COMMANDS],
[AC_CONFIG_COMMANDS([depfiles],
     [test x"$AMDEP_TRUE" != x"" || _AM_OUTPUT_DEPENDENCY_COMMANDS],
     [AMDEP_TRUE="$AMDEP_TRUE" ac_aux_dir="$ac_aux_dir"])
])

# Do all the work for Automake.                             -*- Autoconf -*-

# Copyright (C) 1996, 1997, 1998, 1999, 2000, 2001, 2002, 2003, 2004,
# 2005, 2006, 2008, 2009 Free Software Foundation, Inc.
#
# This file is free software; the Free Software Foundation
# gives unlimited permission to copy and/or distribute it,
# with or without modifications, as long as this notice is preserved.

# serial 16

# This macro actually does too much.  Some checks are only needed if
# your package does certain things.  But this isn't really a big deal.

# AM_INIT_AUTOMAKE(PACKAGE, VERSION, [NO-DEFINE])
# AM_INIT_AUTOMAKE([OPTIONS])
# -----------------------------------------------
# The call with PACKAGE and VERSION arguments is the old style
# call (pre autoconf-2.50), which is being phased out.  PACKAGE
# and VERSION should now be passed to AC_INIT and removed from
# the call to AM_INIT_AUTOMAKE.
# We support both call styles for the transition.  After
# the next Automake release, Autoconf can make the AC_INIT
# arguments mandatory, and then we can depend on a new Autoconf
# release and drop the old call support.
AC_DEFUN([AM_INIT_AUTOMAKE],
[AC_PREREQ([2.62])dnl
dnl Autoconf wants to disallow AM_ names.  We explicitly allow
dnl the ones we care about.
m4_pattern_allow([^AM_[A-Z]+FLAGS$])dnl
AC_REQUIRE([AM_SET_CURRENT_AUTOMAKE_VERSION])dnl
AC_REQUIRE([AC_PROG_INSTALL])dnl
if test "`cd $srcdir && pwd`" != "`pwd`"; then
  # Use -I$(srcdir) only when $(srcdir) != ., so that make's output
  # is not polluted with repeated "-I."
  AC_SUBST([am__isrc], [' -I$(srcdir)'])_AM_SUBST_NOTMAKE([am__isrc])dnl
  # test to see if srcdir already configured
  if test -f $srcdir/config.status; then
    AC_MSG_ERROR([source directory already configured; run "make distclean" there first])
  fi
fi

# test whether we have cygpath
if test -z "$CYGPATH_W"; then
  if (cygpath --version) >/dev/null 2>/dev/null; then
    CYGPATH_W='cygpath -w'
  else
    CYGPATH_W=echo
  fi
fi
AC_SUBST([CYGPATH_W])

# Define the identity of the package.
dnl Distinguish between old-style and new-style calls.
m4_ifval([$2],
[m4_ifval([$3], [_AM_SET_OPTION([no-define])])dnl
 AC_SUBST([PACKAGE], [$1])dnl
 AC_SUBST([VERSION], [$2])],
[_AM_SET_OPTIONS([$1])dnl
dnl Diagnose old-style AC_INIT with new-style AM_AUTOMAKE_INIT.
m4_if(m4_ifdef([AC_PACKAGE_NAME], 1)m4_ifdef([AC_PACKAGE_VERSION], 1), 11,,
  [m4_fatal([AC_INIT should be called with package and version arguments])])dnl
 AC_SUBST([PACKAGE], ['AC_PACKAGE_TARNAME'])dnl
 AC_SUBST([VERSION], ['AC_PACKAGE_VERSION'])])dnl

_AM_IF_OPTION([no-define],,
[AC_DEFINE_UNQUOTED(PACKAGE, "$PACKAGE", [Name of package])
 AC_DEFINE_UNQUOTED(VERSION, "$VERSION", [Version number of package])])dnl

# Some tools Automake needs.
AC_REQUIRE([AM_SANITY_CHECK])dnl
AC_REQUIRE([AC_ARG_PROGRAM])dnl
AM_MISSING_PROG(ACLOCAL, aclocal-${am__api_version})
AM_MISSING_PROG(AUTOCONF, autoconf)
AM_MISSING_PROG(AUTOMAKE, automake-${am__api_version})
AM_MISSING_PROG(AUTOHEADER, autoheader)
AM_MISSING_PROG(MAKEINFO, makeinfo)
AC_REQUIRE([AM_PROG_INSTALL_SH])dnl
AC_REQUIRE([AM_PROG_INSTALL_STRIP])dnl
AC_REQUIRE([AM_PROG_MKDIR_P])dnl
# We need awk for the "check" target.  The system "awk" is bad on
# some platforms.
AC_REQUIRE([AC_PROG_AWK])dnl
AC_REQUIRE([AC_PROG_MAKE_SET])dnl
AC_REQUIRE([AM_SET_LEADING_DOT])dnl
_AM_IF_OPTION([tar-ustar], [_AM_PROG_TAR([ustar])],
	      [_AM_IF_OPTION([tar-pax], [_AM_PROG_TAR([pax])],
			     [_AM_PROG_TAR([v7])])])
_AM_IF_OPTION([no-dependencies],,
[AC_PROVIDE_IFELSE([AC_PROG_CC],
		  [_AM_DEPENDENCIES(CC)],
		  [define([AC_PROG_CC],
			  defn([AC_PROG_CC])[_AM_DEPENDENCIES(CC)])])dnl
AC_PROVIDE_IFELSE([AC_PROG_CXX],
		  [_AM_DEPENDENCIES(CXX)],
		  [define([AC_PROG_CXX],
			  defn([AC_PROG_CXX])[_AM_DEPENDENCIES(CXX)])])dnl
AC_PROVIDE_IFELSE([AC_PROG_OBJC],
		  [_AM_DEPENDENCIES(OBJC)],
		  [define([AC_PROG_OBJC],
			  defn([AC_PROG_OBJC])[_AM_DEPENDENCIES(OBJC)])])dnl
])
_AM_IF_OPTION([silent-rules], [AC_REQUIRE([AM_SILENT_RULES])])dnl
dnl The `parallel-tests' driver may need to know about EXEEXT, so add the
dnl `am__EXEEXT' conditional if _AM_COMPILER_EXEEXT was seen.  This macro
dnl is hooked onto _AC_COMPILER_EXEEXT early, see below.
AC_CONFIG_COMMANDS_PRE(dnl
[m4_provide_if([_AM_COMPILER_EXEEXT],
  [AM_CONDITIONAL([am__EXEEXT], [test -n "$EXEEXT"])])])dnl
])

dnl Hook into `_AC_COMPILER_EXEEXT' early to learn its expansion.  Do not
dnl add the conditional right here, as _AC_COMPILER_EXEEXT may be further
dnl mangled by Autoconf and run in a shell conditional statement.
m4_define([_AC_COMPILER_EXEEXT],
m4_defn([_AC_COMPILER_EXEEXT])[m4_provide([_AM_COMPILER_EXEEXT])])


# When config.status generates a header, we must update the stamp-h file.
# This file resides in the same directory as the config header
# that is generated.  The stamp files are numbered to have different names.

# Autoconf calls _AC_AM_CONFIG_HEADER_HOOK (when defined) in the
# loop where config.status creates the headers, so we can generate
# our stamp files there.
AC_DEFUN([_AC_AM_CONFIG_HEADER_HOOK],
[# Compute $1's index in $config_headers.
_am_arg=$1
_am_stamp_count=1
for _am_header in $config_headers :; do
  case $_am_header in
    $_am_arg | $_am_arg:* )
      break ;;
    * )
      _am_stamp_count=`expr $_am_stamp_count + 1` ;;
  esac
done
echo "timestamp for $_am_arg" >`AS_DIRNAME(["$_am_arg"])`/stamp-h[]$_am_stamp_count])

# Copyright (C) 2001, 2003, 2005, 2008, 2011 Free Software Foundation,
# Inc.
#
# This file is free software; the Free Software Foundation
# gives unlimited permission to copy and/or distribute it,
# with or without modifications, as long as this notice is preserved.

# serial 1

# AM_PROG_INSTALL_SH
# ------------------
# Define $install_sh.
AC_DEFUN([AM_PROG_INSTALL_SH],
[AC_REQUIRE([AM_AUX_DIR_EXPAND])dnl
if test x"${install_sh}" != xset; then
  case $am_aux_dir in
  *\ * | *\	*)
    install_sh="\${SHELL} '$am_aux_dir/install-sh'" ;;
  *)
    install_sh="\${SHELL} $am_aux_dir/install-sh"
  esac
fi
AC_SUBST(install_sh)])

# Copyright (C) 2003, 2005  Free Software Foundation, Inc.
#
# This file is free software; the Free Software Foundation
# gives unlimited permission to copy and/or distribute it,
# with or without modifications, as long as this notice is preserved.

# serial 2

# Check whether the underlying file-system supports filenames
# with a leading dot.  For instance MS-DOS doesn't.
AC_DEFUN([AM_SET_LEADING_DOT],
[rm -rf .tst 2>/dev/null
mkdir .tst 2>/dev/null
if test -d .tst; then
  am__leading_dot=.
else
  am__leading_dot=_
fi
rmdir .tst 2>/dev/null
AC_SUBST([am__leading_dot])])

# Check to see how 'make' treats includes.	            -*- Autoconf -*-

# Copyright (C) 2001, 2002, 2003, 2005, 2009  Free Software Foundation, Inc.
#
# This file is free software; the Free Software Foundation
# gives unlimited permission to copy and/or distribute it,
# with or without modifications, as long as this notice is preserved.

# serial 4

# AM_MAKE_INCLUDE()
# -----------------
# Check to see how make treats includes.
AC_DEFUN([AM_MAKE_INCLUDE],
[am_make=${MAKE-make}
cat > confinc << 'END'
am__doit:
	@echo this is the am__doit target
.PHONY: am__doit
END
# If we don't find an include directive, just comment out the code.
AC_MSG_CHECKING([for style of include used by $am_make])
am__include="#"
am__quote=
_am_result=none
# First try GNU make style include.
echo "include confinc" > confmf
# Ignore all kinds of additional output from `make'.
case `$am_make -s -f confmf 2> /dev/null` in #(
*the\ am__doit\ target*)
  am__include=include
  am__quote=
  _am_result=GNU
  ;;
esac
# Now try BSD make style include.
if test "$am__include" = "#"; then
   echo '.include "confinc"' > confmf
   case `$am_make -s -f confmf 2> /dev/null` in #(
   *the\ am__doit\ target*)
     am__include=.include
     am__quote="\""
     _am_result=BSD
     ;;
   esac
fi
AC_SUBST([am__include])
AC_SUBST([am__quote])
AC_MSG_RESULT([$_am_result])
rm -f confinc confmf
])

# Copyright (C) 1999, 2000, 2001, 2003, 2004, 2005, 2008
# Free Software Foundation, Inc.
#
# This file is free software; the Free Software Foundation
# gives unlimited permission to copy and/or distribute it,
# with or without modifications, as long as this notice is preserved.

# serial 6

# AM_PROG_CC_C_O
# --------------
# Like AC_PROG_CC_C_O, but changed for automake.
AC_DEFUN([AM_PROG_CC_C_O],
[AC_REQUIRE([AC_PROG_CC_C_O])dnl
AC_REQUIRE([AM_AUX_DIR_EXPAND])dnl
AC_REQUIRE_AUX_FILE([compile])dnl
# FIXME: we rely on the cache variable name because
# there is no other way.
set dummy $CC
am_cc=`echo $[2] | sed ['s/[^a-zA-Z0-9_]/_/g;s/^[0-9]/_/']`
eval am_t=\$ac_cv_prog_cc_${am_cc}_c_o
if test "$am_t" != yes; then
   # Losing compiler, so override with the script.
   # FIXME: It is wrong to rewrite CC.
   # But if we don't then we get into trouble of one sort or another.
   # A longer-term fix would be to have automake use am__CC in this case,
   # and then we could set am__CC="\$(top_srcdir)/compile \$(CC)"
   CC="$am_aux_dir/compile $CC"
fi
dnl Make sure AC_PROG_CC is never called again, or it will override our
dnl setting of CC.
m4_define([AC_PROG_CC],
          [m4_fatal([AC_PROG_CC cannot be called after AM_PROG_CC_C_O])])
])

# Fake the existence of programs that GNU maintainers use.  -*- Autoconf -*-

# Copyright (C) 1997, 1999, 2000, 2001, 2003, 2004, 2005, 2008
# Free Software Foundation, Inc.
#
# This file is free software; the Free Software Foundation
# gives unlimited permission to copy and/or distribute it,
# with or without modifications, as long as this notice is preserved.

# serial 6

# AM_MISSING_PROG(NAME, PROGRAM)
# ------------------------------
AC_DEFUN([AM_MISSING_PROG],
[AC_REQUIRE([AM_MISSING_HAS_RUN])
$1=${$1-"${am_missing_run}$2"}
AC_SUBST($1)])


# AM_MISSING_HAS_RUN
# ------------------
# Define MISSING if not defined so far and test if it supports --run.
# If it does, set am_missing_run to use it, otherwise, to nothing.
AC_DEFUN([AM_MISSING_HAS_RUN],
[AC_REQUIRE([AM_AUX_DIR_EXPAND])dnl
AC_REQUIRE_AUX_FILE([missing])dnl
if test x"${MISSING+set}" != xset; then
  case $am_aux_dir in
  *\ * | *\	*)
    MISSING="\${SHELL} \"$am_aux_dir/missing\"" ;;
  *)
    MISSING="\${SHELL} $am_aux_dir/missing" ;;
  esac
fi
# Use eval to expand $SHELL
if eval "$MISSING --run true"; then
  am_missing_run="$MISSING --run "
else
  am_missing_run=
  AC_MSG_WARN([`missing' script is too old or missing])
fi
])

# Copyright (C) 2003, 2004, 2005, 2006, 2011 Free Software Foundation,
# Inc.
#
# This file is free software; the Free Software Foundation
# gives unlimited permission to copy and/or distribute it,
# with or without modifications, as long as this notice is preserved.

# serial 1

# AM_PROG_MKDIR_P
# ---------------
# Check for `mkdir -p'.
AC_DEFUN([AM_PROG_MKDIR_P],
[AC_PREREQ([2.60])dnl
AC_REQUIRE([AC_PROG_MKDIR_P])dnl
dnl Automake 1.8 to 1.9.6 used to define mkdir_p.  We now use MKDIR_P,
dnl while keeping a definition of mkdir_p for backward compatibility.
dnl @MKDIR_P@ is magic: AC_OUTPUT adjusts its value for each Makefile.
dnl However we cannot define mkdir_p as $(MKDIR_P) for the sake of
dnl Makefile.ins that do not define MKDIR_P, so we do our own
dnl adjustment using top_builddir (which is defined more often than
dnl MKDIR_P).
AC_SUBST([mkdir_p], ["$MKDIR_P"])dnl
case $mkdir_p in
  [[\\/$]]* | ?:[[\\/]]*) ;;
  */*) mkdir_p="\$(top_builddir)/$mkdir_p" ;;
esac
])

# Helper functions for option handling.                     -*- Autoconf -*-

# Copyright (C) 2001, 2002, 2003, 2005, 2008, 2010 Free Software
# Foundation, Inc.
#
# This file is free software; the Free Software Foundation
# gives unlimited permission to copy and/or distribute it,
# with or without modifications, as long as this notice is preserved.

# serial 5

# _AM_MANGLE_OPTION(NAME)
# -----------------------
AC_DEFUN([_AM_MANGLE_OPTION],
[[_AM_OPTION_]m4_bpatsubst($1, [[^a-zA-Z0-9_]], [_])])

# _AM_SET_OPTION(NAME)
# --------------------
# Set option NAME.  Presently that only means defining a flag for this option.
AC_DEFUN([_AM_SET_OPTION],
[m4_define(_AM_MANGLE_OPTION([$1]), 1)])

# _AM_SET_OPTIONS(OPTIONS)
# ------------------------
# OPTIONS is a space-separated list of Automake options.
AC_DEFUN([_AM_SET_OPTIONS],
[m4_foreach_w([_AM_Option], [$1], [_AM_SET_OPTION(_AM_Option)])])

# _AM_IF_OPTION(OPTION, IF-SET, [IF-NOT-SET])
# -------------------------------------------
# Execute IF-SET if OPTION is set, IF-NOT-SET otherwise.
AC_DEFUN([_AM_IF_OPTION],
[m4_ifset(_AM_MANGLE_OPTION([$1]), [$2], [$3])])

# Check to make sure that the build environment is sane.    -*- Autoconf -*-

# Copyright (C) 1996, 1997, 2000, 2001, 2003, 2005, 2008
# Free Software Foundation, Inc.
#
# This file is free software; the Free Software Foundation
# gives unlimited permission to copy and/or distribute it,
# with or without modifications, as long as this notice is preserved.

# serial 5

# AM_SANITY_CHECK
# ---------------
AC_DEFUN([AM_SANITY_CHECK],
[AC_MSG_CHECKING([whether build environment is sane])
# Just in case
sleep 1
echo timestamp > conftest.file
# Reject unsafe characters in $srcdir or the absolute working directory
# name.  Accept space and tab only in the latter.
am_lf='
'
case `pwd` in
  *[[\\\"\#\$\&\'\`$am_lf]]*)
    AC_MSG_ERROR([unsafe absolute working directory name]);;
esac
case $srcdir in
  *[[\\\"\#\$\&\'\`$am_lf\ \	]]*)
    AC_MSG_ERROR([unsafe srcdir value: `$srcdir']);;
esac

# Do `set' in a subshell so we don't clobber the current shell's
# arguments.  Must try -L first in case configure is actually a
# symlink; some systems play weird games with the mod time of symlinks
# (eg FreeBSD returns the mod time of the symlink's containing
# directory).
if (
   set X `ls -Lt "$srcdir/configure" conftest.file 2> /dev/null`
   if test "$[*]" = "X"; then
      # -L didn't work.
      set X `ls -t "$srcdir/configure" conftest.file`
   fi
   rm -f conftest.file
   if test "$[*]" != "X $srcdir/configure conftest.file" \
      && test "$[*]" != "X conftest.file $srcdir/configure"; then

      # If neither matched, then we have a broken ls.  This can happen
      # if, for instance, CONFIG_SHELL is bash and it inherits a
      # broken ls alias from the environment.  This has actually
      # happened.  Such a system could not be considered "sane".
      AC_MSG_ERROR([ls -t appears to fail.  Make sure there is not a broken
alias in your environment])
   fi

   test "$[2]" = conftest.file
   )
then
   # Ok.
   :
else
   AC_MSG_ERROR([newly created file is older than distributed files!
Check your system clock])
fi
AC_MSG_RESULT(yes)])

# Copyright (C) 2009, 2011  Free Software Foundation, Inc.
#
# This file is free software; the Free Software Foundation
# gives unlimited permission to copy and/or distribute it,
# with or without modifications, as long as this notice is preserved.

# serial 2

# AM_SILENT_RULES([DEFAULT])
# --------------------------
# Enable less verbose build rules; with the default set to DEFAULT
# (`yes' being less verbose, `no' or empty being verbose).
AC_DEFUN([AM_SILENT_RULES],
[AC_ARG_ENABLE([silent-rules],
[  --enable-silent-rules          less verbose build output (undo: `make V=1')
  --disable-silent-rules         verbose build output (undo: `make V=0')])
case $enable_silent_rules in
yes) AM_DEFAULT_VERBOSITY=0;;
no)  AM_DEFAULT_VERBOSITY=1;;
*)   AM_DEFAULT_VERBOSITY=m4_if([$1], [yes], [0], [1]);;
esac
dnl
dnl A few `make' implementations (e.g., NonStop OS and NextStep)
dnl do not support nested variable expansions.
dnl See automake bug#9928 and bug#10237.
am_make=${MAKE-make}
AC_CACHE_CHECK([whether $am_make supports nested variables],
   [am_cv_make_support_nested_variables],
   [if AS_ECHO([['TRUE=$(BAR$(V))
BAR0=false
BAR1=true
V=1
am__doit:
	@$(TRUE)
.PHONY: am__doit']]) | $am_make -f - >/dev/null 2>&1; then
  am_cv_make_support_nested_variables=yes
else
  am_cv_make_support_nested_variables=no
fi])
if test $am_cv_make_support_nested_variables = yes; then
  dnl Using `$V' instead of `$(V)' breaks IRIX make.
  AM_V='$(V)'
  AM_DEFAULT_V='$(AM_DEFAULT_VERBOSITY)'
else
  AM_V=$AM_DEFAULT_VERBOSITY
  AM_DEFAULT_V=$AM_DEFAULT_VERBOSITY
fi
AC_SUBST([AM_V])dnl
AM_SUBST_NOTMAKE([AM_V])dnl
AC_SUBST([AM_DEFAULT_V])dnl
AM_SUBST_NOTMAKE([AM_DEFAULT_V])dnl
AC_SUBST([AM_DEFAULT_VERBOSITY])dnl
AM_BACKSLASH='\'
AC_SUBST([AM_BACKSLASH])dnl
_AM_SUBST_NOTMAKE([AM_BACKSLASH])dnl
])

# Copyright (C) 2001, 2003, 2005, 2011 Free Software Foundation, Inc.
#
# This file is free software; the Free Software Foundation
# gives unlimited permission to copy and/or distribute it,
# with or without modifications, as long as this notice is preserved.

# serial 1

# AM_PROG_INSTALL_STRIP
# ---------------------
# One issue with vendor `install' (even GNU) is that you can't
# specify the program used to strip binaries.  This is especially
# annoying in cross-compiling environments, where the build's strip
# is unlikely to handle the host's binaries.
# Fortunately install-sh will honor a STRIPPROG variable, so we
# always use install-sh in `make install-strip', and initialize
# STRIPPROG with the value of the STRIP variable (set by the user).
AC_DEFUN([AM_PROG_INSTALL_STRIP],
[AC_REQUIRE([AM_PROG_INSTALL_SH])dnl
# Installed binaries are usually stripped using `strip' when the user
# run `make install-strip'.  However `strip' might not be the right
# tool to use in cross-compilation environments, therefore Automake
# will honor the `STRIP' environment variable to overrule this program.
dnl Don't test for $cross_compiling = yes, because it might be `maybe'.
if test "$cross_compiling" != no; then
  AC_CHECK_TOOL([STRIP], [strip], :)
fi
INSTALL_STRIP_PROGRAM="\$(install_sh) -c -s"
AC_SUBST([INSTALL_STRIP_PROGRAM])])

# Copyright (C) 2006, 2008, 2010 Free Software Foundation, Inc.
#
# This file is free software; the Free Software Foundation
# gives unlimited permission to copy and/or distribute it,
# with or without modifications, as long as this notice is preserved.

# serial 3

# _AM_SUBST_NOTMAKE(VARIABLE)
# ---------------------------
# Prevent Automake from outputting VARIABLE = @VARIABLE@ in Makefile.in.
# This macro is traced by Automake.
AC_DEFUN([_AM_SUBST_NOTMAKE])

# AM_SUBST_NOTMAKE(VARIABLE)
# --------------------------
# Public sister of _AM_SUBST_NOTMAKE.
AC_DEFUN([AM_SUBST_NOTMAKE], [_AM_SUBST_NOTMAKE($@)])

# Check how to create a tarball.                            -*- Autoconf -*-

# Copyright (C) 2004, 2005, 2012 Free Software Foundation, Inc.
#
# This file is free software; the Free Software Foundation
# gives unlimited permission to copy and/or distribute it,
# with or without modifications, as long as this notice is preserved.

# serial 2

# _AM_PROG_TAR(FORMAT)
# --------------------
# Check how to create a tarball in format FORMAT.
# FORMAT should be one of `v7', `ustar', or `pax'.
#
# Substitute a variable $(am__tar) that is a command
# writing to stdout a FORMAT-tarball containing the directory
# $tardir.
#     tardir=directory && $(am__tar) > result.tar
#
# Substitute a variable $(am__untar) that extract such
# a tarball read from stdin.
#     $(am__untar) < result.tar
AC_DEFUN([_AM_PROG_TAR],
[# Always define AMTAR for backward compatibility.  Yes, it's still used
# in the wild :-(  We should find a proper way to deprecate it ...
AC_SUBST([AMTAR], ['$${TAR-tar}'])
m4_if([$1], [v7],
     [am__tar='$${TAR-tar} chof - "$$tardir"' am__untar='$${TAR-tar} xf -'],
     [m4_case([$1], [ustar],, [pax],,
              [m4_fatal([Unknown tar format])])
AC_MSG_CHECKING([how to create a $1 tar archive])
# Loop over all known methods to create a tar archive until one works.
_am_tools='gnutar m4_if([$1], [ustar], [plaintar]) pax cpio none'
_am_tools=${am_cv_prog_tar_$1-$_am_tools}
# Do not fold the above two line into one, because Tru64 sh and
# Solaris sh will not grok spaces in the rhs of `-'.
for _am_tool in $_am_tools
do
  case $_am_tool in
  gnutar)
    for _am_tar in tar gnutar gtar;
    do
      AM_RUN_LOG([$_am_tar --version]) && break
    done
    am__tar="$_am_tar --format=m4_if([$1], [pax], [posix], [$1]) -chf - "'"$$tardir"'
    am__tar_="$_am_tar --format=m4_if([$1], [pax], [posix], [$1]) -chf - "'"$tardir"'
    am__untar="$_am_tar -xf -"
    ;;
  plaintar)
    # Must skip GNU tar: if it does not support --format= it doesn't create
    # ustar tarball either.
    (tar --version) >/dev/null 2>&1 && continue
    am__tar='tar chf - "$$tardir"'
    am__tar_='tar chf - "$tardir"'
    am__untar='tar xf -'
    ;;
  pax)
    am__tar='pax -L -x $1 -w "$$tardir"'
    am__tar_='pax -L -x $1 -w "$tardir"'
    am__untar='pax -r'
    ;;
  cpio)
    am__tar='find "$$tardir" -print | cpio -o -H $1 -L'
    am__tar_='find "$tardir" -print | cpio -o -H $1 -L'
    am__untar='cpio -i -H $1 -d'
    ;;
  none)
    am__tar=false
    am__tar_=false
    am__untar=false
    ;;
  esac

  # If the value was cached, stop now.  We just wanted to have am__tar
  # and am__untar set.
  test -n "${am_cv_prog_tar_$1}" && break

  # tar/untar a dummy directory, and stop if the command works
  rm -rf conftest.dir
  mkdir conftest.dir
  echo GrepMe > conftest.dir/file
  AM_RUN_LOG([tardir=conftest.dir && eval $am__tar_ >conftest.tar])
  rm -rf conftest.dir
  if test -s conftest.tar; then
    AM_RUN_LOG([$am__untar <conftest.tar])
    grep GrepMe conftest.dir/file >/dev/null 2>&1 && break
  fi
done
rm -rf conftest.dir

AC_CACHE_VAL([am_cv_prog_tar_$1], [am_cv_prog_tar_$1=$_am_tool])
AC_MSG_RESULT([$am_cv_prog_tar_$1])])
AC_SUBST([am__tar])
AC_SUBST([am__untar])
]) # _AM_PROG_TAR
<<<<<<< HEAD
=======

m4_include([m4/ax_tls.m4])
m4_include([m4/codi.m4])
m4_include([m4/compiler.m4])
m4_include([m4/metis.m4])
m4_include([m4/parmetis.m4])
m4_include([m4/tecio.m4])
>>>>>>> 25d363ff
<|MERGE_RESOLUTION|>--- conflicted
+++ resolved
@@ -1,8 +1,7 @@
-# generated automatically by aclocal 1.11.3 -*- Autoconf -*-
-
-# Copyright (C) 1996, 1997, 1998, 1999, 2000, 2001, 2002, 2003, 2004,
-# 2005, 2006, 2007, 2008, 2009, 2010, 2011 Free Software Foundation,
-# Inc.
+# generated automatically by aclocal 1.14.1 -*- Autoconf -*-
+
+# Copyright (C) 1996-2013 Free Software Foundation, Inc.
+
 # This file is free software; the Free Software Foundation
 # gives unlimited permission to copy and/or distribute it,
 # with or without modifications, as long as this notice is preserved.
@@ -12,22 +11,20 @@
 # even the implied warranty of MERCHANTABILITY or FITNESS FOR A
 # PARTICULAR PURPOSE.
 
+m4_ifndef([AC_CONFIG_MACRO_DIRS], [m4_defun([_AM_CONFIG_MACRO_DIRS], [])m4_defun([AC_CONFIG_MACRO_DIRS], [_AM_CONFIG_MACRO_DIRS($@)])])
 m4_ifndef([AC_AUTOCONF_VERSION],
   [m4_copy([m4_PACKAGE_VERSION], [AC_AUTOCONF_VERSION])])dnl
-m4_if(m4_defn([AC_AUTOCONF_VERSION]), [2.68],,
-[m4_warning([this file was generated for autoconf 2.68.
+m4_if(m4_defn([AC_AUTOCONF_VERSION]), [2.69],,
+[m4_warning([this file was generated for autoconf 2.69.
 You have another version of autoconf.  It may work, but is not guaranteed to.
 If you have problems, you may need to regenerate the build system entirely.
-To do so, use the procedure documented by the package, typically `autoreconf'.])])
-
-# Copyright (C) 2002, 2003, 2005, 2006, 2007, 2008, 2011 Free Software
-# Foundation, Inc.
-#
-# This file is free software; the Free Software Foundation
-# gives unlimited permission to copy and/or distribute it,
-# with or without modifications, as long as this notice is preserved.
-
-# serial 1
+To do so, use the procedure documented by the package, typically 'autoreconf'.])])
+
+# Copyright (C) 2002-2013 Free Software Foundation, Inc.
+#
+# This file is free software; the Free Software Foundation
+# gives unlimited permission to copy and/or distribute it,
+# with or without modifications, as long as this notice is preserved.
 
 # AM_AUTOMAKE_VERSION(VERSION)
 # ----------------------------
@@ -35,10 +32,10 @@
 # generated from the m4 files accompanying Automake X.Y.
 # (This private macro should not be called outside this file.)
 AC_DEFUN([AM_AUTOMAKE_VERSION],
-[am__api_version='1.11'
+[am__api_version='1.14'
 dnl Some users find AM_AUTOMAKE_VERSION and mistake it for a way to
 dnl require some minimum version.  Point them to the right macro.
-m4_if([$1], [1.11.3], [],
+m4_if([$1], [1.14.1], [],
       [AC_FATAL([Do not call $0, use AM_INIT_AUTOMAKE([$1]).])])dnl
 ])
 
@@ -54,24 +51,22 @@
 # Call AM_AUTOMAKE_VERSION and AM_AUTOMAKE_VERSION so they can be traced.
 # This function is AC_REQUIREd by AM_INIT_AUTOMAKE.
 AC_DEFUN([AM_SET_CURRENT_AUTOMAKE_VERSION],
-[AM_AUTOMAKE_VERSION([1.11.3])dnl
+[AM_AUTOMAKE_VERSION([1.14.1])dnl
 m4_ifndef([AC_AUTOCONF_VERSION],
   [m4_copy([m4_PACKAGE_VERSION], [AC_AUTOCONF_VERSION])])dnl
 _AM_AUTOCONF_VERSION(m4_defn([AC_AUTOCONF_VERSION]))])
 
 # AM_AUX_DIR_EXPAND                                         -*- Autoconf -*-
 
-# Copyright (C) 2001, 2003, 2005, 2011 Free Software Foundation, Inc.
-#
-# This file is free software; the Free Software Foundation
-# gives unlimited permission to copy and/or distribute it,
-# with or without modifications, as long as this notice is preserved.
-
-# serial 1
+# Copyright (C) 2001-2013 Free Software Foundation, Inc.
+#
+# This file is free software; the Free Software Foundation
+# gives unlimited permission to copy and/or distribute it,
+# with or without modifications, as long as this notice is preserved.
 
 # For projects using AC_CONFIG_AUX_DIR([foo]), Autoconf sets
-# $ac_aux_dir to `$srcdir/foo'.  In other projects, it is set to
-# `$srcdir', `$srcdir/..', or `$srcdir/../..'.
+# $ac_aux_dir to '$srcdir/foo'.  In other projects, it is set to
+# '$srcdir', '$srcdir/..', or '$srcdir/../..'.
 #
 # Of course, Automake must honor this variable whenever it calls a
 # tool from the auxiliary directory.  The problem is that $srcdir (and
@@ -90,7 +85,7 @@
 #
 # The reason of the latter failure is that $top_srcdir and $ac_aux_dir
 # are both prefixed by $srcdir.  In an in-source build this is usually
-# harmless because $srcdir is `.', but things will broke when you
+# harmless because $srcdir is '.', but things will broke when you
 # start a VPATH build or use an absolute $srcdir.
 #
 # So we could use something similar to $top_srcdir/$ac_aux_dir/missing,
@@ -116,22 +111,19 @@
 
 # AM_CONDITIONAL                                            -*- Autoconf -*-
 
-# Copyright (C) 1997, 2000, 2001, 2003, 2004, 2005, 2006, 2008
-# Free Software Foundation, Inc.
-#
-# This file is free software; the Free Software Foundation
-# gives unlimited permission to copy and/or distribute it,
-# with or without modifications, as long as this notice is preserved.
-
-# serial 9
+# Copyright (C) 1997-2013 Free Software Foundation, Inc.
+#
+# This file is free software; the Free Software Foundation
+# gives unlimited permission to copy and/or distribute it,
+# with or without modifications, as long as this notice is preserved.
 
 # AM_CONDITIONAL(NAME, SHELL-CONDITION)
 # -------------------------------------
 # Define a conditional.
 AC_DEFUN([AM_CONDITIONAL],
-[AC_PREREQ(2.52)dnl
- ifelse([$1], [TRUE],  [AC_FATAL([$0: invalid condition: $1])],
-	[$1], [FALSE], [AC_FATAL([$0: invalid condition: $1])])dnl
+[AC_PREREQ([2.52])dnl
+ m4_if([$1], [TRUE],  [AC_FATAL([$0: invalid condition: $1])],
+       [$1], [FALSE], [AC_FATAL([$0: invalid condition: $1])])dnl
 AC_SUBST([$1_TRUE])dnl
 AC_SUBST([$1_FALSE])dnl
 _AM_SUBST_NOTMAKE([$1_TRUE])dnl
@@ -150,16 +142,14 @@
 Usually this means the macro was only invoked conditionally.]])
 fi])])
 
-# Copyright (C) 1999, 2000, 2001, 2002, 2003, 2004, 2005, 2006, 2009,
-# 2010, 2011 Free Software Foundation, Inc.
-#
-# This file is free software; the Free Software Foundation
-# gives unlimited permission to copy and/or distribute it,
-# with or without modifications, as long as this notice is preserved.
-
-# serial 12
-
-# There are a few dirty hacks below to avoid letting `AC_PROG_CC' be
+# Copyright (C) 1999-2013 Free Software Foundation, Inc.
+#
+# This file is free software; the Free Software Foundation
+# gives unlimited permission to copy and/or distribute it,
+# with or without modifications, as long as this notice is preserved.
+
+
+# There are a few dirty hacks below to avoid letting 'AC_PROG_CC' be
 # written in clear, in which case automake, when reading aclocal.m4,
 # will think it sees a *use*, and therefore will trigger all it's
 # C support machinery.  Also note that it means that autoscan, seeing
@@ -169,7 +159,7 @@
 # _AM_DEPENDENCIES(NAME)
 # ----------------------
 # See how the compiler implements dependency checking.
-# NAME is "CC", "CXX", "GCJ", or "OBJC".
+# NAME is "CC", "CXX", "OBJC", "OBJCXX", "UPC", or "GJC".
 # We try a few techniques and use that to set a single cache variable.
 #
 # We don't AC_REQUIRE the corresponding AC_PROG_CC since the latter was
@@ -182,12 +172,13 @@
 AC_REQUIRE([AM_MAKE_INCLUDE])dnl
 AC_REQUIRE([AM_DEP_TRACK])dnl
 
-ifelse([$1], CC,   [depcc="$CC"   am_compiler_list=],
-       [$1], CXX,  [depcc="$CXX"  am_compiler_list=],
-       [$1], OBJC, [depcc="$OBJC" am_compiler_list='gcc3 gcc'],
-       [$1], UPC,  [depcc="$UPC"  am_compiler_list=],
-       [$1], GCJ,  [depcc="$GCJ"  am_compiler_list='gcc3 gcc'],
-                   [depcc="$$1"   am_compiler_list=])
+m4_if([$1], [CC],   [depcc="$CC"   am_compiler_list=],
+      [$1], [CXX],  [depcc="$CXX"  am_compiler_list=],
+      [$1], [OBJC], [depcc="$OBJC" am_compiler_list='gcc3 gcc'],
+      [$1], [OBJCXX], [depcc="$OBJCXX" am_compiler_list='gcc3 gcc'],
+      [$1], [UPC],  [depcc="$UPC"  am_compiler_list=],
+      [$1], [GCJ],  [depcc="$GCJ"  am_compiler_list='gcc3 gcc'],
+                    [depcc="$$1"   am_compiler_list=])
 
 AC_CACHE_CHECK([dependency style of $depcc],
                [am_cv_$1_dependencies_compiler_type],
@@ -195,8 +186,8 @@
   # We make a subdir and do the tests there.  Otherwise we can end up
   # making bogus files that we don't know about and never remove.  For
   # instance it was reported that on HP-UX the gcc test will end up
-  # making a dummy file named `D' -- because `-MD' means `put the output
-  # in D'.
+  # making a dummy file named 'D' -- because '-MD' means "put the output
+  # in D".
   rm -rf conftest.dir
   mkdir conftest.dir
   # Copy depcomp to subdir because otherwise we won't find it if we're
@@ -236,16 +227,16 @@
     : > sub/conftest.c
     for i in 1 2 3 4 5 6; do
       echo '#include "conftst'$i'.h"' >> sub/conftest.c
-      # Using `: > sub/conftst$i.h' creates only sub/conftst1.h with
-      # Solaris 8's {/usr,}/bin/sh.
-      touch sub/conftst$i.h
+      # Using ": > sub/conftst$i.h" creates only sub/conftst1.h with
+      # Solaris 10 /bin/sh.
+      echo '/* dummy */' > sub/conftst$i.h
     done
     echo "${am__include} ${am__quote}sub/conftest.Po${am__quote}" > confmf
 
-    # We check with `-c' and `-o' for the sake of the "dashmstdout"
+    # We check with '-c' and '-o' for the sake of the "dashmstdout"
     # mode.  It turns out that the SunPro C++ compiler does not properly
-    # handle `-M -o', and we need to detect this.  Also, some Intel
-    # versions had trouble with output in subdirs
+    # handle '-M -o', and we need to detect this.  Also, some Intel
+    # versions had trouble with output in subdirs.
     am__obj=sub/conftest.${OBJEXT-o}
     am__minus_obj="-o $am__obj"
     case $depmode in
@@ -254,8 +245,8 @@
       test "$am__universal" = false || continue
       ;;
     nosideeffect)
-      # after this tag, mechanisms are not by side-effect, so they'll
-      # only be used when explicitly requested
+      # After this tag, mechanisms are not by side-effect, so they'll
+      # only be used when explicitly requested.
       if test "x$enable_dependency_tracking" = xyes; then
 	continue
       else
@@ -263,7 +254,7 @@
       fi
       ;;
     msvc7 | msvc7msys | msvisualcpp | msvcmsys)
-      # This compiler won't grok `-c -o', but also, the minuso test has
+      # This compiler won't grok '-c -o', but also, the minuso test has
       # not run yet.  These depmodes are late enough in the game, and
       # so weak that their functioning should not be impacted.
       am__obj=conftest.${OBJEXT-o}
@@ -311,7 +302,7 @@
 # AM_SET_DEPDIR
 # -------------
 # Choose a directory name for dependency files.
-# This macro is AC_REQUIREd in _AM_DEPENDENCIES
+# This macro is AC_REQUIREd in _AM_DEPENDENCIES.
 AC_DEFUN([AM_SET_DEPDIR],
 [AC_REQUIRE([AM_SET_LEADING_DOT])dnl
 AC_SUBST([DEPDIR], ["${am__leading_dot}deps"])dnl
@@ -321,9 +312,13 @@
 # AM_DEP_TRACK
 # ------------
 AC_DEFUN([AM_DEP_TRACK],
-[AC_ARG_ENABLE(dependency-tracking,
-[  --disable-dependency-tracking  speeds up one-time build
-  --enable-dependency-tracking   do not reject slow dependency extractors])
+[AC_ARG_ENABLE([dependency-tracking], [dnl
+AS_HELP_STRING(
+  [--enable-dependency-tracking],
+  [do not reject slow dependency extractors])
+AS_HELP_STRING(
+  [--disable-dependency-tracking],
+  [speeds up one-time build])])
 if test "x$enable_dependency_tracking" != xno; then
   am_depcomp="$ac_aux_dir/depcomp"
   AMDEPBACKSLASH='\'
@@ -338,20 +333,18 @@
 
 # Generate code to set up dependency tracking.              -*- Autoconf -*-
 
-# Copyright (C) 1999, 2000, 2001, 2002, 2003, 2004, 2005, 2008
-# Free Software Foundation, Inc.
-#
-# This file is free software; the Free Software Foundation
-# gives unlimited permission to copy and/or distribute it,
-# with or without modifications, as long as this notice is preserved.
-
-#serial 5
+# Copyright (C) 1999-2013 Free Software Foundation, Inc.
+#
+# This file is free software; the Free Software Foundation
+# gives unlimited permission to copy and/or distribute it,
+# with or without modifications, as long as this notice is preserved.
+
 
 # _AM_OUTPUT_DEPENDENCY_COMMANDS
 # ------------------------------
 AC_DEFUN([_AM_OUTPUT_DEPENDENCY_COMMANDS],
 [{
-  # Autoconf 2.62 quotes --file arguments for eval, but not when files
+  # Older Autoconf quotes --file arguments for eval, but not when files
   # are listed without --file.  Let's play safe and only enable the eval
   # if we detect the quoting.
   case $CONFIG_FILES in
@@ -364,7 +357,7 @@
     # Strip MF so we end up with the name of the file.
     mf=`echo "$mf" | sed -e 's/:.*$//'`
     # Check whether this is an Automake generated Makefile or not.
-    # We used to match only the files named `Makefile.in', but
+    # We used to match only the files named 'Makefile.in', but
     # some people rename them; so instead we look at the file content.
     # Grep'ing the first line is not enough: some people post-process
     # each Makefile.in and add a new line on top of each file to say so.
@@ -376,21 +369,19 @@
       continue
     fi
     # Extract the definition of DEPDIR, am__include, and am__quote
-    # from the Makefile without running `make'.
+    # from the Makefile without running 'make'.
     DEPDIR=`sed -n 's/^DEPDIR = //p' < "$mf"`
     test -z "$DEPDIR" && continue
     am__include=`sed -n 's/^am__include = //p' < "$mf"`
-    test -z "am__include" && continue
+    test -z "$am__include" && continue
     am__quote=`sed -n 's/^am__quote = //p' < "$mf"`
-    # When using ansi2knr, U may be empty or an underscore; expand it
-    U=`sed -n 's/^U = //p' < "$mf"`
     # Find all dependency output files, they are included files with
     # $(DEPDIR) in their names.  We invoke sed twice because it is the
     # simplest approach to changing $(DEPDIR) to its actual value in the
     # expansion.
     for file in `sed -n "
       s/^$am__include $am__quote\(.*(DEPDIR).*\)$am__quote"'$/\1/p' <"$mf" | \
-	 sed -e 's/\$(DEPDIR)/'"$DEPDIR"'/g' -e 's/\$U/'"$U"'/g'`; do
+	 sed -e 's/\$(DEPDIR)/'"$DEPDIR"'/g'`; do
       # Make sure the directory exists.
       test -f "$dirpart/$file" && continue
       fdir=`AS_DIRNAME(["$file"])`
@@ -408,7 +399,7 @@
 # This macro should only be invoked once -- use via AC_REQUIRE.
 #
 # This code is only required when automatic dependency tracking
-# is enabled.  FIXME.  This creates each `.P' file that we will
+# is enabled.  FIXME.  This creates each '.P' file that we will
 # need in order to bootstrap the dependency handling code.
 AC_DEFUN([AM_OUTPUT_DEPENDENCY_COMMANDS],
 [AC_CONFIG_COMMANDS([depfiles],
@@ -418,17 +409,20 @@
 
 # Do all the work for Automake.                             -*- Autoconf -*-
 
-# Copyright (C) 1996, 1997, 1998, 1999, 2000, 2001, 2002, 2003, 2004,
-# 2005, 2006, 2008, 2009 Free Software Foundation, Inc.
-#
-# This file is free software; the Free Software Foundation
-# gives unlimited permission to copy and/or distribute it,
-# with or without modifications, as long as this notice is preserved.
-
-# serial 16
+# Copyright (C) 1996-2013 Free Software Foundation, Inc.
+#
+# This file is free software; the Free Software Foundation
+# gives unlimited permission to copy and/or distribute it,
+# with or without modifications, as long as this notice is preserved.
 
 # This macro actually does too much.  Some checks are only needed if
 # your package does certain things.  But this isn't really a big deal.
+
+dnl Redefine AC_PROG_CC to automatically invoke _AM_PROG_CC_C_O.
+m4_define([AC_PROG_CC],
+m4_defn([AC_PROG_CC])
+[_AM_PROG_CC_C_O
+])
 
 # AM_INIT_AUTOMAKE(PACKAGE, VERSION, [NO-DEFINE])
 # AM_INIT_AUTOMAKE([OPTIONS])
@@ -442,7 +436,7 @@
 # arguments mandatory, and then we can depend on a new Autoconf
 # release and drop the old call support.
 AC_DEFUN([AM_INIT_AUTOMAKE],
-[AC_PREREQ([2.62])dnl
+[AC_PREREQ([2.65])dnl
 dnl Autoconf wants to disallow AM_ names.  We explicitly allow
 dnl the ones we care about.
 m4_pattern_allow([^AM_[A-Z]+FLAGS$])dnl
@@ -471,31 +465,40 @@
 # Define the identity of the package.
 dnl Distinguish between old-style and new-style calls.
 m4_ifval([$2],
-[m4_ifval([$3], [_AM_SET_OPTION([no-define])])dnl
+[AC_DIAGNOSE([obsolete],
+             [$0: two- and three-arguments forms are deprecated.])
+m4_ifval([$3], [_AM_SET_OPTION([no-define])])dnl
  AC_SUBST([PACKAGE], [$1])dnl
  AC_SUBST([VERSION], [$2])],
 [_AM_SET_OPTIONS([$1])dnl
 dnl Diagnose old-style AC_INIT with new-style AM_AUTOMAKE_INIT.
-m4_if(m4_ifdef([AC_PACKAGE_NAME], 1)m4_ifdef([AC_PACKAGE_VERSION], 1), 11,,
+m4_if(
+  m4_ifdef([AC_PACKAGE_NAME], [ok]):m4_ifdef([AC_PACKAGE_VERSION], [ok]),
+  [ok:ok],,
   [m4_fatal([AC_INIT should be called with package and version arguments])])dnl
  AC_SUBST([PACKAGE], ['AC_PACKAGE_TARNAME'])dnl
  AC_SUBST([VERSION], ['AC_PACKAGE_VERSION'])])dnl
 
 _AM_IF_OPTION([no-define],,
-[AC_DEFINE_UNQUOTED(PACKAGE, "$PACKAGE", [Name of package])
- AC_DEFINE_UNQUOTED(VERSION, "$VERSION", [Version number of package])])dnl
+[AC_DEFINE_UNQUOTED([PACKAGE], ["$PACKAGE"], [Name of package])
+ AC_DEFINE_UNQUOTED([VERSION], ["$VERSION"], [Version number of package])])dnl
 
 # Some tools Automake needs.
 AC_REQUIRE([AM_SANITY_CHECK])dnl
 AC_REQUIRE([AC_ARG_PROGRAM])dnl
-AM_MISSING_PROG(ACLOCAL, aclocal-${am__api_version})
-AM_MISSING_PROG(AUTOCONF, autoconf)
-AM_MISSING_PROG(AUTOMAKE, automake-${am__api_version})
-AM_MISSING_PROG(AUTOHEADER, autoheader)
-AM_MISSING_PROG(MAKEINFO, makeinfo)
+AM_MISSING_PROG([ACLOCAL], [aclocal-${am__api_version}])
+AM_MISSING_PROG([AUTOCONF], [autoconf])
+AM_MISSING_PROG([AUTOMAKE], [automake-${am__api_version}])
+AM_MISSING_PROG([AUTOHEADER], [autoheader])
+AM_MISSING_PROG([MAKEINFO], [makeinfo])
 AC_REQUIRE([AM_PROG_INSTALL_SH])dnl
 AC_REQUIRE([AM_PROG_INSTALL_STRIP])dnl
-AC_REQUIRE([AM_PROG_MKDIR_P])dnl
+AC_REQUIRE([AC_PROG_MKDIR_P])dnl
+# For better backward compatibility.  To be removed once Automake 1.9.x
+# dies out for good.  For more background, see:
+# <http://lists.gnu.org/archive/html/automake/2012-07/msg00001.html>
+# <http://lists.gnu.org/archive/html/automake/2012-07/msg00014.html>
+AC_SUBST([mkdir_p], ['$(MKDIR_P)'])
 # We need awk for the "check" target.  The system "awk" is bad on
 # some platforms.
 AC_REQUIRE([AC_PROG_AWK])dnl
@@ -506,33 +509,77 @@
 			     [_AM_PROG_TAR([v7])])])
 _AM_IF_OPTION([no-dependencies],,
 [AC_PROVIDE_IFELSE([AC_PROG_CC],
-		  [_AM_DEPENDENCIES(CC)],
-		  [define([AC_PROG_CC],
-			  defn([AC_PROG_CC])[_AM_DEPENDENCIES(CC)])])dnl
+		  [_AM_DEPENDENCIES([CC])],
+		  [m4_define([AC_PROG_CC],
+			     m4_defn([AC_PROG_CC])[_AM_DEPENDENCIES([CC])])])dnl
 AC_PROVIDE_IFELSE([AC_PROG_CXX],
-		  [_AM_DEPENDENCIES(CXX)],
-		  [define([AC_PROG_CXX],
-			  defn([AC_PROG_CXX])[_AM_DEPENDENCIES(CXX)])])dnl
+		  [_AM_DEPENDENCIES([CXX])],
+		  [m4_define([AC_PROG_CXX],
+			     m4_defn([AC_PROG_CXX])[_AM_DEPENDENCIES([CXX])])])dnl
 AC_PROVIDE_IFELSE([AC_PROG_OBJC],
-		  [_AM_DEPENDENCIES(OBJC)],
-		  [define([AC_PROG_OBJC],
-			  defn([AC_PROG_OBJC])[_AM_DEPENDENCIES(OBJC)])])dnl
-])
-_AM_IF_OPTION([silent-rules], [AC_REQUIRE([AM_SILENT_RULES])])dnl
-dnl The `parallel-tests' driver may need to know about EXEEXT, so add the
-dnl `am__EXEEXT' conditional if _AM_COMPILER_EXEEXT was seen.  This macro
-dnl is hooked onto _AC_COMPILER_EXEEXT early, see below.
+		  [_AM_DEPENDENCIES([OBJC])],
+		  [m4_define([AC_PROG_OBJC],
+			     m4_defn([AC_PROG_OBJC])[_AM_DEPENDENCIES([OBJC])])])dnl
+AC_PROVIDE_IFELSE([AC_PROG_OBJCXX],
+		  [_AM_DEPENDENCIES([OBJCXX])],
+		  [m4_define([AC_PROG_OBJCXX],
+			     m4_defn([AC_PROG_OBJCXX])[_AM_DEPENDENCIES([OBJCXX])])])dnl
+])
+AC_REQUIRE([AM_SILENT_RULES])dnl
+dnl The testsuite driver may need to know about EXEEXT, so add the
+dnl 'am__EXEEXT' conditional if _AM_COMPILER_EXEEXT was seen.  This
+dnl macro is hooked onto _AC_COMPILER_EXEEXT early, see below.
 AC_CONFIG_COMMANDS_PRE(dnl
 [m4_provide_if([_AM_COMPILER_EXEEXT],
   [AM_CONDITIONAL([am__EXEEXT], [test -n "$EXEEXT"])])])dnl
-])
-
-dnl Hook into `_AC_COMPILER_EXEEXT' early to learn its expansion.  Do not
+
+# POSIX will say in a future version that running "rm -f" with no argument
+# is OK; and we want to be able to make that assumption in our Makefile
+# recipes.  So use an aggressive probe to check that the usage we want is
+# actually supported "in the wild" to an acceptable degree.
+# See automake bug#10828.
+# To make any issue more visible, cause the running configure to be aborted
+# by default if the 'rm' program in use doesn't match our expectations; the
+# user can still override this though.
+if rm -f && rm -fr && rm -rf; then : OK; else
+  cat >&2 <<'END'
+Oops!
+
+Your 'rm' program seems unable to run without file operands specified
+on the command line, even when the '-f' option is present.  This is contrary
+to the behaviour of most rm programs out there, and not conforming with
+the upcoming POSIX standard: <http://austingroupbugs.net/view.php?id=542>
+
+Please tell bug-automake@gnu.org about your system, including the value
+of your $PATH and any error possibly output before this message.  This
+can help us improve future automake versions.
+
+END
+  if test x"$ACCEPT_INFERIOR_RM_PROGRAM" = x"yes"; then
+    echo 'Configuration will proceed anyway, since you have set the' >&2
+    echo 'ACCEPT_INFERIOR_RM_PROGRAM variable to "yes"' >&2
+    echo >&2
+  else
+    cat >&2 <<'END'
+Aborting the configuration process, to ensure you take notice of the issue.
+
+You can download and install GNU coreutils to get an 'rm' implementation
+that behaves properly: <http://www.gnu.org/software/coreutils/>.
+
+If you want to complete the configuration process using your problematic
+'rm' anyway, export the environment variable ACCEPT_INFERIOR_RM_PROGRAM
+to "yes", and re-run configure.
+
+END
+    AC_MSG_ERROR([Your 'rm' program is bad, sorry.])
+  fi
+fi])
+
+dnl Hook into '_AC_COMPILER_EXEEXT' early to learn its expansion.  Do not
 dnl add the conditional right here, as _AC_COMPILER_EXEEXT may be further
 dnl mangled by Autoconf and run in a shell conditional statement.
 m4_define([_AC_COMPILER_EXEEXT],
 m4_defn([_AC_COMPILER_EXEEXT])[m4_provide([_AM_COMPILER_EXEEXT])])
-
 
 # When config.status generates a header, we must update the stamp-h file.
 # This file resides in the same directory as the config header
@@ -555,14 +602,11 @@
 done
 echo "timestamp for $_am_arg" >`AS_DIRNAME(["$_am_arg"])`/stamp-h[]$_am_stamp_count])
 
-# Copyright (C) 2001, 2003, 2005, 2008, 2011 Free Software Foundation,
-# Inc.
-#
-# This file is free software; the Free Software Foundation
-# gives unlimited permission to copy and/or distribute it,
-# with or without modifications, as long as this notice is preserved.
-
-# serial 1
+# Copyright (C) 2001-2013 Free Software Foundation, Inc.
+#
+# This file is free software; the Free Software Foundation
+# gives unlimited permission to copy and/or distribute it,
+# with or without modifications, as long as this notice is preserved.
 
 # AM_PROG_INSTALL_SH
 # ------------------
@@ -577,15 +621,13 @@
     install_sh="\${SHELL} $am_aux_dir/install-sh"
   esac
 fi
-AC_SUBST(install_sh)])
-
-# Copyright (C) 2003, 2005  Free Software Foundation, Inc.
-#
-# This file is free software; the Free Software Foundation
-# gives unlimited permission to copy and/or distribute it,
-# with or without modifications, as long as this notice is preserved.
-
-# serial 2
+AC_SUBST([install_sh])])
+
+# Copyright (C) 2003-2013 Free Software Foundation, Inc.
+#
+# This file is free software; the Free Software Foundation
+# gives unlimited permission to copy and/or distribute it,
+# with or without modifications, as long as this notice is preserved.
 
 # Check whether the underlying file-system supports filenames
 # with a leading dot.  For instance MS-DOS doesn't.
@@ -602,13 +644,11 @@
 
 # Check to see how 'make' treats includes.	            -*- Autoconf -*-
 
-# Copyright (C) 2001, 2002, 2003, 2005, 2009  Free Software Foundation, Inc.
-#
-# This file is free software; the Free Software Foundation
-# gives unlimited permission to copy and/or distribute it,
-# with or without modifications, as long as this notice is preserved.
-
-# serial 4
+# Copyright (C) 2001-2013 Free Software Foundation, Inc.
+#
+# This file is free software; the Free Software Foundation
+# gives unlimited permission to copy and/or distribute it,
+# with or without modifications, as long as this notice is preserved.
 
 # AM_MAKE_INCLUDE()
 # -----------------
@@ -627,7 +667,7 @@
 _am_result=none
 # First try GNU make style include.
 echo "include confinc" > confmf
-# Ignore all kinds of additional output from `make'.
+# Ignore all kinds of additional output from 'make'.
 case `$am_make -s -f confmf 2> /dev/null` in #(
 *the\ am__doit\ target*)
   am__include=include
@@ -652,51 +692,13 @@
 rm -f confinc confmf
 ])
 
-# Copyright (C) 1999, 2000, 2001, 2003, 2004, 2005, 2008
-# Free Software Foundation, Inc.
-#
-# This file is free software; the Free Software Foundation
-# gives unlimited permission to copy and/or distribute it,
-# with or without modifications, as long as this notice is preserved.
-
-# serial 6
-
-# AM_PROG_CC_C_O
-# --------------
-# Like AC_PROG_CC_C_O, but changed for automake.
-AC_DEFUN([AM_PROG_CC_C_O],
-[AC_REQUIRE([AC_PROG_CC_C_O])dnl
-AC_REQUIRE([AM_AUX_DIR_EXPAND])dnl
-AC_REQUIRE_AUX_FILE([compile])dnl
-# FIXME: we rely on the cache variable name because
-# there is no other way.
-set dummy $CC
-am_cc=`echo $[2] | sed ['s/[^a-zA-Z0-9_]/_/g;s/^[0-9]/_/']`
-eval am_t=\$ac_cv_prog_cc_${am_cc}_c_o
-if test "$am_t" != yes; then
-   # Losing compiler, so override with the script.
-   # FIXME: It is wrong to rewrite CC.
-   # But if we don't then we get into trouble of one sort or another.
-   # A longer-term fix would be to have automake use am__CC in this case,
-   # and then we could set am__CC="\$(top_srcdir)/compile \$(CC)"
-   CC="$am_aux_dir/compile $CC"
-fi
-dnl Make sure AC_PROG_CC is never called again, or it will override our
-dnl setting of CC.
-m4_define([AC_PROG_CC],
-          [m4_fatal([AC_PROG_CC cannot be called after AM_PROG_CC_C_O])])
-])
-
 # Fake the existence of programs that GNU maintainers use.  -*- Autoconf -*-
 
-# Copyright (C) 1997, 1999, 2000, 2001, 2003, 2004, 2005, 2008
-# Free Software Foundation, Inc.
-#
-# This file is free software; the Free Software Foundation
-# gives unlimited permission to copy and/or distribute it,
-# with or without modifications, as long as this notice is preserved.
-
-# serial 6
+# Copyright (C) 1997-2013 Free Software Foundation, Inc.
+#
+# This file is free software; the Free Software Foundation
+# gives unlimited permission to copy and/or distribute it,
+# with or without modifications, as long as this notice is preserved.
 
 # AM_MISSING_PROG(NAME, PROGRAM)
 # ------------------------------
@@ -705,11 +707,10 @@
 $1=${$1-"${am_missing_run}$2"}
 AC_SUBST($1)])
 
-
 # AM_MISSING_HAS_RUN
 # ------------------
-# Define MISSING if not defined so far and test if it supports --run.
-# If it does, set am_missing_run to use it, otherwise, to nothing.
+# Define MISSING if not defined so far and test if it is modern enough.
+# If it is, set am_missing_run to use it, otherwise, to nothing.
 AC_DEFUN([AM_MISSING_HAS_RUN],
 [AC_REQUIRE([AM_AUX_DIR_EXPAND])dnl
 AC_REQUIRE_AUX_FILE([missing])dnl
@@ -722,53 +723,21 @@
   esac
 fi
 # Use eval to expand $SHELL
-if eval "$MISSING --run true"; then
-  am_missing_run="$MISSING --run "
+if eval "$MISSING --is-lightweight"; then
+  am_missing_run="$MISSING "
 else
   am_missing_run=
-  AC_MSG_WARN([`missing' script is too old or missing])
-fi
-])
-
-# Copyright (C) 2003, 2004, 2005, 2006, 2011 Free Software Foundation,
-# Inc.
-#
-# This file is free software; the Free Software Foundation
-# gives unlimited permission to copy and/or distribute it,
-# with or without modifications, as long as this notice is preserved.
-
-# serial 1
-
-# AM_PROG_MKDIR_P
-# ---------------
-# Check for `mkdir -p'.
-AC_DEFUN([AM_PROG_MKDIR_P],
-[AC_PREREQ([2.60])dnl
-AC_REQUIRE([AC_PROG_MKDIR_P])dnl
-dnl Automake 1.8 to 1.9.6 used to define mkdir_p.  We now use MKDIR_P,
-dnl while keeping a definition of mkdir_p for backward compatibility.
-dnl @MKDIR_P@ is magic: AC_OUTPUT adjusts its value for each Makefile.
-dnl However we cannot define mkdir_p as $(MKDIR_P) for the sake of
-dnl Makefile.ins that do not define MKDIR_P, so we do our own
-dnl adjustment using top_builddir (which is defined more often than
-dnl MKDIR_P).
-AC_SUBST([mkdir_p], ["$MKDIR_P"])dnl
-case $mkdir_p in
-  [[\\/$]]* | ?:[[\\/]]*) ;;
-  */*) mkdir_p="\$(top_builddir)/$mkdir_p" ;;
-esac
+  AC_MSG_WARN(['missing' script is too old or missing])
+fi
 ])
 
 # Helper functions for option handling.                     -*- Autoconf -*-
 
-# Copyright (C) 2001, 2002, 2003, 2005, 2008, 2010 Free Software
-# Foundation, Inc.
-#
-# This file is free software; the Free Software Foundation
-# gives unlimited permission to copy and/or distribute it,
-# with or without modifications, as long as this notice is preserved.
-
-# serial 5
+# Copyright (C) 2001-2013 Free Software Foundation, Inc.
+#
+# This file is free software; the Free Software Foundation
+# gives unlimited permission to copy and/or distribute it,
+# with or without modifications, as long as this notice is preserved.
 
 # _AM_MANGLE_OPTION(NAME)
 # -----------------------
@@ -779,7 +748,7 @@
 # --------------------
 # Set option NAME.  Presently that only means defining a flag for this option.
 AC_DEFUN([_AM_SET_OPTION],
-[m4_define(_AM_MANGLE_OPTION([$1]), 1)])
+[m4_define(_AM_MANGLE_OPTION([$1]), [1])])
 
 # _AM_SET_OPTIONS(OPTIONS)
 # ------------------------
@@ -793,24 +762,82 @@
 AC_DEFUN([_AM_IF_OPTION],
 [m4_ifset(_AM_MANGLE_OPTION([$1]), [$2], [$3])])
 
+# Copyright (C) 1999-2013 Free Software Foundation, Inc.
+#
+# This file is free software; the Free Software Foundation
+# gives unlimited permission to copy and/or distribute it,
+# with or without modifications, as long as this notice is preserved.
+
+# _AM_PROG_CC_C_O
+# ---------------
+# Like AC_PROG_CC_C_O, but changed for automake.  We rewrite AC_PROG_CC
+# to automatically call this.
+AC_DEFUN([_AM_PROG_CC_C_O],
+[AC_REQUIRE([AM_AUX_DIR_EXPAND])dnl
+AC_REQUIRE_AUX_FILE([compile])dnl
+AC_LANG_PUSH([C])dnl
+AC_CACHE_CHECK(
+  [whether $CC understands -c and -o together],
+  [am_cv_prog_cc_c_o],
+  [AC_LANG_CONFTEST([AC_LANG_PROGRAM([])])
+  # Make sure it works both with $CC and with simple cc.
+  # Following AC_PROG_CC_C_O, we do the test twice because some
+  # compilers refuse to overwrite an existing .o file with -o,
+  # though they will create one.
+  am_cv_prog_cc_c_o=yes
+  for am_i in 1 2; do
+    if AM_RUN_LOG([$CC -c conftest.$ac_ext -o conftest2.$ac_objext]) \
+         && test -f conftest2.$ac_objext; then
+      : OK
+    else
+      am_cv_prog_cc_c_o=no
+      break
+    fi
+  done
+  rm -f core conftest*
+  unset am_i])
+if test "$am_cv_prog_cc_c_o" != yes; then
+   # Losing compiler, so override with the script.
+   # FIXME: It is wrong to rewrite CC.
+   # But if we don't then we get into trouble of one sort or another.
+   # A longer-term fix would be to have automake use am__CC in this case,
+   # and then we could set am__CC="\$(top_srcdir)/compile \$(CC)"
+   CC="$am_aux_dir/compile $CC"
+fi
+AC_LANG_POP([C])])
+
+# For backward compatibility.
+AC_DEFUN_ONCE([AM_PROG_CC_C_O], [AC_REQUIRE([AC_PROG_CC])])
+
+# Copyright (C) 2001-2013 Free Software Foundation, Inc.
+#
+# This file is free software; the Free Software Foundation
+# gives unlimited permission to copy and/or distribute it,
+# with or without modifications, as long as this notice is preserved.
+
+# AM_RUN_LOG(COMMAND)
+# -------------------
+# Run COMMAND, save the exit status in ac_status, and log it.
+# (This has been adapted from Autoconf's _AC_RUN_LOG macro.)
+AC_DEFUN([AM_RUN_LOG],
+[{ echo "$as_me:$LINENO: $1" >&AS_MESSAGE_LOG_FD
+   ($1) >&AS_MESSAGE_LOG_FD 2>&AS_MESSAGE_LOG_FD
+   ac_status=$?
+   echo "$as_me:$LINENO: \$? = $ac_status" >&AS_MESSAGE_LOG_FD
+   (exit $ac_status); }])
+
 # Check to make sure that the build environment is sane.    -*- Autoconf -*-
 
-# Copyright (C) 1996, 1997, 2000, 2001, 2003, 2005, 2008
-# Free Software Foundation, Inc.
-#
-# This file is free software; the Free Software Foundation
-# gives unlimited permission to copy and/or distribute it,
-# with or without modifications, as long as this notice is preserved.
-
-# serial 5
+# Copyright (C) 1996-2013 Free Software Foundation, Inc.
+#
+# This file is free software; the Free Software Foundation
+# gives unlimited permission to copy and/or distribute it,
+# with or without modifications, as long as this notice is preserved.
 
 # AM_SANITY_CHECK
 # ---------------
 AC_DEFUN([AM_SANITY_CHECK],
 [AC_MSG_CHECKING([whether build environment is sane])
-# Just in case
-sleep 1
-echo timestamp > conftest.file
 # Reject unsafe characters in $srcdir or the absolute working directory
 # name.  Accept space and tab only in the latter.
 am_lf='
@@ -821,32 +848,40 @@
 esac
 case $srcdir in
   *[[\\\"\#\$\&\'\`$am_lf\ \	]]*)
-    AC_MSG_ERROR([unsafe srcdir value: `$srcdir']);;
+    AC_MSG_ERROR([unsafe srcdir value: '$srcdir']);;
 esac
 
-# Do `set' in a subshell so we don't clobber the current shell's
+# Do 'set' in a subshell so we don't clobber the current shell's
 # arguments.  Must try -L first in case configure is actually a
 # symlink; some systems play weird games with the mod time of symlinks
 # (eg FreeBSD returns the mod time of the symlink's containing
 # directory).
 if (
-   set X `ls -Lt "$srcdir/configure" conftest.file 2> /dev/null`
-   if test "$[*]" = "X"; then
-      # -L didn't work.
-      set X `ls -t "$srcdir/configure" conftest.file`
-   fi
-   rm -f conftest.file
-   if test "$[*]" != "X $srcdir/configure conftest.file" \
-      && test "$[*]" != "X conftest.file $srcdir/configure"; then
-
-      # If neither matched, then we have a broken ls.  This can happen
-      # if, for instance, CONFIG_SHELL is bash and it inherits a
-      # broken ls alias from the environment.  This has actually
-      # happened.  Such a system could not be considered "sane".
-      AC_MSG_ERROR([ls -t appears to fail.  Make sure there is not a broken
-alias in your environment])
-   fi
-
+   am_has_slept=no
+   for am_try in 1 2; do
+     echo "timestamp, slept: $am_has_slept" > conftest.file
+     set X `ls -Lt "$srcdir/configure" conftest.file 2> /dev/null`
+     if test "$[*]" = "X"; then
+	# -L didn't work.
+	set X `ls -t "$srcdir/configure" conftest.file`
+     fi
+     if test "$[*]" != "X $srcdir/configure conftest.file" \
+	&& test "$[*]" != "X conftest.file $srcdir/configure"; then
+
+	# If neither matched, then we have a broken ls.  This can happen
+	# if, for instance, CONFIG_SHELL is bash and it inherits a
+	# broken ls alias from the environment.  This has actually
+	# happened.  Such a system could not be considered "sane".
+	AC_MSG_ERROR([ls -t appears to fail.  Make sure there is not a broken
+  alias in your environment])
+     fi
+     if test "$[2]" = conftest.file || test $am_try -eq 2; then
+       break
+     fi
+     # Just in case.
+     sleep 1
+     am_has_slept=yes
+   done
    test "$[2]" = conftest.file
    )
 then
@@ -856,31 +891,50 @@
    AC_MSG_ERROR([newly created file is older than distributed files!
 Check your system clock])
 fi
-AC_MSG_RESULT(yes)])
-
-# Copyright (C) 2009, 2011  Free Software Foundation, Inc.
-#
-# This file is free software; the Free Software Foundation
-# gives unlimited permission to copy and/or distribute it,
-# with or without modifications, as long as this notice is preserved.
-
-# serial 2
+AC_MSG_RESULT([yes])
+# If we didn't sleep, we still need to ensure time stamps of config.status and
+# generated files are strictly newer.
+am_sleep_pid=
+if grep 'slept: no' conftest.file >/dev/null 2>&1; then
+  ( sleep 1 ) &
+  am_sleep_pid=$!
+fi
+AC_CONFIG_COMMANDS_PRE(
+  [AC_MSG_CHECKING([that generated files are newer than configure])
+   if test -n "$am_sleep_pid"; then
+     # Hide warnings about reused PIDs.
+     wait $am_sleep_pid 2>/dev/null
+   fi
+   AC_MSG_RESULT([done])])
+rm -f conftest.file
+])
+
+# Copyright (C) 2009-2013 Free Software Foundation, Inc.
+#
+# This file is free software; the Free Software Foundation
+# gives unlimited permission to copy and/or distribute it,
+# with or without modifications, as long as this notice is preserved.
 
 # AM_SILENT_RULES([DEFAULT])
 # --------------------------
 # Enable less verbose build rules; with the default set to DEFAULT
-# (`yes' being less verbose, `no' or empty being verbose).
+# ("yes" being less verbose, "no" or empty being verbose).
 AC_DEFUN([AM_SILENT_RULES],
-[AC_ARG_ENABLE([silent-rules],
-[  --enable-silent-rules          less verbose build output (undo: `make V=1')
-  --disable-silent-rules         verbose build output (undo: `make V=0')])
-case $enable_silent_rules in
-yes) AM_DEFAULT_VERBOSITY=0;;
-no)  AM_DEFAULT_VERBOSITY=1;;
-*)   AM_DEFAULT_VERBOSITY=m4_if([$1], [yes], [0], [1]);;
+[AC_ARG_ENABLE([silent-rules], [dnl
+AS_HELP_STRING(
+  [--enable-silent-rules],
+  [less verbose build output (undo: "make V=1")])
+AS_HELP_STRING(
+  [--disable-silent-rules],
+  [verbose build output (undo: "make V=0")])dnl
+])
+case $enable_silent_rules in @%:@ (((
+  yes) AM_DEFAULT_VERBOSITY=0;;
+   no) AM_DEFAULT_VERBOSITY=1;;
+    *) AM_DEFAULT_VERBOSITY=m4_if([$1], [yes], [0], [1]);;
 esac
 dnl
-dnl A few `make' implementations (e.g., NonStop OS and NextStep)
+dnl A few 'make' implementations (e.g., NonStop OS and NextStep)
 dnl do not support nested variable expansions.
 dnl See automake bug#9928 and bug#10237.
 am_make=${MAKE-make}
@@ -898,7 +952,7 @@
   am_cv_make_support_nested_variables=no
 fi])
 if test $am_cv_make_support_nested_variables = yes; then
-  dnl Using `$V' instead of `$(V)' breaks IRIX make.
+  dnl Using '$V' instead of '$(V)' breaks IRIX make.
   AM_V='$(V)'
   AM_DEFAULT_V='$(AM_DEFAULT_VERBOSITY)'
 else
@@ -915,43 +969,39 @@
 _AM_SUBST_NOTMAKE([AM_BACKSLASH])dnl
 ])
 
-# Copyright (C) 2001, 2003, 2005, 2011 Free Software Foundation, Inc.
-#
-# This file is free software; the Free Software Foundation
-# gives unlimited permission to copy and/or distribute it,
-# with or without modifications, as long as this notice is preserved.
-
-# serial 1
+# Copyright (C) 2001-2013 Free Software Foundation, Inc.
+#
+# This file is free software; the Free Software Foundation
+# gives unlimited permission to copy and/or distribute it,
+# with or without modifications, as long as this notice is preserved.
 
 # AM_PROG_INSTALL_STRIP
 # ---------------------
-# One issue with vendor `install' (even GNU) is that you can't
+# One issue with vendor 'install' (even GNU) is that you can't
 # specify the program used to strip binaries.  This is especially
 # annoying in cross-compiling environments, where the build's strip
 # is unlikely to handle the host's binaries.
 # Fortunately install-sh will honor a STRIPPROG variable, so we
-# always use install-sh in `make install-strip', and initialize
+# always use install-sh in "make install-strip", and initialize
 # STRIPPROG with the value of the STRIP variable (set by the user).
 AC_DEFUN([AM_PROG_INSTALL_STRIP],
 [AC_REQUIRE([AM_PROG_INSTALL_SH])dnl
-# Installed binaries are usually stripped using `strip' when the user
-# run `make install-strip'.  However `strip' might not be the right
+# Installed binaries are usually stripped using 'strip' when the user
+# run "make install-strip".  However 'strip' might not be the right
 # tool to use in cross-compilation environments, therefore Automake
-# will honor the `STRIP' environment variable to overrule this program.
-dnl Don't test for $cross_compiling = yes, because it might be `maybe'.
+# will honor the 'STRIP' environment variable to overrule this program.
+dnl Don't test for $cross_compiling = yes, because it might be 'maybe'.
 if test "$cross_compiling" != no; then
   AC_CHECK_TOOL([STRIP], [strip], :)
 fi
 INSTALL_STRIP_PROGRAM="\$(install_sh) -c -s"
 AC_SUBST([INSTALL_STRIP_PROGRAM])])
 
-# Copyright (C) 2006, 2008, 2010 Free Software Foundation, Inc.
-#
-# This file is free software; the Free Software Foundation
-# gives unlimited permission to copy and/or distribute it,
-# with or without modifications, as long as this notice is preserved.
-
-# serial 3
+# Copyright (C) 2006-2013 Free Software Foundation, Inc.
+#
+# This file is free software; the Free Software Foundation
+# gives unlimited permission to copy and/or distribute it,
+# with or without modifications, as long as this notice is preserved.
 
 # _AM_SUBST_NOTMAKE(VARIABLE)
 # ---------------------------
@@ -966,18 +1016,16 @@
 
 # Check how to create a tarball.                            -*- Autoconf -*-
 
-# Copyright (C) 2004, 2005, 2012 Free Software Foundation, Inc.
-#
-# This file is free software; the Free Software Foundation
-# gives unlimited permission to copy and/or distribute it,
-# with or without modifications, as long as this notice is preserved.
-
-# serial 2
+# Copyright (C) 2004-2013 Free Software Foundation, Inc.
+#
+# This file is free software; the Free Software Foundation
+# gives unlimited permission to copy and/or distribute it,
+# with or without modifications, as long as this notice is preserved.
 
 # _AM_PROG_TAR(FORMAT)
 # --------------------
 # Check how to create a tarball in format FORMAT.
-# FORMAT should be one of `v7', `ustar', or `pax'.
+# FORMAT should be one of 'v7', 'ustar', or 'pax'.
 #
 # Substitute a variable $(am__tar) that is a command
 # writing to stdout a FORMAT-tarball containing the directory
@@ -987,86 +1035,121 @@
 # Substitute a variable $(am__untar) that extract such
 # a tarball read from stdin.
 #     $(am__untar) < result.tar
+#
 AC_DEFUN([_AM_PROG_TAR],
 [# Always define AMTAR for backward compatibility.  Yes, it's still used
 # in the wild :-(  We should find a proper way to deprecate it ...
 AC_SUBST([AMTAR], ['$${TAR-tar}'])
+
+# We'll loop over all known methods to create a tar archive until one works.
+_am_tools='gnutar m4_if([$1], [ustar], [plaintar]) pax cpio none'
+
 m4_if([$1], [v7],
-     [am__tar='$${TAR-tar} chof - "$$tardir"' am__untar='$${TAR-tar} xf -'],
-     [m4_case([$1], [ustar],, [pax],,
-              [m4_fatal([Unknown tar format])])
-AC_MSG_CHECKING([how to create a $1 tar archive])
-# Loop over all known methods to create a tar archive until one works.
-_am_tools='gnutar m4_if([$1], [ustar], [plaintar]) pax cpio none'
-_am_tools=${am_cv_prog_tar_$1-$_am_tools}
-# Do not fold the above two line into one, because Tru64 sh and
-# Solaris sh will not grok spaces in the rhs of `-'.
-for _am_tool in $_am_tools
-do
-  case $_am_tool in
-  gnutar)
-    for _am_tar in tar gnutar gtar;
-    do
-      AM_RUN_LOG([$_am_tar --version]) && break
-    done
-    am__tar="$_am_tar --format=m4_if([$1], [pax], [posix], [$1]) -chf - "'"$$tardir"'
-    am__tar_="$_am_tar --format=m4_if([$1], [pax], [posix], [$1]) -chf - "'"$tardir"'
-    am__untar="$_am_tar -xf -"
-    ;;
-  plaintar)
-    # Must skip GNU tar: if it does not support --format= it doesn't create
-    # ustar tarball either.
-    (tar --version) >/dev/null 2>&1 && continue
-    am__tar='tar chf - "$$tardir"'
-    am__tar_='tar chf - "$tardir"'
-    am__untar='tar xf -'
-    ;;
-  pax)
-    am__tar='pax -L -x $1 -w "$$tardir"'
-    am__tar_='pax -L -x $1 -w "$tardir"'
-    am__untar='pax -r'
-    ;;
-  cpio)
-    am__tar='find "$$tardir" -print | cpio -o -H $1 -L'
-    am__tar_='find "$tardir" -print | cpio -o -H $1 -L'
-    am__untar='cpio -i -H $1 -d'
-    ;;
-  none)
-    am__tar=false
-    am__tar_=false
-    am__untar=false
-    ;;
-  esac
-
-  # If the value was cached, stop now.  We just wanted to have am__tar
-  # and am__untar set.
-  test -n "${am_cv_prog_tar_$1}" && break
-
-  # tar/untar a dummy directory, and stop if the command works
+  [am__tar='$${TAR-tar} chof - "$$tardir"' am__untar='$${TAR-tar} xf -'],
+
+  [m4_case([$1],
+    [ustar],
+     [# The POSIX 1988 'ustar' format is defined with fixed-size fields.
+      # There is notably a 21 bits limit for the UID and the GID.  In fact,
+      # the 'pax' utility can hang on bigger UID/GID (see automake bug#8343
+      # and bug#13588).
+      am_max_uid=2097151 # 2^21 - 1
+      am_max_gid=$am_max_uid
+      # The $UID and $GID variables are not portable, so we need to resort
+      # to the POSIX-mandated id(1) utility.  Errors in the 'id' calls
+      # below are definitely unexpected, so allow the users to see them
+      # (that is, avoid stderr redirection).
+      am_uid=`id -u || echo unknown`
+      am_gid=`id -g || echo unknown`
+      AC_MSG_CHECKING([whether UID '$am_uid' is supported by ustar format])
+      if test $am_uid -le $am_max_uid; then
+         AC_MSG_RESULT([yes])
+      else
+         AC_MSG_RESULT([no])
+         _am_tools=none
+      fi
+      AC_MSG_CHECKING([whether GID '$am_gid' is supported by ustar format])
+      if test $am_gid -le $am_max_gid; then
+         AC_MSG_RESULT([yes])
+      else
+        AC_MSG_RESULT([no])
+        _am_tools=none
+      fi],
+
+  [pax],
+    [],
+
+  [m4_fatal([Unknown tar format])])
+
+  AC_MSG_CHECKING([how to create a $1 tar archive])
+
+  # Go ahead even if we have the value already cached.  We do so because we
+  # need to set the values for the 'am__tar' and 'am__untar' variables.
+  _am_tools=${am_cv_prog_tar_$1-$_am_tools}
+
+  for _am_tool in $_am_tools; do
+    case $_am_tool in
+    gnutar)
+      for _am_tar in tar gnutar gtar; do
+        AM_RUN_LOG([$_am_tar --version]) && break
+      done
+      am__tar="$_am_tar --format=m4_if([$1], [pax], [posix], [$1]) -chf - "'"$$tardir"'
+      am__tar_="$_am_tar --format=m4_if([$1], [pax], [posix], [$1]) -chf - "'"$tardir"'
+      am__untar="$_am_tar -xf -"
+      ;;
+    plaintar)
+      # Must skip GNU tar: if it does not support --format= it doesn't create
+      # ustar tarball either.
+      (tar --version) >/dev/null 2>&1 && continue
+      am__tar='tar chf - "$$tardir"'
+      am__tar_='tar chf - "$tardir"'
+      am__untar='tar xf -'
+      ;;
+    pax)
+      am__tar='pax -L -x $1 -w "$$tardir"'
+      am__tar_='pax -L -x $1 -w "$tardir"'
+      am__untar='pax -r'
+      ;;
+    cpio)
+      am__tar='find "$$tardir" -print | cpio -o -H $1 -L'
+      am__tar_='find "$tardir" -print | cpio -o -H $1 -L'
+      am__untar='cpio -i -H $1 -d'
+      ;;
+    none)
+      am__tar=false
+      am__tar_=false
+      am__untar=false
+      ;;
+    esac
+
+    # If the value was cached, stop now.  We just wanted to have am__tar
+    # and am__untar set.
+    test -n "${am_cv_prog_tar_$1}" && break
+
+    # tar/untar a dummy directory, and stop if the command works.
+    rm -rf conftest.dir
+    mkdir conftest.dir
+    echo GrepMe > conftest.dir/file
+    AM_RUN_LOG([tardir=conftest.dir && eval $am__tar_ >conftest.tar])
+    rm -rf conftest.dir
+    if test -s conftest.tar; then
+      AM_RUN_LOG([$am__untar <conftest.tar])
+      AM_RUN_LOG([cat conftest.dir/file])
+      grep GrepMe conftest.dir/file >/dev/null 2>&1 && break
+    fi
+  done
   rm -rf conftest.dir
-  mkdir conftest.dir
-  echo GrepMe > conftest.dir/file
-  AM_RUN_LOG([tardir=conftest.dir && eval $am__tar_ >conftest.tar])
-  rm -rf conftest.dir
-  if test -s conftest.tar; then
-    AM_RUN_LOG([$am__untar <conftest.tar])
-    grep GrepMe conftest.dir/file >/dev/null 2>&1 && break
-  fi
-done
-rm -rf conftest.dir
-
-AC_CACHE_VAL([am_cv_prog_tar_$1], [am_cv_prog_tar_$1=$_am_tool])
-AC_MSG_RESULT([$am_cv_prog_tar_$1])])
+
+  AC_CACHE_VAL([am_cv_prog_tar_$1], [am_cv_prog_tar_$1=$_am_tool])
+  AC_MSG_RESULT([$am_cv_prog_tar_$1])])
+
 AC_SUBST([am__tar])
 AC_SUBST([am__untar])
 ]) # _AM_PROG_TAR
-<<<<<<< HEAD
-=======
 
 m4_include([m4/ax_tls.m4])
 m4_include([m4/codi.m4])
 m4_include([m4/compiler.m4])
 m4_include([m4/metis.m4])
 m4_include([m4/parmetis.m4])
-m4_include([m4/tecio.m4])
->>>>>>> 25d363ff
+m4_include([m4/tecio.m4])